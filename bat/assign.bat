--- conflicted
+++ resolved
@@ -17,10 +17,7 @@
     if %_count% lss 2 goto _countLoop
 
 call "%CCPNMR_TOP_DIR%\bat\paths"
-<<<<<<< HEAD
-=======
 
->>>>>>> 1e2609a8
 set ENTRY_MODULE=%CCPNMR_TOP_DIR%\%MODULE%
 "%CONDA%"\python -i -O -W ignore "%ENTRY_MODULE%" %*
 endlocal
