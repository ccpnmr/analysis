"""
"""
#=========================================================================================
# Licence, Reference and Credits
#=========================================================================================
__copyright__ = "Copyright (C) CCPN project (http://www.ccpn.ac.uk) 2014 - 2021"
__credits__ = ("Ed Brooksbank, Luca Mureddu, Timothy J Ragan & Geerten W Vuister")
__licence__ = ("CCPN licence. See http://www.ccpn.ac.uk/v3-software/downloads/license")
__reference__ = ("Skinner, S.P., Fogh, R.H., Boucher, W., Ragan, T.J., Mureddu, L.G., & Vuister, G.W.",
                 "CcpNmr AnalysisAssign: a flexible platform for integrated NMR analysis",
                 "J.Biomol.Nmr (2016), 66, 111-124, http://doi.org/10.1007/s10858-016-0060-y")
#=========================================================================================
# Last code modification
#=========================================================================================
<<<<<<< HEAD
__modifiedBy__ = "$modifiedBy: Luca Mureddu $"
__dateModified__ = "$dateModified: 2021-04-07 16:22:20 +0100 (Wed, April 07, 2021) $"
=======
__modifiedBy__ = "$modifiedBy: Ed Brooksbank $"
__dateModified__ = "$dateModified: 2021-02-04 12:07:28 +0000 (Thu, February 04, 2021) $"
>>>>>>> 2303c2b1
__version__ = "$Revision: 3.0.3 $"
#=========================================================================================
# Created
#=========================================================================================
__author__ = "$Author: CCPN $"
__date__ = "$Date: 2017-04-07 10:28:41 +0000 (Fri, April 07, 2017) $"
#=========================================================================================
# Start of code
#=========================================================================================

import collections
import typing
from functools import partial

from ccpn.util import Common as commonUtil
from ccpn.core._implementation.AbstractWrapperObject import AbstractWrapperObject
from ccpn.core.Project import Project
from ccpn.core.Substance import Substance
from ccpn.core.Substance import SampleComponent
from ccpnmodel.ccpncore.lib.CopyData import copySubTree
from ccpnmodel.ccpncore.api.ccp.molecule.MolSystem import Chain as ApiChain
from ccpnmodel.ccpncore.api.ccp.molecule import Molecule
from ccpnmodel.ccpncore.api.ccp.lims import Sample
from ccpn.core.lib import Pid
from typing import Tuple, Optional, Union, Sequence, Iterable
from ccpn.util.decorators import logCommand
from ccpn.core.lib.ContextManagers import newObject, deleteObject, ccpNmrV3CoreSetter, \
    renameObject, undoBlock, undoStackBlocking
from ccpn.util.Logging import getLogger


class Chain(AbstractWrapperObject):
    """A molecular Chain, containing one or more Residues."""

    #: Short class name, for PID.
    shortClassName = 'MC'
    # Attribute it necessary as subclasses must use superclass className
    className = 'Chain'

    _parentClass = Project

    #: Name of plural link to instances of class
    _pluralLinkName = 'chains'

    # the attribute name used by current
    _currentAttributeName = 'chains'

    #: List of child classes.
    _childClasses = []

    # Qualified name of matching API class
    _apiClassQualifiedName = ApiChain._metaclass.qualifiedName()

    # CCPN properties
    @property
    def _apiChain(self) -> ApiChain:
        """ CCPN chain matching Chain"""
        return self._wrappedData

    @property
    def _key(self) -> str:
        """short form of name, corrected to use for id"""
        return self._wrappedData.code.translate(Pid.remapSeparators)

    @property
    def shortName(self) -> str:
        """short form of name"""
        return self._wrappedData.code

    @shortName.setter
    def shortName(self, value: str):
        self.rename(value)

    # GWV: more logical attribute!
    name = shortName

    @property
    def compoundName(self) -> str:
        """Short name of chemical compound (e.g. 'Lysozyme') making up Chain"""
        return self._wrappedData.molecule.name

    # Api does not allow setting of compoundName
    # @compoundName.setter
    # def compoundName(self, value: str):
    #     self._wrappedData.molecule.name = value
    #
    @property
    def _parent(self) -> Project:
        """Parent (containing) object."""
        return self._project

    @property
    def role(self) -> str:
        """The role of the chain in a molecular complex or sample - free text. Could be 'free',
        ''bound', 'open', 'closed', 'minor form B', ..."""
        return self._wrappedData.role

    @role.setter
    def role(self, value: str):
        self._wrappedData.role = value

    @property
    def isCyclic(self) -> bool:
        """True if this is a cyclic polymer."""
        return self._wrappedData.molecule.isStdCyclic

    @property
    def substances(self) -> Tuple[Substance, ...]:
        """Substances matching to Chain (based on chain.compoundName)"""
        compoundName = self.compoundName
        return tuple(x for x in self.project.substances if x.name == compoundName)

    @property
    def sampleComponents(self) -> Tuple[SampleComponent, ...]:
        """SampleComponents matching to Chain (based on chain.compoundName)"""
        compoundName = self.compoundName
        return tuple(x for x in self.project.sampleComponents if x.name == compoundName)

    @property
    def nmrChain(self) -> typing.Optional['NmrChain']:
        "NmrChain to which Chain is assigned"
        try:
            return self._project.getNmrChain(self._id)
        except:
            return None

    # GWV 20181122: removed setters between Chain/NmrChain, Residue/NmrResidue, Atom/NmrAtom
    # @property.setter
    # def nmrChain(self, value: 'NmrChain'):
    #   if value is None:
    #     raise ValueError("nmrChain cannot be set to None")
    #   else:
    #     value.chain = self

    # CCPN functions
    @logCommand(get='self', prefix='newChain=')
    def clone(self, shortName: str = None):
        """Make copy of chain."""

        apiChain = self._wrappedData
        apiMolSystem = apiChain.molSystem
        dataObj = self._project._data2Obj

        if shortName is None:
            shortName = apiMolSystem.nextChainCode()

        if apiMolSystem.findFirstChain(code=shortName) is not None:
            raise ValueError("Project already has one Chain with shortName %s" % shortName)

        topObjectParameters = {'code'            : shortName,
                               'pdbOneLetterCode': shortName[0]}

        # with logCommandBlock(prefix='newChain=', get='self') as log:
        #     log('clone')

        with undoBlock():
            try:
                newApiChain = copySubTree(apiChain, apiMolSystem, maySkipCrosslinks=True,
                                          topObjectParameters=topObjectParameters)
            except Exception as es:

                # put in an error trap but now doesn't seem to re-create the error
                raise ValueError('Error cloning chain - %s' % str(es))

            result = self._project._data2Obj.get(newApiChain)

            # Add intra-chain generic bonds
            for apiGenericBond in apiMolSystem.genericBonds:
                ll = []
                for aa in apiGenericBond.atoms:
                    if aa.residue.chain is apiChain:
                        ll.append(dataObj[aa])
                if len(ll) == 2:
                    relativeIds = list(x._id.split(Pid.IDSEP, 1)[1] for x in ll)
                    newAtoms = list(result.getAtom(x) for x in relativeIds)
                    newAtoms[0].addInterAtomBond(newAtoms[1])

            return result

    def _lock(self):
        """Finalise chain so that it can no longer be modified, and add missing data."""
        with undoBlock():
            self._wrappedData.molecule.isFinalised = True

    @logCommand(get='self')
    def renumberResidues(self, offset: int, start: int = None,
                         stop: int = None):
        """Renumber residues in range start-stop (inclusive) by adding offset

        The residue number is the integer starting part of the sequenceCode,
        e.g. residue '12B' is renumbered to '13B' (offset=1)

        if start (stop) is None, there is no lower (upper) limit

        NB Will rename residues one by one, and stop on error."""

        # Must be here to avoid circular imports
        from ccpn.core.lib import MoleculeLib

        residues = self.residues
        if offset > 0:
            residues.reverse()

        changedResidues = []

        with undoBlock():
            for residue in residues:
                sequenceCode = residue.sequenceCode
                code, ss, unused = commonUtil.parseSequenceCode(sequenceCode)
                # assert unused is None
                if code is not None:
                    if ((start is None or code >= start)
                            and (stop is None or code <= stop)):
                        newSequenceCode = MoleculeLib._incrementedSequenceCode(residue.sequenceCode, offset)
                        residue.rename(newSequenceCode)
                        changedResidues.append(residue)

            for residue in changedResidues:
                residue._finaliseAction('rename')

        if start is not None and stop is not None:
            if len(changedResidues) != stop + 1 - start:
                getLogger().warning("Only %s residues found in range %s tos %s" % (len(changedResidues), start, stop))

    @property
    def sequence(self):
        """
        :return: the full sequence as a single string of one letter codes
        """
        sequence = ''
        for residue in self.residues:
            if residue is not None:
                c = residue.shortName
                if c:
                    sequence += c
        return sequence

    @property
    def hasAssignedAtoms(self) -> bool:
        """
        :return: True if any of its atoms have an assignment
        """
        return any([a.isAssigned for a in self.atoms])

    def _toNmrChain(self):
        """ Makes an Nmr Chain from the chain """
        try:
            from ccpn.util.Constants import DEFAULT_ISOTOPE_DICT
            from ccpn.core.lib.ContextManagers import undoBlock, undoBlockWithoutSideBar, notificationEchoBlocking
            with undoBlockWithoutSideBar():
                nmrChain = self.project.newNmrChain(isConnected=True)
                for residue in self.residues:
                    nmrResidue = nmrChain.newNmrResidue(sequenceCode=residue.sequenceCode, residueType=residue.residueType)
                    for atom in residue.atoms:
                        if atom.name:
                            isotopeCode = DEFAULT_ISOTOPE_DICT.get(atom.elementSymbol)
                            nmrResidue.newNmrAtom(atom.name, isotopeCode=isotopeCode)
        except Exception as e:
            self.project._logger.warning("Error in creating an NmrChain from Chain: %s"
                                         % e)
    @property
    def chainType(self):
        return self._wrappedData.molecule.molType

    #=========================================================================================
    # Implementation functions
    #=========================================================================================

    @classmethod
    def _getAllWrappedData(cls, parent: Project) -> list:
        """get wrappedData (MolSystem.Chains) for all Chain children of parent NmrProject.molSystem"""
        molSystem = parent._wrappedData.molSystem
        if molSystem is None:
            return []
        else:
            return molSystem.sortedChains()

    @renameObject()
    @logCommand(get='self')
    def rename(self, value: str):
        """Rename Chain, changing its shortName and Pid.
        """
        return self._rename(value)

    # def delete(self):
    #     print('>>>deleting - need to delete apiMolecules')
    #
    #     # self.substances
    #     # apiMolecule = substance._apiSubstance.molecule
    #
    #     for sub in self.substances:
    #         print('>>>molecule', sub._apiSubstance.molecule)
    #
    #     super().delete()


#=========================================================================================

@newObject(Chain)
def _newApiChain(self: Project, apiMolecule, shortName, role, comment):
    apiMolSystem = self._wrappedData.molSystem
    apiMolecule.isFinalised = True
    newApiChain = apiMolSystem.newChain(molecule=apiMolecule, code=shortName, role=role,
                                        details=comment)

    result = self._project._data2Obj[newApiChain]

    return result


def _getChain(self: Project, sequence: Union[str, Sequence[str]], compoundName: str = None,
                 startNumber: int = 1, molType: str = None, isCyclic: bool = False,
                 shortName: str = None, role: str = None, comment: str = None,
                 serial: int = None) -> Chain:
    pass


# @newObject(Chain)
@undoBlock()
def _createChain(self: Project, sequence: Union[str, Sequence[str]], compoundName: str = None,
                 startNumber: int = 1, molType: str = None, isCyclic: bool = False,
                 shortName: str = None, role: str = None, comment: str = None,
                 serial: int = None,
                 expandFromAtomSets: bool = True,
                 addPseudoAtoms: bool = True,
                 addNonstereoAtoms: bool = True,
                 ) -> Chain:
    """Create new chain from sequence of residue codes, using default variants.

    Automatically creates the corresponding polymer Substance if the compoundName is not already taken

    See the Chain class for details.

    :param Sequence sequence: string of one-letter codes or sequence of residue types
                                E.g. 'HMRQPPLVT' or ('HMRQPPLVT',) 
                                or ('ala', 'ala', 'ala')
    :param str compoundName: name of new Substance (e.g. 'Lysozyme') Defaults to 'Molecule_n
    :param str molType: molType ('protein','DNA', 'RNA'). Needed only if sequence is a string.
    :param int startNumber: number of first residue in sequence
    :param str shortName: shortName for new chain (optional)
    :param str role: role for new chain (optional)
    :param str comment: comment for new chain (optional)
    :param serial: optional serial number.
    :param bool expandFromAtomSets: Create new Atoms corresponding to the ChemComp AtomSets definitions.
                Eg. H1, H2, H3 equivalent atoms will add a new H% atom. This will facilitate assignments workflows.
                See ccpn.core.lib.MoleculeLib.expandChainAtoms for details.
    :return: a new Chain instance.
    """

    # check sequence is valid first
    # either string, or list/tuple of strings
    # list must all be 3 chars long if more than 1 element in list
    if not sequence:
        raise ValueError('sequence must be defined')

    if isinstance(sequence, str):

        # alpha string
        if not sequence.isalpha():
            raise ValueError('sequence contains bad characters: %s' % str(sequence))

        sequence = sequence.upper()

    elif isinstance(sequence, Iterable):

        # iterable
        if len(sequence) == 1:

            # single element in a list
            sequence = sequence[0]
            if not isinstance(sequence, str):
                raise TypeError('sequence is not a valid string: %s' % str(sequence))
            elif not sequence.isalpha():
                raise TypeError('sequence contains bad characters: %s' % str(sequence))

            sequence = sequence.upper()

        elif len(sequence) > 1:
            # iterate through all elements
            newSeq = []
            for s in sequence:

                if not isinstance(s, str):
                    raise TypeError('sequence element is not a valid string: %s' % str(s))
                elif len(s) != 3:
                    raise TypeError(
                        'sequence elements must be 3 characters each, e.g., "ala ala ala"\nor sequence must be a single string, try removing spaces and return characters: %s' % str(
                            s))
                elif not s.isalpha():
                    raise TypeError('sequence element contains bad characters: %s' % str(s))

                newSeq.append(s.upper())
            sequence = tuple(newSeq)

        else:
            raise TypeError('sequence is not a valid string: %s' % str(sequence))
    else:
        raise TypeError('sequence is not a valid string: %s' % str(sequence))

    apiMolSystem = self._wrappedData.molSystem
    if not shortName:
        shortName = apiMolSystem.nextChainCode()
    else:
        shortName = Chain._uniqueName(project=self, name=shortName)

    previous = self._project.getChain(shortName.translate(Pid.remapSeparators))
    if previous is not None:
        raise ValueError("'%s' already exists" % previous.longPid)

    apiRefComponentStore = self._apiNmrProject.sampleStore.refSampleComponentStore
    if compoundName is None:
        name = self._uniqueSubstanceName()
    elif apiRefComponentStore.findFirstComponent(name=compoundName) is None:
        name = Chain._uniqueName(project=self, name=compoundName)
    else:
        raise ValueError(
                "Substance '%s' already exists. Try choosing a new molecule name.\n"
                "If you want to create a second identical chain from an existing substance, please clone the chain."
                % compoundName)

    substance = self.createPolymerSubstance(sequence=sequence, name=name,
                                            startNumber=startNumber, molType=molType,
                                            isCyclic=isCyclic, comment=comment)

    apiMolecule = substance._apiSubstance.molecule

    try:
        result = _newApiChain(self, apiMolecule, shortName, role, comment)
        if result:
            if expandFromAtomSets:
                from ccpn.core.lib.MoleculeLib import expandChainAtoms
                expandChainAtoms(result,
                                 replaceStarWithPercent=True,
                                 addPseudoAtoms=addPseudoAtoms,
                                 addNonstereoAtoms=addNonstereoAtoms,
                                 setBoundsForAtomGroups=True,
                                 atomNamingSystem='PDB_REMED',
                                 pseudoNamingSystem='AQUA')


    except Exception as es:
        if substance:
            # clean up and remove the created substance
            substance.delete()
        raise RuntimeError('Unable to generate new Chain item')

    if serial is not None:
        try:
            result.resetSerial(serial)
        except ValueError:
            getLogger().warning("Could not reset serial of %s to %s - keeping original value"
                                % (result, serial))

    for residue in result.residues:
        # Necessary as CCPN V2 default protonation states do not match tne NEF / V3 standard
        residue.resetVariantToDefault()

    return result


#EJB 20181206; moved to Project
# Project.createChain = _createChain
# del _createChain


@newObject(Chain)
def _createChainFromSubstance(self: Substance, shortName: str = None, role: str = None,
                              comment: str = None, serial: int = None,
                              expandFromAtomSets: bool = True,
                              addPseudoAtoms: bool = True,
                              addNonstereoAtoms: bool = True,
                              ) -> Chain:
    """Create new Chain that matches Substance

    :param shortName:
    :param role:
    :param comment: optional comment string
    :param serial: optional serial number.
    :return: a new Chain instance.
    """

    if self.substanceType != 'Molecule':
        raise ValueError("Only Molecule Substances can be used to create chains")

    apiMolecule = self._apiSubstance.molecule
    if apiMolecule is None:
        raise ValueError("API MolComponent must have attached ApiMolecule in order to create chains")

    apiMolSystem = self._project._apiNmrProject.molSystem
    if shortName is None:
        shortName = apiMolSystem.nextChainCode()

    previous = self._project.getChain(shortName.translate(Pid.remapSeparators))
    if previous is not None:
        raise ValueError("%s already exists" % previous.longPid)

    newApiChain = apiMolSystem.newChain(molecule=apiMolecule, code=shortName, role=role,
                                        details=comment)

    result = self._project._data2Obj[newApiChain]
    if result is None:
        raise RuntimeError('Unable to generate new Chain item')

    if serial is not None:
        try:
            result.resetSerial(serial)
        except ValueError:
            getLogger().warning("Could not reset serial of %s to %s - keeping original value"
                                % (result, serial))

    for residue in result.residues:
        # Necessary as CCPN V2 default protonation states do not match the NEF / V3 standard
        residue.resetVariantToDefault()

    if expandFromAtomSets:
        from ccpn.core.lib.MoleculeLib import expandChainAtoms
        expandChainAtoms(result,
                         replaceStarWithPercent=True,
                         addPseudoAtoms=addPseudoAtoms,
                         addNonstereoAtoms=addNonstereoAtoms,
                         setBoundsForAtomGroups=True,
                         atomNamingSystem='PDB_REMED',
                         pseudoNamingSystem='AQUA')

    return result


def _getChainFromSubstance(self: Substance, shortName: str = None, role: str = None,
                              comment: str = None, serial: int = None) -> Chain:
    """Get existing Chain that matches Substance

    :param shortName:
    :param role:
    :param comment: optional comment string
    :param serial: optional serial number.
    :return: a new Chain instance.
    """

    if self.substanceType != 'Molecule':
        raise ValueError("Only Molecule Substances can be used to create chains")

    apiMolecule = self._apiSubstance.molecule
    if apiMolecule is None:
        raise ValueError("API MolComponent must have attached ApiMolecule in order to create chains")

    apiMolSystem = self._project._apiNmrProject.molSystem
    if shortName is None:
        shortName = apiMolSystem.nextChainCode()

    # get the chain if it exists
    previous = self._project.getChain(shortName.translate(Pid.remapSeparators))
    return previous


#EJB 20181206: moved to Substance
# Substance.createChain = _createChainFromSubstance
# del _createChainFromSubstance


def _fetchChemCompFromFile(project, filePath):
    """
    Load a ChemComp from an xml file if not already present in the project, otherwise return the one available.
    :param project: v3 project object.
    :param filePath: xml file path  for the chemcomp. Xml filename must contain the same strings as defined  in the
    guid inside the file.
    :return: The API chemComp object
    """
    from ccpnmodel.ccpncore.xml.memops.Implementation import loadFromStream
    from ccpn.util.Path import aPath
    memopsRoot =  project._wrappedData.root
    basename = aPath(filePath).basename
    ll = basename.split('+') # assuming the file is an old xml type with + separators or created from Chembuild.
    if len(ll)>1:
        ccpCode = ll[1]
        chemComp = memopsRoot.findFirstChemComp(ccpCode=ccpCode) # Check if the chemcomp is already loaded
        if chemComp:
            raise RuntimeError('A ChemComp with the same ccpCode is already loaded. Could not create a new ChemComp'
                                'with a pre-existing ccpCode: %s.' % ccpCode)
    topObjId = ll[-1]
    chemComp = memopsRoot.findFirstChemComp(topObjId=topObjId)  # Check if the chemcomp is already loaded
    if chemComp:
        getLogger().warning('A ChemComp with the same topObjId is already loaded. Returning the pre-existing.')
    else:
        with open(filePath) as stream:
            chemComp = loadFromStream(stream, topObject=memopsRoot, topObjId=topObjId,)

    return chemComp

def _newChainFromChemComp(project, chemComp,
                          chainCode:str=None,
                          expandFromAtomSets = True,
                          addPseudoAtoms = False,
                          addNonstereoAtoms = False,
                          ):
    """
    :param project:
    :param chemComp: the chemComp object. Use _fetchChemCompFromFile(project, chemCompFilePath)
    :param chainCode: str. the code that will appear on sidebar.

    :return: A new chain containing only one residue corresponding to the small molecule and its atoms.
            Atoms are named as defined in the chemComp file.
            Residue name is set from the chemComp ccpCode.
            Note. Also a substance will be added in the project.

    """
    from ccpn.util.Common import _incrementObjectName
    if chemComp:
        with undoBlock():
            root = project._wrappedData.root
            moleculeName = _incrementObjectName(root, 'molecules', chemComp.ccpCode)
            molecule = project._wrappedData.root.newMolecule(name=moleculeName)
            chemCompVar = (chemComp.findFirstChemCompVar(linking='none') or chemComp.findFirstChemCompVar())
            molResidue = molecule.newMolResidue(seqCode=1, chemCompVar=chemCompVar)
            refSampleComponentStore = project._wrappedData.sampleStore.refSampleComponentStore
            mcompp = refSampleComponentStore.newMolComponent(name=moleculeName)
            # will need to add to mcompp all possible info we can harvest from the chemcomp. This will appear in the substance
            # create a v3 chain. which is not frozen to changes.
            apiMolSystem = project._wrappedData.molSystem
            chainCode = _incrementObjectName(project, Chain._pluralLinkName, chainCode)
            newApiChain = apiMolSystem.newChain(molecule=molecule, code=chainCode)
            chain = project._data2Obj[newApiChain]
            if expandFromAtomSets:
                from ccpn.core.lib.MoleculeLib import expandChainAtoms
                expandChainAtoms(chain,
                                 replaceStarWithPercent=True,
                                 addPseudoAtoms=addPseudoAtoms,
                                 addNonstereoAtoms=addNonstereoAtoms,
                                 setBoundsForAtomGroups=True,
                                 )

            return chain

def getter(self: Substance) -> Tuple[Chain, ...]:
    name = self.name
    return tuple(x for x in self._project.chains if x.compoundName == name)


Substance.chains = property(getter, None, None,
                            "ccpn.Chains that correspond to ccpn.Substance (if defined)"
                            )


def getter(self: SampleComponent) -> Tuple[Chain, ...]:
    name = self.name
    return tuple(x for x in self._project.chains if x.compoundName == name)


SampleComponent.chains = property(getter, None, None,
                                  "ccpn.Chains that correspond to ccpn.SampleComponent (if defined)"
                                  )

del getter

# Clean-up

Chain.clone.__annotations__['return'] = Chain

# Connections to parents:
# No 'new' function - chains are made elsewhere


# Notifiers:
# Crosslinks: substance
className = Molecule.Molecule._metaclass.qualifiedName()
Project._apiNotifiers.extend(
        (('_modifiedLink', {'classNames': ('Chain', 'Substance')}, className, 'create'),
         ('_modifiedLink', {'classNames': ('Chain', 'Substance')}, className, 'delete'),
         )
        )
# Crosslinks: sampleComponent
className = Sample.SampleComponent._metaclass.qualifiedName()
Project._apiNotifiers.extend(
        (('_modifiedLink', {'classNames': ('Chain', 'SampleComponent')}, className, 'addChainCode'),
         ('_modifiedLink', {'classNames': ('Chain', 'SampleComponent')}, className, 'removeChainCode'),
         ('_modifiedLink', {'classNames': ('Chain', 'SampleComponent')}, className, 'setChainCodes'),
         )
        )<|MERGE_RESOLUTION|>--- conflicted
+++ resolved
@@ -12,13 +12,8 @@
 #=========================================================================================
 # Last code modification
 #=========================================================================================
-<<<<<<< HEAD
 __modifiedBy__ = "$modifiedBy: Luca Mureddu $"
 __dateModified__ = "$dateModified: 2021-04-07 16:22:20 +0100 (Wed, April 07, 2021) $"
-=======
-__modifiedBy__ = "$modifiedBy: Ed Brooksbank $"
-__dateModified__ = "$dateModified: 2021-02-04 12:07:28 +0000 (Thu, February 04, 2021) $"
->>>>>>> 2303c2b1
 __version__ = "$Revision: 3.0.3 $"
 #=========================================================================================
 # Created
@@ -32,7 +27,6 @@
 import collections
 import typing
 from functools import partial
-
 from ccpn.util import Common as commonUtil
 from ccpn.core._implementation.AbstractWrapperObject import AbstractWrapperObject
 from ccpn.core.Project import Project
@@ -124,6 +118,15 @@
     def isCyclic(self) -> bool:
         """True if this is a cyclic polymer."""
         return self._wrappedData.molecule.isStdCyclic
+
+    # @property
+    # def comment(self) -> str:
+    #     """Free-form text comment"""
+    #     return self._none2str(self._wrappedData.details)
+    #
+    # @comment.setter
+    # def comment(self, value: str):
+    #     self._wrappedData.details = self._str2none(value)
 
     @property
     def substances(self) -> Tuple[Substance, ...]:
