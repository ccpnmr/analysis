"""
"""
#=========================================================================================
# Licence, Reference and Credits
#=========================================================================================
__copyright__ = "Copyright (C) CCPN project (https://www.ccpn.ac.uk) 2014 - 2022"
__credits__ = ("Ed Brooksbank, Joanna Fox, Victoria A Higman, Luca Mureddu, Eliza Płoskoń",
               "Timothy J Ragan, Brian O Smith, Gary S Thompson & Geerten W Vuister")
__licence__ = ("CCPN licence. See https://ccpn.ac.uk/software/licensing/")
__reference__ = ("Skinner, S.P., Fogh, R.H., Boucher, W., Ragan, T.J., Mureddu, L.G., & Vuister, G.W.",
                 "CcpNmr AnalysisAssign: a flexible platform for integrated NMR analysis",
                 "J.Biomol.Nmr (2016), 66, 111-124, http://doi.org/10.1007/s10858-016-0060-y")
#=========================================================================================
# Last code modification
#=========================================================================================
<<<<<<< HEAD
__modifiedBy__ = "$modifiedBy: Ed Brooksbank $"
__dateModified__ = "$dateModified: 2022-02-15 11:11:24 +0000 (Tue, February 15, 2022) $"
=======
__modifiedBy__ = "$modifiedBy: Geerten Vuister $"
__dateModified__ = "$dateModified: 2022-02-18 12:05:35 +0000 (Fri, February 18, 2022) $"
>>>>>>> 87c9b803
__version__ = "$Revision: 3.1.0 $"
#=========================================================================================
# Created
#=========================================================================================
__author__ = "$Author: CCPN $"
__date__ = "$Date: 2017-04-07 10:28:41 +0000 (Fri, April 07, 2017) $"
#=========================================================================================
# Start of code
#=========================================================================================

import pandas as pd
from typing import Tuple, Sequence, List, Union, Optional
from functools import partial
from collections.abc import Iterable

from ccpnmodel.ccpncore.api.ccp.nmr import Nmr
from ccpn.core._implementation.AbstractWrapperObject import AbstractWrapperObject
from ccpn.core._implementation.DataFrameABC import DataFrameABC
from ccpn.core.PeakList import PeakList
from ccpn.core.Project import Project
from ccpn.core.Spectrum import Spectrum
from ccpn.core.NmrAtom import NmrAtom
from ccpn.core.lib.Pid import Pid, remapSeparators
from ccpn.core.lib.ContextManagers import newObject, newV3Object, renameObject, \
    undoBlockWithoutSideBar, undoStackBlocking, undoBlock, ccpNmrV3CoreSetter
from ccpn.util.decorators import logCommand
from ccpn.util.OrderedSet import OrderedSet
from ccpn.util.LabelledEnum import LabelledEnum


CS_UNIQUEID = 'uniqueId'
CS_PID = 'pid'
CS_VALUE = 'value'
CS_VALUEERROR = 'valueError'
CS_FIGUREOFMERIT = 'figureOfMerit'
CS_NMRATOM = 'nmrAtom'
CS_CHAINCODE = 'chainCode'
CS_SEQUENCECODE = 'sequenceCode'
CS_RESIDUETYPE = 'residueType'
CS_ATOMNAME = 'atomName'
CS_STATE = 'state'
CS_STATIC = 'static'
CS_DYNAMIC = 'dynamic'
CS_ORPHAN = 'orphan'
CS_SHIFTLISTPEAKS = 'shiftListPeaks'
CS_ALLPEAKS = 'allPeaks'
CS_SHIFTLISTPEAKSCOUNT = 'shiftListPeaksCount'
CS_ALLPEAKSCOUNT = 'allPeaksCount'
CS_COMMENT = 'comment'
CS_ISDELETED = 'isDeleted'
CS_OBJECT = '_object'  # this must match the object search for guiTable

CS_COLUMNS = (CS_UNIQUEID, CS_ISDELETED,
              CS_STATIC,
              CS_VALUE, CS_VALUEERROR, CS_FIGUREOFMERIT,
              CS_NMRATOM, CS_CHAINCODE, CS_SEQUENCECODE, CS_RESIDUETYPE, CS_ATOMNAME,
              CS_COMMENT)
CS_TABLECOLUMNS = (CS_UNIQUEID, CS_ISDELETED, CS_PID,
                   # CS_STATIC,
                   CS_VALUE, CS_VALUEERROR, CS_FIGUREOFMERIT,
                   CS_NMRATOM, CS_CHAINCODE, CS_SEQUENCECODE, CS_RESIDUETYPE, CS_ATOMNAME,
                   CS_STATE, CS_ORPHAN,
                   CS_ALLPEAKS, CS_SHIFTLISTPEAKSCOUNT, CS_ALLPEAKSCOUNT,
                   CS_COMMENT, CS_OBJECT)

# NOTE:ED - these currently match the original V3 classNames - not ChemShift
#   it is the name used in the dataframe and in project._getNextUniqueIdValue
CS_CLASSNAME = 'ChemicalShift'
CS_PLURALNAME = 'chemicalShifts'


class ChemicalShiftState(LabelledEnum):
    STATIC = 0, CS_STATIC
    DYNAMIC = 1, CS_DYNAMIC
    ORPHAN = 2, CS_ORPHAN


class _ChemicalShiftListFrame(DataFrameABC):
    """
    ChemicalShiftList data - as a Pandas DataFrame.
    CCPNInternal - only for access from ChemicalShiftList
    """
    # NOT USED YET
    # Class added to wrap the model data in a core class
    # functionality can be moved from main class below to here at some point as required
    # - currently not using undo/redo ability of superclass
    pass


from ccpn.core._implementation.Updater import updateObject, UPDATE_POST_OBJECT_INITIALISATION
from ccpn.core._implementation.updates.update_3_0_4 import _updateChemicalShiftList_3_0_4_to_3_1_0


@updateObject('3.0.4', '3.1.0', _updateChemicalShiftList_3_0_4_to_3_1_0, UPDATE_POST_OBJECT_INITIALISATION)
class ChemicalShiftList(AbstractWrapperObject):
    """An object containing Chemical Shifts. Note: the object is not a (subtype of a) Python list.
    To access all ChemicalShift objects, use chemicalShiftList.chemicalShifts.

    A chemical shift list named 'default' is used by default for new experiments,
    and is created if necessary."""

    #: Short class name, for PID.
    shortClassName = 'CL'
    # Attribute it necessary as subclasses must use superclass className
    className = 'ChemicalShiftList'

    _parentClass = Project

    #: Name of plural link to instances of class
    _pluralLinkName = 'chemicalShiftLists'

    # the attribute name used by current
    _currentAttributeName = 'chemicalShiftLists'

    #: List of child classes.
    _childClasses = []

    # Qualified name of matching API class
    _apiClassQualifiedName = Nmr.ShiftList._metaclass.qualifiedName()

    def __init__(self, project: Project, wrappedData: Nmr.ShiftList):
        self._wrappedData = wrappedData
        self._project = project
        defaultName = 'Shifts%s' % wrappedData.serial
        self._setUniqueStringKey(defaultName)

        # internal lists to hold the current chemicalShifts and deletedChemicalShift
        self._shifts = []
        self._deletedShifts = []

        super().__init__(project, wrappedData)

    #=========================================================================================
    # CCPN Properties
    #=========================================================================================

    @property
    def _apiShiftList(self) -> Nmr.ShiftList:
        """ CCPN ShiftList matching ChemicalShiftList"""
        return self._wrappedData

    @property
    def _key(self) -> str:
        """name, regularised as used for id"""
        return self._wrappedData.name.translate(remapSeparators)

    @property
    def serial(self) -> int:
        """Shift list serial number"""
        return self._wrappedData.serial

    @property
    def _parent(self) -> Project:
        """Parent (containing) object."""
        return self._project

    @property
    def name(self) -> str:
        """name of ChemicalShiftList. """
        return self._wrappedData.name

    @name.setter
    def name(self, value: str):
        """set name of ChemicalShiftList."""
        self.rename(value)

    @property
    def unit(self) -> str:
        """Measurement unit of ChemicalShiftList. Should always be 'ppm'"""
        return self._wrappedData.unit

    @unit.setter
    def unit(self, value: str):
        self._wrappedData.unit = value

    @property
    def autoUpdate(self) -> bool:
        """Automatically update Chemical Shifts from assigned peaks - True/False"""
        return self._wrappedData.autoUpdate

    @autoUpdate.setter
    @logCommand(get='self', isProperty=True)
    @ccpNmrV3CoreSetter()
    def autoUpdate(self, value: bool):
        self._wrappedData.autoUpdate = value

    @property
    def isSimulated(self) -> bool:
        """True if the ChemicalShiftList is simulated."""
        return self._wrappedData.isSimulated

    @isSimulated.setter
    @logCommand(get='self', isProperty=True)
    @ccpNmrV3CoreSetter()
    def isSimulated(self, value: bool):
        self._wrappedData.isSimulated = value

    @property
    def static(self) -> bool:
        """True if the ChemicalShiftList is static.
        Overrides chemicalShift.static"""
        return self._wrappedData.static

    @static.setter
    @logCommand(get='self', isProperty=True)
    @ccpNmrV3CoreSetter()
    def static(self, value: bool):
        self._wrappedData.static = value

    @property
    def autoChangeStatic(self) -> bool:
        """Prevent further queries"""
        return self._wrappedData.autoChangeStatic

    @autoChangeStatic.setter
    @logCommand(get='self', isProperty=True)
    @ccpNmrV3CoreSetter()
    def autoChangeStatic(self, value: bool):
        self._wrappedData.autoChangeStatic = value

    def _recalculatePeakShifts(self, nmrResidues, shifts):
        # update the assigned nmrAtom chemical shift values - notify the nmrResidues and chemicalShifts
        for sh in shifts:
            sh._recalculateShiftValue()
        for nmr in nmrResidues:
            nmr._finaliseAction('change')
        for sh in shifts:
            sh._finaliseAction('change')

    @property
    def spectra(self) -> Tuple[Spectrum, ...]:
        """ccpn.Spectra that use ChemicalShiftList to store chemical shifts"""
        ff = self._project._data2Obj.get
        return tuple(sorted(ff(y) for x in self._wrappedData.experiments
                            for y in x.dataSources))

    @spectra.setter
    @logCommand(get='self', isProperty=True)
    def spectra(self, _spectra: Optional[Sequence[Union[Spectrum, str]]]):
        """Set the list of spectra attached to the chemicalShiftList
        List must be iterable and of type Spectrum or str
        :param _spectra: Iterable or None
        """
        if _spectra:
            if not isinstance(_spectra, Iterable):
                raise ValueError(f'{self.className}.spectra must be an iterable of items of type Spectrum or str')
            getByPid = self._project.getByPid
            _spectra = [getByPid(x) if isinstance(x, str) else x for x in _spectra]
            if not all(isinstance(val, Spectrum) for val in _spectra):
                raise ValueError(f'{self.className}.spectra must be an iterable of items of type Spectrum or str')
        else:
            _spectra = []

        # add a spectrum/remove a spectrum
        _createSpectra = set(_spectra) - set(self.spectra)
        _deleteSpectra = set(self.spectra) - set(_spectra)
        _createNmrAtoms = self._getNmrAtomsFromSpectra(_createSpectra)  # new nmrAtoms to add
        _deleteNmrAtoms = self._getNmrAtomsFromSpectra(_deleteSpectra)  # old nmrAtoms to update

        _thisNmrAtoms = self._getNmrAtoms()  # current nmrAtoms referenced in shiftLift

        # nmrAtoms with peakCount = 0 -> these are okay
        _oldNmrAtoms = set(nmr for nmr in _thisNmrAtoms if self not in [pk.chemicalShiftList for pk in nmr.assignedPeaks])
        _newNmrAtoms = _createNmrAtoms - _oldNmrAtoms

        _nmrAtoms = _createNmrAtoms | _deleteNmrAtoms | _oldNmrAtoms  # do I need to do all these?
        nmrResidues = set(nmr.nmrResidue for nmr in _nmrAtoms)
        shifts = set(cs for nmrAt in _nmrAtoms for cs in nmrAt.chemicalShifts if cs and not cs.isDeleted)

        with undoBlock():
            with undoStackBlocking() as addUndoItem:
                addUndoItem(undo=partial(self._recalculatePeakShifts, nmrResidues, shifts))

            self._wrappedData.experiments = set(x._wrappedData.experiment for x in _spectra)

            for nmrAtom in _newNmrAtoms:
                self.newChemicalShift(nmrAtom=nmrAtom)

            self._recalculatePeakShifts(nmrResidues, shifts)
            with undoStackBlocking() as addUndoItem:
                addUndoItem(redo=partial(self._recalculatePeakShifts, nmrResidues, shifts))

    def _getNmrAtomsFromSpectra(self, spectra):
        """Get the list of nmrAtoms in the supplied spectra
        """
        _newNmr = set(nmrAtom
                      for spec in spectra
                      for pList in spec.peakLists if not pList.isSimulated
                      for pk in pList.peaks
                      for aNmrAtoms in pk.assignedNmrAtoms
                      for nmrAtom in aNmrAtoms
                      ) - {None}
        return _newNmr

    def _getNmrAtoms(self):
        """Get the list of nmrAtoms
        """
        try:
            _data = self._wrappedData.data
            _oldNmrAtoms = _data[_data[CS_ISDELETED] == False][CS_NMRATOM]
            _oldNmr = set(self.project.getByPid(nmr) for nmr in _oldNmrAtoms) - {None}  # remove any Nones
        except:
            # dataframe may not have been created yet
            _oldNmr = set()
        return _oldNmr

    @property
    def _oldChemicalShifts(self):
        """STUB: hot-fixed later
        """
        return ()

    @property
    def chemicalShifts(self):
        """Return the shifts belonging to ChemicalShiftList
        """
        return self._shifts

    def getChemicalShift(self, nmrAtom: Union[NmrAtom, str, None] = None, uniqueId: Union[int, None] = None,
                         _includeDeleted: bool = False):
        """Return a chemicalShift by nmrAtom or uniqueId
        Shift is returned as a namedTuple
        """
        if nmrAtom and uniqueId:
            raise ValueError(f'{self.className}.getChemicalShift: use either nmrAtom or uniqueId')

        _data = self._wrappedData.data
        if _data is None:
            return

        rows = None
        if nmrAtom:
            # get shift by nmrAtom
            nmrAtom = self.project.getByPid(nmrAtom) if isinstance(nmrAtom, str) else nmrAtom
            if not isinstance(nmrAtom, (NmrAtom, type(None))):
                raise ValueError(f'{self.className}.getChemicalShift: nmrAtom must be of type NmrAtom or str')
            if nmrAtom:
                # search dataframe
                rows = _data[_data[CS_NMRATOM] == nmrAtom.pid]

        elif uniqueId is not None:
            # get shift by uniqueId
            if not isinstance(uniqueId, int):
                raise ValueError(f'{self.className}.getChemicalShift: uniqueId must be an int')

            # search dataframe
            rows = _data[_data[CS_UNIQUEID] == uniqueId]

        if rows is not None:
            if len(rows) > 1:
                raise RuntimeError(f'{self.className}.getChemicalShift: bad number of shifts in list')
            if len(rows) == 1:
                uniqueId = rows.iloc[0].uniqueId
                _shs = [sh for sh in self._shifts if sh._uniqueId == uniqueId]
                if _shs and len(_shs) == 1:
                    return _shs[0]
                else:
                    if _includeDeleted:
                        _shs = [sh for sh in self._deletedShifts if sh._uniqueId == uniqueId]
                        if _shs and len(_shs) == 1:
                            return _shs[0]

                    raise ValueError(f'{self.className}.getChemicalShift: shift not found')

    #=========================================================================================
    # Implementation functions
    #=========================================================================================

    @logCommand(get='self')
    def duplicate(self, includeSpectra=False, autoUpdate=False):
        """
        :param includeSpectra: move the spectra to the newly created ChemicalShiftList
        :param autoUpdate: automatically update according to the project changes.
        :return: a duplicated copy of itself containing all chemicalShifts.
        """
        from ccpn.core.ChemicalShift import _newChemicalShift as _newShift

        # name = _incrementObjectName(self.project, self._pluralLinkName, self.name)
        ncsl = self.project.newChemicalShiftList()

        # duplicate the chemicalShiftList dataframe - remove the deleted shifts (not required)
        # will copy the correct type if changed to _ChemicalShiftListFrame
        df = self._wrappedData.data.copy()
        df = df[df[CS_ISDELETED] == False]
        ncsl._wrappedData.data = df

        # make a new list of uniqueIds
        _newIds = [self.project._getNextUniqueIdValue(CS_CLASSNAME) for _ in range(len(df))]
        df[CS_UNIQUEID] = _newIds
        df.set_index(df[CS_UNIQUEID], inplace=True, )

        # create the new shift objects
        for ii in range(len(df)):
            _row = df.iloc[ii]

            # create a new shift with the uniqueId from the dataframe
            shift = _newShift(self.project, ncsl, _uniqueId=int(_row[CS_UNIQUEID]))
            ncsl._shifts.append(shift)

            # add the new object to the _pid2Obj dict
            self.project._finalisePid2Obj(shift, 'create')

            # add the shift to the nmrAtom
            shift._updateNmrAtomShifts()

        ncsl.autoUpdate = autoUpdate
        for att in ['unit', 'isSimulated', 'comment']:
            setattr(ncsl, att, getattr(self, att, None))

        # setting the spectra will autoUpdate as required
        ncsl.spectra = self.spectra if includeSpectra else ()
        # # old chemicalShifts
        # list(map(lambda cs: cs.copyTo(ncsl), self.chemicalShifts))

    @classmethod
    def _getAllWrappedData(cls, parent: Project) -> List[Nmr.ShiftList]:
        """get wrappedData (ShiftLists) for all ShiftList children of parent Project"""
        return list(x for x in parent._apiNmrProject.sortedMeasurementLists()
                    if x.className == 'ShiftList')

    @renameObject()
    @logCommand(get='self')
    def rename(self, value: str):
        """Rename ChemicalShiftList, changing its name and Pid.
        """
        return self._rename(value)

    def _getByUniqueId(self, uniqueId):
        """Get the shift data from the dataFrame by the uniqueId
        """
        try:
            return self._data.loc[uniqueId]
        except Exception as es:
            raise ValueError(f'{self.className}._getByUniqueId: uniqueId {uniqueId} not found')

    def _getAttribute(self, uniqueId, name, attribType):
        """Get the named attribute from the chemicalShift with supplied uniqueId

        Check the attribute for None, nan, inf, etc., and cast to attribType
        CCPN Internal - Pandas dataframe changes values after saving through api
        """
        row = self._getByUniqueId(uniqueId)
        if name in row:
            # get the value and cast to the correct type
            _val = row[name]
            return None if (_val is None or (_val != _val)) else attribType(_val)
        else:
            raise ValueError(f'{self.className}._getAttribute: attribute {name} not found in chemicalShift')

    def _setAttribute(self, uniqueId, name, value):
        """Set the attribute of the chemicalShift with the supplied uniqueId
        """
        row = self._getByUniqueId(uniqueId)
        if name in row:
            try:
                self._data.loc[uniqueId, name] = value
            except Exception as es:
                raise ValueError(f'{self.className}._setAttribute: error setting attribute {name} in chemicalShift {self}')

        else:
            raise ValueError(f'{self.className}._setAttribute: attribute {name} not found in chemicalShift {self}')

    def _getAttributes(self, uniqueId, startName, endName, attribTypes):
        """Get the named attributes from the chemicalShift with supplied uniqueId
        """
        row = self._getByUniqueId(uniqueId)
        if startName in row and endName in row:
            _val = row[startName:endName]
            _val = tuple(None if (val is None or (val != val)) else attribType(val) for val, attribType in zip(_val, attribTypes))
            return _val
        else:
            raise ValueError(f'{self.className}._getAttributes: attribute {startName}|{endName} not found in chemicalShift')

    def _setAttributes(self, uniqueId, startName, endName, value):
        """Set the attributes of the chemicalShift with the supplied uniqueId
        """
        row = self._getByUniqueId(uniqueId)
        if startName in row and endName in row:
            try:
                self._data.loc[uniqueId, startName:endName] = value
            except Exception as es:
                raise ValueError(f'{self.className}._setAttributes: error setting attribute {startName}|{endName} in chemicalShift {self}')

        else:
            raise ValueError(f'{self.className}._setAttributes: attribute {startName}|{endName} not found in chemicalShift {self}')

    def _undoRedoShifts(self, shifts):
        """update to shifts after undo/redo
        shifts should be a simple, non-nested dict of int:<shift> pairs
        """
        # keep the same shift list
        self._shifts[:] = shifts

    def _undoRedoDeletedShifts(self, deletedShifts):
        """update to deleted shifts after undo/redo
        deletedShifts should be a simple, non-nested dict of int:<deletedShift> pairs
        """
        # keep the same deleted shift list
        self._deletedShifts[:] = deletedShifts

    def _setDeleted(self, shift, state):
        """Set the deleted state of the shift
        """
        shift._deleted = state

    @property
    def _data(self):
        """Helper method to get the stored dataframe
        CCPN Internal
        """
        return self._wrappedData.data

    def _searchChemicalShifts(self, nmrAtom=None, uniqueId=None):
        """Return True if the nmrAtom/uniqueId already exists in the chemicalShifts dataframe
        """
        if nmrAtom and uniqueId:
            raise ValueError(f'{self.className}._searchChemicalShifts: use either nmrAtom or uniqueId')

        if self._wrappedData.data is None:
            return

        if nmrAtom:
            # get shift by nmrAtom
            nmrAtom = self.project.getByPid(nmrAtom) if isinstance(nmrAtom, str) else nmrAtom
            if not isinstance(nmrAtom, NmrAtom):
                raise ValueError(f'{self.className}._searchChemicalShifts: nmrAtom must be of type NmrAtom, str')

            # search dataframe for single element
            _data = self._wrappedData.data
            rows = _data[_data[CS_NMRATOM] == nmrAtom.pid]
            return len(rows) > 0

        elif uniqueId is not None:
            # get shift by uniqueId
            if not isinstance(uniqueId, int):
                raise ValueError(f'{self.className}._searchChemicalShifts: uniqueId must be an int - {uniqueId}')

            # search dataframe for single element
            _data = self._wrappedData.data
            rows = _data[_data[CS_UNIQUEID] == uniqueId]
            return len(rows) > 0

    def delete(self):
        """Delete the chemicalShiftList and associated chemicalShifts
        """
        shifts = list(self._shifts)

        with undoBlock():
            for sh in shifts:
                _oldShifts = self._shifts[:]
                _oldDeletedShifts = self._deletedShifts[:]

                self._shifts.remove(sh)
                self._deletedShifts.append(sh)  # not sorted - sort?

                _newShifts = self._shifts[:]
                _newDeletedShifts = self._deletedShifts[:]

                sh._deleteWrapper(self, _newDeletedShifts, _newShifts, _oldDeletedShifts, _oldShifts)

            self._delete()

    #=========================================================================================
    # CCPN functions
    #=========================================================================================

    @classmethod
    def _restoreObject(cls, project, apiObj):
        """Subclassed to allow for initialisations on restore, not on creation via newChemicalShiftList
        """
        from ccpn.util.Logging import getLogger
        from ccpn.core.ChemicalShift import _newChemicalShift as _newShift

        chemicalShiftList = super()._restoreObject(project, apiObj)

        # create a set of new shift objects linked to the pandas rows - discard deleted
        _data = chemicalShiftList._wrappedData.data

        if _data is not None:
            # check that is the new DataFrameABC class, update as required - for later use
            # if not isinstance(_data, DataFrameABC):
            #     getLogger().debug(f'updating classType {chemicalShiftList} -> _ChemicalShiftListFrame')
            #     _data = _ChemicalShiftListFrame(_data)

            # remove the deleted shifts, not needed after restore
            _data = _data[_data[CS_ISDELETED] == False]
            if CS_STATIC not in _data.columns:
                # add new static column if not defined
                _data.insert(CS_COLUMNS.index(CS_STATIC), CS_STATIC, False)
            _data.set_index(_data[CS_UNIQUEID], inplace=True, )  # drop=False)

            chemicalShiftList._wrappedData.data = _data

            for ii in range(len(_data)):
                _row = _data.iloc[ii]

                # create a new shift with the uniqueId from the old shift
                shift = _newShift(project, chemicalShiftList, _uniqueId=int(_row[CS_UNIQUEID]))
                chemicalShiftList._shifts.append(shift)

                # add the new object to the _pid2Obj dict
                project._finalisePid2Obj(shift, 'create')

                # restore the nmrAtom, etc., for the new shift
                shift._updateNmrAtomShifts()

            for sh in chemicalShiftList._shifts:
                # ensure that all shifts have the correct value/valueError when first loaded
                if sh.value is None:
                    sh._recalculateShiftValue()
                    if sh.value is None:
                        sh.valueError = None

        return chemicalShiftList

    #===========================================================================================
    # new<Object> and other methods
    # Call appropriate routines in their respective locations
    #===========================================================================================

    @logCommand(get='self')
<<<<<<< HEAD
    def newChemicalShift(self, value: float = None, valueError: float = None, figureOfMerit: float = 1.0,
                         static: bool = False,
                         nmrAtom: Union[NmrAtom, str, Pid, None] = None,
                         chainCode: str = None, sequenceCode: str = None, residueType: str = None, atomName: str = None,
                         comment: str = None
=======
    def newChemicalShift(self,
                         value:float = None, valueError:float = None, figureOfMerit:float = 1.0,
                         nmrAtom:Union[NmrAtom, str, Pid, None] = None,
                         chainCode:str = None, sequenceCode:str = None, residueType:str = None, atomName:str = None,
                         comment:str = None
>>>>>>> 87c9b803
                         ):
        """Create new ChemicalShift within ChemicalShiftList.

        An nmrAtom can be attached to the shift as required.
        nmrAtom can be core object, Pid or pid string
        If attached (chainCode, sequenceCode, residueType, atomName) will be derived from the nmrAtom.pid
        If nmrAtom is not specified, (chainCode, sequenceCode, residueType, atomName) can be set as string values.
        A chemicalShift is not static by default (dynamic), i.e., its value will update when there are changes to the assigned peaks.

        See the ChemicalShift class for details.

        :param value: float shift value
        :param valueError: float
        :param figureOfMerit: float, default = 1.0
        :param static: bool, default = False
        :param nmrAtom: nmrAtom as object or pid, or None if not required
        :param chainCode:
        :param sequenceCode:
        :param residueType:
        :param atomName:
        :param comment: optional comment string
        :return: a new ChemicalShift tuple.
        """

        data = self._wrappedData.data
        if nmrAtom is not None:
            _nmrAtom = self.project.getByPid(nmrAtom) if isinstance(nmrAtom, str) else nmrAtom
            if _nmrAtom is None:
                raise ValueError(f'{self.className}.newChemicalShift: nmrAtom {_nmrAtom} not found')
            nmrAtom = _nmrAtom

        if data is not None and nmrAtom and nmrAtom.pid in list(data[CS_NMRATOM]):
            raise ValueError(f'{self.className}.newChemicalShift: nmrAtom {nmrAtom} already exists')

<<<<<<< HEAD
        shift = self._newChemicalShiftObject(data, value, valueError, figureOfMerit, static,
                                             nmrAtom, chainCode, sequenceCode, residueType, atomName, comment)
=======
        shift = self._newChemicalShiftObject(data=data,
                                             value=value, valueError=valueError, figureOfMerit=figureOfMerit,
                                             nmrAtom=nmrAtom, chainCode=chainCode, sequenceCode=sequenceCode,
                                             residueType=residueType, atomName=atomName,
                                             comment=comment)
>>>>>>> 87c9b803

        return shift

    @newV3Object()
    def _newChemicalShiftObject(self, data, value, valueError, figureOfMerit, static,
                                nmrAtom, chainCode, sequenceCode, residueType, atomName, comment):
        """Create a new pure V3 ChemicalShift object
        Method is wrapped with create/delete notifier
        """
        from ccpn.core.ChemicalShift import _getByTuple, _newChemicalShift as _newShift

        # make new tuple - verifies contents
<<<<<<< HEAD
        _row = _getByTuple(self, static=static,
                           value=value, valueError=valueError, figureOfMerit=figureOfMerit,
                           nmrAtom=None,
                           chainCode=chainCode, sequenceCode=sequenceCode, residueType=residueType, atomName=atomName,
                           comment=comment)
=======
        static = False
>>>>>>> 87c9b803
        _nextUniqueId = self.project._getNextUniqueIdValue(CS_CLASSNAME)
        _row = _getByTuple(chemicalShiftList=self,
                           uniqueId=_nextUniqueId,
                           isDeleted=False,
                           static=static,
                           value=value, valueError=valueError, figureOfMerit=figureOfMerit,
                           nmrAtom=nmrAtom,
                           chainCode=chainCode, sequenceCode=sequenceCode,
                           residueType=residueType, atomName=atomName,
                           comment=comment)
        # add to dataframe - this is in undo stack and marked as modified
<<<<<<< HEAD
        _dfRow = pd.DataFrame([_row], columns=CS_COLUMNS)
        _dfRow[CS_UNIQUEID] = int(_nextUniqueId)
=======
        # Note the "additional" tuple around _row; needed to match the shape as one row, 12 columns
        _dfRow = pd.DataFrame(data=(_row,), columns=CS_COLUMNS)
>>>>>>> 87c9b803

        if data is None:
            # set as the new subclassed DataFrameABC
            self._wrappedData.data = _dfRow  # _ChemicalShiftListFrame(_dfRow)
        else:
            self._wrappedData.data = self._wrappedData.data.append(_dfRow)

        _data = self._wrappedData.data
        _data.set_index(_data[CS_UNIQUEID], inplace=True, )  # drop=False)

        # create new shift object
        # new Shift only needs chemicalShiftList and uniqueId - properties are linked to dataframe
        shift = _newShift(self.project, self, _uniqueId=int(_nextUniqueId))
        if nmrAtom:
            # None above should ensure recalculation of shift values from assignments
            shift.nmrAtom = nmrAtom

        _oldShifts = self._shifts[:]
        self._shifts.append(shift)
        _newShifts = self._shifts[:]

        with undoBlockWithoutSideBar():
            # add an undo/redo item to recover shifts
            with undoStackBlocking() as addUndoItem:
                addUndoItem(undo=partial(self._undoRedoShifts, _oldShifts),
                            redo=partial(self._undoRedoShifts, _newShifts))

        return shift

    @logCommand(get='self')
    def deleteChemicalShift(self, nmrAtom: Union[None, NmrAtom, str] = None, uniqueId: int = None):
        """Delete a chemicalShift by nmrAtom or uniqueId
        """
        if nmrAtom and uniqueId:
            raise ValueError(f'{self.className}.deleteChemicalShift: use either nmrAtom or uniqueId')

        if self._wrappedData.data is None:
            return

        if nmrAtom:
            # get shift by nmrAtom
            nmrAtom = self.project.getByPid(nmrAtom) if isinstance(nmrAtom, str) else nmrAtom
            if not isinstance(nmrAtom, NmrAtom):
                raise ValueError(f'{self.className}.deleteChemicalShift: nmrAtom must be of type NmrAtom, str')

            # search dataframe for single element
            _data = self._wrappedData.data
            rows = _data[_data[CS_NMRATOM] == nmrAtom.pid]
            if len(rows) > 1:
                raise RuntimeError(f'{self.className}.deleteChemicalShift: bad number of shifts in list')
            elif len(rows) == 0:
                raise ValueError(f'{self.className}.deleteChemicalShift: nmrAtom {nmrAtom.pid} not found')

            self._deleteChemicalShiftObject(rows)

        elif uniqueId is not None:
            # get shift by uniqueId
            if not isinstance(uniqueId, int):
                raise ValueError(f'{self.className}.deleteChemicalShift: uniqueId must be an int')

            # search dataframe for single element
            _data = self._wrappedData.data
            rows = _data[_data[CS_UNIQUEID] == uniqueId]
            if len(rows) > 1:
                raise RuntimeError(f'{self.className}.deleteChemicalShift: bad number of shifts in list')
            elif len(rows) == 0:
                raise ValueError(f'{self.className}.deleteChemicalShift: uniqueId {uniqueId} not found')

            self._deleteChemicalShiftObject(rows)

    def _deleteChemicalShiftObject(self, rows):
        """Update the dataframe and handle notifiers
        """
        _oldShifts = self._shifts[:]
        _oldDeletedShifts = self._deletedShifts[:]

        uniqueId = rows.iloc[0].uniqueId
        _shs = [sh for sh in self._shifts if sh._uniqueId == uniqueId]
        _val = _shs[0]

        self._shifts.remove(_val)
        self._deletedShifts.append(_val)  # not sorted - sort?

        _newShifts = self._shifts[:]
        _newDeletedShifts = self._deletedShifts[:]

        _val._deleteWrapper(self, _newDeletedShifts, _newShifts, _oldDeletedShifts, _oldShifts)


#=========================================================================================
# Connections to parents:
#=========================================================================================

def getter(self: Spectrum) -> ChemicalShiftList:
    """Return the chemicalShiftList for the spectrum
    """
    return self._project._data2Obj.get(self._apiDataSource.experiment.shiftList)


@logCommand(get='self', isProperty=True)
def chemicalShiftList(self: Spectrum, chemicalShiftList: ChemicalShiftList):
    """Set the chemicalShiftList for the spectrum
    """
    _shiftList = self.getByPid(chemicalShiftList) if isinstance(chemicalShiftList, str) else chemicalShiftList
    if isinstance(_shiftList, ChemicalShiftList):
        # add the spectrum to the chemicalShiftList - undo handled in .spectra setter
        _shiftList.spectra = set(_shiftList.spectra) | {self}

    elif _shiftList is None:
        # set the chemicalShiftList to None - undo handled in .spectra setter
        _shiftList = self.chemicalShiftList
        if _shiftList:
            _shiftList.spectra = set(_shiftList.spectra) - {self}

    else:
        # Don't raise errors here or you crash-out a perfectly valid project/Nef from loading
        from ccpn.util.Logging import getLogger

        getLogger().warning(f'Could not set chemicalShiftList for Spectrum {self}. Invalid ChemicalShiftList.')


Spectrum.chemicalShiftList = property(getter, chemicalShiftList, None,
                                      "ccpn.ChemicalShiftList used for ccpn.Spectrum")
del chemicalShiftList


def getter(self: PeakList) -> ChemicalShiftList:
    """Return the chemicalShiftList for the peak
    """
    return self._project._data2Obj.get(self._wrappedData.shiftList)


@logCommand(get='self', isProperty=True)
def chemicalShiftList(self: PeakList, value: ChemicalShiftList):
    """Set the chemicalShiftList for the peak
    """
    value = self.getByPid(value) if isinstance(value, str) else value
    self._apiPeakList.shiftList = None if value is None else value._apiShiftList


PeakList.chemicalShiftList = property(getter, chemicalShiftList, None,
                                      "ChemicalShiftList associated with PeakList.")
del getter
del chemicalShiftList


#=========================================================================================

@newObject(ChemicalShiftList)
def _newChemicalShiftList(self: Project, name: str = None, unit: str = 'ppm', autoUpdate: bool = True,
                          isSimulated: bool = False, comment: str = None,
                          spectra=()) -> ChemicalShiftList:
    """Create new ChemicalShiftList.

    See the ChemicalShiftList class for details.

    :param name: name for the new chemicalShiftList
    :param unit: unit type as str, e.g. 'ppm'
    :param autoUpdate: True/False - automatically update chemicalShifts when assignments change
    :param isSimulated: True/False
    :param comment: optional user comment
    :return: a new ChemicalShiftList instance.
    """

    if spectra:
        getByPid = self._project.getByPid
        spectra = [getByPid(x) if isinstance(x, str) else x for x in spectra]

    name = ChemicalShiftList._uniqueName(project=self, name=name)

    dd = {'name'   : name, 'unit': unit, 'autoUpdate': autoUpdate, 'isSimulated': isSimulated,
          'details': comment}
    if spectra:
        dd.update({'experiments': OrderedSet([spec._wrappedData.experiment for spec in spectra])})

    apiChemicalShiftList = self._wrappedData.newShiftList(**dd)
    result = self._data2Obj.get(apiChemicalShiftList)
    if result is None:
        raise RuntimeError('Unable to generate new ChemicalShiftList item')

    # instantiate a new empty dataframe
    df = pd.DataFrame(columns=CS_COLUMNS)
    df.set_index(df[CS_UNIQUEID], inplace=True, )

    # set as the new subclassed DataFrameABC
    apiChemicalShiftList.data = df  # _ChemicalShiftListFrame(df)

    return result


def _getChemicalShiftList(self: Project, name: str = None, unit: str = 'ppm', autoUpdate: bool = True,
                          isSimulated: bool = False, comment: str = None,
                          spectra=()) -> ChemicalShiftList:
    """Create new ChemicalShiftList.

    See the ChemicalShiftList class for details.

    :param name:
    :param unit:
    :param autoUpdate:
    :param isSimulated:
    :param comment:
    :return: a new ChemicalShiftList instance.
    """

    if spectra:
        getByPid = self._project.getByPid
        spectra = [getByPid(x) if isinstance(x, str) else x for x in spectra]

    dd = {'name'   : name, 'unit': unit, 'autoUpdate': autoUpdate, 'isSimulated': isSimulated,
          'details': comment}
    if spectra:
        dd.update({'experiments': OrderedSet([spec._wrappedData.experiment for spec in spectra])})

    apiChemicalShiftList = self._wrappedData.getShiftList(**dd)
    result = self._data2Obj.get(apiChemicalShiftList)
    return result


# Notifiers
className = Nmr.ShiftList._metaclass.qualifiedName()
Project._apiNotifiers.extend(
        (  # ('_finaliseApiRename', {}, className, 'setName'),
            ('_modifiedLink', {'classNames': ('ChemicalShiftList', 'Spectrum')}, className, 'addExperiment'),
            ('_modifiedLink', {'classNames': ('ChemicalShiftList', 'Spectrum')}, className,
             'removeExperiment'),
            ('_modifiedLink', {'classNames': ('ChemicalShiftList', 'Spectrum')}, className, 'setExperiments'),
            ('_modifiedLink', {'classNames': ('ChemicalShiftList', 'PeakList')}, className, 'addPeakList'),
            ('_modifiedLink', {'classNames': ('ChemicalShiftList', 'PeakList')}, className, 'removePeakList'),
            ('_modifiedLink', {'classNames': ('ChemicalShiftList', 'PeakList')}, className, 'setPeakLists'),
            )
        )
Project._apiNotifiers.append(('_modifiedLink', {'classNames': ('ChemicalShiftList', 'PeakList')},
                              Nmr.PeakList._metaclass.qualifiedName(), 'setSpecificShiftList')
                             )
className = Nmr.Experiment._metaclass.qualifiedName()
Project._apiNotifiers.extend(
        (('_modifiedLink', {'classNames': ('ChemicalShiftList', 'Spectrum')}, className, 'setShiftList'),
         ('_modifiedLink', {'classNames': ('ChemicalShiftList', 'PeakList')}, className, 'setShiftList'),
         )
        )<|MERGE_RESOLUTION|>--- conflicted
+++ resolved
@@ -13,13 +13,8 @@
 #=========================================================================================
 # Last code modification
 #=========================================================================================
-<<<<<<< HEAD
 __modifiedBy__ = "$modifiedBy: Ed Brooksbank $"
-__dateModified__ = "$dateModified: 2022-02-15 11:11:24 +0000 (Tue, February 15, 2022) $"
-=======
-__modifiedBy__ = "$modifiedBy: Geerten Vuister $"
-__dateModified__ = "$dateModified: 2022-02-18 12:05:35 +0000 (Fri, February 18, 2022) $"
->>>>>>> 87c9b803
+__dateModified__ = "$dateModified: 2022-02-22 19:58:03 +0000 (Tue, February 22, 2022) $"
 __version__ = "$Revision: 3.1.0 $"
 #=========================================================================================
 # Created
@@ -641,19 +636,12 @@
     #===========================================================================================
 
     @logCommand(get='self')
-<<<<<<< HEAD
-    def newChemicalShift(self, value: float = None, valueError: float = None, figureOfMerit: float = 1.0,
-                         static: bool = False,
-                         nmrAtom: Union[NmrAtom, str, Pid, None] = None,
-                         chainCode: str = None, sequenceCode: str = None, residueType: str = None, atomName: str = None,
-                         comment: str = None
-=======
     def newChemicalShift(self,
                          value:float = None, valueError:float = None, figureOfMerit:float = 1.0,
+                         static: bool = False,
                          nmrAtom:Union[NmrAtom, str, Pid, None] = None,
                          chainCode:str = None, sequenceCode:str = None, residueType:str = None, atomName:str = None,
                          comment:str = None
->>>>>>> 87c9b803
                          ):
         """Create new ChemicalShift within ChemicalShiftList.
 
@@ -688,16 +676,12 @@
         if data is not None and nmrAtom and nmrAtom.pid in list(data[CS_NMRATOM]):
             raise ValueError(f'{self.className}.newChemicalShift: nmrAtom {nmrAtom} already exists')
 
-<<<<<<< HEAD
-        shift = self._newChemicalShiftObject(data, value, valueError, figureOfMerit, static,
-                                             nmrAtom, chainCode, sequenceCode, residueType, atomName, comment)
-=======
         shift = self._newChemicalShiftObject(data=data,
                                              value=value, valueError=valueError, figureOfMerit=figureOfMerit,
+                                             static=static,
                                              nmrAtom=nmrAtom, chainCode=chainCode, sequenceCode=sequenceCode,
                                              residueType=residueType, atomName=atomName,
                                              comment=comment)
->>>>>>> 87c9b803
 
         return shift
 
@@ -710,15 +694,6 @@
         from ccpn.core.ChemicalShift import _getByTuple, _newChemicalShift as _newShift
 
         # make new tuple - verifies contents
-<<<<<<< HEAD
-        _row = _getByTuple(self, static=static,
-                           value=value, valueError=valueError, figureOfMerit=figureOfMerit,
-                           nmrAtom=None,
-                           chainCode=chainCode, sequenceCode=sequenceCode, residueType=residueType, atomName=atomName,
-                           comment=comment)
-=======
-        static = False
->>>>>>> 87c9b803
         _nextUniqueId = self.project._getNextUniqueIdValue(CS_CLASSNAME)
         _row = _getByTuple(chemicalShiftList=self,
                            uniqueId=_nextUniqueId,
@@ -730,13 +705,8 @@
                            residueType=residueType, atomName=atomName,
                            comment=comment)
         # add to dataframe - this is in undo stack and marked as modified
-<<<<<<< HEAD
-        _dfRow = pd.DataFrame([_row], columns=CS_COLUMNS)
-        _dfRow[CS_UNIQUEID] = int(_nextUniqueId)
-=======
         # Note the "additional" tuple around _row; needed to match the shape as one row, 12 columns
         _dfRow = pd.DataFrame(data=(_row,), columns=CS_COLUMNS)
->>>>>>> 87c9b803
 
         if data is None:
             # set as the new subclassed DataFrameABC
