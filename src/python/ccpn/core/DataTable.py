"""
Module Documentation here
"""
#=========================================================================================
# Licence, Reference and Credits
#=========================================================================================
__copyright__ = "Copyright (C) CCPN project (https://www.ccpn.ac.uk) 2014 - 2022"
__credits__ = ("Ed Brooksbank, Joanna Fox, Victoria A Higman, Luca Mureddu, Eliza Płoskoń",
               "Timothy J Ragan, Brian O Smith, Gary S Thompson & Geerten W Vuister")
__licence__ = ("CCPN licence. See https://ccpn.ac.uk/software/licensing/")
__reference__ = ("Skinner, S.P., Fogh, R.H., Boucher, W., Ragan, T.J., Mureddu, L.G., & Vuister, G.W.",
                 "CcpNmr AnalysisAssign: a flexible platform for integrated NMR analysis",
                 "J.Biomol.Nmr (2016), 66, 111-124, http://doi.org/10.1007/s10858-016-0060-y")
#=========================================================================================
# Last code modification
#=========================================================================================
<<<<<<< HEAD
__modifiedBy__ = "$modifiedBy: Luca Mureddu $"
__dateModified__ = "$dateModified: 2022-07-04 17:15:20 +0100 (Mon, July 04, 2022) $"
=======
__modifiedBy__ = "$modifiedBy: Ed Brooksbank $"
__dateModified__ = "$dateModified: 2022-05-05 10:40:28 +0100 (Thu, May 05, 2022) $"
>>>>>>> e4552064
__version__ = "$Revision: 3.1.0 $"
#=========================================================================================
# Created
#=========================================================================================
__author__ = "$Author: Ed Brooksbank $"
__date__ = "$Date: 2021-10-27 20:54:49 +0100 (Wed, October 27, 2021) $"
#=========================================================================================
# Start of code
#=========================================================================================

from typing import Optional
import pandas as pd
from ccpnmodel.ccpncore.api.ccp.nmr.Nmr import DataTable as ApiDataTable
from ccpn.core._implementation.AbstractWrapperObject import AbstractWrapperObject
from ccpn.core.Project import Project
from ccpn.core.RestraintTable import RestraintTable
from ccpn.core.lib import Pid
from ccpn.core.lib.ContextManagers import newObject, renameObject, ccpNmrV3CoreSetter, ccpNmrV3CoreUndoBlock
from ccpn.core._implementation.DataFrameABC import DataFrameABC
from ccpn.util.decorators import logCommand
from ccpn.util.Logging import getLogger


logger = getLogger()
ALLOWED_METADATA_TYPES = (dict, list, str, int, float, bool, type(None))
_RESTRAINTTABLE = 'restraintTable'


class TableFrame(DataFrameABC):
    """
    Generic data - as a Pandas DataFrame.
    """
    pass


class DataTable(AbstractWrapperObject):
    """Container for pandas dataFrame."""

    #: Short class name, for PID.
    shortClassName = 'DT'
    # Attribute is necessary as subclasses must use superclass className
    className = 'DataTable'

    _parentClass = Project

    #: Name of plural link to instances of class
    _pluralLinkName = 'dataTables'

    #: List of child classes.
    _childClasses = []

    # Qualified name of matching API class
    _apiClassQualifiedName = ApiDataTable._metaclass.qualifiedName()

    # CCPN properties
    @property
    def _apiDataTable(self) -> ApiDataTable:
        """ CCPN api DataTable matching DataTable."""
        return self._wrappedData

    @property
    def _key(self) -> str:
        """id string - ID number converted to string."""
        return self._wrappedData.name.translate(Pid.remapSeparators)

    @property
    def serial(self) -> int:
        """ID number of DataTable, used in Pid and to identify the DataTable."""
        return self._wrappedData.serial

    @property
    def _parent(self) -> Project:
        """Parent (containing) object."""
        return self._project

    @property
    def name(self) -> str:
        """Name of DataTable, part of identifier."""
        return self._wrappedData.name

    @name.setter
    @logCommand(get='self', isProperty=True)
    def name(self, value: str):
        """set name of DataTable."""
        self.rename(value)

    @property
    def data(self) -> TableFrame:
        """Return the pandas dataFrame."""
        return self._wrappedData.data

    @data.setter
    @logCommand(get='self', isProperty=True)
    @ccpNmrV3CoreSetter()
    def data(self, value: TableFrame):
        """Set the data for the dataTable, must be of type TableFrame, pd.DataFrame or None.
        None will create a new empty dataFrame
        pd.DataFrames will be converted to ccpn TableFrames
        """
        if not isinstance(value, (TableFrame, type(None))):
            if isinstance(value, pd.DataFrame):
                value = TableFrame(value)
                getLogger().debug(f'Data must be of type {TableFrame}. The value pd.DataFrame was converted to {TableFrame}.')
            else:
                raise RuntimeError(f'Data must be of type {TableFrame}, pd.DataFrame or None')

        if value is None:
            # create a new, empty table
            self._wrappedData.data = TableFrame()
        else:
            self._wrappedData.data = value

    @property
    def metadata(self) -> dict:
        """Keyword-value dictionary of metadata.
        NB the value is a copy - modifying it will not modify the actual data.
        Use the setMetadata, deleteMetadata, clearMetadata, and updateMetadata
        methods to modify the metadata.

        Dictionary values can be anything that can be exported to JSON,
        including OrderedDict, numpy.ndarray, ccpn.util.Tensor,
        or pandas DataFrame, Series, or Panel.
        """
        return dict((x.name, x.value) for x in self._wrappedData.dataTableParameters)

    @logCommand(get='self')
    def getMetadata(self, name: str):
        """Return value from metadata."""
        apiData = self._wrappedData
        metadata = apiData.findFirstDataTableParameter(name=name)
        if metadata is not None:
            return metadata.value

    @logCommand(get='self')
    @ccpNmrV3CoreUndoBlock()
    def setMetadata(self, name: str, value):
        """Add name:value to metadata, overwriting existing entry."""

        def _checkMetaTypes(value):
            if isinstance(value, dict):
                return all(_checkMetaTypes(val) for val in value.keys()) and all(_checkMetaTypes(val) for val in value.values())
            elif isinstance(value, list):
                return all(_checkMetaTypes(val) for val in value)
            else:
                return isinstance(value, ALLOWED_METADATA_TYPES)
            # could use json.dumps(value) with (TypeError, OverflowError) but allows tuples

        # check that the metadata parameter belongs to the defined list
        if not _checkMetaTypes(value):
            raise ValueError(f'value contains non-serialisable element')

        apiData = self._wrappedData
        metadata = apiData.findFirstDataTableParameter(name=name)
        if metadata is None:
            apiData.newDataTableParameter(name=name, value=value)
        else:
            metadata.value = value

    @logCommand(get='self')
    @ccpNmrV3CoreUndoBlock()
    def deleteMetadata(self, name: str):
        """Delete metadata named 'name'."""
        apiData = self._wrappedData
        metadata = apiData.findFirstDataTableParameter(name=name)
        if metadata is None:
            raise KeyError("No metadata named %s" % name)
        else:
            metadata.delete()

    @logCommand(get='self')
    @ccpNmrV3CoreUndoBlock()
    def clearMetadata(self):
        """Delete all metadata."""
        for metadata in self._wrappedData.dataTableParameters:
            metadata.delete()

    @logCommand(get='self')
    @ccpNmrV3CoreUndoBlock()
    def updateMetadata(self, value: dict):
        """Convenience routine, similar to dict.update().
        Calls self.setMetadata(key, value) for each key,value pair in the input."""
        for key, val in value.items():
            self.setMetadata(key, val)

    @property
    def columns(self) -> list:
        """Return the columns in the dataFrame
        """
        return list(self.data.columns)

    @property
    def nefCompatibleColumns(self):
        """Return the columns in the dataFrame
        """
        return self.data.nefCompatibleColumns()

    @property
    def _restraintTableLink(self) -> Optional[RestraintTable]:
        """Return the link to a reference restraintTable from the metadata
        """
        _pid = self.getMetadata(_RESTRAINTTABLE)
        return self.project.getByPid(_pid)

    @_restraintTableLink.setter
    def _restraintTableLink(self, value):
        """Set the link to a reference restraintTable from the metadata
        :param value: RestraintTable or str
        """
        _rTable = self.project.getByPid(value) if isinstance(value, str) else value
        if not isinstance(_rTable, RestraintTable):
            raise ValueError(f'{self.className}.restraintTableLink is not a RestraintTable')

        self.setMetadata(_RESTRAINTTABLE, value)

    #=========================================================================================
    # Implementation functions
    #=========================================================================================

    @classmethod
    def _getAllWrappedData(cls, parent: Project) -> list:
        """get wrappedData for all DataTables linked to NmrProject."""
        return parent._wrappedData.sortedDataTables()

    @renameObject()
    @logCommand(get='self')
    def rename(self, value: str):
        """Rename DataTable, changing its name and Pid."""
        return self._rename(value)

    @classmethod
    def _restoreObject(cls, project, apiObj):
        """Restore the object and update ccpnInternalData as required
        """
        result = super()._restoreObject(project, apiObj)

        _data = result._wrappedData.data
        if not isinstance(_data, TableFrame):
            # make sure that data is the correct type
            getLogger().warn(f'Failed restoring object {result.pid}: data not of type {TableFrame} - resetting to an empty table')
            result._wrappedData.data = TableFrame()

        return result

    #=========================================================================================
    # CCPN functions
    #=========================================================================================

    #===========================================================================================
    # new<Object> and other methods
    # Call appropriate routines in their respective locations
    #===========================================================================================


#=========================================================================================
# Connections to parents:
#=========================================================================================

@newObject(DataTable)
def _newDataTable(self: Project, name: str = None, data: Optional[TableFrame] = None, comment: str = None) -> DataTable:
    """Create new DataTable.

    See the DataTable class for details.

    data must be of type TableFrame, pd.DataFrame or None.
    If data is None, an empty dataFrame wll be created.
    pd.DataFrames will be converted to ccpn DataFrames.

    :param name: name of the dataTable
    :param data: a TableFrame, Pandas DataFrame instance or None
    :param comment: optional comment string
    :return: a new DataTable instance.
    """
    if not isinstance(data, (TableFrame, type(None))):
        if isinstance(data, pd.DataFrame):
            data = TableFrame(data)
            getLogger().debug(f'Data must be of type {TableFrame}. The value pd.DataFrame was converted to {TableFrame}.')
        else:
            raise RuntimeError(f'Unable to generate new DataTable: data not of type {TableFrame}, pd.DataFrame or None')

    name = DataTable._uniqueName(project=self, name=name)

    apiParent = self._wrappedData

    apiDataTable = apiParent.newDataTable(name=name, details=comment)
    result = self._project._data2Obj.get(apiDataTable)
    if result is None:
        raise RuntimeError('Unable to generate new DataTable item')

    if data is None:
        # create new, empty dataFrame
        result._wrappedData.data = TableFrame()
    else:
        # insert the subclassed pandas dataFrame
        result._wrappedData.data = data
        data._containingObject = result

    return result


def _fetchDataTable(self: Project, name):
    """Get an existing dataTable by name or create a new one
    """
    from ccpn.core.lib.Pid import createPid

    dataTable = self.getByPid(createPid(DataTable.shortClassName, name))
    if not dataTable:
        dataTable = self.newDataTable(name=name)
    return dataTable<|MERGE_RESOLUTION|>--- conflicted
+++ resolved
@@ -14,13 +14,8 @@
 #=========================================================================================
 # Last code modification
 #=========================================================================================
-<<<<<<< HEAD
-__modifiedBy__ = "$modifiedBy: Luca Mureddu $"
-__dateModified__ = "$dateModified: 2022-07-04 17:15:20 +0100 (Mon, July 04, 2022) $"
-=======
 __modifiedBy__ = "$modifiedBy: Ed Brooksbank $"
-__dateModified__ = "$dateModified: 2022-05-05 10:40:28 +0100 (Thu, May 05, 2022) $"
->>>>>>> e4552064
+__dateModified__ = "$dateModified: 2022-07-05 13:20:36 +0100 (Tue, July 05, 2022) $"
 __version__ = "$Revision: 3.1.0 $"
 #=========================================================================================
 # Created
@@ -259,7 +254,7 @@
         _data = result._wrappedData.data
         if not isinstance(_data, TableFrame):
             # make sure that data is the correct type
-            getLogger().warn(f'Failed restoring object {result.pid}: data not of type {TableFrame} - resetting to an empty table')
+            getLogger().warning(f'Failed restoring object {result.pid}: data not of type {TableFrame} - resetting to an empty table')
             result._wrappedData.data = TableFrame()
 
         return result
