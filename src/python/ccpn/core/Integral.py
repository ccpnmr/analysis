"""
Module documentation here
"""
#=========================================================================================
# Licence, Reference and Credits
#=========================================================================================
__copyright__ = "Copyright (C) CCPN project (https://www.ccpn.ac.uk) 2014 - 2023"
__credits__ = ("Ed Brooksbank, Joanna Fox, Victoria A Higman, Luca Mureddu, Eliza Płoskoń",
               "Timothy J Ragan, Brian O Smith, Gary S Thompson & Geerten W Vuister")
__licence__ = ("CCPN licence. See https://ccpn.ac.uk/software/licensing/")
__reference__ = ("Skinner, S.P., Fogh, R.H., Boucher, W., Ragan, T.J., Mureddu, L.G., & Vuister, G.W.",
                 "CcpNmr AnalysisAssign: a flexible platform for integrated NMR analysis",
                 "J.Biomol.Nmr (2016), 66, 111-124, https://doi.org/10.1007/s10858-016-0060-y")
#=========================================================================================
# Last code modification
#=========================================================================================
<<<<<<< HEAD
__modifiedBy__ = "$modifiedBy: Luca Mureddu $"
__dateModified__ = "$dateModified: 2023-11-17 11:11:49 +0000 (Fri, November 17, 2023) $"
__version__ = "$Revision: 3.2.0 $"
=======
__modifiedBy__ = "$modifiedBy: Daniel Thompson $"
__dateModified__ = "$dateModified: 2023-11-22 10:18:58 +0000 (Wed, November 22, 2023) $"
__version__ = "$Revision: 3.2.1 $"
>>>>>>> 4eb9a90c
#=========================================================================================
# Created
#=========================================================================================
__author__ = "$Author: CCPN $"
__date__ = "$Date: 2017-04-07 10:28:41 +0000 (Fri, April 07, 2017) $"
#=========================================================================================
# Start of code
#=========================================================================================

from ccpn.core._implementation.AbstractWrapperObject import AbstractWrapperObject
from ccpn.core.Project import Project
from ccpn.core.IntegralList import IntegralList
from ccpn.core.Peak import Peak
from ccpnmodel.ccpncore.api.ccp.nmr.Nmr import Integral as ApiIntegral
from ccpnmodel.ccpncore.api.ccp.nmr.Nmr import PeakDim as ApiPeakDim
from typing import Optional, Tuple, Sequence, List, Union
import numpy as np
from scipy.integrate import trapz
from ccpn.util.decorators import logCommand
from ccpn.core.lib.ContextManagers import newObject, ccpNmrV3CoreSetter
from ccpn.util.Logging import getLogger
from ccpn.util.Constants import SCALETOLERANCE


LinkedPeaks = 'linkedPeaks'


class Integral(AbstractWrapperObject):
    """n-dimensional Integral, with integration region and value.

    Includes fields for per-dimension values.
    """

    #: Short class name, for PID.
    shortClassName = 'IT'
    # Attribute it necessary as subclasses must use superclass className
    className = 'Integral'

    _parentClass = IntegralList

    #: Name of plural link to instances of class
    _pluralLinkName = 'integrals'

    # the attribute name used by current
    _currentAttributeName = 'integrals'

    #: List of child classes.
    _childClasses = []

    # Qualified name of matching API class - NB shared with Peak class
    _apiClassQualifiedName = ApiIntegral._metaclass.qualifiedName()

    # _baseline = None
    _linkedPeakNotifier = None
    _linkedPeaks = set()

    # CCPN properties
    @property
    def _apiIntegral(self) -> ApiIntegral:
        """ API integrals matching Integral"""
        return self._wrappedData

    @property
    def _key(self) -> str:
        """id string - serial number converted to string"""
        return str(self._wrappedData.serial)

    @property
    def serial(self) -> int:
        """serial number of Integral, used in Pid and to identify the Integral. """
        return self._wrappedData.serial

    @property
    def _parent(self) -> IntegralList:
        """IntegralList containing Integral."""
        return self._project._data2Obj[self._wrappedData.integralList]

    integralList = _parent

    @property
    def spectrum(self):
        """Convenience property to get the spectrum, equivalent to integral.peakList.spectrum
        """
        return self.integralList.spectrum

    @property
    def value(self) -> Optional[float]:
        """value of Integral"""

        if self._wrappedData.volume is None:
            return None

        scale = self.integralList.spectrum.scale
        scale = scale if scale is not None else 1.0
        if -SCALETOLERANCE < scale < SCALETOLERANCE:
            getLogger().warning('Scaling {}.value by minimum tolerance (±{})'.format(self, SCALETOLERANCE))

        return self._wrappedData.volume * scale

    @value.setter
    @logCommand(get='self', isProperty=True)
    @ccpNmrV3CoreSetter()
    def value(self, value: Union[float, int, None]):
        if not isinstance(value, (float, int, type(None))):
            raise TypeError('value must be a float, integer or None')
        elif value is not None and (value - value) != 0.0:
            raise TypeError('value cannot be NaN or Infinity')

        if value is None:
            self._wrappedData.volume = None
        else:
            scale = self.integralList.spectrum.scale
            scale = scale if scale is not None else 1.0
            if -SCALETOLERANCE < scale < SCALETOLERANCE:
                getLogger().warning('Scaling {}.value by minimum tolerance (±{})'.format(self, SCALETOLERANCE))
                self._wrappedData.volume = None
            else:
                self._wrappedData.volume = float(value) / scale

    @property
    def valueError(self) -> Optional[float]:
        """value error of Integral"""
        if self._wrappedData.volumeError is None:
            return None

        scale = self.integralList.spectrum.scale
        scale = scale if scale is not None else 1.0
        if -SCALETOLERANCE < scale < SCALETOLERANCE:
            getLogger().warning('Scaling {}.valueError by minimum tolerance (±{})'.format(self, SCALETOLERANCE))

        return self._wrappedData.volumeError * scale

    @valueError.setter
    @logCommand(get='self', isProperty=True)
    @ccpNmrV3CoreSetter()
    def valueError(self, value: Union[float, int, None]):
        if not isinstance(value, (float, int, type(None))):
            raise TypeError('valueError must be a float, integer or None')
        elif value is not None and (value - value) != 0.0:
            raise TypeError('valueError cannot be NaN or Infinity')

        if value is None:
            self._wrappedData.volumeError = None
        else:
            scale = self.integralList.spectrum.scale
            scale = scale if scale is not None else 1.0
            if -SCALETOLERANCE < scale < SCALETOLERANCE:
                getLogger().warning('Scaling {}.valueError by minimum tolerance (±{})'.format(self, SCALETOLERANCE))
                self._wrappedData.volumeError = None
            else:
                self._wrappedData.volumeError = float(value) / scale

    @property
    def bias(self) -> float:
        """Baseplane offset used in calculating integral value"""
        scale = self.integralList.spectrum.scale
        scale = scale if scale is not None else 1.0
        if -SCALETOLERANCE < scale < SCALETOLERANCE:
            getLogger().warning('Scaling {}.bias by minimum tolerance (±{})'.format(self, SCALETOLERANCE))

        return self._wrappedData.offset * scale

    @bias.setter
    @logCommand(get='self', isProperty=True)
    @ccpNmrV3CoreSetter()
    def bias(self, value: Union[float, int]):
        if not isinstance(value, (float, int)):
            raise TypeError('bias must be a float or integer')
        elif (value - value) != 0.0:
            raise TypeError('bias cannot be NaN or Infinity')
        value = float(value)

        scale = self.integralList.spectrum.scale
        scale = scale if scale is not None else 1.0
        if -SCALETOLERANCE < scale < SCALETOLERANCE:
            getLogger().warning('Scaling {}.bias by minimum tolerance (±{})'.format(self, SCALETOLERANCE))
            self._wrappedData.offset = 0.0
        else:
            self._wrappedData.offset = value / scale

    @property
    def figureOfMerit(self) -> Optional[float]:
        """figureOfMerit of Integral, between 0.0 and 1.0 inclusive."""
        return self._wrappedData.figOfMerit

    @figureOfMerit.setter
    @logCommand(get='self', isProperty=True)
    @ccpNmrV3CoreSetter()
    def figureOfMerit(self, value: float):
        self._wrappedData.figOfMerit = value

    @property
    def offset(self) -> float:
        """offset of Integral"""
        scale = self.integralList.spectrum.scale
        scale = scale if scale is not None else 1.0
        if -SCALETOLERANCE < scale < SCALETOLERANCE:
            getLogger().warning('Scaling {}.offset by minimum tolerance (±{})'.format(self, SCALETOLERANCE))

        return self._wrappedData.offset * scale

    @offset.setter
    @logCommand(get='self', isProperty=True)
    @ccpNmrV3CoreSetter()
    def offset(self, value: Union[float, int]):
        if not isinstance(value, (float, int)):
            raise TypeError('offset must be a float or integer')
        elif (value - value) != 0.0:
            raise TypeError('offset cannot be NaN or Infinity')
        value = float(value)

        scale = self.integralList.spectrum.scale
        scale = scale if scale is not None else 1.0
        if -SCALETOLERANCE < scale < SCALETOLERANCE:
            getLogger().warning('Scaling {}.offset by minimum tolerance (±{})'.format(self, SCALETOLERANCE))
            self._wrappedData.offset = 0.0
        else:
            self._wrappedData.offset = value / scale

    # NOTE:ED - check, baseline is currently using offset in the model
    @property
    def baseline(self) -> float:
        """baseline of Integral"""
        baseline = self._wrappedData.offset
        if baseline is None or baseline == 0:
            baseline = self.spectrum.positiveContourBase or 0
        scale = self.integralList.spectrum.scale
        scale = scale if scale is not None else 1.0
        if -SCALETOLERANCE < scale < SCALETOLERANCE:
            getLogger().warning('Scaling {}.baseline by minimum tolerance (±{})'.format(self, SCALETOLERANCE))

        return baseline * scale

    @baseline.setter
    @logCommand(get='self', isProperty=True)
    @ccpNmrV3CoreSetter()
    def baseline(self, value: Union[float, int]):
        if not isinstance(value, (float, int)):
            raise TypeError('baseline must be a float or integer')
        elif (value - value) != 0.0:
            raise TypeError('baseline cannot be NaN or Infinity')
        value = float(value)

        scale = self.integralList.spectrum.scale
        scale = scale if scale is not None else 1.0
        if -SCALETOLERANCE < scale < SCALETOLERANCE:
            getLogger().warning('Scaling {}.baseline by minimum tolerance (±{})'.format(self, SCALETOLERANCE))
            self._wrappedData.offset = 0.0
        else:
            self._wrappedData.offset = value / scale

    @property
    def constraintWeight(self) -> Optional[float]:
        """constraintWeight of Integral"""
        return self._wrappedData.constraintWeight

    @constraintWeight.setter
    @logCommand(get='self', isProperty=True)
    @ccpNmrV3CoreSetter()
    def constraintWeight(self, value: float):
        self._wrappedData.constraintWeight = value

    @property
    def slopes(self) -> Optional[List[float]]:
        """slope (in dimension order) used in calculating integral value

        The slope is defined as the intensity in point i+1 minus the intensity in point i"""
        # return [x.slope for x in self._wrappedData.sortedPeakDims()]
        if self._wrappedData.slopes is None:
            return None

        scale = self.integralList.spectrum.scale
        scale = scale if scale is not None else 1.0
        if -SCALETOLERANCE < scale < SCALETOLERANCE:
            getLogger().warning('Scaling {}.slopes by minimum tolerance (±{})'.format(self, SCALETOLERANCE))

        return [slope * scale for slope in self._wrappedData.slopes]

    @slopes.setter
    @logCommand(get='self', isProperty=True)
    @ccpNmrV3CoreSetter()
    def slopes(self, value: Union[List[float], Tuple[float], None] = None):
        if not isinstance(value, (list, tuple, type(None))):
            raise TypeError('slopes must be a None or list/tuple of floats - {}'.format(value))
        if value and not all(isinstance(sl, float) for sl in value):
            raise TypeError('slopes must be a None or list/tuple of floats - {}'.format(value))

        if value is None:
            self._wrappedData.slopes = None
        else:
            scale = self.integralList.spectrum.scale
            scale = scale if scale is not None else 1.0
            if -SCALETOLERANCE < scale < SCALETOLERANCE:
                getLogger().warning('Scaling {}.slopes by minimum tolerance (±{})'.format(self, SCALETOLERANCE))
                self._wrappedData.slopes = None
            else:
                self._wrappedData.slopes = [sl / scale for sl in value]

        # peakDims = self._wrappedData.sortedPeakDims()
        # if len(value) == len(peakDims):
        #   for tt in zip(peakDims, value):
        #     tt[0].slope = tt[1]
        # else:
        #   raise ValueError("The slopes value %s does not match the dimensionality of the spectrum, %s"
        #                    % value, len(peakDims))

    @property
    def annotation(self) -> Optional[str]:
        """Integral text annotation"""
        return self._wrappedData.annotation

    @annotation.setter
    @logCommand(get='self', isProperty=True)
    @ccpNmrV3CoreSetter()
    def annotation(self, value: str):
        self._wrappedData.annotation = value

    @property
    def axisCodes(self) -> Tuple[str, ...]:
        """Spectrum axis codes in dimension order matching position."""
        return self.integralList.spectrum.axisCodes

    @property
    def limits(self) -> List[Tuple[float, float]]:
        """Integration limits in axis value (ppm), per dimension, with lowest
        ppm value first
        :return list of (low_ppm, high_ppm) tuples
        """
        return self._wrappedData.limits

    @limits.setter
    @logCommand(get='self', isProperty=True)
    @ccpNmrV3CoreSetter()
    def limits(self, value):
        self._wrappedData.limits = value

        # automatically calculates Volume given the limits for 1Ds
        spectrum = self.integralList.spectrum
        if spectrum.isEmptySpectrum():
            return

        if spectrum.dimensionCount == 1:
            for ii in range(spectrum.dimensionCount):
                limits = value[ii] if value and len(value) > ii else ()
                if len(limits) == 2:

                    if spectrum.intensities is not None and spectrum.intensities.size != 0:
                        limit1, limit2 = limits
                        x = spectrum.positions
                        index01 = np.where((x <= limit2) & (x >= limit1))
                        values = spectrum.intensities[index01]
                        if len(values) > 0 and all(values):
                            self.value = float(trapz(values))

                            # small change, only calculate if there is a peak
                            if self.peak:
                                self.peak.volume = self.value

    @property
    def pointLimits(self) -> List[Tuple[float, float]]:
        return self._wrappedData.pointLimits
        # """Integration limits in points, per dimension, with lowest value first"""
        # result = []
        # for peakDim in self._wrappedData.sortedPeakDims():
        #   position = peakDim.position
        #   halfWidth = 0.5 * (peakDim.boxWidth or 0)
        #   result.append(position - halfWidth, position + halfWidth)
        # #
        # return result

    @pointLimits.setter
    @logCommand(get='self', isProperty=True)
    @ccpNmrV3CoreSetter()
    def pointLimits(self, value):
        self._wrappedData.pointLimits = value
        # peakDims = self._wrappedData.sortedPeakDims()
        # if len(value) == len(peakDims):
        #   for ii, peakDim in enumerate(peakDims):
        #     if None in value[ii]:
        #       peakDim.position = None
        #       peakDim.boxWidth = None
        #     else:
        #       limit1, limit2 = value[ii]
        #       peakDim.position = 0.5 * (limit1 + limit2)
        #       peakDim.boxWidth = abs(limit1 - limit2)
        # else:
        #   raise ValueError("The slopes value %s does not match the dimensionality of the spectrum, %s"
        #                    % value, len(peakDims))

    @property
    def integralViews(self) -> list:
        """STUB: hot-fixed later"""
        return []

    #=========================================================================================
    # Implementation functions
    #=========================================================================================

    @classmethod
    def _getAllWrappedData(cls, parent: IntegralList) -> Tuple[ApiIntegral, ...]:
        """get wrappedData (Integrals) for all Integral children of parent IntegralList"""
        return parent._wrappedData.sortedIntegrals()

    @property
    def _1Dregions(self):
        """
        :return:baseline of the integral, x regions and y regions in  separate arrays
        """
        # baseline = self.baseline

        # NOTE:ED - now using offset in the model, slope will determine the angle of the baseline
        #           calculate slope automatically?
        baseline = self.baseline
        spectrum = self.integralList.spectrum
        if spectrum.isEmptySpectrum():
            return []
        if spectrum.dimensionCount == 1:
            for i in self.limits:
                x = spectrum.positions
                y = spectrum.intensities
                xRegions = np.where((x <= max(i)) & (x >= min(i)))
                for xRegion in xRegions:
                    if baseline is not None:
                        return (baseline, x[xRegion], y[xRegion])
        return []

    #=========================================================================================
    # CCPN functions
    #=========================================================================================

    @property
    def peak(self):
        """The peak attached to the integral.
        """
        return self._project._data2Obj[self._wrappedData.peak] if self._wrappedData.peak else None

    @peak.setter
    @logCommand(get='self', isProperty=True)
    @ccpNmrV3CoreSetter()
    def peak(self, peak: Peak = None):
        """link a peak to the integral
        The peak must belong to the spectrum containing the integralList.
        :param peak: single peak
        """
        spectrum = self._parent.spectrum
        peak = self.project.getByPid(peak) if isinstance(peak, str) else peak

        if peak:
            if not isinstance(peak, Peak):
                raise TypeError('%s is not of type Peak' % peak)
            if peak not in spectrum.peaks:
                raise ValueError('%s does not belong to spectrum: %s' % (peak.pid, spectrum.pid))

        self._wrappedData.peak = peak._wrappedData if peak else None

    #===========================================================================================
    # new<Object> and other methods
    # Call appropriate routines in their respective locations
    #===========================================================================================


#=========================================================================================
# Connections to parents:
#=========================================================================================

@newObject(Integral)
def _newIntegral(self: IntegralList,
                 value: List[float] = None, valueError: List[float] = None, bias: float = 0,
                 offset: float = None, constraintWeight: float = None,
                 figureOfMerit: float = 1.0, annotation: str = None, comment: str = None,
                 limits: Sequence[Tuple[float, float]] = (), slopes: List[float] = None,
                 pointLimits: Sequence[Tuple[float, float]] = ()
                 ) -> Integral:
    """Create new Integral within IntegralList

    See the Integral class for details.

    :param value:
    :param valueError:
    :param bias:
    :param offset:
    :param constraintWeight:
    :param figureOfMerit:
    :param annotation:
    :param comment:
    :param limits:
    :param slopes:
    :param pointLimits:
    :return a new Integral instance.
    """

    dd = {'volume'    : value, 'volumeError': valueError, 'offset': offset, 'slopes': slopes,
          'figOfMerit': figureOfMerit, 'constraintWeight': constraintWeight,
          'annotation': annotation, 'details': comment,
          'limits'    : limits, 'pointLimits': pointLimits}

    if not constraintWeight: del dd['constraintWeight']
    if not offset: del dd['offset']

    apiParent = self._apiIntegralList
    apiIntegral = apiParent.newIntegral(**dd)
    result = self._project._data2Obj.get(apiIntegral)
    if result is None:
        raise RuntimeError('Unable to generate new Integral item')

    result.limits = limits  #needs to fire the first time for automatic calculation of the value

    return result


# Integral._parentClass.newIntegral = _newIntegral
# del _newIntegral

# def _factoryFunction(project:Project, wrappedData:ApiIntegral) -> AbstractWrapperObject:
#   """create Peak or Integral from API Peak"""
#   if wrappedData.peakList.dataType == 'Peak':
#     return Peak(project, wrappedData)
#   elif wrappedData.peakList.dataType == 'Integral':
#     return Integral(project, wrappedData)
#   else:
#     raise ValueError("API Peak object has illegal parent dataType: %s. Must be 'Peak' or 'Integral"
#                      % wrappedData.dataType)
#
#
# Integral._factoryFunction = staticmethod(_factoryFunction)
# Peak._factoryFunction = staticmethod(_factoryFunction)

# Additional Notifiers:
# NB API level notifiers are defined in the Peak file for API Peaks
# They will have the same effect for integrals

Project._apiNotifiers.append(
        ('_notifyRelatedApiObject', {'pathToObject': 'peak.integral', 'action': 'change'},
         ApiPeakDim._metaclass.qualifiedName(), '')
        )<|MERGE_RESOLUTION|>--- conflicted
+++ resolved
@@ -4,9 +4,9 @@
 #=========================================================================================
 # Licence, Reference and Credits
 #=========================================================================================
-__copyright__ = "Copyright (C) CCPN project (https://www.ccpn.ac.uk) 2014 - 2023"
-__credits__ = ("Ed Brooksbank, Joanna Fox, Victoria A Higman, Luca Mureddu, Eliza Płoskoń",
-               "Timothy J Ragan, Brian O Smith, Gary S Thompson & Geerten W Vuister")
+__copyright__ = "Copyright (C) CCPN project (https://www.ccpn.ac.uk) 2014 - 2024"
+__credits__ = ("Ed Brooksbank, Joanna Fox, Morgan Hayward, Victoria A Higman, Luca Mureddu",
+               "Eliza Płoskoń, Timothy J Ragan, Brian O Smith, Gary S Thompson & Geerten W Vuister")
 __licence__ = ("CCPN licence. See https://ccpn.ac.uk/software/licensing/")
 __reference__ = ("Skinner, S.P., Fogh, R.H., Boucher, W., Ragan, T.J., Mureddu, L.G., & Vuister, G.W.",
                  "CcpNmr AnalysisAssign: a flexible platform for integrated NMR analysis",
@@ -14,15 +14,9 @@
 #=========================================================================================
 # Last code modification
 #=========================================================================================
-<<<<<<< HEAD
-__modifiedBy__ = "$modifiedBy: Luca Mureddu $"
-__dateModified__ = "$dateModified: 2023-11-17 11:11:49 +0000 (Fri, November 17, 2023) $"
-__version__ = "$Revision: 3.2.0 $"
-=======
-__modifiedBy__ = "$modifiedBy: Daniel Thompson $"
-__dateModified__ = "$dateModified: 2023-11-22 10:18:58 +0000 (Wed, November 22, 2023) $"
-__version__ = "$Revision: 3.2.1 $"
->>>>>>> 4eb9a90c
+__modifiedBy__ = "$modifiedBy: Ed Brooksbank $"
+__dateModified__ = "$dateModified: 2024-03-20 19:06:25 +0000 (Wed, March 20, 2024) $"
+__version__ = "$Revision: 3.2.2.1 $"
 #=========================================================================================
 # Created
 #=========================================================================================
