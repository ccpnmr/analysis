--- conflicted
+++ resolved
@@ -144,15 +144,15 @@
         """isotopeCode of NmrAtom. Used to facilitate the nmrAtom assignment."""
         return self._wrappedData.isotopeCode
 
-    # GWV 23/06/2021: This should not be allowed anymore; use _setIsotopeCode() method
-    # @isotopeCode.setter
-    # def isotopeCode(self, value) -> str:
-    #     """Set the isotopeCode of NmrAtom. """
-    #     from ccpn.util import Constants as ct
-    #
-    #     if not self.isotopeCode == value:
-    #         isotopeCode = value if value in ct.DEFAULT_ISOTOPE_DICT.values() else UnknownIsotopeCode
-    #         self._wrappedData.isotopeCode = isotopeCode or UnknownIsotopeCode
+    # TODO: remove setter: This should not be allowed anymore; use _setIsotopeCode() method
+    @isotopeCode.setter
+    def isotopeCode(self, value) -> str:
+        """Set the isotopeCode of NmrAtom. """
+        from ccpn.util import Constants as ct
+
+        if not self.isotopeCode == value:
+            isotopeCode = value if value in ct.DEFAULT_ISOTOPE_DICT.values() else UnknownIsotopeCode
+            self._wrappedData.isotopeCode = isotopeCode or UnknownIsotopeCode
 
     def _setIsotopeCode(self, value):
         # value must be defined, if not set then can set to arbitrary value '?'
@@ -371,19 +371,11 @@
                         peak._finaliseAction('change')
             setattr(self, ASSIGNEDPEAKSCHANGED, None)
 
-<<<<<<< HEAD
-    def _setIsotopeCode(self, value):
-        # value must be defined, if not set then can set to arbitrary value '?'
-        # this means it can still be set at any isotopeCode later, otherwise need to undo or create new nmrAtom
-        self._wrappedData.isotopeCode = value if value else '?'
-
     def _setApiName(self, name):
         # set a serial format name of the form ?@<n> from the current serial number
         # functionality provided by the api
         self._wrappedData.name = None
 
-=======
->>>>>>> d2c573a8
     @logCommand(get='self')
     def rename(self, value: str):
         """Rename the NmrAtom, changing its name, Pid, and internal representation.
