"""
Module documentation here
"""
#=========================================================================================
# Licence, Reference and Credits
#=========================================================================================
__copyright__ = "Copyright (C) CCPN project (https://www.ccpn.ac.uk) 2014 - 2024"
__credits__ = ("Ed Brooksbank, Morgan Hayward, Victoria A Higman, Luca Mureddu, Eliza Płoskoń",
               "Timothy J Ragan, Brian O Smith, Daniel Thompson",
               "Gary S Thompson & Geerten W Vuister")
__licence__ = ("CCPN licence. See https://ccpn.ac.uk/software/licensing/")
__reference__ = ("Skinner, S.P., Fogh, R.H., Boucher, W., Ragan, T.J., Mureddu, L.G., & Vuister, G.W.",
                 "CcpNmr AnalysisAssign: a flexible platform for integrated NMR analysis",
                 "J.Biomol.Nmr (2016), 66, 111-124, https://doi.org/10.1007/s10858-016-0060-y")
#=========================================================================================
# Last code modification
#=========================================================================================
__modifiedBy__ = "$modifiedBy: Ed Brooksbank $"
<<<<<<< HEAD
__dateModified__ = "$dateModified: 2024-03-21 16:17:10 +0000 (Thu, March 21, 2024) $"
__version__ = "$Revision: 3.2.4 $"
=======
__dateModified__ = "$dateModified: 2024-05-22 14:13:01 +0100 (Wed, May 22, 2024) $"
__version__ = "$Revision: 3.2.3 $"
>>>>>>> 4c279404
#=========================================================================================
# Created
#=========================================================================================
__author__ = "$Author: CCPN $"
__date__ = "$Date: 2017-04-07 10:28:41 +0000 (Fri, April 07, 2017) $"
#=========================================================================================
# Start of code
#=========================================================================================

import typing

from ccpnmodel.ccpncore.api.ccp.nmr.Nmr import ResonanceGroup as ApiResonanceGroup
from ccpnmodel.ccpncore.lib.Constants import defaultNmrChainCode
from ccpn.core.NmrChain import NmrChain
from ccpn.core.Project import Project
from ccpn.core.Residue import Residue
from ccpn.core._implementation.AbstractWrapperObject import AbstractWrapperObject
from ccpn.core._implementation.AbsorbResonance import absorbResonance
from ccpn.core.lib import Pid
from ccpn.core.lib.ContextManagers import newObject, ccpNmrV3CoreSetter, \
    renameObject, undoBlock
from ccpn.util.Common import makeIterableList
from ccpn.util.decorators import logCommand
from ccpn.util.Logging import getLogger
from ccpn.util.DataEnum import DataEnum


# Value used for sorting with no offset - puts no_offset just before offset +0
SORT_NO_OFFSET = -0.1


class MoveToEnd(DataEnum):
    HEAD = 0, 'head'
    TAIL = 1, 'tail'


# ASSIGNEDPEAKSCHANGED = '_assignedPeaksChanged'


class NmrResidue(AbstractWrapperObject):
    """Nmr Residues are used for assignment. An NmrResidue within an assigned NmrChain is
    by definition assigned to the Residue with the same sequenceCode
    (if any). An NmrResidue is defined by its containing chain and sequenceCode, so you cannot have
    two NmrResidues with the same NmrChain and sequenceCode but different residueType.

    An NmrResidue created without a name will be given the name
    '@ij', where ij is the serial number of the NmrResidue. Names of this form are reserved.
    Setting the NmrResidue sequenceCode to None will revert to this default name.

    An NmrResidue can be defined by a sequential offset relative to another NmrResidue. E.g. the
    NmrResidue i-1 relative to NmrResidue @5.@185.ALA would be named @5.@185-1.VAL. Reassigning
    NR:@5.@185.ALA to NR:B.do1.ALA or NR:B.125.THR, would cause the offset NmrResidue
    to be reassigned to NR:B.do1-1.VAL or NR:B.125-1.VAL, respectively. Offsets can be any integer
    (including '+0').

    NmrResidues that are not offset can be linked into consecutive stretches by putting them
    into connected NmrChains (see NmrChain).


    NmrResidue objects behave in there different ways when sorted:

      - If they are assigned to a Residue they sort like the Residue, in sequential order
      - If they belong to a connected NmrChain, they sort by the order they appear in the NmrChain.
      - In other 4cases they sort by creation order.
      - Offset NmrResidues in all cases sort alongside their main NmrResidue, by offset.

    """

    #: Short class name, for PID.
    shortClassName = 'NR'
    # Attribute it necessary as subclasses must use superclass className
    className = 'NmrResidue'

    _parentClass = NmrChain

    #: Name of plural link to instances of class
    _pluralLinkName = 'nmrResidues'

    # the attribute name used by current
    _currentAttributeName = 'nmrResidues'

    #: List of child classes.
    _childClasses = []

    # Qualified name of matching API class
    _apiClassQualifiedName = ApiResonanceGroup._metaclass.qualifiedName()

    # used in chemical shift mapping
    _delta = None
    _includeInDeltaShift = True  # default included in the calculation
    _estimatedKd = None
    _colour = None

    # Number of fields that comprise the object's pid; Used to get parent id's
    _numberOfIdFields = 2

    #=========================================================================================
    # CCPN properties
    #=========================================================================================

    @property
    def _apiResonanceGroup(self) -> ApiResonanceGroup:
        """ CCPN resonanceGroup matching Residue"""
        return self._wrappedData

    @property
    def sequenceCode(self) -> str:
        """Residue sequence code and id (e.g. '1', '127B', '\@157+1)
        Names of the form '\@ijk', '\@ijk+n', and '\@ijk-n' (where ijk and n are integers)
        are reserved and cannot be set. They are obtained by the deassign command."""
        return self._wrappedData.sequenceCode

    @sequenceCode.setter
    @logCommand(get='self', isProperty=True)
    def sequenceCode(self, value: str | None):
        """Sequence Code Setter.

            Note: This heavily relies on the rename function, changes to that function will
            need to be reflected here and in NmrResiduePopup.py
        """
        if self.residue:
            raise RuntimeError('Cannot change the sequenceCode of an assigned NmrResidue.')

        if self.sequenceCode != value:
            try:
                self.rename(sequenceCode=value, residueType=self.residueType)
            except ValueError as es:
                raise ValueError(es)
            except Exception as es:
                raise RuntimeError(f'Error changing the sequenceCode to {value}') from es

    @property
    def serial(self) -> int:
        """NmrResidue serial number - set at creation and unchangeable"""
        return self._wrappedData.serial

    @property
    def _key(self) -> str:
        """Residue local ID"""
        return Pid.createId(self.sequenceCode, self.residueType)

    @classmethod
    def _nextKey(cls):
        """Get the next available key from _serialDict
        Limited functionality but helps to get potential Pid of the next _wrapped object
        In this case Pid element is of the form '@<num>.<residueType>' but subject to change
        residueType will default to ''
        """
        from ccpn.framework.Application import getApplication

        _project = getApplication().project

        _metaName = cls._apiClassQualifiedName.split('.')[-1]
        _metaName = _metaName[0].lower() + _metaName[1:] + 's'
        _name = f'@{_project._wrappedData.topObject._serialDict[_metaName] + 1}'

        return Pid.createId(_name, '')

    @property
    def _ccpnSortKey(self) -> tuple:
        """Attibute used to sort objects.

        Normally this is set on __init__  (for speed) and reset by self._resetIds
        (which is called by the rename finaliser and by resetSerial).
         But NmrResidue sorting order changes cynamically depending on
         what other NmrResidues are iN the same NmrChain. So for this class
         we need to set it dynamically, as a property"""

        sortKey = self.nmrChain._ccpnSortKey[2:] + self._localCcpnSortKey
        idx = self._getClassIndex(self.className)
        result = (id(self._project), idx) + sortKey
        #
        return result

    @property
    def _localCcpnSortKey(self) -> typing.Tuple:
        """Local sorting key, in context of parent."""

        unassignedOffset = 1000000000

        obj = self._wrappedData
        offset = obj.relativeOffset

        if offset is None:
            # this is a main NmrResidue
            offset = SORT_NO_OFFSET
        else:
            # Offset NmrResidue - get sort key from main Nmr Residue
            # NBNB We can NOT rely on the main NmrResidue to be already initialised
            obj = obj.mainResonanceGroup

        apiNmrChain = obj.nmrChain
        if apiNmrChain.isConnected:
            result = (apiNmrChain.mainResonanceGroups.index(obj), '', offset)
        else:
            seqCode = obj.seqCode
            if seqCode is None:
                result = (unassignedOffset + obj.serial, obj.seqInsertCode or '', offset)
            else:
                result = (seqCode, obj.seqInsertCode or '', offset)

        # if offset is None:
        #   apiNmrChain = obj.nmrChain
        #   if apiNmrChain.isConnected:
        #     result = (apiNmrChain.mainResonanceGroups.index(obj), '', SORT_NO_OFFSET)
        #   else:
        #     # this is a main NmrResidue
        #     seqCode = obj.seqCode
        #     if seqCode is None:
        #       result = (Constants.POSINFINITY, '@%s' % obj.serial, SORT_NO_OFFSET)
        #     else:
        #       result = (seqCode, obj.seqInsertCode or '', SORT_NO_OFFSET)
        # else:
        #   result = self.mainNmrResidue._localCcpnSortKey[:-1]  + (offset,)
        #
        return result

    @property
    def _parent(self) -> NmrChain:
        """NmrChain containing NmrResidue. Use self.assignTo to reset the NmrChain"""
        return self._project._data2Obj[self._wrappedData.nmrChain]

    nmrChain = _parent

    @property
    def residueType(self) -> str:
        """Residue type string (e.g. 'ALA'). Part of id.
        """
        return self._wrappedData.residueType or ''

    @residueType.setter
    @logCommand(get='self', isProperty=True)
    def residueType(self, value: typing.Optional[str]):
        """residueType setter.

            Note: This heavily relies on the rename function, changes to that function will
            need to be reflected here and in NmrResiduePopup.py
        """
        if self.residue:
            raise RuntimeError('Cannot change the residueType of an assigned NmrResidue.')

        if self.residueType != value:
            try:
                self.rename(sequenceCode=self.sequenceCode, residueType=value)
            except ValueError as es:
                raise ValueError(es)
            except Exception as es:
                raise RuntimeError(f'Error changing the sequenceCode to {value}') from es

    @property
    def relativeOffset(self) -> typing.Optional[int]:
        """Sequential offset of NmrResidue relative to mainNmrResidue
        May be 0. Is None for residues that are not offset."""
        return self._wrappedData.relativeOffset

    @property
    def residue(self) -> Residue:
        """Residue to which NmrResidue is assigned"""
        return self._project.getResidue(self._id)

    # GWV 20181122: removed setters between Chain/NmrChain, Residue/NmrResidue, Atom/NmrAtom
    # @residue.setter
    # def residue(self, value:Residue):
    #   if value:
    #     tt = tuple((x or None) for x in value._id.split('.'))
    #     self.assignTo(chainCode=tt[0], sequenceCode=tt[1], residueType=tt[2])
    #   else:
    #     residueType = self.residueType
    #     if residueType:
    #       self.rename('.' + residueType)
    #     else:
    #       self.rename(None)

    @property
    def offsetNmrResidues(self) -> typing.Tuple['NmrResidue', ...]:
        """"All other NmrResidues with the same sequenceCode sorted by offSet suffix '-1', '+1', etc."""
        getDataObj = self._project._data2Obj.get
        return tuple(getDataObj(x) for x in self._wrappedData.offsetResonanceGroups)

    def getOffsetNmrResidue(self, offset: int) -> typing.Optional['NmrResidue']:
        """Get offset NmrResidue with indicated offset
        (or None, if no such offset NmrResidue exists"""
        for result in self.offsetNmrResidues:
            if result.relativeOffset == offset:
                return result
        #
        return None

    @property
    def mainNmrResidue(self) -> typing.Optional['NmrResidue']:
        """Main NmrResidue (self, or the residue that self is offset relative to"""
        return self._project._data2Obj.get(self._wrappedData.mainResonanceGroup)

    @property
    def nextNmrResidue(self) -> typing.Optional['NmrResidue']:
        """Next sequentially connected NmrResidue (or None, as appropriate).
        Either from a connected NmrChain,
        or the NmrResidue assigned to the next Residue in the same Chain"""

        apiResonanceGroup = self._wrappedData
        apiNmrChain = apiResonanceGroup.directNmrChain
        residue = self.residue

        result = None

        if apiNmrChain and apiNmrChain.isConnected:
            # Connected stretch
            stretch = apiNmrChain.mainResonanceGroups
            if apiResonanceGroup is stretch[-1]:
                result = None
            else:
                result = self._project._data2Obj.get(stretch[stretch.index(apiResonanceGroup) + 1])

        elif residue:
            # Assigned to residue
            nextResidue = residue.nextResidue
            if nextResidue:
                result = nextResidue.nmrResidue
        #
        return result

    #=========================================================================================
    # property STUBS: hot-fixed later
    #=========================================================================================

    @property
    def nmrAtoms(self) -> list['NmrAtom']:
        """STUB: hot-fixed later
        :return: a list of nmrAtoms in the NmrResidue
        """
        return []

    #=========================================================================================
    # getter STUBS: hot-fixed later
    #=========================================================================================

    def getNmrAtom(self, relativeId: str) -> 'NmrAtom | None':
        """STUB: hot-fixed later
        :return: an instance of NmrAtom, or None
        """
        return None

    #=========================================================================================
    # Core methods
    #=========================================================================================

    @logCommand(get='self')
    def connectNext(self, nmrResidue: typing.Union['NmrResidue', str]) -> NmrChain:
        """Connect free end of self to free end of next residue in sequence,
        and return resulting connected NmrChain

        Raises error if self is assigned, or if either self or value is offset.

        NB Undoing a connection between two connected stretches
        will get back a 'value' stretch with a new shortName"""
        apiResonanceGroup = self._wrappedData
        # apiResidue = apiResonanceGroup.assignedResidue
        apiNmrChain = apiResonanceGroup.directNmrChain

        project = self._project

        if nmrResidue is None:
            raise ValueError("Cannot connect to value: None")
        elif isinstance(nmrResidue, str):
            xx = project.getByPid(nmrResidue)
            if xx is None:
                raise ValueError("No object found matching Pid %s" % nmrResidue)
            else:
                nmrResidue = xx

        apiValueNmrChain = nmrResidue._wrappedData.nmrChain

        if self.relativeOffset is not None:
            raise ValueError("Cannot connect from offset residue")

        elif nmrResidue.relativeOffset is not None:
            raise ValueError("Cannot connect to offset NmrResidue")

        elif self.residue is not None:
            raise ValueError("Cannot connect assigned NmrResidue - assign the value instead")

        elif nmrResidue.residue is not None:
            raise ValueError("Cannot connect to assigned NmrResidue - assign the NmrResidue instead")

        elif self.nextNmrResidue is not None:
            raise ValueError("Cannot connect next NmrResidue - it is already connected")

        elif nmrResidue.previousNmrResidue is not None:
            raise ValueError("Cannot connect to next NmrResidue - it is already connected")

        elif apiNmrChain.isConnected and apiValueNmrChain is apiNmrChain:
            raise ValueError("Cannot make cyclical connected NmrChain")

        with undoBlock():
            if apiNmrChain.isConnected:

                # At this point, self must be the last NmrResidue in a connected chain
                if apiValueNmrChain.isConnected:
                    for rg in apiValueNmrChain.mainResonanceGroups:
                        rg.moveDirectNmrChain(apiNmrChain, 'tail')

                    # apiValueNmrChain.delete()

                    # need the V3 operator here for the undo/redo to fire correctly
                    V3nmrChain = self.project._data2Obj[apiValueNmrChain]
                    V3nmrChain.delete()

                else:
                    # [connected:NmrChain] -> [Value]
                    nmrResidue._wrappedData.moveDirectNmrChain(apiNmrChain, 'tail')
                result = self.nmrChain

            else:
                # self is unassigned, unconnected NmrResidue
                if apiValueNmrChain.isConnected:
                    # At this point value must be the first NmrResidue in a connected NmrChain

                    apiResonanceGroup.moveDirectNmrChain(apiValueNmrChain, 'head')

                else:
                    # [NmrChain] -> [Value]

                    # newApiNmrChain = apiNmrChain.nmrProject.newNmrChain(isConnected=True)

                    # need the V3 operator here for the undo/redo to fire correctly
                    newV3nmrChain = self.project.newNmrChain(isConnected=True)
                    newApiNmrChain = newV3nmrChain._apiNmrChain

                    apiResonanceGroup.directNmrChain = newApiNmrChain
                    nmrResidue._wrappedData.directNmrChain = newApiNmrChain

                result = nmrResidue.nmrChain

        return result

    @logCommand(get='self')
    def deassignNmrChain(self):
        with undoBlock():
            if self.residue is not None:  # assigned to chain
                self._deassignNmrChain()
            else:
                getLogger().warning('Cannot deassign an unassigned chain')

    def _deassignNmrChain(self):
        # nmrList = self._getAllConnectedList()
        # if nmrList:
        #   if len(nmrList) > 1:
        #
        #     apiNmrChain = self._wrappedData.directNmrChain
        #     newNmrChain = apiNmrChain.nmrProject.newNmrChain(isConnected=True)
        #
        #     for nmr in nmrList:
        #       nmr._wrappedData.directNmrChain = newNmrChain
        #       nmr.deassign()
        #   else:
        #     nmrList[0]._deassignSingle()

        nmrList = self._getAllConnectedList()

        if nmrList:
            if len(nmrList) > 1:
                # need the V3 operator here for the undo/redo to fire correctly
                newV3nmrChain = self.project.newNmrChain(isConnected=True)
                nmrList[0].moveToNmrChain(newV3nmrChain)

                for nmr in nmrList:
                    nmr.deassign()
                for i in range(len(nmrList) - 1):
                    nmrList[i].connectNext(nmrList[i + 1])
            else:
                nmrList[0]._deassignSingle()

        if not self.mainNmrResidue.previousNmrResidue:
            # a single residue so return to the default
            self._deassignSingle()
        return None

    @logCommand(get='self')
    def disconnectAll(self):
        with undoBlock():
            if self.residue is not None:  # assigned to chain
                self._disconnectAssignedAll(assigned=True)
            else:
                self._disconnectAssignedAll(assigned=False)

    def _disconnectAssignedAll(self, assigned=False):
        # disconnect all and return to the @- chain
        for nmr in self._getAllConnectedList():
            nmr._deassignSingle()

    @logCommand(get='self')
    def disconnectNext(self) -> typing.Optional['NmrChain']:
        with undoBlock():
            if self.residue is not None:  # assigned to chain
                newNmrChain = self._disconnectAssignedNext()
            else:
                newNmrChain = self._disconnectNext()
            return newNmrChain

    def _disconnectAssignedNext(self) -> typing.Optional['NmrChain']:
        """Cut connected NmrChain after NmrResidue, creating new connected NmrChain if necessary"""
        nmrList = self._getNextConnectedList()

        if nmrList:
            if len(nmrList) > 1:
                for nmr in nmrList:
                    nmr.deassign()
                for i in range(len(nmrList) - 1):
                    nmrList[i].connectNext(nmrList[i + 1])
            else:
                nmrList[0]._deassignSingle()

        if not self.mainNmrResidue.previousNmrResidue:
            # a single residue so return to the default
            self._deassignSingle()
        return None

    def _disconnectNext(self) -> typing.Optional['NmrChain']:
        """Cut connected NmrChain after NmrResidue, creating new connected NmrChain if necessary
        Does nothing if nextNmrResidue is empty;
        Raises ValueError for assigned NmrResidues"""

        apiResonanceGroup = self._wrappedData
        apiNmrChain = apiResonanceGroup.directNmrChain
        defaultChain = apiNmrChain.nmrProject.findFirstNmrChain(code=defaultNmrChainCode)

        if apiNmrChain is None:
            # offset residue: no-op
            return

        elif self.residue is not None:
            # Assigned residue with successor residue - error
            raise ValueError("Assigned NmrResidue %s cannot be disconnected" % self)

        data2Obj = self._project._data2Obj
        if apiNmrChain.isConnected:
            # Connected stretch - break stretch, keeping first half in the NmrChain
            stretch = apiNmrChain.mainResonanceGroups

            if apiResonanceGroup is stretch[-1]:  # nothing to disconnect on the right
                return

            if apiResonanceGroup is stretch[0]:  # first in the chain
                # chop off end ResonanceGroup
                if len(stretch) <= 2:
                    # Chain gets removed

                    for resonanceGroup in reversed(stretch):
                        resonanceGroup.directNmrChain = defaultChain
                    # delete empty chain

                    # apiNmrChain.delete()

                    # need the V3 operator here for the undo/redo to fire correctly
                    V3nmrChain = self.project._data2Obj[apiNmrChain]
                    V3nmrChain.delete()

                else:

                    apiResonanceGroup.moveDirectNmrChain(defaultChain, 'head')

                    # newNmrChain = apiNmrChain.nmrProject.newNmrChain(isConnected=True)
                    # for rg in reversed(stretch):
                    #   if rg is apiResonanceGroup:
                    #     break
                    #   else:
                    #     rg.moveDirectNmrChain(newNmrChain, 'head')
                    # apiResonanceGroup.directNmrChain = defaultChain
                    # apiNmrChain.delete()

            elif apiResonanceGroup is stretch[-2]:
                # chop off end ResonanceGroup
                stretch[-1].directNmrChain = defaultChain

            else:
                # make new connected NmrChain with rightmost ResonanceGroups
                # newNmrChain = apiNmrChain.nmrProject.newNmrChain(isConnected=True)

                # need the V3 operator here for the undo/redo to fire correctly
                newV3nmrChain = self.project.newNmrChain(isConnected=True)
                newNmrChain = newV3nmrChain._apiNmrChain

                for rg in reversed(stretch):
                    if rg is apiResonanceGroup:
                        break
                    else:
                        rg.moveDirectNmrChain(newNmrChain, 'head')

                return newNmrChain  # need this when using disconnectPrevious

    @property
    def previousNmrResidue(self) -> typing.Optional['NmrResidue']:
        """Previous sequentially connected NmrResidue (or None, as appropriate).
        Either from a connected NmrChain,
        or the NmrResidue assigned to the previous Residue in the same Chain"""
        apiResonanceGroup = self._wrappedData
        apiNmrChain = apiResonanceGroup.directNmrChain
        residue = self.residue

        result = None

        if apiNmrChain and apiNmrChain.isConnected:
            # Connected stretch
            stretch = apiNmrChain.mainResonanceGroups
            if apiResonanceGroup is stretch[0]:
                result = None
            else:
                result = self._project._data2Obj.get(stretch[stretch.index(apiResonanceGroup) - 1])

        elif residue:
            # Assigned to residue
            previousResidue = residue.previousResidue
            if previousResidue:
                result = previousResidue.nmrResidue

        return result

    @logCommand(get='self')
    def connectPrevious(self, nmrResidue=None) -> NmrChain:
        """Connect free end of self to free end of previous residue in sequence,
        and return resulting connected NmrChain

        Raises error if self is assigned, or if either self or value is offset.

        NB Undoing a connection between two connected stretches
        will get back a 'value' stretch with a new shortName"""

        apiResonanceGroup = self._wrappedData
        # apiResidue = apiResonanceGroup.assignedResidue
        apiNmrChain = apiResonanceGroup.directNmrChain

        project = self._project

        if nmrResidue is None:
            raise ValueError("Cannot connect to value: None")

        elif isinstance(nmrResidue, str):
            xx = project.getByPid(nmrResidue)
            if xx is None:
                raise ValueError("No object found matching Pid %s" % nmrResidue)
            else:
                nmrResidue = xx

        apiValueNmrChain = nmrResidue._wrappedData.nmrChain

        if self.relativeOffset is not None:
            raise ValueError("Cannot connect from offset residue")

        elif nmrResidue.relativeOffset is not None:
            raise ValueError("Cannot connect to offset NmrResidue")

        elif self.residue is not None:
            raise ValueError("Cannot connect assigned NmrResidue - assign the value instead")

        elif nmrResidue.residue is not None:
            raise ValueError("Cannot connect to assigned NmrResidue - assign the NmrResidue instead")

        elif self.previousNmrResidue is not None:
            raise ValueError("Cannot connect previous NmrResidue - it is already connected")

        elif nmrResidue.nextNmrResidue is not None:
            raise ValueError("Cannot connect to previous NmrResidue - it is already connected")

        elif apiNmrChain.isConnected and apiValueNmrChain is apiNmrChain:
            raise ValueError("Cannot make cyclical connected NmrChain")

        with undoBlock():
            if apiNmrChain.isConnected:
                # At this point, self must be the first NmrResidue in a connected chain
                undo = apiValueNmrChain.root._undo
                try:

                    ll = apiNmrChain.__dict__['mainResonanceGroups']
                    if apiValueNmrChain.isConnected:
                        for rg in reversed(apiValueNmrChain.mainResonanceGroups):
                            rg.moveDirectNmrChain(apiNmrChain, 'head')

                        # apiValueNmrChain.delete()

                        # need the V3 operator here for the undo/redo to fire correctly
                        V3nmrChain = self.project._data2Obj[apiValueNmrChain]
                        V3nmrChain.delete()

                    else:
                        nmrResidue._wrappedData.moveDirectNmrChain(apiNmrChain, 'head')

                finally:
                    result = self.nmrChain

            else:
                # self is unassigned, unconnected NmrResidue
                if apiValueNmrChain.isConnected:
                    # At this point value must be the last NmrResidue in a connected NmrChain

                    # [connected:Value] <- [NmrChain]
                    apiResonanceGroup.moveDirectNmrChain(apiValueNmrChain, 'tail')
                else:

                    # [Value] <- [NmrChain]
                    # newApiNmrChain = apiNmrChain.nmrProject.newNmrChain(isConnected=True)

                    # need the V3 operator here for the undo/redo to fire correctly
                    newV3nmrChain = self.project.newNmrChain(isConnected=True)
                    newApiNmrChain = newV3nmrChain._apiNmrChain

                    nmrResidue._wrappedData.directNmrChain = newApiNmrChain
                    # newApiNmrChain.__dict__['mainResonanceGroups'].reverse()
                    apiResonanceGroup.directNmrChain = newApiNmrChain
                    # apiResonanceGroup.moveToNmrChain(newApiNmrChain)

                result = nmrResidue.nmrChain

        return result

    # def _bubbleHead(self, ll):
    #     ll.insert(0, ll.pop())

    # def _bubbleTail(self, ll):
    #     ll.append(ll.pop(0))

    @logCommand(get='self')
    def unlinkPreviousNmrResidue(self):
        with undoBlock():
            if self.residue is not None:  # assigned to chain
                self._disconnectAssignedPrevious()

    @logCommand(get='self')
    def unlinkNextNmrResidue(self):
        with undoBlock():
            if self.residue is not None:  # assigned to chain
                self._disconnectAssignedNext()

    @logCommand(get='self')
    def disconnectPrevious(self):
        with undoBlock():
            if self.residue is not None:  # assigned to chain
                self._disconnectAssignedPrevious()
            else:
                self._disconnectPrevious()

    def _disconnectAssignedPrevious(self) -> typing.Optional['NmrChain']:
        """Cut connected NmrChain after NmrResidue, creating new connected NmrChain if necessary"""
        nmrList = self._getPreviousConnectedList()

        if nmrList:
            if len(nmrList) > 1:
                for nmr in nmrList:
                    nmr.deassign()
                for i in range(len(nmrList) - 1):
                    nmrList[i].connectNext(nmrList[i + 1])
            else:
                nmrList[0]._deassignSingle()

        if not self.mainNmrResidue.nextNmrResidue:
            # a single residue so return to the default
            self._deassignSingle()

        return None

    def _disconnectPrevious(self):
        """Cut connected NmrChain before NmrResidue, creating new connected NmrChain if necessary
        Does nothing if previousNmrResidue is empty;
        Raises ValueError for assigned NmrResidues
        """

        apiResonanceGroup = self._wrappedData
        apiNmrChain = apiResonanceGroup.directNmrChain
        defaultChain = apiNmrChain.nmrProject.findFirstNmrChain(code=defaultNmrChainCode)

        if apiNmrChain is None:
            # offset residue: no-op
            return

        elif self.residue is not None:
            # Assigned residue with successor residue - error
            raise ValueError("Assigned NmrResidue %s cannot be disconnected" % self)

        elif apiNmrChain.isConnected:
            # Connected stretch - break stretch, keeping first half in the NmrChain
            stretch = apiNmrChain.mainResonanceGroups

            if apiResonanceGroup is stretch[0]:  # first in the chain
                return

            if apiResonanceGroup is stretch[-1]:  # last in the chain
                # chop off end ResonanceGroup
                if len(stretch) <= 2:
                    # Chain gets removed

                    for resonanceGroup in reversed(stretch):
                        resonanceGroup.directNmrChain = defaultChain

                    # delete empty chain
                    # apiNmrChain.delete()

                    # need the V3 operator here for the undo/redo to fire correctly
                    V3nmrChain = self.project._data2Obj[apiNmrChain]
                    V3nmrChain.delete()

                else:

                    apiResonanceGroup.moveDirectNmrChain(defaultChain, 'tail')

                    # newNmrChain = apiNmrChain.nmrProject.newNmrChain(isConnected=True)
                    # for rg in stretch:
                    #   if rg is apiResonanceGroup:
                    #     break
                    #   else:
                    #     rg.moveDirectNmrChain(newNmrChain, 'tail')
                    # apiResonanceGroup.directNmrChain = defaultChain
                    # apiNmrChain.delete()

            elif apiResonanceGroup is stretch[1]:
                # chop off end ResonanceGroup
                stretch[0].moveDirectNmrChain(defaultChain, 'head')

            else:
                # make new connected NmrChain with rightmost ResonanceGroups
                # newNmrChain = apiNmrChain.nmrProject.newNmrChain(isConnected=True)

                # need the V3 operator here for the undo/redo to fire correctly
                newV3nmrChain = self.project.newNmrChain(isConnected=True)
                newNmrChain = newV3nmrChain._apiNmrChain

                for rg in stretch:
                    if rg is apiResonanceGroup:
                        break
                    else:
                        rg.moveDirectNmrChain(newNmrChain, 'tail')

                return newNmrChain

    @logCommand(get='self')
    def disconnect(self):
        with undoBlock():
            if self.residue is not None:  # assigned to chain
                self._disconnectAssigned()
            else:
                self._disconnect()

    def _deassignSingle(self):
        # disconnect a single residue - return to @- chain
        # apiResonanceGroup = nmrResidue._wrappedData
        # apiNmrChain = apiResonanceGroup.directNmrChain
        # defaultChain = apiNmrChain.nmrProject.findFirstNmrChain(code=defaultNmrChainCode)
        #
        # if apiNmrChain:
        #   apiResonanceGroup.directNmrChain = defaultChain
        #   nmrResidue.deassign()
        self.moveToNmrChain()
        self.deassign()

    def _getPreviousConnectedList(self):
        # generate a list of the previous connected nmrResidues
        nmrListPrevious = []
        nmr = self.mainNmrResidue
        while nmr.previousNmrResidue:
            nmr = nmr.previousNmrResidue
            nmrListPrevious.insert(0, nmr)
        return nmrListPrevious

    def _getNextConnectedList(self):
        # generate a list of the next connected nmrResidues
        nmrListNext = []
        nmr = self.mainNmrResidue
        while nmr.nextNmrResidue:
            nmr = nmr.nextNmrResidue
            nmrListNext.append(nmr)
        return nmrListNext

    def _getAllConnectedList(self):
        # generate a list of all the connected nmrResidues
        nmrList = []
        nmr = self.mainNmrResidue
        while nmr.previousNmrResidue:
            nmr = nmr.previousNmrResidue
        while nmr:
            nmrList.append(nmr)
            nmr = nmr.nextNmrResidue
        return nmrList

    def _disconnectAssigned(self):
        nmrListPrev = self._getPreviousConnectedList()
        nmrListNext = self._getNextConnectedList()
        self._deassignSingle()
        if len(nmrListPrev) == 1:
            nmrListPrev[0]._deassignSingle()
        if len(nmrListNext) == 1:
            nmrListNext[0]._deassignSingle()

    def _disconnect(self):
        """Move NmrResidue from connected NmrChain to default chain,
        creating new connected NmrChains as necessary"""
        apiResonanceGroup = self._wrappedData
        apiNmrChain = apiResonanceGroup.directNmrChain
        if not apiNmrChain:
            raise ValueError("Offset NmrResidue %s cannot be disconnected" % self)

        defaultChain = apiNmrChain.nmrProject.findFirstNmrChain(code=defaultNmrChainCode)

        if apiNmrChain is None:
            # offset residue: no-op
            return

        elif self.residue is not None:
            # Assigned residue with successor residue - error
            raise ValueError("Assigned NmrResidue %s cannot be disconnected" % self)

        elif apiNmrChain.isConnected:
            # Connected stretch - break stretch, keeping first half in the NmrChain
            stretch = apiNmrChain.mainResonanceGroups

            if len(stretch) < 3 or (len(stretch) == 3 and apiResonanceGroup is stretch[1]):
                for rg in reversed(stretch):
                    # reversed to add residues back in proper order (they are added to end)
                    rg.directNmrChain = defaultChain

                # apiNmrChain.delete()

                # need the V3 operator here for the undo/redo to fire correctly
                V3nmrChain = self.project._data2Obj[apiNmrChain]
                V3nmrChain.delete()

            else:
                index = stretch.index(apiResonanceGroup)
                data2Obj = self._project._data2Obj

                # NB operations are carefully selected to make sure they undo correctly
                if apiResonanceGroup is stretch[-1]:
                    apiResonanceGroup.directNmrChain = defaultChain

                elif apiResonanceGroup is stretch[-2]:
                    stretch[-1].directNmrChain = defaultChain
                    apiResonanceGroup.directNmrChain = defaultChain

                elif index == 0:
                    data2Obj[stretch[1]]._disconnectPrevious()

                elif index == 1:
                    nmrChain = self.nmrChain
                    nr1 = data2Obj[stretch[1]]
                    nr2 = data2Obj[stretch[2]]

                    nr1._disconnectPrevious()
                    nr2._disconnectPrevious()

                else:
                    self._disconnectNext()
                    apiResonanceGroup.directNmrChain = defaultChain

    @property
    def probableResidues(self) -> typing.Tuple[typing.Tuple[Residue, float], ...]:
        """tuple of (residue, probability) tuples for probable residue assignments
        sorted by decreasing probability. Probabilities are normalised to 1"""
        getDataObj = self._project._data2Obj.get
        ll = sorted((x.weight, x.possibility) for x in self._wrappedData.residueProbs)
        totalWeight = sum(tt[0] for tt in ll) or 1.0  # If sum is zero give raw weights
        return tuple((getDataObj(tt[1]), tt[0] / totalWeight) for tt in reversed(ll))

    @probableResidues.setter
    @logCommand(get='self', isProperty=True)
    @ccpNmrV3CoreSetter()
    def probableResidues(self, value):
        apiResonanceGroup = self._wrappedData
        for residueProb in apiResonanceGroup.residueProbs:
            residueProb.delete()
        for residue, weight in value:
            apiResonanceGroup.newResidueProb(possibility=residue._wrappedData, weight=weight)

    @property
    def probableResidueTypes(self) -> typing.Tuple[typing.Tuple[str, float]]:
        """tuple of (residueType, probability) tuples for probable residue types
        sorted by decreasing probability"""
        ll = sorted((x.weight, x.possibility) for x in self._wrappedData.residueTypeProbs)
        totalWeight = sum(tt[0] for tt in ll) or 1.0  # If sum is zero give raw weights
        return tuple((tt[1].code3Letter, tt[0] / totalWeight) for tt in reversed(ll))

    @probableResidueTypes.setter
    @logCommand(get='self', isProperty=True)
    @ccpNmrV3CoreSetter()
    def probableResidueTypes(self, value):
        apiResonanceGroup = self._wrappedData
        root = apiResonanceGroup.root
        for residueTypeProb in apiResonanceGroup.residueTypeProbs:
            residueTypeProb.delete()
        for weight, residueType in value:
            chemComp = root.findFirstChemComp(code3Letter=residueType)
            if chemComp is None:
                # print("Residue type %s not recognised - skipping" % residueType)
                getLogger().warning("Residue type %s not recognised - skipping" % residueType)
            else:
                apiResonanceGroup.newResidueTypeProb(chemComp=chemComp, weight=weight)

    @logCommand(get='self')
    def deassign(self):
        """Reset sequenceCode and residueType assignment to default values"""
        # with undoBlock():
        #     apiResonanceGroup = self._apiResonanceGroup
        #     apiResonanceGroup.sequenceCode = None
        #     apiResonanceGroup.resetResidueType(None)
        self.rename()

    def moveToEnd(self, end: typing.Union[int, MoveToEnd] = MoveToEnd.TAIL):
        """Move an nmrResidue from one end of a connected chain to the other.
        """
        if not self.nmrChain.isConnected:
            raise RuntimeError(f'{self} does not belong to a connected nmrChain.')
        if not isinstance(end, (int, MoveToEnd)):
            raise TypeError(f'end must be of type {MoveToEnd.__class__.__name__} or int {list(MoveToEnd.values())}')
        if isinstance(end, int):
            if end not in MoveToEnd.values():
                raise TypeError(f'end must be of type {MoveToEnd.__class__.__name__} or int {list(MoveToEnd.values())}')

            # change to the enum-type for later
            end = MoveToEnd(end)

        nmrs = self.nmrChain.mainNmrResidues
        ind = nmrs.index(self.mainNmrResidue)

        if end == MoveToEnd.HEAD and ind != len(nmrs) - 1:
            raise RuntimeError(f'{self} is not at the end of a connected nmrChain.')
        elif end == MoveToEnd.TAIL and ind != 0:
            raise RuntimeError(f'{self} is not at the head of a connected nmrChain.')

        with undoBlock():
            self._wrappedData.moveDirectNmrChain(self.nmrChain._wrappedData, end.description)

    @logCommand(get='self')
    def moveToNmrChain(self, newNmrChain: typing.Union['NmrChain', str] = 'NC:@-', sequenceCode: str = None,
                       residueType: str = None):
        """Move residue to newNmrChain, breaking connected NmrChain if necessary.
        Optionally rename residue using sequenceCode and residueType

        newNmrChain default resets to NmrChain '@-'
        Routine is illegal for offset NmrResidues, use the main nmrResidue instead

        Routine will fail if current sequenceCode,residueType already exists in newNmrChain, as the nmrResidue is first moved
        then renamed; consider moving to temporary chain first.
        """

        apiResonanceGroup = self._apiResonanceGroup
        if apiResonanceGroup.relativeOffset is not None:
            raise ValueError("Cannot reset NmrChain for offset NmrResidue %s" % self.id)

        # optionally get newNmrChain from str object
        if isinstance(newNmrChain, str):
            nChain = self._project.getByPid(newNmrChain)
            if nChain is None:
                raise ValueError('Invalid newNmrChain "%s"' % newNmrChain)
            newNmrChain = nChain

        nmrChain = self.nmrChain

        with undoBlock():
            try:
                # if needed: move self to newNmrChain
                movedChain = False
                if newNmrChain != nmrChain:
                    apiResonanceGroup.moveToNmrChain(newNmrChain._wrappedData)
                    movedChain = True

                # optionally rename
                if self.sequenceCode != sequenceCode or self.residueType != residueType:
                    if sequenceCode is None:
                        sequenceCode = self.sequenceCode
                    if residueType is None:
                        residueType = self.residueType
                    self.rename(sequenceCode, residueType)

            except Exception as es:
                getLogger().warning(str(es))
                if movedChain:
                    # Need to undo this
                    apiResonanceGroup.moveToNmrChain(nmrChain._wrappedData)
                raise es

    @logCommand(get='self')
    def assignTo(self, chainCode: str = None, sequenceCode: typing.Union[int, str] = None,
                 residueType: str = None, mergeToExisting: bool = False) -> 'NmrResidue':

        """Assign NmrResidue to new assignment, as defined by the naming parameters
        and return the result.

        Empty parameters (e.g. chainCode=None) retain the previous value. E.g.:
        for NmrResidue NR:A.121.ALA
        calling with sequenceCode=123 will reassign to 'A.123.ALA'.

        If no assignment with the same chainCode and sequenceCode exists, the current NmrResidue
        will be reassigned.
        If an NmrResidue with the same chainCode and sequenceCode already exists, the function
        will either raise ValueError. If mergeToExisting is set to True, it will instead merge the
        two NmrResidues, delete the current one, and return the new one .
        NB Merging is NOT undoable.
        WARNING: When calling with mergeToExisting=True, always use in the form "x = x.assignTo(...)",
        as the call 'x.assignTo(...) may cause the source x object to become deleted.

        NB resetting the NmrChain for an NmrResidue in the middle of a connected NmrChain
        will cause an error. Use moveToNmrChain(newNmrChainOrPid) instead
        """

        # oldPid = self.longPid
        # clearUndo = False
        # undo = apiResonanceGroup.root._undo

        # check parameters
        sequenceCode = str(sequenceCode) if sequenceCode else None
        # apiResonanceGroup = self._apiResonanceGroup

        # oldNmrChain =  apiResonanceGroup.nmrChain
        # oldSequenceCode = apiResonanceGroup.sequenceCode
        # oldResidueType = apiResonanceGroup.residueType

        # Check for illegal separators in input values
        for ss in (chainCode, sequenceCode, residueType):
            if ss and Pid.altCharacter in ss:
                raise ValueError("Character %s not allowed in ccpn.NmrResidue id: %s.%s.%s" %
                                 (Pid.altCharacter, chainCode, sequenceCode, residueType))

        # Keep old values to go back to previous state
        oldChainCode, oldSequenceCode, oldResidueType = self._id.split('.')
        oldResidueType = oldResidueType or None

        # set missing parameters to existing or default values
        chainCode = chainCode or oldChainCode
        sequenceCode = sequenceCode or oldSequenceCode
        residueType = residueType or oldResidueType

        with undoBlock():
            apiResonanceGroup = self._wrappedData

            partialId = '%s.%s.' % (chainCode, sequenceCode)
            ll = self._project.getObjectsByPartialId(className='NmrResidue', idStartsWith=partialId)
            if ll:
                # There can only ever be one match
                result = ll[0]
            else:
                result = None

            if result is self:
                # We are reassigning to self - either a no-op or resetting the residueType
                result = self
                if residueType and self.residueType != residueType:
                    apiResonanceGroup.resetResidueType(residueType)

            elif result is None:
                # we are moving to new, free assignment
                result = self
                newNmrChain = self._project.fetchNmrChain(chainCode)

                try:
                    # NB Complex resetting sequence necessary
                    # in case we are setting an offset and illegal sequenceCode
                    # apiResonanceGroup.sequenceCode = None  # To guarantee against clashes
                    self.rename(None, residueType)
                    apiResonanceGroup.directNmrChain = newNmrChain._apiNmrChain  # Only directNmrChain is settable
                    # # Now we can (re)set - will throw error for e.g. illegal offset values
                    # apiResonanceGroup.sequenceCode = sequenceCode
                    # if residueType:
                    #     apiResonanceGroup.resetResidueType(residueType)
                    self.rename(sequenceCode, residueType)

                except:
                    # apiResonanceGroup.resetResidueType(oldResidueType)
                    # apiResonanceGroup.sequenceCode = None
                    self.rename(None, oldResidueType)
                    apiResonanceGroup.directNmrChain = apiResonanceGroup.nmrProject.findFirstNmrChain(
                            code=oldChainCode
                            )
                    # apiResonanceGroup.sequenceCode = oldSequenceCode
                    self.rename(oldSequenceCode, oldResidueType)
                    self._project._logger.error("Attempt to set illegal or inconsistent assignment: %s.%s.%s"
                                                % (chainCode, sequenceCode, residueType) + "\n  Reset to original state"
                                                )
                    raise

            else:
                #We are assigning to an existing NmrResidue
                if not mergeToExisting:
                    raise ValueError("New assignment clash with existing assignment,"
                                     " and merging is disallowed")

                newApiResonanceGroup = result._wrappedData

                if not residueType or result.residueType == residueType:

                    # Move or merge the NmrAtoms across and delete the current NmrResidue
                    for resonance in apiResonanceGroup.resonances:
                        newResonance = newApiResonanceGroup.findFirstResonance(implName=resonance.name)
                        if newResonance is None:
                            resonance.resonanceGroup = newApiResonanceGroup
                        else:
                            _res = self._project._data2Obj.get(resonance)
                            _newRes = self._project._data2Obj.get(newResonance)
                            if not (_res and _newRes):
                                raise RuntimeError('Cannot find associated v3 resonances')
                            absorbResonance(_newRes, _res)

                    apiResonanceGroup.delete()

                else:
                    # We cannot reassign if it involves changing residueType on an existing NmrResidue
                    raise ValueError("Cannot assign to %s.%s.%s: NR:%s.%s.%s already exists"
                                     % (chainCode, sequenceCode, residueType,
                                        chainCode, sequenceCode, result.residueType))

        return result

    @logCommand(get='self')
    def mergeNmrResidues(self, nmrResidues: typing.Sequence['NmrResidue']):
        nmrResidues = makeIterableList(nmrResidues)
<<<<<<< HEAD
        nmrResidues = [self.project.getByPid(nmrResidue) if isinstance(nmrResidue, str) else nmrResidue for nmrResidue
                       in nmrResidues]
=======
        nmrResidues = [self.project.getByPid(nmrResidue) if isinstance(nmrResidue, str) else nmrResidue
                       for nmrResidue in nmrResidues]
>>>>>>> 4c279404
        if not all(isinstance(nmrResidue, NmrResidue) for nmrResidue in nmrResidues):
            raise TypeError('nmrResidues can only contain items of type NmrResidue')
        if self in nmrResidues:
            raise TypeError('nmrResidue cannot be merged with itself')

        with undoBlock():
            apiResonanceGroup = self._wrappedData

            for nmrResidue in nmrResidues:
                for nmrAtom in nmrResidue.nmrAtoms:
                    existingNmrAtom = self.getNmrAtom(nmrAtom.name)
                    if existingNmrAtom is None:
                        # move resonance
                        resonance = nmrAtom._wrappedData
                        resonance.resonanceGroup = apiResonanceGroup
                    else:
                        absorbResonance(existingNmrAtom, nmrAtom)

                nmrResidue.delete()

    # def _rebuildAssignedChains(self):
    #   self._startCommandEchoBlock('_rebuildAssignedChains')
    #   try:
    #     assignedChain = self._project.fetchNmrChain('A')
    #     while assignedChain.nmrResidues:
    #       startNmrResidue = assignedChain.nmrResidues[0].mainNmrResidue
    #       startNmrResidue._deassignNmrChain()
    #       startNmrResidue.nmrChain.reverse()
    #
    #   except Exception as es:
    #     getLogger().warning(str(es))
    #   finally:
    #     self._endCommandEchoBlock()

    def delete(self):
        """Delete routine to check whether the item can be deleted otherwise raise api error.
        """
        try:
            # fetching the api tree will raise api errors for those objects that cannot be deleted/modified
            # and skip the actual delete
            self._getApiObjectTree()

            # need to do a special delete here as the api always reinserts the nmrResidue at the end of the chain
            self._delete()

        except Exception as es:
            raise es

    @renameObject()
    @logCommand(get='self')
    def rename(self, sequenceCode: str = None, residueType: str = None):
        """Rename NmrResidue. changing its sequenceCode and residueType.

        Specifying None for the sequenceCode will reset the nmrResidue to its canonical form, '@<serial>."""

        apiResonanceGroup = self._apiResonanceGroup
        self._validateStringValue('sequenceCode', sequenceCode, allowNone=True)
        self._validateStringValue('residueType', residueType, allowNone=True, allowEmpty=True)
        sequenceCode = sequenceCode or None
        residueType = residueType or None

        if sequenceCode:
            # Check if name is not already used
            partialId = '%s.%s.' % (self._parent._id, sequenceCode.translate(Pid.remapSeparators))
            ll = self._project.getObjectsByPartialId(className=self.className, idStartsWith=partialId)
            if ll and ll != [self]:
                raise ValueError(
                    f'Cannot rename {self} to {self.nmrChain.id}.{sequenceCode}.{residueType or ""} - assignment already exists')

        oldSequenceCode = apiResonanceGroup.sequenceCode
        oldResidueType = apiResonanceGroup.residueType
        # self._oldPid = self.pid

        # rename functions from here - both values are always changed
        apiResonanceGroup.sequenceCode = sequenceCode
        apiResonanceGroup.resetResidueType(residueType)

        # now handled by _finaliseAction
        # self._renameChildren()

        return (oldSequenceCode, oldResidueType)

    #=========================================================================================
    # Implementation methods
    #=========================================================================================

    @classmethod
    def _getAllWrappedData(cls, parent: NmrChain) -> list:
        """get wrappedData (MolSystem.Residues) for all Residue children of parent Chain"""
        return parent._wrappedData.sortedResonanceGroups() if parent._wrappedData else ()

    @staticmethod
    def _reverseChainForDelete(apiNmrChain):
        """Reverse the chain.
        """
        apiNmrChain.__dict__['mainResonanceGroups'].reverse()

    def _finaliseAction(self, action: str, **actionKwds):
        """Subclassed to handle associated offsetNMrResidues
        """
        if action == 'delete':
            # store the old parent information - may be required for some modules
            self._oldNmrChain = self.nmrChain
            self._oldNmrAtoms = tuple(self.nmrAtoms)
            for nmrAt in self.nmrAtoms:
                nmrAt._oldNmrResidue = self
                nmrAt._oldAssignedPeaks = tuple(nmrAt.assignedPeaks)
        elif action == 'create':
            self._oldNmrChain = None
            self._oldNmrAtoms = ()
            # this might be empty
            for nmrAt in self.nmrAtoms:
                nmrAt._oldNmrResidue = None
                nmrAt._oldAssignedPeaks = ()

        if not super()._finaliseAction(action):
            return

        if action in ['rename']:
            for offNmrRes in self.offsetNmrResidues:
                offNmrRes._finaliseAction('rename')

        if action in ['delete', 'create']:
            # notify any offset-nmrResidues
            for offNmrRes in self.offsetNmrResidues:
                offNmrRes._finaliseAction(action)
            # notify that the peak labels need to be updated
            _peaks = set(pk for nmrAtom in self.nmrAtoms for pk in nmrAtom.assignedPeaks)
            for pk in _peaks:
                pk._finaliseAction('change')

    def _delete(self):
        """Delete object, with all contained objects and underlying data.
        """
        atHeadOfChain = False
        apiNmrChain = self._wrappedData.directNmrChain
        if apiNmrChain and apiNmrChain.isConnected:
            stretch = tuple(apiNmrChain.mainResonanceGroups)
            atHeadOfChain = True if len(stretch) > 1 and stretch[0].mainResonanceGroup is self._wrappedData else False

        with undoBlock():
            if atHeadOfChain:
                # can be deleted from the end
                self.moveToEnd()

            # remove all the mmrAtoms from their associated chemicalShifts
            # - clearing before the delete handles the notifiers nicely
<<<<<<< HEAD
            _shs = {sh for nmrRes in (self,) + self.offsetNmrResidues for nmrAt in nmrRes.nmrAtoms for sh in
                    nmrAt.chemicalShifts}
=======
            _shs = {sh for nmrRes in (self,) + self.offsetNmrResidues
                    for nmrAt in nmrRes.nmrAtoms
                    for sh in nmrAt.chemicalShifts}
>>>>>>> 4c279404
            for sh in _shs:
                sh.nmrAtom = None
            super().delete()
            # clean-up/delete the chemical-shifts
            for sh in _shs:
                sh.delete()

<<<<<<< HEAD
=======
    def delete(self):
        """Delete routine to check whether the item can be deleted otherwise raise api error.
        """
        try:
            # fetching the api tree will raise api errors for those objects that cannot be deleted/modified
            # and skip the actual delete
            self._getApiObjectTree()

            # need to do a special delete here as the api always reinserts the nmrResidue at the end of the chain
            self._delete()

        except Exception as es:
            raise es

    @renameObject()
    @logCommand(get='self')
    def rename(self, sequenceCode: str = None, residueType: str = None):
        """Rename NmrResidue. changing its sequenceCode and residueType.

        Specifying None for the sequenceCode will reset the nmrResidue to its canonical form, '@<serial>."""

        apiResonanceGroup = self._apiResonanceGroup
        self._validateStringValue('sequenceCode', sequenceCode, allowNone=True)
        self._validateStringValue('residueType', residueType, allowNone=True, allowEmpty=True)
        sequenceCode = sequenceCode or None
        residueType = residueType or None

        if sequenceCode:
            # Check if name is not already used
            partialId = '%s.%s.' % (self._parent._id, sequenceCode.translate(Pid.remapSeparators))
            ll = self._project.getObjectsByPartialId(className=self.className, idStartsWith=partialId)
            if ll and ll != [self]:
                raise ValueError(
                    f'Cannot rename {self} to {self.nmrChain.id}.{sequenceCode}.{residueType or ""} - assignment already exists')

        oldSequenceCode = apiResonanceGroup.sequenceCode
        oldResidueType = apiResonanceGroup.residueType
        # self._oldPid = self.pid

        # rename functions from here - both values are always changed
        apiResonanceGroup.sequenceCode = sequenceCode
        apiResonanceGroup.resetResidueType(residueType)

        # now handled by _finaliseAction
        # self._renameChildren()

        return (oldSequenceCode, oldResidueType)

>>>>>>> 4c279404
    def _renameChildren(self):
        """Update the chemicalShifts to the rename
        """
        for nmrAt in self.nmrAtoms:
            # actions to be called outside of rename - must be last thing to set?
            nmrAt._childActions.append(nmrAt._renameChemicalShifts)
            nmrAt._finaliseChildren.extend((sh, 'change') for sh in nmrAt.chemicalShifts)

    #===========================================================================================
    # new<Object> and other methods
    # Call appropriate routines in their respective locations
    #===========================================================================================

    @logCommand(get='self')
    def newNmrAtom(self, name: str = None, isotopeCode: str = None, comment: str = None, **kwds):
        """Create new NmrAtom within NmrResidue. If name is None, use default name
            (of form e.g. '@_123, @H_211', '@N_45', ...)

        See the NmrAtom class for details

        :param name: string name of the new nmrAtom
        :param isotopeCode: isotope code
        :param comment: optional string comment
        :return: a new NmrAtom instance.
        """
        from ccpn.core.NmrAtom import _newNmrAtom  # imported here to avoid circular imports

        return _newNmrAtom(self, name=name, isotopeCode=isotopeCode, comment=comment, **kwds)

    def fetchNmrAtom(self, name: str, isotopeCode: str = None):
        """Fetch NmrAtom with name=name, creating it if necessary

        :param name: string name for new nmrAtom if created
        :param isotopeCode: optional isotope code only used for a new nmrAtom.
        :return: new or existing nmrAtom
        """
        from ccpn.core.NmrAtom import _fetchNmrAtom  # imported here to avoid circular imports

        return _fetchNmrAtom(self, name=name, isotopeCode=isotopeCode)


#=========================================================================================
# Connections to parents:
#=========================================================================================

# GWV 20181122: Moved to Residue class
# def getter(self:Residue) -> typing.Optional[NmrResidue]:
#   try:
#     return self._project.getNmrResidue(self._id)
#   except:
#     return None
#
# def setter(self:Residue, value:NmrResidue):
#   oldValue = self.nmrResidue
#   if oldValue is value:
#     return
#   elif oldValue is not None:
#     oldValue.assignTo()
#   #
#   if value is not None:
#     value.residue = self
#
# Residue.nmrResidue = property(getter, setter, None, "NmrResidue to which Residue is assigned")

# GWV 20181122: Mover to Residue class
# def getter(self:Residue) -> typing.Tuple[NmrResidue]:
#   result = []
#
#   nmrChain = self.chain.nmrChain
#   if nmrChain is not None:
#     nmrResidue = self.nmrResidue
#     if nmrResidue is not None:
#       result = [nmrResidue]
#
#     for offset in set(x.relativeOffset for x in nmrChain.nmrResidues):
#       if offset is not None:
#         residue = self
#         if offset > 0:
#           for ii in range(offset):
#             residue = residue.previousResidue
#             if residue is None:
#               break
#         elif offset < 0:
#           for ii in range(-offset):
#             residue = residue.nextResidue
#             if residue is None:
#               break
#         #
#         if residue is not None:
#           sequenceCode = '%s%+d' % (residue.sequenceCode, offset)
#           ll = [x for x in nmrChain.nmrResidues if x.sequenceCode == sequenceCode]
#           if ll:
#             result.extend(ll)
#
#   #
#   return tuple(sorted(result))
# Residue.allNmrResidues = property(getter, None, None,
#                                   "AllNmrResidues corresponding to Residue - E.g. (for MR:A.87)"
#                                   " NmrResidues NR:A.87, NR:A.87+0, NR:A.88-1, NR:A.82+5, etc.")

# def getter(self: NmrChain) -> typing.Tuple[NmrResidue]:
#     if not self._wrappedData:
#         return ()
#
#     result = list(self._project._data2Obj.get(x) for x in self._wrappedData.mainResonanceGroups)
#     if not self.isConnected:
#         result.sort()
#     return tuple(result)
#
#
# def setter(self: NmrChain, value):
#     self._wrappedData.mainResonanceGroups = [x._wrappedData for x in value]
#
#
# NmrChain.mainNmrResidues = property(getter, setter, None, """NmrResidues belonging to NmrChain that are NOT defined relative to another NmrResidue
#   (sequenceCode ending in '-1', '+1', etc.) For connected NmrChains in sequential order, otherwise sorted by assignment""")
#
# del getter
# del setter


#=========================================================================================


@newObject(NmrResidue)
def _newNmrResidue(self: NmrChain, sequenceCode: typing.Union[int, str] = None, residueType: str = None,
                   comment: str = None) -> NmrResidue:
    """Create new NmrResidue within NmrChain.

    If NmrChain is connected, append the new NmrResidue to the end of the stretch.

    See the NmrResidue class for details.

    :param sequenceCode:
    :param residueType:
    :param comment:
    :return: a new NmrResidue instance.
    """

    originalSequenceCode = sequenceCode

    apiNmrChain = self._wrappedData
    nmrProject = apiNmrChain.nmrProject

    # TODO:ED residueType cannot be an empty string
    if residueType == '':
        residueType = None

    dd = {'name'       : residueType, 'details': comment,
          'residueType': residueType, 'directNmrChain': apiNmrChain}

    # Convert value to string, and check
    if isinstance(sequenceCode, int):
        sequenceCode = str(sequenceCode)
    elif sequenceCode is not None and not isinstance(sequenceCode, str):
        raise ValueError("Invalid sequenceCode %s must be int, str, or None" % repr(sequenceCode))

    serial = None
    if sequenceCode:

        # Check the sequenceCode is not taken already
        partialId = '%s.%s.' % (self._id, sequenceCode.translate(Pid.remapSeparators))
        ll = self._project.getObjectsByPartialId(className='NmrResidue', idStartsWith=partialId)
        if ll:
            raise ValueError("Existing %s clashes with id %s.%s.%s" %
                             (ll[0].longPid, self.shortName, sequenceCode, residueType or ''))

        # Handle reserved names
        if sequenceCode[0] == '@' and sequenceCode[1:].isdigit():
            # this is a reserved name
            serial = int(sequenceCode[1:])
            obj = nmrProject.findFirstResonanceGroup(serial=serial)
            if obj is None:
                # The implied serial is free - we can set it
                sequenceCode = None
            else:
                # Name clashes with existing NmrResidue
                raise ValueError("Cannot create NmrResidue with reserved name %s" % sequenceCode)
                # # NOTE:ED - renumber the current nmrResidue, instead of error
                # serial = obj.parent._serialDict['resonanceGroups'] + 1
                # sequenceCode = None
    else:
        # Just create new ResonanceGroup with default-type name
        sequenceCode = None

    # Create ResonanceGroup
    dd['sequenceCode'] = sequenceCode
    apiResonanceGroup = nmrProject.newResonanceGroup(**dd)
    result = self._project._data2Obj.get(apiResonanceGroup)
    if result is None:
        raise RuntimeError('Unable to generate new NmrResidue item')

    if serial is not None:
        try:
            # tried to take these out, but are required for loading nef objects :|
            result._resetSerial(serial)
        except ValueError:
            self.project._logger.warning("Could not reset serial of %s to %s - keeping original value"
                                         % (result, serial))

    return result


def _getNmrResidue(self: NmrChain, sequenceCode: typing.Union[int, str] = None,
                   residueType: str = None) -> typing.Optional[NmrResidue]:
    """Get NmrResidue with sequenceCode=sequenceCode and residueType=residueType,
    """
    self = self._project.getByPid(self) if isinstance(self, str) else self
    if not self:
        getLogger().debug('nmrChain is not defined')
        return

    partialId = Pid.IDSEP.join([self.id, str(sequenceCode).translate(Pid.remapSeparators), ''])

    ll = self._project.getObjectsByPartialId(className='NmrResidue', idStartsWith=partialId)
    if ll:
        return ll[0]
    else:
        return self.getNmrResidue(sequenceCode)


def _fetchNmrResidue(self: NmrChain, sequenceCode: typing.Union[int, str] = None,
                     residueType: str = None) -> NmrResidue:
    """Fetch NmrResidue with sequenceCode=sequenceCode and residueType=residueType,
    creating it if necessary.

    if sequenceCode is None will create a new NmrResidue

    if bool(residueType)  is False will return any existing NmrResidue that matches the sequenceCode

    :param sequenceCode:
    :param residueType:
    :return: a new NmrResidue instance.
    """
    # defaults = collections.OrderedDict((('sequenceCode', None), ('residueType', None)))
    #
    # self._startCommandEchoBlock('fetchNmrResidue', values=locals(), defaults=defaults,
    #                             parName='newNmrResidue')
    # try:

    with undoBlock():
        if sequenceCode is None:
            # Make new NmrResidue always
            result = self.newNmrResidue(sequenceCode=None, residueType=residueType)
        else:
            # First see if we have the sequenceCode already
            partialId = '%s.%s.' % (self._id, str(sequenceCode).translate(Pid.remapSeparators))
            partialObj = self._project.getObjectsByPartialId(className='NmrResidue', idStartsWith=partialId)

            if partialObj:
                # there can never be more than one
                result = partialObj[0]
            else:
                result = None

            # Code below superseded as it was extremely slow
            # # Should not be necessary, but it is an easy mistake to pass it as integer instead of string
            # sequenceCode = str(sequenceCode)
            #
            # apiResult = self._wrappedData.findFirstResonanceGroup(sequenceCode=sequenceCode)
            # result = apiResult and self._project._data2Obj[apiResult]

            if result is None:
                # NB - if this cannot be created we get the error from newNmrResidue
                result = self.newNmrResidue(sequenceCode=sequenceCode, residueType=residueType)

            else:
                if residueType and result.residueType != residueType:
                    # Residue types clash - error:
                    raise ValueError(
                            "Existing %s does not match residue type %s" % (result.longPid, repr(residueType))
                            )

                    # test - missing residueType when loading Nef file
                    # result.residueType = residueType      # can't set attribute,so error when creating

        if result is None:
            raise RuntimeError('Unable to generate new NmrResidue item')

    return result


# Connections to parents:

#EJB 20181130: moved to nmrChain
# NmrChain.newNmrResidue = _newNmrResidue
# del _newNmrResidue
# NmrChain.fetchNmrResidue = _fetchNmrResidue

def _renameNmrResidue(self: Project, apiResonanceGroup: ApiResonanceGroup):
    """Reset pid for NmrResidue and all offset NmrResidues.
    """
    if self._apiNotificationBlanking != 0 or self._apiBlocking != 0:
        return
    if (nmrResidue := self._data2Obj.get(apiResonanceGroup)) is None:
        # NOTE:GWV - it shouldn't get here but occasionally it does; e.g. when
        # upgrading a V2 project with correctFinalResult() routine
        getLogger().debug(f'_renameNmrResidue: no V3 object for {apiResonanceGroup}')

    else:
        nmrResidue._finaliseAction('rename')
        # for xx in nmrResidue.offsetNmrResidues:
        #     xx._finaliseAction('rename')


# 20190501:ED haven't investigated this properly
# but not tested fully - but moved the offsetNmrResidue._finaliseAction into nmrResidue._finaliseAction

# Notifiers:
#NBNB TBD We must make Resonance.ResonanceGroup 1..1 when we move beyond transition model
# GWV 20230109: disabled notifiers for sequenceCode and residueType: changed only via rename
# Project._setupApiNotifier(_renameNmrResidue, ApiResonanceGroup, 'setSequenceCode')
Project._setupApiNotifier(_renameNmrResidue, ApiResonanceGroup, 'setDirectNmrChain')
# Project._setupApiNotifier(_renameNmrResidue, ApiResonanceGroup, 'setResidueType')
Project._setupApiNotifier(_renameNmrResidue, ApiResonanceGroup, 'setAssignedResidue')
del _renameNmrResidue


# # Rename notifiers put in to ensure renaming of NmrAtoms:
# className = ApiResonanceGroup._metaclass.qualifiedName()
# Project._apiNotifiers.extend(
#         (('_finaliseApiRename', {}, className, 'setResonances'),
#          ('_finaliseApiRename', {}, className, 'addResonance'),
#          )
#         )

def main():
    val = MoveToEnd.HEAD.value


if __name__ == '__main__':
    main()<|MERGE_RESOLUTION|>--- conflicted
+++ resolved
@@ -16,13 +16,8 @@
 # Last code modification
 #=========================================================================================
 __modifiedBy__ = "$modifiedBy: Ed Brooksbank $"
-<<<<<<< HEAD
-__dateModified__ = "$dateModified: 2024-03-21 16:17:10 +0000 (Thu, March 21, 2024) $"
+__dateModified__ = "$dateModified: 2024-05-22 14:37:16 +0100 (Wed, May 22, 2024) $"
 __version__ = "$Revision: 3.2.4 $"
-=======
-__dateModified__ = "$dateModified: 2024-05-22 14:13:01 +0100 (Wed, May 22, 2024) $"
-__version__ = "$Revision: 3.2.3 $"
->>>>>>> 4c279404
 #=========================================================================================
 # Created
 #=========================================================================================
@@ -1233,13 +1228,8 @@
     @logCommand(get='self')
     def mergeNmrResidues(self, nmrResidues: typing.Sequence['NmrResidue']):
         nmrResidues = makeIterableList(nmrResidues)
-<<<<<<< HEAD
-        nmrResidues = [self.project.getByPid(nmrResidue) if isinstance(nmrResidue, str) else nmrResidue for nmrResidue
-                       in nmrResidues]
-=======
         nmrResidues = [self.project.getByPid(nmrResidue) if isinstance(nmrResidue, str) else nmrResidue
                        for nmrResidue in nmrResidues]
->>>>>>> 4c279404
         if not all(isinstance(nmrResidue, NmrResidue) for nmrResidue in nmrResidues):
             raise TypeError('nmrResidues can only contain items of type NmrResidue')
         if self in nmrResidues:
@@ -1387,14 +1377,9 @@
 
             # remove all the mmrAtoms from their associated chemicalShifts
             # - clearing before the delete handles the notifiers nicely
-<<<<<<< HEAD
-            _shs = {sh for nmrRes in (self,) + self.offsetNmrResidues for nmrAt in nmrRes.nmrAtoms for sh in
-                    nmrAt.chemicalShifts}
-=======
             _shs = {sh for nmrRes in (self,) + self.offsetNmrResidues
                     for nmrAt in nmrRes.nmrAtoms
                     for sh in nmrAt.chemicalShifts}
->>>>>>> 4c279404
             for sh in _shs:
                 sh.nmrAtom = None
             super().delete()
@@ -1402,57 +1387,6 @@
             for sh in _shs:
                 sh.delete()
 
-<<<<<<< HEAD
-=======
-    def delete(self):
-        """Delete routine to check whether the item can be deleted otherwise raise api error.
-        """
-        try:
-            # fetching the api tree will raise api errors for those objects that cannot be deleted/modified
-            # and skip the actual delete
-            self._getApiObjectTree()
-
-            # need to do a special delete here as the api always reinserts the nmrResidue at the end of the chain
-            self._delete()
-
-        except Exception as es:
-            raise es
-
-    @renameObject()
-    @logCommand(get='self')
-    def rename(self, sequenceCode: str = None, residueType: str = None):
-        """Rename NmrResidue. changing its sequenceCode and residueType.
-
-        Specifying None for the sequenceCode will reset the nmrResidue to its canonical form, '@<serial>."""
-
-        apiResonanceGroup = self._apiResonanceGroup
-        self._validateStringValue('sequenceCode', sequenceCode, allowNone=True)
-        self._validateStringValue('residueType', residueType, allowNone=True, allowEmpty=True)
-        sequenceCode = sequenceCode or None
-        residueType = residueType or None
-
-        if sequenceCode:
-            # Check if name is not already used
-            partialId = '%s.%s.' % (self._parent._id, sequenceCode.translate(Pid.remapSeparators))
-            ll = self._project.getObjectsByPartialId(className=self.className, idStartsWith=partialId)
-            if ll and ll != [self]:
-                raise ValueError(
-                    f'Cannot rename {self} to {self.nmrChain.id}.{sequenceCode}.{residueType or ""} - assignment already exists')
-
-        oldSequenceCode = apiResonanceGroup.sequenceCode
-        oldResidueType = apiResonanceGroup.residueType
-        # self._oldPid = self.pid
-
-        # rename functions from here - both values are always changed
-        apiResonanceGroup.sequenceCode = sequenceCode
-        apiResonanceGroup.resetResidueType(residueType)
-
-        # now handled by _finaliseAction
-        # self._renameChildren()
-
-        return (oldSequenceCode, oldResidueType)
-
->>>>>>> 4c279404
     def _renameChildren(self):
         """Update the chemicalShifts to the rename
         """
