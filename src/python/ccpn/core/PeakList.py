"""
"""
#=========================================================================================
# Licence, Reference and Credits
#=========================================================================================
__copyright__ = "Copyright (C) CCPN project (https://www.ccpn.ac.uk) 2014 - 2024"
__credits__ = ("Ed Brooksbank, Joanna Fox, Morgan Hayward, Victoria A Higman, Luca Mureddu",
               "Eliza Płoskoń, Timothy J Ragan, Brian O Smith, Gary S Thompson & Geerten W Vuister")
__licence__ = ("CCPN licence. See https://ccpn.ac.uk/software/licensing/")
__reference__ = ("Skinner, S.P., Fogh, R.H., Boucher, W., Ragan, T.J., Mureddu, L.G., & Vuister, G.W.",
                 "CcpNmr AnalysisAssign: a flexible platform for integrated NMR analysis",
                 "J.Biomol.Nmr (2016), 66, 111-124, https://doi.org/10.1007/s10858-016-0060-y")
#=========================================================================================
# Last code modification
#=========================================================================================
__modifiedBy__ = "$modifiedBy: Ed Brooksbank $"
<<<<<<< HEAD
__dateModified__ = "$dateModified: 2024-05-10 16:24:09 +0100 (Fri, May 10, 2024) $"
__version__ = "$Revision: 3.2.4 $"
=======
__dateModified__ = "$dateModified: 2024-05-22 14:11:14 +0100 (Wed, May 22, 2024) $"
__version__ = "$Revision: 3.2.3 $"
>>>>>>> 4c279404
#=========================================================================================
# Created
#=========================================================================================
__author__ = "$Author: CCPN $"
__date__ = "$Date: 2017-04-07 10:28:41 +0000 (Fri, April 07, 2017) $"
#=========================================================================================
# Start of code
#=========================================================================================

import numpy as np
import pandas as pd
from typing import Sequence, Optional, Union

from ccpnmodel.ccpncore.api.ccp.nmr.Nmr import PeakList as ApiPeakList
from ccpn.core.Spectrum import Spectrum
from ccpn.core.lib.AxisCodeLib import getAxisCodeMatchIndices, _axisCodeMapIndices
from ccpn.core.lib.ContextManagers import newObject, undoBlockWithoutSideBar, notificationEchoBlocking, undoBlock
from ccpn.core._implementation.PMIListABC import PMIListABC
from ccpn.util.decorators import logCommand
from ccpn.util import Common as commonUtil
from ccpn.util.Logging import getLogger


GAUSSIANMETHOD = 'gaussian'
LORENTZIANMETHOD = 'lorentzian'
PARABOLICMETHOD = 'parabolic'
PICKINGMETHODS = (GAUSSIANMETHOD, LORENTZIANMETHOD, PARABOLICMETHOD)


class PeakList(PMIListABC):
    """An object containing Peaks. Note: the object is not a (subtype of a) Python list.
    To access all Peak objects, use PeakList.peaks."""

    #: Short class name, for PID.
    shortClassName = 'PL'
    # Attribute it necessary as subclasses must use superclass className
    className = 'PeakList'

    _parentClass = Spectrum

    #: Name of plural link to instances of class
    _pluralLinkName = 'peakLists'

    #: List of child classes.
    _childClasses = []

    # Qualified name of matching API class
    _apiClassQualifiedName = ApiPeakList._metaclass.qualifiedName()

    #=========================================================================================
    # CCPN properties
    #=========================================================================================

    @property
    def _apiPeakList(self) -> ApiPeakList:
        """API peakLists matching PeakList."""
        return self._wrappedData

    def _setPrimaryChildClass(self):
        """Set the primary classType for the child list attached to this container
        """
        from ccpn.core.Peak import Peak as klass

        if klass not in self._childClasses:
            raise TypeError(
                    f'PrimaryChildClass {klass.className} does not exist as child of {self.className}'
                    )
        self._primaryChildClass = klass

    @property
    def chemicalShiftList(self) -> 'ChemicalShiftList | None':
        """STUB: hot-fixed later
        :return: an instance of ChemicalShiftList, or None
        """
        return None

    @property
    def peakListViews(self) -> list['PeakListView']:
        """STUB: hot-fixed later
        :return: a list of peaks in the PeakList
        """
        return []

    #=========================================================================================
    # property STUBS: hot-fixed later
    #=========================================================================================

    @property
    def peaks(self) -> list['Peak']:
        """STUB: hot-fixed later
        :return: a list of peaks in the PeakList
        """
        return []

    #=========================================================================================
    # getter STUBS: hot-fixed later
    #=========================================================================================

    def getPeak(self, relativeId: str) -> 'Peak | None':
        """STUB: hot-fixed later
        :return: an instance of Peak, or None
        """
        return None

    #=========================================================================================
    # Core methods
    #=========================================================================================

    def pickPeaksNd(self, regionToPick: Sequence[float] = None,
                    doPos: bool = True, doNeg: bool = True,
                    fitMethod: str = GAUSSIANMETHOD, excludedRegions=None,
                    excludedDiagonalDims=None, excludedDiagonalTransform=None,
                    minDropFactor: float = 0.1):
        getLogger().warning('Deprecated method. Use spectrum.pickPeaks instead')
        from ccpn.core.lib.PeakListLib import _pickPeaksNd

        return _pickPeaksNd(self, regionToPick=regionToPick,
                            doPos=doPos, doNeg=doNeg,
                            fitMethod=fitMethod,
                            excludedRegions=excludedRegions,
                            excludedDiagonalDims=excludedDiagonalDims,
                            excludedDiagonalTransform=excludedDiagonalTransform,
                            minDropFactor=minDropFactor)

    @logCommand(get='self')
    def estimateVolumes(self, peaks: Union[None, list, tuple] = None, volumeIntegralLimit=2.0, noWarning=False):
        """Estimate the volumes for the peaks in this peakList.

        If peaks is specified as None then volumes are estimated for all peaks in the peakList.
        The width of the volume integral in each dimension is the lineWidth * volumeIntegralLimit,
        the default is 2.0 * FWHM of the peak.
        Set noWarning to True to ignore warnings from peaks without lineWidths, default is False.

        :param peaks: list|tuple of peaks, or None
        :param volumeIntegralLimit: integral width as a multiple of lineWidth (FWHM)
        :param noWarning: Ignore peak warnings
        """
        # otherwise circular-import error
        from ccpn.core.Peak import Peak

        # verify the parameters
        if not isinstance(peaks, (list, tuple, type(None))):
            raise TypeError(f'{self.__class__.__name__}.estimateVolumes: peaks must be list|tuple|None')
        if not peaks:
            peaks = self.peaks  # get all the peaks in the peakList
        else:
            peaks = self.project.getByPids(peaks)
            myPeaks = list(self.peaks)
            if not all(isinstance(pk, Peak) and pk in myPeaks for pk in peaks):
                raise TypeError(f'{self.__class__.__name__}.estimateVolumes: peaks contains non-Peak objects')
        if not isinstance(volumeIntegralLimit, float):
            raise TypeError(f'{self.__class__.__name__}.estimateVolumes: volumeIntegralLimit must be a float')
        if not isinstance(noWarning, bool):
            raise TypeError(f'{self.__class__.__name__}.estimateVolumes: noWarning must be True/False')

        with undoBlockWithoutSideBar():
            for pp in peaks:
                # estimate the volume for each peak
                height = pp.height
                lineWidths = pp.lineWidths
                if lineWidths and None not in lineWidths and height:
                    pp.estimateVolume(volumeIntegralLimit=volumeIntegralLimit)
                elif not noWarning:
                    getLogger().warning(f'Peak {str(pp)} contains undefined height/lineWidths')

    @logCommand(get='self')
    def copyTo(self, targetSpectrum: Spectrum, targetPeakList=None, includeAllPeakProperties=True,
               **kwargs) -> 'PeakList':
        """
        Copy the origin PeakList peaks to a targetSpectrum.
        If targetPeakList is given, peaks will be added to it, otherwise a new PeakList is created (default behaviour).
        return the target PeakList with the newly copied peaks.

        :param targetSpectrum:  object: Core.Spectrum or Str: Pid
        :param targetPeakList:  object: Core.PeakList or Str: Pid
        :param kwargs:          any extra PeakList attributes for newly created peakLists.
                                Not used if it is given a targetPeakList
        """

        singleValueTags = ['isSimulated', 'symbolColour', 'symbolStyle', 'textColour', 'textColour',
                           'title', 'comment', 'meritThreshold', 'meritEnabled', 'meritColour']

        targetSpectrum = self.project.getByPid(targetSpectrum) if isinstance(targetSpectrum, str) else targetSpectrum
        if not targetSpectrum:
            raise TypeError('targetSpectrum not defined')
        if not isinstance(targetSpectrum, Spectrum):
            raise TypeError('targetSpectrum is not of type Spectrum')

        # checking targetSpectrum for compatibility
        # TODO enable copying across different dimensionalities
        dimensionCount = self.spectrum.dimensionCount
        if dimensionCount < targetSpectrum.dimensionCount:
            raise ValueError(
                    f"Cannot copy {dimensionCount}D {self.longPid} to {targetSpectrum.dimensionCount}D {targetSpectrum.longPid}"
                    )

        dimensionMapping = _axisCodeMapIndices(self.spectrum.axisCodes, targetSpectrum.axisCodes)
        if None in dimensionMapping:
            raise ValueError("%s axisCodes %r not compatible with targetSpectrum axisCodes %r"
                             % (self, self.spectrum.axisCodes, targetSpectrum.axisCodes))

        if targetPeakList:
            targetPeakList = self.project.getByPid(targetPeakList) if isinstance(targetPeakList,
                                                                                 str) else targetPeakList
            if not isinstance(targetPeakList, PeakList):
                raise TypeError('targetPeakList is not of type PeakList')
            if targetPeakList not in targetSpectrum.peakLists:
                raise TypeError(f'targetPeakList is not a PeakList of: {targetSpectrum.pid}')

        else:
            # make a dictionary with parameters of self to be copied to new targetPeakList (if created)
            params = {tag: getattr(self, tag) for tag in singleValueTags}
            params['comment'] = "Copy of %s\n" % self.longPid + (params['comment'] or '')
            for key, val in kwargs.items():
                if key in singleValueTags:
                    params[key] = val
                else:
                    raise ValueError(f"PeakList has no attribute {key}")

        with undoBlockWithoutSideBar():
            if not targetPeakList:
                targetPeakList = targetSpectrum.newPeakList(**params)

            for peak in self.peaks:
                peak.copyTo(targetPeakList, includeAllProperties=includeAllPeakProperties)

        return targetPeakList

    @logCommand(get='self')
    def subtractPeakLists(self, peakList: 'PeakList') -> 'PeakList':
        """
        Subtracts peaks in peakList2 from peaks in peakList1, based on position,
        and puts those in a new peakList3.  Assumes a common spectrum for now.
        """

        def _havePeakNearPosition(values, tolerances, peaks) -> Optional['Peak']:

            for peak in peaks:
                for i, position in enumerate(peak.position):
                    if abs(position - values[i]) > tolerances[i]:
                        break
                else:
                    return peak

        peakList = self.project.getByPid(peakList) if isinstance(peakList, str) else peakList
        if not peakList:
            raise TypeError('peakList not defined')
        if not isinstance(peakList, PeakList):
            raise TypeError('peakList is not of type PeakList')

        # with logCommandBlock(prefix='newPeakList=', get='self') as log:
        #     peakStr = '[' + ','.join(["'%s'" % peak.pid for peak in peakList2]) + ']'
        #     log('subtractPeakLists', peaks=peakStr)

        with undoBlockWithoutSideBar():
            spectrum = self.spectrum

            assert spectrum is peakList.spectrum, 'For now requires both peak lists to be in same spectrum'

            # dataDims = spectrum.sortedDataDims()
            tolerances = self.spectrum.assignmentTolerances

            peaks2 = peakList.peaks
            peakList3 = spectrum.newPeakList()

            for peak1 in self.peaks:
                values1 = [peak1.position[dim] for dim in range(len(peak1.position))]
                if not _havePeakNearPosition(values1, tolerances, peaks2):
                    peakList3.newPeak(height=peak1.height, volume=peak1.volume, figureOfMerit=peak1.figureOfMerit,
                                      annotation=peak1.annotation, ppmPositions=peak1.position,
                                      pointPositions=peak1.pointPositions)

        return peakList3

    # def refit(self, method: str = GAUSSIANMETHOD):
    #     fitExistingPeakList(self._apiPeakList, method)

    @logCommand(get='self')
    def restrictedPick(self, positionCodeDict, doPos, doNeg):

        codes = list(positionCodeDict.keys())
        positions = [positionCodeDict[code] for code in codes]

        # match the spectrum to the restricted codes, these are the only ones to update
        indices = getAxisCodeMatchIndices(self.spectrum.axisCodes, codes)

        # divide by 2 to get the double-width tolerance, i.e. the width of the region - CHECK WITH GEERTEN
        tolerances = tuple(tol / 2 for tol in self.spectrum.assignmentTolerances)

        limits = [sorted(lims) for lims in self.spectrum.spectrumLimits]
        selectedRegion = []
        minDropFactor = self.project.application.preferences.general.peakDropFactor

        with undoBlockWithoutSideBar():
            for ii, ind in enumerate(indices):
                if ind is not None and positions[ind] is not None:
                    selectedRegion.insert(ii, [positions[ind] - tolerances[ii], positions[ind] + tolerances[ii]])
                else:
                    selectedRegion.insert(ii, [limits[ii][0], limits[ii][1]])

            # regionToPick = selectedRegion
            # peaks = self.pickPeaksNd(regionToPick, doPos=doPos, doNeg=doNeg, minDropFactor=minDropFactor)

            # axisCodeDict = dict((code, selectedRegion[ii]) for ii, code in enumerate(self.spectrum.axisCodes))
            axisCodeDict = dict(zip(self.spectrum.axisCodes, selectedRegion))

            _spectrum = self.spectrum
            if _peakPicker := _spectrum.peakPicker:
                _peakPicker.dropFactor = minDropFactor
                _peakPicker.setLineWidths = True
                return _spectrum.pickPeaks(
                        self,
                        _spectrum.positiveContourBase if doPos else None,
                        _spectrum.negativeContourBase if doNeg else None,
                        **axisCodeDict
                        )
        return []

    def reorderValues(self, values, newAxisCodeOrder):
        """Reorder values in spectrum dimension order to newAxisCodeOrder
        by matching newAxisCodeOrder to spectrum axis code order"""
        return commonUtil.reorder(values, self._parent.axisCodes, newAxisCodeOrder)

    # def __str__(self):
    #   """Readable string representation"""
    #   return "<%s; #peaks:%d (isSimulated=%s)>" % (self.pid, len(self.peaks), self.isSimulated)

    @logCommand(get='self')
    def pickPeaksRegion(self, regionToPick: dict = {},
                        doPos: bool = True, doNeg: bool = True,
                        minLinewidth=None, exclusionBuffer=None,
                        minDropFactor: float = 0.1, checkAllAdjacent: bool = True,
                        fitMethod: str = PARABOLICMETHOD, excludedRegions=None,
                        excludedDiagonalDims=None, excludedDiagonalTransform=None,
                        estimateLineWidths=True):

        getLogger().warning('Deprecated, please use spectrum.pickPeaks()')

        from ccpn.core.lib.PeakListLib import _pickPeaksRegion

        with undoBlockWithoutSideBar():
            peaks = _pickPeaksRegion(self, regionToPick=regionToPick,
                                     doPos=doPos, doNeg=doNeg,
                                     minLinewidth=minLinewidth, exclusionBuffer=exclusionBuffer,
                                     minDropFactor=minDropFactor, checkAllAdjacent=checkAllAdjacent,
                                     fitMethod=fitMethod, excludedRegions=excludedRegions,
                                     excludedDiagonalDims=excludedDiagonalDims,
                                     excludedDiagonalTransform=excludedDiagonalTransform,
                                     estimateLineWidths=estimateLineWidths)
        return peaks

    def fitExistingPeaks(self, peaks: Sequence['Peak'], fitMethod: str = GAUSSIANMETHOD, singularMode: bool = True,
                         halfBoxSearchWidth: int = 4, halfBoxFitWidth: int = 4):
        """Refit the current selected peaks.
        Must be called with peaks that belong to this peakList
        """
        from ccpn.core.lib.PeakListLib import _fitExistingPeaks

        # getLogger().warning('Deprecated, please use spectrum.fitExistingPeaks()') #comment-out until it is clear what is the new routine to use instead.

        return _fitExistingPeaks(self,
                                 peaks=peaks,
                                 fitMethod=fitMethod,
                                 singularMode=singularMode,
                                 halfBoxSearchWidth=halfBoxSearchWidth,
                                 halfBoxFitWidth=halfBoxFitWidth)

    @logCommand(get='self')
    def calculateClusterIds(self, tolerances=None, clustererName=None):
        """
        Calculate clusterIDs for peaks using the in Depth-First-Search (DFS) algorithm.
        """
        from ccpn.core.lib.PeakClustering import PeakClusterers, DFSPeakClusterer

        if tolerances is None:
            defaultTolerancePoints = 8
            tolerances = [defaultTolerancePoints] * self.spectrum.dimensionCount
        clusterer = PeakClusterers.get(clustererName, DFSPeakClusterer)
        peakClusterer = clusterer(self.peaks, tolerances)
        clusters = peakClusterer.findClusters()
        peakClusterer.setClusterIdToPeaks(clusters)
        return clusters

    @logCommand(get='self')
    def resetClusterIds(self):
        """
        Reset clusterIDs to a default enumeration.
        """
        with undoBlockWithoutSideBar():
            for i, peak in enumerate(self.peaks):
                peak.clusterId = i + 1

    def getPeakAliasingRanges(self):
        """Return the min/max aliasing values for the peaks in the list, if there are no peaks, return None
        """
        if not self.peaks:
            return None

        # calculate the min/max aliasing values for the spectrum
        dims = self.spectrum.dimensionCount

        aliasMin = [0] * dims
        aliasMax = [0] * dims

        for peak in self.peaks:
            alias = peak.aliasing
            aliasMax = np.maximum(aliasMax, alias)
            aliasMin = np.minimum(aliasMin, alias)

        # set min/max in spectrum here if peaks have been found
        aliasRanges = tuple((int(mn), int(mx)) for mn, mx in zip(aliasMin, aliasMax))

        return aliasRanges

    @logCommand(get='self')
    def reorderPeakListAxes(self, newAxisOrder):
        """Reorder the peak position according to the newAxisOrder
        """
        dims = self.spectrum.dimensionCount

        if not isinstance(newAxisOrder, (list, tuple)):
            raise TypeError('newAxisOrder must be a list/tuple')
        if len(newAxisOrder) != dims:
            raise ValueError('newAxisOrder is the wrong length, must match spectrum dimensions')
        if len(set(newAxisOrder)) != len(newAxisOrder):
            raise ValueError('newAxisOrder contains duplicated elements')
        if not all(isinstance(ii, int) for ii in newAxisOrder):
            raise ValueError('newAxisOrder must be ints')
        if not all(0 <= ii < dims for ii in newAxisOrder):
            raise ValueError('newAxisOrder elements must be in range 0-%i', dims - 1)

        with undoBlockWithoutSideBar():
            # reorder all peaks in the peakList
            for peak in self.peaks:
                pos = peak.position
                newPos = []
                for ii in newAxisOrder:
                    newPos.append(pos[ii])
                peak.position = newPos

    def delete(self):
        """Delete peakList
        """
        # call the delete method from the parent class
        self._parent._deletePeakList(self)

    #=========================================================================================
    # Implementation methods
    #=========================================================================================

    @classmethod
    def _getAllWrappedData(cls, parent: Spectrum) -> list:
        """get wrappedData (PeakLists) for all PeakList children of parent Spectrum"""
        return [x for x in parent._wrappedData.sortedPeakLists() if x.dataType == 'Peak']

    def _finaliseAction(self, action: str, **actionKwds):
        """Subclassed to notify changes to associated peakListViews
        """
        if not super()._finaliseAction(action):
            return

        # this is a can-of-worms for undelete at the minute
        try:
            if action in {'change'}:
                for plv in self.peakListViews:
                    plv._finaliseAction(action)
        except Exception as es:
            raise RuntimeError(f'Error _finalising peakListViews: {str(es)}') from es

    #===========================================================================================
    # new<Object> and other methods
    # Call appropriate routines in their respective locations
    #===========================================================================================

    @logCommand(get='self')
    def newPeak(self, ppmPositions: Sequence[float] = (), height: float = None,
                comment: str = None, **kwds):
        """Create a new Peak within a peakList.

        See the Peak class for details.

        Optional keyword arguments can be passed in; see Peak._newPeak for details.

        NB you must create the peak before you can assign it. The assignment attributes are:
        - assignments (assignedNmrAtoms) - A tuple of all (e.g.) assignment triplets for a 3D spectrum
        - assignmentsByDimensions (dimensionNmrAtoms) - A tuple of tuples of assignments, one for each dimension

        :param ppmPositions: peak position in ppm for each dimension (related attributes: positionError, pointPositions)
        :param height: height of the peak (related attributes: volume, volumeError, lineWidths)
        :param comment: optional comment string
        :return: a new Peak instance.
        """
        from ccpn.core.Peak import _newPeak  # imported here to avoid circular imports

        return _newPeak(self, ppmPositions=ppmPositions, height=height, comment=comment, **kwds)

    @logCommand(get='self')
    def newPickedPeak(self, pointPositions: Sequence[float] = None, height: float = None,
                      lineWidths: Sequence[float] = (), fitMethod: str = PARABOLICMETHOD, **kwds):
        """Create a new Peak within a peakList from a picked peak

        See the Peak class for details.

        Optional keyword arguments can be passed in; see Peak._newPickedPeak for details.

        :param height: height of the peak (related attributes: volume, volumeError, lineWidths)
        :param pointPositions: peak position in points for each dimension (related attributes: positionError, pointPositions)
        :param fitMethod: type of curve fitting
        :param lineWidths:
        :param serial: optional serial number.
        :return: a new Peak instance.
        """
        from ccpn.core.Peak import _newPickedPeak  # imported here to avoid circular imports

        return _newPickedPeak(self, pointPositions=pointPositions, height=height,
                              lineWidths=lineWidths, fitMethod=fitMethod, **kwds)

    def getAsDataFrame(self) -> pd.DataFrame:
        """ Get the peakList as a DataFrame. """
        dfs = []
        for peak in self.peaks:
            dfs.append(peak.getAsDataFrame())
        return pd.concat(dfs, axis=0)

    @logCommand(get="self")
    def fetchMultiplets(self, peaks: list['Peak'] = None) -> tuple['Multiplet']:
        """Fetches Multiplets from selected Peaks or all peaks in the PeakList

        From the peaks chosen, all associated multiplets will be returned,
        if a peak has no associated multiplet one will be created for it.

        :param peaks: List of Peaks, if blank then all peaks in
                      this peak list are used.

        """
        with undoBlock():
            with notificationEchoBlocking():
                spec = self.spectrum
                peaks = peaks if peaks is not None else self.peaks
                mps = set()
                tempML = spec.newMultipletList()
                for peak in peaks:
                    if not peak.multiplets:
                        tempML.newMultiplet(peak)
                    mps.update(peak.multiplets)
                if not tempML.multiplets:
                    tempML.delete()
        return tuple(mps)

#=========================================================================================
# Connections to parents:
#=========================================================================================

@newObject(PeakList)
def _newPeakList(self: Spectrum, title: str = None, comment: str = None,
                 symbolStyle: str = None, symbolColour: str = None,
                 textColour: str = None,
                 meritColour: str = None, meritEnabled: bool = False, meritThreshold: float = None,
                 lineColour: str = None,
                 arrowColour: str = None,
                 isSimulated: bool = False) -> PeakList:
    """Create new empty PeakList within Spectrum

    See the PeakList class for details.

    :param title:
    :param comment:
    :param isSimulated:
    :param symbolStyle:
    :param symbolColour:
    :param textColour:
    :return: a new PeakList instance.
    """

    dd = {'name': title, 'details': comment, 'isSimulated': isSimulated}
    if symbolColour:
        dd['symbolColour'] = symbolColour
    if symbolStyle:
        dd['symbolStyle'] = symbolStyle
    if textColour:
        dd['textColour'] = textColour

    apiDataSource = self._apiDataSource
    apiPeakList = apiDataSource.newPeakList(**dd)
    result = self._project._data2Obj.get(apiPeakList)
    if result is None:
        raise RuntimeError('Unable to generate new PeakList item')

    # set non-api attributes
    if meritColour is not None:
        result.meritColour = meritColour
    if meritEnabled is not None:
        result.meritEnabled = meritEnabled
    if meritThreshold is not None:
        result.meritThreshold = meritThreshold
    if lineColour is not None:
        result.lineColour = lineColour
    if arrowColour is not None:
        result.arrowColour = arrowColour

    return result

# for sp in project.spectra:
#     c = sp.positiveContourColour
#     sp.peakLists[-1].symbolColour = c<|MERGE_RESOLUTION|>--- conflicted
+++ resolved
@@ -4,8 +4,9 @@
 # Licence, Reference and Credits
 #=========================================================================================
 __copyright__ = "Copyright (C) CCPN project (https://www.ccpn.ac.uk) 2014 - 2024"
-__credits__ = ("Ed Brooksbank, Joanna Fox, Morgan Hayward, Victoria A Higman, Luca Mureddu",
-               "Eliza Płoskoń, Timothy J Ragan, Brian O Smith, Gary S Thompson & Geerten W Vuister")
+__credits__ = ("Ed Brooksbank, Morgan Hayward, Victoria A Higman, Luca Mureddu, Eliza Płoskoń",
+               "Timothy J Ragan, Brian O Smith, Daniel Thompson",
+               "Gary S Thompson & Geerten W Vuister")
 __licence__ = ("CCPN licence. See https://ccpn.ac.uk/software/licensing/")
 __reference__ = ("Skinner, S.P., Fogh, R.H., Boucher, W., Ragan, T.J., Mureddu, L.G., & Vuister, G.W.",
                  "CcpNmr AnalysisAssign: a flexible platform for integrated NMR analysis",
@@ -14,13 +15,8 @@
 # Last code modification
 #=========================================================================================
 __modifiedBy__ = "$modifiedBy: Ed Brooksbank $"
-<<<<<<< HEAD
-__dateModified__ = "$dateModified: 2024-05-10 16:24:09 +0100 (Fri, May 10, 2024) $"
+__dateModified__ = "$dateModified: 2024-05-22 14:37:16 +0100 (Wed, May 22, 2024) $"
 __version__ = "$Revision: 3.2.4 $"
-=======
-__dateModified__ = "$dateModified: 2024-05-22 14:11:14 +0100 (Wed, May 22, 2024) $"
-__version__ = "$Revision: 3.2.3 $"
->>>>>>> 4c279404
 #=========================================================================================
 # Created
 #=========================================================================================
