"""
"""
#=========================================================================================
# Licence, Reference and Credits
#=========================================================================================
__copyright__ = "Copyright (C) CCPN project (http://www.ccpn.ac.uk) 2014 - 2021"
__credits__ = ("Ed Brooksbank, Luca Mureddu, Timothy J Ragan & Geerten W Vuister")
__licence__ = ("CCPN licence. See http://www.ccpn.ac.uk/v3-software/downloads/license")
__reference__ = ("Skinner, S.P., Fogh, R.H., Boucher, W., Ragan, T.J., Mureddu, L.G., & Vuister, G.W.",
                 "CcpNmr AnalysisAssign: a flexible platform for integrated NMR analysis",
                 "J.Biomol.Nmr (2016), 66, 111-124, http://doi.org/10.1007/s10858-016-0060-y")
#=========================================================================================
# Last code modification
#=========================================================================================
__modifiedBy__ = "$modifiedBy: Ed Brooksbank $"
<<<<<<< HEAD
__dateModified__ = "$dateModified: 2021-02-04 12:07:29 +0000 (Thu, February 04, 2021) $"
=======
__dateModified__ = "$dateModified: 2021-02-22 16:19:37 +0000 (Mon, February 22, 2021) $"
>>>>>>> d1093231
__version__ = "$Revision: 3.0.3 $"
#=========================================================================================
# Created
#=========================================================================================
__author__ = "$Author: CCPN $"
__date__ = "$Date: 2017-04-07 10:28:41 +0000 (Fri, April 07, 2017) $"
#=========================================================================================
# Start of code
#=========================================================================================

import functools
import os
import typing
import operator
from typing import Sequence, Union, Optional
from collections import OrderedDict
from time import time
from datetime import datetime
# from ccpn.util.Common import isValidPath, isValidFileNameLength
from ccpn.core._implementation.AbstractWrapperObject import AbstractWrapperObject
from ccpn.core.lib import Pid
from ccpn.core.lib import Undo
from ccpn.util import Logging
from ccpn.util.ExcelReader import ExcelReader
from ccpn.util.nef.GenericStarParser import DataBlock
from ccpnmodel.ccpncore.api.ccp.nmr.Nmr import NmrProject as ApiNmrProject
from ccpnmodel.ccpncore.memops import Notifiers
from ccpnmodel.ccpncore.memops.ApiError import ApiError
from ccpnmodel.ccpncore.lib.molecule import MoleculeQuery
from ccpnmodel.ccpncore.lib.spectrum import NmrExpPrototype
from ccpnmodel.ccpncore.lib.Io import Api as apiIo
from ccpnmodel.ccpncore.lib.Io import Formats as ioFormats
from ccpnmodel.ccpncore.lib.Io import Fasta as fastaIo
# from ccpn.ui.gui.lib.guiDecorators import suspendSideBarNotifications
from ccpn.util.decorators import logCommand
from ccpn.core.lib.ContextManagers import undoStackBlocking, notificationBlanking, undoBlock, undoBlockWithoutSideBar, \
                                          notificationEchoBlocking
from ccpn.util.Logging import getLogger


# TODO These should be merged with the sams constants in CcpnNefIo
# (and likely those in ExportNefPopup) and moved elsewhere
CHAINS = 'chains'
CHEMICALSHIFTLISTS = 'chemicalShiftLists'
RESTRAINTLISTS = 'restraintLists'
PEAKLISTS = 'peakLists'
INTEGRALLISTS = 'integralLists'
MULTIPLETLISTS = 'multipletLists'
SAMPLES = 'samples'
SUBSTANCES = 'substances'
NMRCHAINS = 'nmrChains'
DATASETS = 'dataSets'
COMPLEXES = 'complexes'
SPECTRUMGROUPS = 'spectrumGroups'
NOTES = 'notes'
PEAKCLUSTERS = 'peakClusters'


class Project(AbstractWrapperObject):
    """ The Project is the object that contains all data objects and serves as the hub for
    navigating between them.

    There are eleven top-level data objects directly within a project, of which seven have child
    objects of their own, namely Spectrum, Sample, Chain, NmrChain, ChemicalShiftList, DataSet
    and StructureEnsemble. The child data objects are organised in a logical hierarchy; for example,
    a Spectrum has PeakLists, which in turn, are made up of Peaks, whereas a Chain is made up of Residues,
    which are made up of Atoms.
    """

    #: Short class name, for PID.
    shortClassName = 'PR'
    # Attribute it necessary as subclasses must use superclass className
    className = 'Project'

    #: Name of plural link to instances of class
    _pluralLinkName = 'projects'

    #: List of child classes.
    _childClasses = []

    # All non-abstractWrapperClasses - filled in by
    _allLinkedWrapperClasses = []

    # Utility map - class shortName and longName to class.
    _className2Class = {}

    # List of CCPN pre-registered api notifiers
    # Format is (wrapperFuncName, parameterDict, apiClassName, apiFuncName)
    #
    # The function self.wrapperFuncName(**parameterDict) will be registered in the CCPN api notifier system
    # api notifiers are set automatically, and are cleared by self._clearAllApiNotifiers and by self.delete()
    #
    # RESTRICTED. Direct access in core classes ONLY
    _apiNotifiers = []

    # Actions you can notify
    _notifierActions = ('create', 'delete', 'rename', 'change')

    # Qualified name of matching API class
    _apiClassQualifiedName = ApiNmrProject._metaclass.qualifiedName()

    # Top level mapping dictionaries:
    # pid to object and ccpnData to object
    #__slots__ = ['_pid2Obj', '_data2Obj']

    # Needs to know this for restoring the GuiSpectrum Module. Could be removed after decoupling Gui and Data!
    _isNew = None

    #-----------------------------------------------------------------------------------------
    # Attributes of the data structure (incomplete)
    #-----------------------------------------------------------------------------------------

    @property
    def spectra(self):
        "STUB: hot-fixed later"
        return ()

    @property
    def peakLists(self):
        "STUB: hot-fixed later"
        return ()

    @property
    def multipletLists(self):
        "STUB: hot-fixed later"
        return ()

    @property
    def integralLists(self):
        "STUB: hot-fixed later"
        return ()

    @property
    def spectrumViews(self):
        "STUB: hot-fixed later"
        return ()

    @property
    def chemicalShiftLists(self):
        "STUB: hot-fixed later"
        return None

    # Inherited from AbstractWrapperObject

    # @property
    # def project(self) -> 'Project':
    #     """The Project (root)containing the object."""
    #     return self._project

    #-----------------------------------------------------------------------------------------

    # Implementation methods
    def __init__(self, wrappedData: ApiNmrProject):
        """ Special init for root (Project) object

        NB Project is NOT complete before the _initProject function is run.
        """

        if not isinstance(wrappedData, ApiNmrProject):
            raise ValueError("Project initialised with %s, should be ccp.nmr.Nmr.NmrProject."
                             % wrappedData)

        # set up attributes
        self._project = self
        self._wrappedData = wrappedData
        # self._id = _id = ''

        # setup object handling dictionaries
        self._data2Obj = {wrappedData: self}
        self._pid2Obj = {}

        # self._pid2Obj[self.className] =  dd = {}
        # self._pid2Obj[self.shortClassName] = dd
        # dd[_id] = self

        self._id = wrappedData.name
        self._resetIds()

        # Set up notification machinery

        # Active notifiers - saved for later cleanup. CORER APPLICAATION ONLY
        self._activeNotifiers = []

        # list or None. When set used to accumulate pending notifiers
        # Optional list. Elements are (func, onceOnly, wrapperObject, optional oldPid)
        self._pendingNotifications = []

        # Notification suspension level - to allow for nested notification suspension
        self._notificationSuspension = 0

        # Notification blanking level - to allow for nested notification disabling
        self._notificationBlanking = 0

        # api 'change' notification blanking level - to allow for api 'change' call to be
        # disabled in the _modifiedApiObject method.
        # To be used with the apiNotificationBlanking contact manager; e.g.
        # with apiNotificationBlanking():
        #   do something
        #
        self._apiNotificationBlanking = 0

        # Wrapper level notifier tracking.  APPLICATION ONLY
        # {(className,action):OrderedDict(notifier:onceOnly)}
        self._context2Notifiers = {}

        # Special attributes:
        self._implExperimentTypeMap = None

        # Set for Pre-May-2016 version. NBNB TODO remove when no longer needed
        self._appBase = None

    # GWV: 20181102: insert to retain consistency with future changes
    @property
    def application(self):
        return self._appBase

    @property
    def isNew(self):
        """Return true if the project is new
        """
        # NOTE:ED - based on original check in _initProject
        return self._wrappedData.root.isModified

    @property
    def isTemporary(self):
        """Return true if the project is temporary, i.e., not saved or updated.
        """
        apiProject = self._wrappedData.root
        return hasattr(apiProject, '_temporaryDirectory')

    @property
    def isModified(self):
        """Return true if any part of the project has been modified
        """
        return self._wrappedData.root.isProjectModified()

    def _initialiseProject(self):
        """Complete initialisation of project,

        set up logger and notifiers, and wrap underlying data"""

        # The logger has already been set up when creating/loading the API project
        # so just get it
        self._logger = Logging.getLogger()

        # Set up notifiers
        self._registerPresetApiNotifiers()

        # GWV 20181123: deactivated
        # for tt in self._coreNotifiers:
        #     self.registerNotifier(*tt)

        # initialise, creating the wrapped objects
        self._initializeAll()

        self._resetUndo()

        with undoStackBlocking(self.application):
            with notificationBlanking(self.application):
                with notificationEchoBlocking(self.application):
                    # 20190520:ED routines that use core objects, not sure whether the correct place
                    # GWV: it is not; the Spectrum instances need to assure they are ok after
                    # (re-)initialisation
                    # self._setContourColours()
                    # self._setNoiseLevels()

                    if len(self.chemicalShiftLists) == 0:
                        self.newChemicalShiftList(name='default')

    def _close(self):
        self.close()

    def close(self):
        """Clean up the wrapper project previous to deleting or replacing

        Cleanup includes wrapped data graphics objects (e.g. Window, Strip, ...)"""
        # Remove undo stack:
        self._logger.info("Closing %s" % self.path)

        self._resetUndo(maxWaypoints=0)

        apiIo.cleanupProject(self)
        self._clearAllApiNotifiers()
        for tag in ('_data2Obj', '_pid2Obj'):
            getattr(self, tag).clear()
            # delattr(self,tag)
        # del self._wrappedData
        self.__dict__.clear()

    def __repr__(self):
        """String representation"""
        if self.isDeleted:
            return "<ccpn.core.Project:%s, isDeleted=True>" % self.name
        else:
            return "<ccpn.core.Project:%s>" % self.name

    def __str__(self):
        """String representation"""
        if self.isDeleted:
            return "<PR:%s, isDeleted=True>" % self.name
        else:
            return "<PR:%s>" % self.name

    # CCPN properties
    @property
    def _key(self) -> str:
        """Project id: Globally unique identifier (guid)"""
        return self._wrappedData.guid.translate(Pid.remapSeparators)

    @property
    def _parent(self) -> AbstractWrapperObject:
        """Parent (containing) object."""
        return None

    def save(self, newPath: str = None, changeBackup: bool = True,
             createFallback: bool = False, overwriteExisting: bool = False,
             checkValid: bool = False, changeDataLocations: bool = False) -> bool:
        """Save project with all data, optionally to new location or with new name.
        Unlike lower-level functions, this function ensures that data in high level caches are saved.
        Return True if save succeeded otherwise return False (or throw error)"""
        # self._flushCachedData()

        # path is empty for save under the same name
        if newPath:
            # check validity of the newPath
            if not isValidPath(newPath, stripFullPath=True, stripExtension=True):
                raise ValueError('Filename can only contain alphanumeric characters and underscores')
            if not isValidFileNameLength(newPath, stripFullPath=True, stripExtension=True):
                raise ValueError('Filename must be 32 characters or fewer')

        savedOk = apiIo.saveProject(self._wrappedData.root, newPath=newPath,
                                    changeBackup=changeBackup, createFallback=createFallback,
                                    overwriteExisting=overwriteExisting, checkValid=checkValid,
                                    changeDataLocations=changeDataLocations)
        if savedOk:
            self._resetIds()
            application = self._appBase
            if application is not None:
                application._refreshAfterSave()

        return savedOk

    @property
    def name(self) -> str:
        """name of Project"""
        return self._wrappedData.root.name
        # apiNmrProject = self._wrappedData
        # if len(apiNmrProject.root.nmrProjects) == 1:
        #   return apiNmrProject.root.name
        # else:
        #   return apiNmrProject.name

    @property
    def path(self) -> str:
        """path to directory containing Project"""
        return apiIo.getRepositoryPath(self._wrappedData.root, 'userData')

    @property
    def backupPath(self):
        """path to directory containing  backup Project"""
        backupRepository = self._wrappedData.parent.findFirstRepository(name="backup")

        if not backupRepository:
            self._logger.warning('Warning: no backup path set, so no backup done')
            return

        backupUrl = backupRepository.url
        backupPath = backupUrl.path
        return backupPath

    @property
    def programName(self) -> str:
        """Name of running program - defaults to 'CcpNmr'"""
        appBase = self._appBase if hasattr(self, '_appBase') else None
        return 'CcpNmr' if appBase is None else appBase.applicationName

    @logCommand('project.')
    def deleteObjects(self, *objs: typing.Sequence[typing.Union[Pid.Pid, AbstractWrapperObject]]):
        """Delete one or more objects, given as either objects or Pids
        """
        getByPid = self.getByPid
        objs = [getByPid(x) if isinstance(x, str) else x for x in objs]

        with undoBlockWithoutSideBar():
            for obj in objs:
                if obj and not obj.isDeleted:
                    obj.delete()

    # def renameObject(self, objectOrPid:typing.Union[str,AbstractWrapperObject], newName:str):
    #   """Rename object indicated by objectOrPid to name newName
    #   NB at last one class (Substance) has a two-part name - these are passed as one,
    #   dot-separated string (e.g. 'Lysozyme.U13C'"""
    #   obj = self._data2Obj.get(objectOrPid) if isinstance(objectOrPid, str) else objectOrPid
    #   names = newName.split('.')
    #   obj.rename(*names)

    def execute(self, pid, funcName, *params, **kwparams):
        """Get the object identified by pid, execute object.funcName(\*params, \*\*kwparams)
        and return the result"""

        # NBNB TODO - probably not useful - remove?

        obj = self.getByPid(pid)
        if obj is None:
            raise ValueError("No objet found with pid %s" % pid)
        else:
            func = getattr(obj, funcName)
            if func is None:
                raise ValueError("Object *s has no method named %s" % funcName)
            else:
                return func(*params, **kwparams)

    @property
    def _apiNmrProject(self) -> ApiNmrProject:
        """API equivalent to object: NmrProject"""
        return self._wrappedData

    # Undo machinery
    @property
    def _undo(self):
        """undo stack for Project. Implementation attribute"""

        try:
            result = self._wrappedData.root._undo
        except:
            result = None

        return result

    def _resetUndo(self, maxWaypoints: int = Undo.MAXUNDOWAYPOINTS,
                   maxOperations: int = Undo.MAXUNDOOPERATIONS,
                   debug: bool = False, application=None):
        """Reset undo stack, using passed-in parameters.
        NB setting either parameter to 0 removes the undo stack."""
        Undo.resetUndo(self._wrappedData.root, maxWaypoints=maxWaypoints,
                       maxOperations=maxOperations, debug=debug, application=application)

    def newUndoPoint(self):
        """Set a point in the undo stack, you can undo/redo to """
        undo = self._wrappedData.root._undo
        if undo is None:
            self._logger.warning("Trying to add undoPoint but undo is not initialised")
        else:
            undo.newWaypoint()  # DO NOT CHANGE THIS ONE newWaypoint
            self._logger.debug("Added undoPoint")

    def blockWaypoints(self):
        """Block the setting of undo waypoints,
        so that command echoing (_startCommandBLock) does not set waypoints

        NB The programmer must GUARANTEE (try: ... finally) that waypoints are unblocked again"""
        undo = self._wrappedData.root._undo
        if undo is None:
            self._logger.warning("Trying to block waypoints but undo is not initialised")
        else:
            undo.increaseWaypointBlocking()
            self._logger.debug("Waypoint setting blocked")

    def unblockWaypoints(self):
        """Block the setting of undo waypoints,
        so that command echoing (_startCommandBLock) does not set waypoints

        NB The programmer must GUARANTEE (try: ... finally) that waypoints are unblocked again"""
        undo = self._wrappedData.root._undo
        if undo is None:
            self._logger.warning("Trying to unblock waypoints but undo is not initialised")
        else:
            undo.decreaseWaypointBlocking()
            self._logger.debug("Waypoint setting unblocked")

    # Should be removed:
    @property
    def _residueName2chemCompId(self) -> dict:
        """dict of {residueName:(molType,ccpCode)}"""
        return MoleculeQuery.fetchStdResNameMap(self._wrappedData.root)

    @property
    def _experimentTypeMap(self) -> OrderedDict:
        """{dimensionCount : {sortedNucleusCodeTuple :
                              OrderedDict(experimentTypeSynonym : experimentTypeName)}}
        dictionary

        NB The OrderedDicts are ordered ad-hoc, with the most common experiments (hopefully) first
        """

        # NB This is a hack, in order to rename experiments that we care particularly about
        # This should disappear under refactoring
        from ccpnmodel.ccpncore.lib.spectrum.NmrExpPrototype import priorityNameRemapping

        # NBNB TODO FIXME fetchIsotopeRefExperimentMap should be merged with
        # getExpClassificationDict output - we should NOT have two parallel dictionaries

        result = self._implExperimentTypeMap
        if result is None:
            result = OrderedDict()
            refExperimentMap = NmrExpPrototype.fetchIsotopeRefExperimentMap(self._apiNmrProject.root)

            for nucleusCodes, refExperiments in refExperimentMap.items():

                ndim = len(nucleusCodes)
                dd1 = result.get(ndim, {})
                result[ndim] = dd1

                dd2 = dd1.get(nucleusCodes, OrderedDict())
                dd1[nucleusCodes] = dd2
                for refExperiment in refExperiments:
                    name = refExperiment.name
                    key = refExperiment.synonym or name
                    key = priorityNameRemapping.get(key, key)
                    dd2[key] = name

            self._implExperimentTypeMap = result
        #
        return result

    @property
    def shiftAveraging(self):
        """Return shiftAveraging
        """
        return self._wrappedData.shiftAveraging

    @shiftAveraging.setter
    def shiftAveraging(self, value):
        """Set shiftAveraging
        """
        if not isinstance(value, bool):
            raise TypeError('shiftAveraging must be True/False')

        self._wrappedData.shiftAveraging = value

    #===========================================================================================
    #  Notifiers system
    #

    # Old, API-level functions:
    #
    #===========================================================================================

    @classmethod
    def _setupApiNotifier(cls, func, apiClassOrName, apiFuncName, parameterDict=None):
        """Setting up API notifiers for subsequent registration on each new project
           RESTRICTED. Use in core classes ONLY"""
        tt = cls._apiNotifierParameters(func, apiClassOrName, apiFuncName,
                                        parameterDict=parameterDict)
        cls._apiNotifiers.append(tt)

    @classmethod
    def _apiNotifierParameters(cls, func, apiClassOrName, apiFuncName, parameterDict=None):
        """Define func as method of project and return API parameters for notifier setup
        APPLICATION ONLY"""
        if parameterDict is None:
            parameterDict = {}

        apiClassName = (apiClassOrName if isinstance(apiClassOrName, str)
                        else apiClassOrName._metaclass.qualifiedName())

        dot = '_dot_'
        wrapperFuncName = '_%s%s%s' % (func.__module__.replace('.', dot), dot, func.__name__)
        setattr(Project, wrapperFuncName, func)

        return (wrapperFuncName, parameterDict, apiClassName, apiFuncName)

    def _registerApiNotifier(self, func, apiClassOrName, apiFuncName, parameterDict=None):
        """Register notifier for immediate action on current project (only)

        func must be a function taking two parameters: the ccpn.core.Project and an Api object
        matching apiClassOrName.

        'apiFuncName' is either the name of an API modifier function (a setter, adder, remover),
        in which case the notifier is triggered by this function
        Or it is one of the following tags:
        ('', '__init__', 'postInit', 'preDelete', 'delete', 'startDeleteBlock', 'endDeleteBlock').
        '' registers the notifier to any modifier function call ( setter, adder, remover),
        __init__ and postInit triggers the notifier at the end of object creation, before resp.
        after execution of postConstructorCode, the four delete-related tags
        trigger notifiers at four different points in the deletion process
        (see memops.Implementation.DataObject.delete() code for details).


        ADVANCED, but free to use. Must be unregistered when any object referenced is deleted.
        Use return value as input parameter for _unregisterApiNotifier (if desired)"""
        tt = self.__class__._apiNotifierParameters(func, apiClassOrName, apiFuncName,
                                                   parameterDict=parameterDict)
        return self._activateApiNotifier(*tt)

    def _unregisterApiNotifier(self, notifierTuple):
        """Remove acxtive notifier from project. ADVANVED but free to use.
        Use return value of _registerApiNotifier to identify the relevant notiifier"""
        self._activeNotifiers.remove(notifierTuple)
        Notifiers.unregisterNotify(*notifierTuple)

    def _registerPresetApiNotifiers(self):
        """Register preset API notifiers. APPLCATION ONLY"""

        for tt in self._apiNotifiers:
            self._activateApiNotifier(*tt)

    def _activateApiNotifier(self, wrapperFuncName, parameterDict, apiClassName, apiFuncName):
        """Activate API notifier. APPLICATION ONLY"""

        notify = functools.partial(getattr(self, wrapperFuncName), **parameterDict)
        notifierTuple = (notify, apiClassName, apiFuncName)
        self._activeNotifiers.append(notifierTuple)
        Notifiers.registerNotify(*notifierTuple)
        #
        return notifierTuple

    def _clearAllApiNotifiers(self):
        """CLear all notifiers, previous to closing or deleting Project
        APPLICATION ONLY
        """
        while self._activeNotifiers:
            tt = self._activeNotifiers.pop()
            Notifiers.unregisterNotify(*tt)

    #===========================================================================================
    #  Notifiers system
    #
    # New notifier system (Free for use in application code):
    #
    #===========================================================================================

    def registerNotifier(self, className: str, target: str, func: typing.Callable[..., None],
                         parameterDict: dict = {}, onceOnly: bool = False) -> typing.Callable[..., None]:
        """
        Register notifiers to be triggered when data change

        :param str className: className of wrapper class to monitor (AbstractWrapperObject for 'all')

        :param str target: can have the following values

          *'create'* is called after the creation (or undeletion) of the object and its wrapper.
          Notifier functions are called with the created V3 core object as the only parameter.

          *'delete'* is called before the object is deleted
          Notifier functions are called with the deleted to be deleted V3 core object as the only
          parameter.

          *'rename'* is called after the id and pid of an object has changed
          Notifier functions are called with the renamed V3 core object and the old pid as parameters.

          *'change'* when any object attribute changes value.
          Notifier functions are called with the changed V3 core object as the only parameter.
          rename and crosslink notifiers (see below) may also trigger change notifiers.

          Any other value is interpreted as the name of a V3 core class, and the notifier
          is triggered when a cross link (NOT a parent-child link) between the className and
          the target class is modified

        :param Callable func: The function to call when the notifier is triggered.

          for actions 'create', 'delete' and 'change' the function is called with the object
          created (deleted, undeleted, changed) as the only parameter

          For action 'rename' the function is called with an additional parameter: oldPid,
          the value of the pid before renaming.

          If target is a second className, the function is called with the project as the only
          parameter.

        param: dict parameterDict: Parameters passed to the notifier function before execution.

          This allows you to use the same function with different parameters in different contexts

        param: bool onceOnly: If True, only one of multiple copies is executed

          when notifiers are resumed after a suspension.

        return: The registered notifier (which can be passed to removeNotifier or duplicateNotifier)

        """

        if target in self._notifierActions:
            tt = (className, target)
        else:
            # This is right, it just looks strange. But if target is not an action it is
            # another className, and if so the names must be sorted.
            tt = tuple(sorted([className, target]))

        od = self._context2Notifiers.setdefault(tt, OrderedDict())
        if parameterDict:
            notifier = functools.partial(func, **parameterDict)
        else:
            notifier = func
        if od.get(notifier) is None:
            od[notifier] = onceOnly
        else:
            raise TypeError("Coding error - notifier %s set twice for %s,%s "
                            % (notifier, className, target))
        #
        return notifier

    #GWV 20181123
    # def duplicateNotifier(self,  className:str, target:str,
    #                       notifier:typing.Callable[..., None]):
    #   """register copy of notifier for a new className and target.
    #   Intended for onceOnly=True notifiers. It is up to the user to make sure the calling
    #   interface matches the action"""
    #   if target in self._notifierActions:
    #
    #     tt = (className, target)
    #   else:
    #     # This is right, it just looks strange. But if target is not an action it is
    #     # another className, and if so the names must be sorted.
    #     tt = tuple(sorted([className, target]))
    #
    #   for od in self._context2Notifiers.values():
    #     onceOnly = od.get(notifier)
    #     if onceOnly is not None:
    #       self._context2Notifiers.setdefault(tt, OrderedDict())[notifier] = onceOnly
    #       break
    #   else:
    #     raise ValueError("Unknown notifier: %s" % notifier)

    def unRegisterNotifier(self, className: str, target: str, notifier: typing.Callable[..., None]):
        """Unregister the notifier from this className, and target"""
        if target in self._notifierActions:
            tt = (className, target)
        else:
            # This is right, it just looks strange. But if target is not an action it is
            # another className, and if so the names must be sorted.
            tt = tuple(sorted([className, target]))
        try:
            if hasattr(self, '_context2Notifiers'):
                od = self._context2Notifiers.get((tt), {})
                del od[notifier]
        except KeyError:
            self._logger.warning("Attempt to unregister unknown notifier %s for %s" % (notifier, (className, target)))

    def removeNotifier(self, notifier: typing.Callable[..., None]):
        """Unregister the the notifier from all places where it appears."""
        found = False
        for od in self._context2Notifiers.values():
            if notifier in od:
                del od[notifier]
                found = True
        if not found:
            self._logger.warning("Attempt to remove unknown notifier: %s" % notifier)

    def blankNotification(self):
        """Disable notifiers temporarily
        e.g. to disable 'object modified' notifiers during object creation

        Caller is responsible to make sure necessary notifiers are called, and to unblank after use"""
        self._notificationBlanking += 1

    def unblankNotification(self):
        """Resume notifier execution after blanking"""
        self._notificationBlanking -= 1
        if self._notificationBlanking < 0:
            raise TypeError("Code Error: _notificationBlanking below zero!")

    def suspendNotification(self):
        """Suspend notifier execution and accumulate notifiers for later execution"""
        # return
        # TODO suspension temporarily disabled
        self._notificationSuspension += 1

    def resumeNotification(self):
        """Execute accumulated notifiers and resume immediate notifier execution"""
        # return
        # TODO suspension temporarily disabled
        # This was broken at one point, and we never found time to fix it
        # It is a time-saving measure, allowing you to e.g. execute a
        # peak-created notifier only once when creating hundreds of peaks in one operation

        if self._notificationSuspension > 1:
            self._notificationSuspension -= 1
        else:
            # Should not be necessary, but in this way we never get below 0 no matter what errors happen
            self._notificationSuspension = 0
            scheduledNotifiers = set()
            executeNotifications = []
            pendingNotifications = self._pendingNotifications
            while pendingNotifications:
                notification = pendingNotifications.pop()
                notifier = notification[0]
                onceOnly = notification[1]
                if onceOnly:

                    # check whether the match pair, (function, object) is in the found set
                    matchNotifier = (notifier, notification[2])
                    if matchNotifier not in scheduledNotifiers:
                        scheduledNotifiers.add(matchNotifier)

                        # append the function call (function, object, *params)
                        executeNotifications.append((notifier, notification[2:]))

                    # if notifier not in scheduledNotifiers:
                    #     scheduledNotifiers.add(notifier)
                    #     executeNotifications.append((notifier, notification[2:]))
                else:
                    executeNotifications.append((notifier, notification[2:]))
            #
            for notifier, params in reversed(executeNotifications):
                notifier(*params)

    # Standard notified functions.
    # RESTRICTED. Use in core classes ONLY

    def _startDeleteCommandBlock(self, *allWrappedData):
        """Call startCommandBlock for wrapper object delete. Implementation only"""

        undo = self._undo
        if undo is not None:
            # set undo step
            undo.newWaypoint()  # DO NOT CHANGE THIS
            undo.increaseWaypointBlocking()

            # self.suspendNotification()

    def _endDeleteCommandBlock(self, *dummyWrappedData):
        """End block for delete command echoing

        MUST be paired with _startDeleteCommandBlock call - use try ... finally to ensure both are called
        """
        undo = self._undo
        if undo is not None:
            # self.resumeNotification()
            undo.decreaseWaypointBlocking()

    def _newApiObject(self, wrappedData, cls: AbstractWrapperObject):
        """Create new wrapper object of class cls, associated with wrappedData.
        and call creation notifiers"""

        factoryFunction = cls._factoryFunction
        if factoryFunction is None:
            result = cls(self, wrappedData)
        else:
            # Necessary for classes where you need to instantiate a subclass instead

            result = self._data2Obj.get(wrappedData)
            # There are cases where _newApiObject is registered twice,
            # when two wrapper classes share the same API class
            # (Peak,Integral; PeakList, IntegralList)
            # In those cases only the notifiers are done the second time
            if result is None:
                result = factoryFunction(self, wrappedData)
        #
        result._finaliseAction('create')

    def _modifiedApiObject(self, wrappedData):
        """ call object-has-changed notifiers
        """
        if self._apiNotificationBlanking == 0:
            obj = self._data2Obj[wrappedData]
            obj._finaliseAction('change')

    def _finaliseApiDelete(self, wrappedData):
        """Clean up after object deletion
        """
        if not wrappedData.isDeleted:
            raise ValueError("_finaliseApiDelete called before wrapped data are deleted: %s" % wrappedData)

        # get object
        obj = self._data2Obj.get(wrappedData)
        if not obj:
            # NOTE:ED - it shouldn't get here but occasionally it does :|
            getLogger().warning(f'_finaliseApiDelete: no V3 object for {wrappedData}')

        else:
            # obj._finaliseAction('delete')  # GWV: 20181127: now as notify('delete') decorator on delete method

            # remove from wrapped2Obj
            del self._data2Obj[wrappedData]

            # remove from pid2Obj
            del self._pid2Obj[obj.shortClassName][obj._id]

            # Mark object as obviously deleted, and set up for undeletion
            obj._id += '-Deleted'
            wrappedData._oldWrapperObject = obj
            obj._wrappedData = None

    def _finaliseApiUnDelete(self, wrappedData):
        """restore undeleted wrapper object, and call creation notifiers,
        same as _newObject"""

        if wrappedData.isDeleted:
            raise ValueError("_finaliseApiUnDelete called before wrapped data are deleted: %s" % wrappedData)

        try:
            oldWrapperObject = wrappedData._oldWrapperObject
        except AttributeError:
            raise ApiError("Wrapper object to undelete wrongly set up - lacks _oldWrapperObject attribute")

        # put back in from wrapped2Obj
        self._data2Obj[wrappedData] = oldWrapperObject

        if oldWrapperObject._id.endswith('-Deleted'):
            oldWrapperObject._id = oldWrapperObject._id[:-8]

        # put back in pid2Obj
        self._pid2Obj[oldWrapperObject.shortClassName][oldWrapperObject._id] = oldWrapperObject

        # Restore object to pre-undeletion state
        del wrappedData._oldWrapperObject
        oldWrapperObject._wrappedData = wrappedData

        oldWrapperObject._finaliseAction('create')

    def _notifyRelatedApiObject(self, wrappedData, pathToObject: str, action: str):
        """ call 'action' type notifiers for getattribute(pathToObject)(wrappedData)
        pathToObject is a navigation path (may contain dots) and must yield an API object
        or an iterable of API objects"""

        if self._apiNotificationBlanking == 0:
            getDataObj = self._data2Obj.get

            target = operator.attrgetter(pathToObject)(wrappedData)

            # GWV: a bit too much for now; should be the highest debug level only
            #self._project._logger.debug('%s: %s.%s = %s'
            #                            % (action, wrappedData, pathToObject, target))

            if not target:
                pass
            elif hasattr(target, '_metaclass'):
                if not target.isDeleted:
                    # Hack. This is an API object - only if exists
                    getDataObj(target)._finaliseAction(action)
            else:
                # This must be an iterable
                for obj in target:
                    if not obj.isDeleted:
                        getDataObj(obj)._finaliseAction(action)

    def _finaliseApiRename(self, wrappedData):
        """Reset Finalise rename - called from APi object (for API notifiers)
        """

        if self._apiNotificationBlanking == 0:
            obj = self._data2Obj.get(wrappedData)
            obj._finaliseAction('rename')

    def _modifiedLink(self, dummy, classNames: typing.Tuple[str, str]):
        """ call link-has-changed notifiers
        The notifier function called must have the signature
        func(project, **parameterDict)

        NB
        1) calls to this function must be set up explicitly in the wrapper for each crosslink
        2) This function is only called when the link is changed explicitly, not when
        a linked object is created or deleted"""

        if self._notificationBlanking:
            return

        # get object
        className, target = tuple(sorted(classNames))
        # self._doNotification(classNames[0], classNames[1], self)
        # NB 'AbstractWrapperObject' not currently in use (Sep 2016), but kept for future needs
        iterator = (self._context2Notifiers.setdefault((name, target), OrderedDict())
                    for name in (className, 'AbstractWrapperObject'))
        # Notification suspension postpones notifications (and removes duplicates)
        # It is broken and has been disabled for a long time.
        # There may be some accumulated bugs when (if)it is turned back on.
        if False and self._notificationSuspension:
            ll = self._pendingNotifications
            for dd in iterator:
                for notifier, onceOnly in dd.items():
                    ll.append((notifier, onceOnly, self))
        else:
            for dd in iterator:
                for notifier in dd:
                    notifier(self)

    # Library functions
    # def _validateDataUrlAndFilePaths(self, newDataUrlPath=None):
    #     """Perform validate operation for setting dataUrl from preferences - to be called after loading
    #     """
    #
    #     # read the dataPath from the preferences of defined
    #     project = self
    #     general = self.application.preferences.general if self.application.preferences and self.application.preferences.general else None
    #     autoSet = general.autoSetDataPath if general.autoSetDataPath else False
    #
    #     getLogger().info('Validating dataUrls and filePaths')
    #
    #     newDataUrlPath = newDataUrlPath if newDataUrlPath else general.dataPath \
    #         if general and general.dataPath else general.userWorkingPath \
    #         if general.userWorkingPath else os.path.expanduser('~')
    #     newDataUrlPath = os.path.expanduser(newDataUrlPath)
    #
    #     def _findDataUrl(project, storeType):
    #         """find the dataStores of the given type
    #         """
    #         dataUrl = project._apiNmrProject.root.findFirstDataLocationStore(
    #                 name='standard').findFirstDataUrl(name=storeType)
    #         if dataUrl:
    #             return (dataUrl,)
    #         else:
    #             return ()
    #
    #     # get the dataPaths from the project
    #     dataUrlData = {}
    #     # dataUrlData['remoteData'] = _findDataUrl(project, 'remoteData')
    #
    #     # # skip setting the path if autoSetDataPath is false
    #     # if autoSet:
    #     #
    #     #     # update dataUrl here to the value in preferences
    #     #     if dataUrlData['remoteData'] and len(dataUrlData['remoteData']) == 1:
    #     #         # must only be one dataUrl
    #     #         primaryDataUrl = dataUrlData['remoteData'][0]
    #     #         primaryDataUrl.url = primaryDataUrl.url.clone(path=newDataUrlPath)
    #
    #     # reset the dataStores
    #     dataUrlData['remoteData'] = _findDataUrl(project, 'remoteData')
    #     dataUrlData['insideData'] = _findDataUrl(project, 'insideData')
    #     dataUrlData['alongsideData'] = _findDataUrl(project, 'alongsideData')
    #     dataUrlData['otherData'] = [dataUrl for store in project._wrappedData.memopsRoot.sortedDataLocationStores()
    #                                 for dataUrl in store.sortedDataUrls() if dataUrl.name not in ('insideData', 'alongsideData', 'remoteData')]
    #
    #     # standardStore = self.project._wrappedData.memopsRoot.findFirstDataLocationStore(name='standard')
    #     # stores = [(store.name, store.url.dataLocation, url.path,) for store in standardStore.sortedDataUrls() for url in store.sortedDataStores()]
    #     # urls = [(store.dataUrl.name, store.dataUrl.url.dataLocation, store.path,) for store in standardStore.sortedDataStores()]
    #
    #     self._validateCleanUrls()
    #
    #     delList = set()
    #     if autoSet:
    #         from ccpnmodel.ccpncore.lib._ccp.general.DataLocation.AbstractDataStore import forceChangeDataStoreUrl, repointToDataUrl
    #
    #         # NOTE:ED - must remove all other dataUrls first, otherwise the dataUrl rename won't work
    #
    #         # force the change of the other dataUrls
    #         for spec in self.project.spectra:
    #             apiDataStore = spec._wrappedData.dataStore
    #             if apiDataStore is None:
    #                 getLogger().warning("Spectrum is not stored, cannot change file path")
    #
    #             else:
    #                 # dataUrl = self._project._wrappedData.root.fetchDataUrl(value)
    #                 dataUrlName = apiDataStore.dataUrl.name
    #                 # print('>>>    dataUrlName', dataUrlName)
    #                 if dataUrlName not in ('insideData', 'alongsideData', 'remoteData'):
    #                     # move all other objects that are not in the correct remoteData
    #                     # to the correct remoteData created above
    #
    #                     primaryDataUrl = dataUrlData['remoteData'][0]
    #                     delList.add(apiDataStore.dataUrl)
    #                     repointToDataUrl(apiDataStore, primaryDataUrl)
    #
    #         # force the change of the dataUrl
    #         for spec in self.project.spectra:
    #             apiDataStore = spec._wrappedData.dataStore
    #             if apiDataStore is None:
    #                 getLogger().warning("Spectrum is not stored, cannot change file path")
    #
    #             else:
    #                 # dataUrl = self._project._wrappedData.root.fetchDataUrl(value)
    #                 dataUrlName = apiDataStore.dataUrl.name
    #                 # print('>>>    dataUrlName', dataUrlName, newDataUrlPath)
    #                 if dataUrlName == 'remoteData':
    #                     # if dataUrlName not in ('insideData', 'alongsideData'):
    #
    #                     # force existing remoteData to the new location
    #                     # a new remoteData in the correct place
    #
    #                     getLogger().info('>>>  validate autoset: %s' % str(apiDataStore))
    #                     # delList.add(apiDataStore.dataUrl.url)
    #                     apiDataStore.dataUrl.url = apiDataStore.dataUrl.url.clone(path=newDataUrlPath)
    #                     # forceChangeDataStoreUrl(apiDataStore, newDataUrlPath)
    #
    #     for delObj in delList:
    #         # print('>>>    delete', delObj)
    #         delObj.delete()
    #
    #     self._validateCleanUrls()
    #
    #     # # skip setting the path if autoSetDataPath is false
    #     # if autoSet:
    #     #
    #     #     # update dataUrl here to the value in preferences
    #     #     if dataUrlData['remoteData'] and len(dataUrlData['remoteData']) == 1:
    #     #         # must only be one dataUrl
    #     #         getLogger().info('>>>repointing dataUrl to %s...' % newDataUrlPath)
    #     #
    #     #         primaryDataUrl = dataUrlData['remoteData'][0]
    #     #         primaryDataUrl.url = primaryDataUrl.url.clone(path=newDataUrlPath)
    #
    # def _validateCleanUrls(self):
    #
    #     # update the pointers to the urls and delete the spares
    #     standardStore = self.project._wrappedData.memopsRoot.findFirstDataLocationStore(name='standard')
    #
    #     spectraStores = [spec._wrappedData.dataStore for spec in self.project.spectra]
    #     badUrls = [url for store in standardStore.sortedDataUrls() for url in store.sortedDataStores() if url not in spectraStores]
    #     otherUrls = [dataUrl for store in self.project._wrappedData.memopsRoot.sortedDataLocationStores()
    #                  for dataUrl in store.sortedDataUrls() if dataUrl.name not in ('insideData', 'alongsideData', 'remoteData')]
    #
    #     allRemoteUrls = [url for url in standardStore.sortedDataUrls() if url.name == 'remoteData' if url.dataStores]
    #     remoteUrls = [url for url in standardStore.sortedDataUrls() if url.name == 'remoteData' if not url.dataStores]
    #
    #     for bb in badUrls:
    #         getLogger().debug2('>>>validate cleanup urls: %s' % str(bb))
    #         bb.delete()
    #
    #     for url in otherUrls:
    #         if not url.dataStores:
    #             getLogger().debug2('>>>validate cleanup stores: %s' % str(url))
    #             url.delete()
    #
    #     for bb in (allRemoteUrls + remoteUrls)[1:]:
    #         getLogger().debug2('>>>validate cleanup remoteUrls: %s' % str(bb))
    #         bb.delete()
    #
    #     # from ccpnmodel.ccpncore.lib._ccp.general.DataLocation.AbstractDataStore import forceChangeDataStoreUrl
    #     #
    #     # for spec in self.project.spectra:
    #     #     apiDataStore = spec._wrappedData.dataStore
    #     #     if apiDataStore is None:
    #     #         raise ValueError("Spectrum is not stored, cannot change file path")
    #     #
    #     #     else:
    #     #         # dataUrl = self._project._wrappedData.root.fetchDataUrl(value)
    #     #         dataUrlName = apiDataStore.dataUrl.name
    #     #         if dataUrlName == 'remoteData':
    #     #
    #     #             forceChangeDataStoreUrl(apiDataStore, '/Users/ejb66/Desktop/')
    #
    #     # # skip setting the path if autoSetDataPath is false
    #     # if not autoSet:
    #     #     return
    #     #
    #     # # update dataUrl here to the value in preferences
    #     # if dataUrlData['remoteData'] and len(dataUrlData['remoteData']) == 1:
    #     #     # must only be one dataUrl
    #     #     primaryDataUrl = dataUrlData['remoteData'][0]
    #     #     primaryDataUrl.url = primaryDataUrl.url.clone(path=newDataUrlPath)

    @logCommand('project.')
    def exportNef(self, path: str = None,
                  overwriteExisting: bool = False,
                  skipPrefixes: typing.Sequence[str] = (),
                  expandSelection: bool = True,
                  pidList: typing.Sequence[str] = None):
        """
        Export selected contents of the project to a Nef file.

        skipPrefixes: ( 'ccpn', ..., <str> )
        expandSelection: <bool>

        Include 'ccpn' in the skipPrefixes list will exclude ccpn specific items from the file
        expandSelection = True; will include all data from the project, this may not be data that is not defined in the Nef standard.

        PidList is a list of <str>, e.g. 'NC:@-', obtained from the objects to be included.
        The Nef file may also contain further dependent items associated with the pidList.

        :param path: output path and filename
        :param skipPrefixes: items to skip
        :param expandSelection: expand the selection
        :param pidList: a list of pids
        """
        from ccpn.core.lib import CcpnNefIo

        with undoBlock():
            with notificationBlanking():
                CcpnNefIo.exportNef(self, path,
                                    overwriteExisting=overwriteExisting,
                                    skipPrefixes=skipPrefixes,
                                    expandSelection=expandSelection,
                                    pidList=pidList)

    def _convertToDataBlock(self, skipPrefixes: typing.Sequence = (),
                            expandSelection: bool = True,
                            pidList: list = None):
        """
        Export selected contents of the project to a Nef file.

          skipPrefixes: ( 'ccpn', ..., <str> )
          expandSelection: <bool> }

          Include 'ccpn' in the skipPrefixes list will exclude ccpn specific items from the file
          expandSelection = True  will include all data from the project, this may not be data that
                                  is not defined in the Nef standard.

        PidList is a list of <str>, e.g. 'NC:@-', obtained from the objects to be included.
        The Nef file may also contain further dependent items associated with the pidList.

        :param skipPrefixes: items to skip
        :param expandSelection: expand the selection
        :param pidList: a list of pids
        """
        from ccpn.core.lib import CcpnNefIo

        with undoStackBlocking():
            with notificationBlanking():
                t0 = time()
                dataBlock = CcpnNefIo.convertToDataBlock(self, skipPrefixes=skipPrefixes,
                                                         expandSelection=expandSelection,
                                                         pidList=pidList)
                t2 = time()
                getLogger().info('File to dataBlock, time = %.2fs' % (t2 - t0))

        return dataBlock

    def _writeDataBlockToFile(self, dataBlock: DataBlock = None, path: str = None,
                              overwriteExisting: bool = False):
        # Export the modified dataBlock to file
        from ccpn.core.lib import CcpnNefIo

        with undoStackBlocking():
            with notificationBlanking():
                t0 = time()
                CcpnNefIo.writeDataBlock(dataBlock, path=path, overwriteExisting=overwriteExisting)
                t2 = time()
                getLogger().info('Exporting dataBlock to file, time = %.2fs' % (t2 - t0))

    def recurseAnalyseUrl(self, filePath, includeUndefined=False):
        """Recurse through the given path to find valid data that can be loaded
        This list will contain loadable files and loadable folders which may load the same data
        if includeUndefined is True, will include ('Text', None, ...) results
        which may not be useful
        """
        from ccpn.util.OrderedSet import OrderedSet

        validList = OrderedSet()

        if os.path.isdir(filePath):
            # list the folders
            dirs = [os.path.join(filePath, dirpath) for dirpath, dirs, files in os.walk(filePath, topdown=False)]

            # list the files
            dirs += [os.path.join(filePath, dirpath, file)
                     for dirpath, dirs, files in os.walk(filePath, topdown=False)
                     for file in files]

            # search the folders and files the valid data
            for dI in dirs:
                dataType, subType, usePath = ioFormats.analyseUrl(dI)

                # only add the valid types to the set
                if usePath:

                    # include if both defined or either is None IF includeUndefined is True
                    if (dataType and subType) or (includeUndefined and ((dataType and not subType) or (subType and not dataType))):

                        # only add if not a subset of an existing path
                        for inList in validList:
                            if inList[2].startswith(usePath):
                                break
                        else:

                            # flag whether the usePath is a folder
                            validList.add((dataType, subType, usePath, os.path.isdir(usePath)))

        return validList

    @logCommand('project.')
    def loadData(self, path: str) -> typing.Optional[typing.List]:
        """
        Load data from path, determining type first.
        Return None for Un-recognised or un-parsable files; return empty list for ???
        """

        # TODO: RASMUS:
        # RASMUS EXPLANATION (to my successor)
        # loadData does too many things: it is used for handling dropped files,
        # which includes a system for deciding what actions are taken where for what file types,
        # and it is called directly for loading e.g. a spectrum.
        #
        # Part of the idea was that a file of type 'Xyz' being dropped would trigger
        # a call to '_loadXyz' if, and only if, _loadXyz was defined for the object
        # in question. That allowed you to control which drops were allowed where, and what
        # specific actions should be triggered.
        #
        # The entire system has been (partially??) refactored by GV, so it is necessary to rethink this.
        # My proposal (hopefully consistent with GV's (?)) would be to use this function
        # ONLY to handle drops and other files of unknown type (and likely rename it _loadData')
        # and to call specific functions (like loadSpectrum) when you know that you are loading e.g. a
        # spectrum or a project (currently loadData is (too) widely used.
        # Some of these functions may or may not need to be written first.
        # That still leaves the question of how to handle a case where e.g. a text
        # file should trigger a specific action when loaded e.g. on a Note editor popup and oNLY there,
        # but that must be thought out and decided.
        # Anyway, this function should have a proper and consistent return type (as GV says)
        # Maybe we should consider returning a dictionary rather than a list of tuples??

        # urlInfo is list of triplets of (type, subType, modifiedUrl),
        # e.g. ('Spectrum', 'Bruker', newUrl)

        # scan the folder for valid data
        # validList = self.recurseAnalyseUrl(path)

        # GWV 30/11/2020
        # First usage of new SpectrumdataSource routines

        from ccpn.core.lib.SpectrumDataSources.SpectrumDataSourceABC import checkPathForSpectrumFormats
        from ccpn.core.lib.DataStore import DataStore

        getLogger().debug('Project.loadData: loading "%s"' % path)

        # Expand and check any redirections
        dataStore = DataStore.newFromPath(path)
        if not dataStore.exists():
            raise FileNotFoundError('Path "%s" not found' % path)

        # check for a spectrum
        if checkPathForSpectrumFormats( dataStore.aPath().asString() ) is not None:

            newSpectrum  = self.newSpectrum(path=path)
            return [newSpectrum]

        else:

            dataType, subType, usePath = ioFormats.analyseUrl(path)

            #TODO:RASMUS: Replace prints by logger calls
            #TODO:RASMUS: Fix all return types; define properly first
            if dataType is None:
                # print("Skipping: file data type not recognised for %s" % usePath)
                getLogger().warning("Skipping: file data type not recognised for %s" % usePath)
                # raise ValueError("Skipping: file data type not recognised for %s" % usePath)
                return None

            elif dataType == 'Dirs':
                # special case - usePath is a list of paths from a top dir with enumerate subDirs and paths.
                paths = usePath
                #TODO:RASMUS: Undefined return type
                _loadedData = []
                for path in paths:
                    _loadedData += self.loadData(path)
                return _loadedData

            elif not os.path.exists(usePath):
                # print("Skipping: no file found at %s" % usePath)
                getLogger().warning("Skipping: no file found at %s" % usePath)
                # raise ValueError("Skipping: no file found at %s" % usePath)
                return []

            elif dataType == 'Text':
                # Special case - you return the text instead of a list of Pids
                # GWV: Can't do this!! -> have to return a list of tuples: [(dataType, pid or data)]
                # need to define these dataTypes as CONSTANTS in the ioFormats.analyseUrl routine!
                #TODO:RASMUS: return type is not a list

                return open(usePath).read()

            elif dataType == 'Macro' and subType == ioFormats.PYTHON:
                # GWV: Can't do this: have to call the routine with a flag: autoExecute=True
                # with suspendSideBarNotifications(self, 'runMacro', usePath, quiet=False):
                self._appBase.runMacro(usePath)

            elif dataType == 'Project' and subType == ioFormats.CCPNTARFILE:
                # with suspendSideBarNotifications(self, 'loadData', usePath, quiet=False):
                projectPath, temporaryDirectory = self._appBase._unpackCcpnTarfile(usePath)
                project = self.loadProject(projectPath, ioFormats.CCPN)
                #TODO:RASMUS: use python tmpdir or V3 class
                # NBNB _unpackCcpnTarfile *does* use the Python tempfile module
                project._wrappedData.root._temporaryDirectory = temporaryDirectory
                return [project]

            else:
                # No idea what is going on here
                #TODO: use a dictionary to define
                funcname = '_load' + dataType
                if funcname == '_loadProject':
                    # with suspendSideBarNotifications(self, 'loadData', usePath, quiet=False):
                    thisProj = [self.loadProject(usePath, subType)]
                    return thisProj

                # elif funcname == '_loadSpectrum':
                #     # NBNB TBD #TODO:RASMUS:FIXME check if loadSpectrum should start with underscore
                #     # (NB referred to elsewhere
                #     # with suspendSideBarNotifications(self, 'loadData', usePath, quiet=False):
                #     with undoBlock():
                #         thisSpec = self.loadSpectrum(usePath, subType)
                #     return thisSpec

                elif hasattr(self, funcname):
                    with undoBlock():
                        pids = getattr(self, funcname)(usePath, subType)
                    return pids
                else:
                    # print("Skipping: project has no function %s" % funcname)
                    getLogger().warning("Skipping: project has no function %s" % funcname)

        return []

    # Data loaders and dispatchers
    def _loadSequence(self, path: str, subType: str) -> list:
        """Load sequence(s) from file into Wrapper project"""

        if subType == ioFormats.FASTA:
            sequences = fastaIo.parseFastaFile(path)
        else:
            raise ValueError("Sequence file type %s is not recognised" % subType)

        chains = []
        for sequence in sequences:
            chains.append(self.createChain(sequence=sequence[1], compoundName=sequence[0],
                                           molType='protein'))
        #
        return chains

    def _loadStructure(self, path: str, subType: str):
        """
        Load Structure ensemble(s) from file into Wrapper project
        """

        from ccpn.util.StructureData import averageStructure
        from ccpn.core.Model import Model

        if subType == 'PDB':
            name, ensemble = self._loadPdbStructure(path)
        else:
            raise NotImplementedError('{} type structures cannot be loaded'.format(subType))
        se = self.newStructureEnsemble()
        se.data = ensemble
        se.rename(name)

        ensemble._containingObject = se
        for modelNumber in sorted(ensemble['modelNumber'].unique()):
            # _validateName
            _label = 'my%s_%s' % (Model.className, modelNumber)

            se.newModel(serial=modelNumber, label=_label)

        ds = self.newDataSet(title=name)
        d = ds.newData(name='Derived')
        d.setParameter('average', averageStructure(ensemble))

        return [se]

    def _loadPdbStructure(self, path):
        import os
        from ccpn.util.StructureData import EnsembleData

        label = os.path.split(path)[1]
        label = label.split('.')[:-1]
        label = '_'.join(label)

        ensemble = EnsembleData.from_pdb(path)
        return label, ensemble

    def _loadNefFile(self, path: str, subType: str):
        """
        Load a Nef file into an existing project
        """
        # ejb - 24/6/17

        if subType in (ioFormats.NEF):

            return self._appBase.loadProject(path)

            # # load Nef File here
            # nefReader = CcpnNefIo.CcpnNefReader(self)
            #
            # dataBlock = nefReader.getNefData(path)
            # # project = self.newProject(dataBlock.name)
            # # self._echoBlocking += 1
            # self._undo.increaseBlocking()
            # self._wrappedData.shiftAveraging = False
            #
            # nefReader.importNewProject(self, dataBlock)
            #
            # self._wrappedData.shiftAveraging = True
            # # self._echoBlocking -= 1
            # self._undo.decreaseBlocking()
            #
            # return True
        else:
            raise ValueError("Project file type %s is not recognised" % subType)

    def loadProject(self, path: str, subType: str) -> "Project":
        """Load project from file into application and return the new project"""

        # if subType == ioFormats.CCPN:
        if subType in (ioFormats.CCPN, ioFormats.NEF, ioFormats.NMRSTAR, ioFormats.SPARKY):
            return self._appBase.loadProject(path)
        else:
            raise ValueError("Project file type %s is not recognised" % subType)

<<<<<<< HEAD
    # @logCommand('project')
    # def loadSpectrum(self, path: str, subType: str, name=None) -> list:
    #     """Load spectrum defined by path into application
    #     """
    #     from ccpn.core.lib.SpectrumLib import setContourLevelsFromNoise
    #
    #     # #TODO:RASMUS FIXME check for rename
    #
    #     try:
    #         apiDataSource = self._wrappedData.loadDataSource(
    #                         filePath=path, dataFileFormat=subType, name=name
    #         )
    #     except Exception as es:
    #         getLogger().warning(es)
    #         raise es
    #
    #     if apiDataSource is None:
    #         return []
    #     else:
    #         spectrum = self._data2Obj[apiDataSource]
    #         spectrum.assignmentTolerances = spectrum.defaultAssignmentTolerances
    #
    #         # estimate new base contour levels
    #         if self.application.preferences.general.automaticNoiseContoursOnLoadSpectrum:
    #             getLogger().info("estimating noise level for spectrum %s" % str(spectrum.pid))
    #
    #             setContourLevelsFromNoise(spectrum, setNoiseLevel=True,
    #                                       setPositiveContours=True, setNegativeContours=True,
    #                                       useSameMultiplier=True)
    #
    #         # set the positive/negative/slice colours
    #         from ccpn.core.lib.SpectrumLib import getDefaultSpectrumColours
    #
    #         (spectrum.positiveContourColour, spectrum.negativeContourColour) = getDefaultSpectrumColours(spectrum)
    #         spectrum.sliceColour = spectrum.positiveContourColour
    #
    #         # set the initial axis ordering
    #         spectrum.getDefaultOrdering(None)
    #
    #         # if there are no peakLists then create a new one - taken from Spectrum _spectrumMakeFirstPeakList notifier
    #         if not spectrum.peakLists:
    #             spectrum.newPeakList()
=======
    @logCommand('project')
    def loadSpectrum(self, path: str, subType: str, name=None):
        """Load spectrum defined by path into application
        """
        return self._loadSpectrum(path, subType, name)

    def _loadSpectrum(self, path, subType, name=None) -> list:
        from ccpn.core.lib.SpectrumLib import setContourLevelsFromNoise

        # #TODO:RASMUS FIXME check for rename

        try:
            apiDataSource = self._wrappedData.loadDataSource(
                    filePath=str(path), dataFileFormat=subType, name=name
                    )
        except Exception as es:
            getLogger().warning(str(es))
            traceback.print_exc()
            # raise es # why do we need this? This can be called in a loop, keep the program rolling!
            return []

        if apiDataSource is None:
            return []
        else:
            spectrum = self._data2Obj[apiDataSource]
            spectrum.assignmentTolerances = spectrum.defaultAssignmentTolerances

            # estimate new base contour levels
            if self.application.preferences.general.automaticNoiseContoursOnLoadSpectrum:
                getLogger().info("estimating noise level for spectrum %s" % str(spectrum.pid))

                setContourLevelsFromNoise(spectrum, setNoiseLevel=True,
                                          setPositiveContours=True, setNegativeContours=True,
                                          useSameMultiplier=True)

            # set the positive/negative/slice colours
            from ccpn.core.lib.SpectrumLib import getDefaultSpectrumColours

            (spectrum.positiveContourColour, spectrum.negativeContourColour) = getDefaultSpectrumColours(spectrum)
            spectrum.sliceColour = spectrum.positiveContourColour

            # set the initial axis ordering
            spectrum.getDefaultOrdering(None)

            # if there are no peakLists then create a new one - taken from Spectrum _spectrumMakeFirstPeakList notifier
            if not spectrum.peakLists:
                spectrum.newPeakList()
>>>>>>> d1093231

    #         return [spectrum]

    def _loadLayout(self, path: str, subType: str):
        # this is a GUI only function call. Please move to the appropriate location on 3.1
        self.application.restoreLayoutFromFile(path)

    def _loadLookupFile(self, path: str, subType: str, ):
        """Load data from a look-up file, csv or xls ."""

        if subType == ioFormats.CSV:
            self._logger.warning("This function has not been implemented yet")
            # readCsv(self, path=path)

        elif subType == ioFormats.EXCEL:
            # with suspendSideBarNotifications(self, 'ExcelReader', quiet=False):
            with undoBlock():
                ExcelReader(project=self, excelPath=path)

    def _uniqueSubstanceName(self, name: str = None, defaultName: str = 'Molecule') -> str:
        """add integer suffixed to name till it is unique"""

        apiComponentStore = self._wrappedData.sampleStore.refSampleComponentStore
        apiProject = apiComponentStore.root

        # ensure substance name is unique
        if name:
            i = 0
            result = name
            formstring = name + '_%d'
        else:
            formstring = defaultName + '_%d'
            i = 1
            result = formstring % i
        while (apiProject.findFirstMolecule(name=result) or
               apiComponentStore.findFirstComponent(name=result)):
            i += 1
            result = formstring % i
        if name and result != name and name != defaultName:
            self._logger.warning(
                    "CCPN molecule named %s already exists. New molecule has been named %s" %
                    (name, result))
        #
        return result

    def getObjectsByPartialId(self, className: str,
                              idStartsWith: str) -> typing.List[AbstractWrapperObject]:
        """get objects from class name / shortName and the start of the ID.

        The function does NOT interrogate the API level, which makes it faster in a
        number fo cases, e.g. for NmrResidues"""

        dd = self._pid2Obj.get(className)
        if dd:
            # NB the _pid2Obj entry is set in the object init.
            # The relevant dictionary may therefore be missing if no object has yet been created
            result = [tt[1] for tt in dd.items() if tt[0].startswith(idStartsWith)]
        else:
            result = None
        #
        return result

    def getObjectsById(self, className: str,
                       id: str) -> typing.List[AbstractWrapperObject]:
        """get objects from class name / shortName and the start of the ID.

        The function does NOT interrogate the API level, which makes it faster in a
        number fo cases, e.g. for NmrResidues"""

        dd = self._pid2Obj.get(className)
        if dd:
            # NB the _pid2Obj entry is set in the object init.
            # The relevant dictionary may therefore be missing if no object has yet been created
            result = [tt[1] for tt in dd.items() if tt[0] == id]
        else:
            result = None
        #
        return result

    # GWV: This is now handled in Spectrum_restoreObject
    #
    # def _setContourColours(self):
    #     """Set new contour colours for spectra that have not been defined
    #     """
    #     # 20190520:ED new code to set colours and update contour levels
    #     from ccpn.core.lib.SpectrumLib import getDefaultSpectrumColours
    #
    #     for spectrum in self.spectra:
    #         if not spectrum.positiveContourColour or not spectrum.negativeContourColour:
    #             # set contour colours for every spectrum
    #             (spectrum.positiveContourColour,
    #              spectrum.negativeContourColour) = getDefaultSpectrumColours(spectrum)
    #         if not spectrum.sliceColour:
    #             spectrum.sliceColour = spectrum.positiveContourColour
    #
    # def _setNoiseLevels(self):
    #     """Set noise levels for spectra that have not been defined
    #     """
    #     # 20190520:ED new code to set colours and update contour levels
    #     from ccpn.core.lib.SpectrumLib import setContourLevelsFromNoise
    #
    #     for spectrum in self.spectra:
    #         if not spectrum.noiseLevel:
    #             setContourLevelsFromNoise(spectrum, setNoiseLevel=True,
    #                                       setPositiveContours=True, setNegativeContours=True,
    #                                       useSameMultiplier=True)

    def getCcpCodeData(self, ccpCode, molType=None, atomType=None):
        """Get the CcpCode for molType/AtomType
        """
        from ccpnmodel.ccpncore.lib.assignment.ChemicalShift import getCcpCodeData

        return getCcpCodeData(self._apiNmrProject, ccpCode, molType='protein', atomType=atomType)

    def packageProject(self, filePrefix, includeBackups=True, includeLogs=True):
        """Package the project
        """
        from ccpnmodel.ccpncore.lib.Io import Api as apiIo

        return apiIo.packageProject(self._wrappedData.parent, filePrefix,
                                    includeBackups=includeBackups, includeLogs=includeLogs)

    def getExperimentClassifications(self) -> dict:
        """Get a dictionary of dictionaries of dimensionCount:sortedNuclei:ExperimentClassification named tuples.
        """
        # NOTE:ED - better than being in spectrumLib but still needs moving

        from ccpnmodel.ccpncore.lib.spectrum.NmrExpPrototype import getExpClassificationDict

        return getExpClassificationDict(self._wrappedData)

    #===========================================================================================
    # new'Object' and other methods
    # Call appropriate routines in their respective locations
    #===========================================================================================

    @logCommand('project.')
    def newMark(self, colour: str, positions: Sequence[float], axisCodes: Sequence[str],
                style: str = 'simple', units: Sequence[str] = (), labels: Sequence[str] = ()):
        """Create new Mark

        :param str colour: Mark colour
        :param tuple/list positions: Position in unit (default ppm) of all lines in the mark
        :param tuple/list axisCodes: Axis codes for all lines in the mark
        :param str style: Mark drawing style (dashed line etc.) default: full line ('simple')
        :param tuple/list units: Axis units for all lines in the mark, Default: all ppm
        :param tuple/list labels: Ruler labels for all lines in the mark. Default: None

        :return Mark instance

        To be depreciated in next version in lieu of mainWindow.newMark (with different call signature)

        """
        from ccpn.ui._implementation.Mark import _newMark, _removeMarkAxes

        marks = _removeMarkAxes(self, positions=positions, axisCodes=axisCodes, labels=labels)
        if marks:
            pos, axes, lbls = marks
            return _newMark(self, colour=colour, positions=pos, axisCodes=axes,
                            style=style, units=units, labels=lbls
                            )

    # GWV 20181127: not used
    # def _newSimpleMark(self, colour: str, position: float, axisCode: str, style: str = 'simple',
    #                    unit: str = 'ppm', label: str = None):
    #     """Create new child Mark with a single line
    #
    #     :param str colour: Mark colour
    #     :param tuple/list position: Position in unit (default ppm)
    #     :param tuple/list axisCode: Axis code
    #     :param str style: Mark drawing style (dashed line etc.) default: full line ('simple')
    #     :param tuple/list unit: Axis unit. Default: all ppm
    #     :param tuple/list label: Line label. Default: None
    #
    #     return Mark instance
    #
    #     Inserted later ccpn.ui._implementation.Mark
    #     """
    #     pass

    @logCommand('project.')
    def newSpectrum(self, path:str, name: str = None):
        """Creation of new Spectrum defined by path; optionally set name.
        """
        from ccpn.core.Spectrum import _newSpectrum
        return _newSpectrum(self, path=path, name=name)

    @logCommand('project.')
    def createDummySpectrum(self, axisCodes: Sequence[str], name=None, chemicalShiftList=None):
        """
        Make dummy spectrum from isotopeCodes list - without data and with default parameters.

        :param axisCodes:
        :param name:
        :param chemicalShiftList:
        :return: a new Spectrum instance.
        """
        raise NotImplementedError('Use Project.newEmptySpectrum')

    @logCommand('project.')
    def newEmptySpectrum(self, isotopeCodes: Sequence[str], name='empty'):
        """
        Make new Empty spectrum from isotopeCodes list - without data and with default parameters.

        :param isotopeCodes:
        :param name:
        :return: a new Spectrum instance.
        """
        from ccpn.core.Spectrum import _newEmptySpectrum
        return _newEmptySpectrum(self, isotopeCodes=isotopeCodes, name=name)

    @logCommand('project.')
    def newNmrChain(self, shortName: str = None, isConnected: bool = False, label: str = '?',
                    comment: str = None):
        """Create new NmrChain. Setting isConnected=True produces a connected NmrChain.

        :param str shortName: shortName for new nmrChain (optional, defaults to '@ijk' or '#ijk',  ijk positive integer
        :param bool isConnected: (default to False) If true the NmrChain is a connected stretch. This can NOT be changed later
        :param str label: Modifiable NmrChain identifier that does not change with reassignment. Defaults to '@ijk'/'#ijk'
        :param str comment: comment for new nmrChain (optional)
        :return: a new NmrChain instance.
        """
        from ccpn.core.NmrChain import _newNmrChain

        return _newNmrChain(self, shortName=shortName, isConnected=isConnected,
                            label=label, comment=comment)

    @logCommand('project')
    def fetchNmrChain(self, shortName: str = None):
        """Fetch chain with given shortName; If none exists call newNmrChain to make one first

        If shortName is None returns a new NmrChain with name starting with '@'

        :param shortName: string name of required nmrAtom
        :return: an NmrChain instance.
        """
        from ccpn.core.NmrChain import _fetchNmrChain

        return _fetchNmrChain(self, shortName=shortName)

    @logCommand('project.')
    def produceNmrAtom(self, atomId: str = None, chainCode: str = None,
                       sequenceCode: Union[int, str] = None,
                       residueType: str = None, name: str = None):
        """Get chainCode, sequenceCode, residueType and atomName from dot-separated atomId or Pid
            or explicit parameters, and find or create an NmrAtom that matches
            Empty chainCode gets NmrChain:@- ; empty sequenceCode get a new NmrResidue

        :param atomId:
        :param chainCode:
        :param sequenceCode:
        :param residueType:
        :param name: new or existing nmrAtom, matching parameters
        :return:
        """
        from ccpn.core.NmrAtom import _produceNmrAtom

        return _produceNmrAtom(self, atomId=atomId, chainCode=chainCode,
                               sequenceCode=sequenceCode, residueType=residueType, name=name)

    @logCommand('project.')
    def newNote(self, name: str = None, text: str = None, comment: str = None, **kwds):
        """Create new Note.

        See the Note class for details.

        Optional keyword arguments can be passed in; see Note._newNote for details.

        :param name: name for the note.
        :param text: contents of the note.
        :return: a new Note instance.
        """
        from ccpn.core.Note import _newNote

        return _newNote(self, name=name, text=text, comment=comment, **kwds)

    @logCommand('project.')
    def newWindow(self, title: str = None, position: tuple = (), size: tuple = (), **kwds):
        """Create new child Window.

        See the Window class for details.

        Optional keyword arguments can be passed in; see Window._newWindow for details.

        :param str title: window  title (optional, defaults to 'W1', 'W2', 'W3', ...
        :param tuple position: x,y position for new window in integer pixels.
        :param tuple size: x,y size for new window in integer pixels.
        :return: a new Window instance.
        """
        from ccpn.ui._implementation.Window import _newWindow

        return _newWindow(self, title=title, position=position, size=size, **kwds)

    @logCommand('project.')
    def newStructureEnsemble(self, name: str = None, data=None, comment: str = None, **kwds):
        """Create new StructureEnsemble.

        See the StructureEnsemble class for details.

        Optional keyword arguments can be passed in; see StructureEnsemble._newStructureEnsemble for details.

        :param name: new name for the StructureEnsemble.
        :param data: Pandas dataframe.
        :param comment: optional comment string
        :return: a new StructureEnsemble instance.
        """
        from ccpn.core.StructureEnsemble import _newStructureEnsemble

        return _newStructureEnsemble(self, name=name, data=data, comment=comment, **kwds)

    @logCommand('project.')
    def newPeakCluster(self, peaks: Sequence[Union['Peak', str]] = None, **kwds) -> Optional['PeakCluster']:
        """Create new PeakCluster.

        See the PeakCluster class for details.

        Optional keyword arguments can be passed in; see PeakCluster._newPeakCluster for details.

        :param peaks: optional list of peaks as objects or pids.
        :return: a new PeakCluster instance.
        """
        from ccpn.core.PeakCluster import _newPeakCluster

        return _newPeakCluster(self, peaks=peaks, **kwds)

    @logCommand('project.')
    def newSample(self, name: str = None, pH: float = None, ionicStrength: float = None,
                  amount: float = None, amountUnit: str = None, isVirtual: bool = False, isHazardous: bool = None,
                  creationDate: datetime = None, batchIdentifier: str = None, plateIdentifier: str = None,
                  rowNumber: int = None, columnNumber: int = None, comment: str = None, **kwds):
        """Create new Sample.

        See the Sample class for details.

        Optional keyword arguments can be passed in; see Sample._newSample for details.

        :param name:
        :param pH:
        :param ionicStrength:
        :param amount:
        :param amountUnit:
        :param isVirtual:
        :param isHazardous:
        :param creationDate:
        :param batchIdentifier:
        :param plateIdentifier:
        :param rowNumber:
        :param columnNumber:
        :param comment:
        :param serial: optional serial number.
        :return: a new Sample instance.
        """
        from ccpn.core.Sample import _newSample

        return _newSample(self, name=name, pH=pH, ionicStrength=ionicStrength,
                          amount=amount, amountUnit=amountUnit, isVirtual=isVirtual, isHazardous=isHazardous,
                          creationDate=creationDate, batchIdentifier=batchIdentifier, plateIdentifier=plateIdentifier,
                          rowNumber=rowNumber, columnNumber=columnNumber, comment=comment, **kwds)

    @logCommand('project.')
    def fetchSample(self, name:str):
        """Get or create Sample with given name.
        See the Sample class for details.
        :param self: project
        :param name: sample name
        :return: new or existing Sample instance.
        """
        from ccpn.core.Sample import _fetchSample

        return _fetchSample(self, name)

    @logCommand('project.')
    def newDataSet(self, title: str = None, name: str = None, programName: str = None, programVersion: str = None,
                   dataPath: str = None, creationDate: datetime = None, uuid: str = None,
                   comment: str = None, **kwds):
        """Create new DataSet

        See the DataSet class for details.

        Optional keyword arguments can be passed in; see DataSet._newDataSet for details.

        :param title: deprecated - original name for dataSet, please use .name
        :param name:
        :param programName:
        :param programVersion:
        :param dataPath:
        :param creationDate:
        :param uuid:
        :param comment:
        :return: a new DataSet instance.
        """
        from ccpn.core.DataSet import _newDataSet

        return _newDataSet(self, title=title, name=name, programName=programName, programVersion=programVersion,
                           dataPath=dataPath, creationDate=creationDate, uuid=uuid, comment=comment, **kwds)

    @logCommand('project.')
    def newSpectrumDisplay(self, axisCodes: (str,), stripDirection: str = 'Y',
                           title: str = None, window=None, comment: str = None,
                           independentStrips=False, nmrResidue=None, **kwds):
        """Create new SpectrumDisplay

        See the SpectrumDisplay class for details.

        Optional keyword arguments can be passed in; see SpectrumDisplay._newSpectrumDisplay for details.

        :param axisCodes:
        :param stripDirection:
        :param title:
        :param window:
        :param comment:
        :param independentStrips:
        :param nmrResidue:
        :param serial: optional serial number.
        :return: a new SpectrumDisplay instance.
        """
        from ccpn.ui._implementation.SpectrumDisplay import _newSpectrumDisplay

        return _newSpectrumDisplay(self, axisCodes=axisCodes, stripDirection=stripDirection,
                                   title=title, window=window, independentStrips=independentStrips,
                                   comment=comment, **kwds)

    @logCommand('project.')
    def newSpectrumGroup(self, name: str, spectra=(), **kwds):
        """Create new SpectrumGroup

        See the SpectrumGroup class for details.

        Optional keyword arguments can be passed in; see SpectrumGroup._newSpectrumGroup for details.

        :param name: name for the new SpectrumGroup
        :param spectra: optional list of spectra as objects or pids
        :return: a new SpectrumGroup instance.
        """
        from ccpn.core.SpectrumGroup import _newSpectrumGroup

        return _newSpectrumGroup(self, name=name, spectra=spectra, **kwds)

    @logCommand('project.')
    def createChain(self, sequence: Union[str, Sequence[str]], compoundName: str = None,
                    startNumber: int = 1, molType: str = None, isCyclic: bool = False,
                    shortName: str = None, role: str = None, comment: str = None, **kwds):
        """Create new chain from sequence of residue codes, using default variants.

        Automatically creates the corresponding polymer Substance if the compoundName is not already taken

        See the Chain class for details.

        Optional keyword arguments can be passed in; see Chain._createChain for details.

        :param Sequence sequence: string of one-letter codes or sequence of residue types
        :param str compoundName: name of new Substance (e.g. 'Lysozyme') Defaults to 'Molecule_n
        :param str molType: molType ('protein','DNA', 'RNA'). Needed only if sequence is a string.
        :param int startNumber: number of first residue in sequence
        :param str shortName: shortName for new chain (optional)
        :param str role: role for new chain (optional)
        :param str comment: comment for new chain (optional)
        :return: a new Chain instance.
        """
        from ccpn.core.Chain import _createChain

        return _createChain(self, sequence=sequence, compoundName=compoundName,
                            startNumber=startNumber, molType=molType, isCyclic=isCyclic,
                            shortName=shortName, role=role, comment=comment, **kwds)

    @logCommand('project.')
    def newSubstance(self, name: str = None, labelling: str = None, substanceType: str = 'Molecule',
                     userCode: str = None, smiles: str = None, inChi: str = None, casNumber: str = None,
                     empiricalFormula: str = None, molecularMass: float = None, comment: str = None,
                     synonyms: typing.Sequence[str] = (), atomCount: int = 0, bondCount: int = 0,
                     ringCount: int = 0, hBondDonorCount: int = 0, hBondAcceptorCount: int = 0,
                     polarSurfaceArea: float = None, logPartitionCoefficient: float = None, **kwds):
        """Create new substance WITHOUT storing the sequence internally
        (and hence not suitable for making chains). SubstanceType defaults to 'Molecule'.

        ADVANCED alternatives are 'Cell' and 'Material'

        See the Substance class for details.

        Optional keyword arguments can be passed in; see Substance._newSubstance for details.

        :param name:
        :param labelling:
        :param substanceType:
        :param userCode:
        :param smiles:
        :param inChi:
        :param casNumber:
        :param empiricalFormula:
        :param molecularMass:
        :param comment:
        :param synonyms:
        :param atomCount:
        :param bondCount:
        :param ringCount:
        :param hBondDonorCount:
        :param hBondAcceptorCount:
        :param polarSurfaceArea:
        :param logPartitionCoefficient:
        :return: a new Substance instance.
        """
        from ccpn.core.Substance import _newSubstance

        return _newSubstance(self, name=name, labelling=labelling, substanceType=substanceType,
                             userCode=userCode, smiles=smiles, inChi=inChi, casNumber=casNumber,
                             empiricalFormula=empiricalFormula, molecularMass=molecularMass, comment=comment,
                             synonyms=synonyms, atomCount=atomCount, bondCount=bondCount,
                             ringCount=ringCount, hBondDonorCount=hBondDonorCount, hBondAcceptorCount=hBondAcceptorCount,
                             polarSurfaceArea=polarSurfaceArea, logPartitionCoefficient=logPartitionCoefficient, **kwds)

    @logCommand('project.')
    def fetchNefSubstance(self, sequence: typing.Sequence[dict], name: str = None, **kwds):
        """Fetch Substance that matches sequence of NEF rows and/or name

        See the Substance class for details.

        Optional keyword arguments can be passed in; see Substance._fetchNefSubstance for details.

        :param self:
        :param sequence:
        :param name:
        :return: a new Nef Substance instance.
        """
        from ccpn.core.Substance import _fetchNefSubstance

        return _fetchNefSubstance(self, sequence=sequence, name=name, **kwds)

    @logCommand('project.')
    def getNefSubstance(self, sequence: typing.Sequence[dict], name: str = None, **kwds):
        """Get existing Substance that matches sequence of NEF rows and/or name

        See the Substance class for details.

        Optional keyword arguments can be passed in; see Substance._fetchNefSubstance for details.

        :param self:
        :param sequence:
        :param name:
        :return: a new Nef Substance instance.
        """
        from ccpn.core.Substance import _getNefSubstance

        return _getNefSubstance(self, sequence=sequence, name=name, **kwds)

    @logCommand('project.')
    def createPolymerSubstance(self, sequence: typing.Sequence[str], name: str,
                               labelling: str = None, userCode: str = None, smiles: str = None,
                               synonyms: typing.Sequence[str] = (), comment: str = None,
                               startNumber: int = 1, molType: str = None, isCyclic: bool = False,
                               **kwds):
        """Make new Substance from sequence of residue codes, using default linking and variants

        NB: For more complex substances, you must use advanced, API-level commands.

        See the Substance class for details.

        Optional keyword arguments can be passed in; see Substance._fetchNefSubstance for details.

        :param Sequence sequence: string of one-letter codes or sequence of residueNames
        :param str name: name of new substance
        :param str labelling: labelling for new substance. Optional - None means 'natural abundance'
        :param str userCode: user code for new substance (optional)
        :param str smiles: smiles string for new substance (optional)
        :param Sequence[str] synonyms: synonyms for Substance name
        :param str comment: comment for new substance (optional)
        :param int startNumber: number of first residue in sequence
        :param str molType: molType ('protein','DNA', 'RNA'). Required only if sequence is a string.
        :param bool isCyclic: Should substance created be cyclic?
        :return: a new Substance instance.
        """
        from ccpn.core.Substance import _createPolymerSubstance

        return _createPolymerSubstance(self, sequence=sequence, name=name,
                                       labelling=labelling, userCode=userCode, smiles=smiles,
                                       synonyms=synonyms, comment=comment,
                                       startNumber=startNumber, molType=molType, isCyclic=isCyclic,
                                       **kwds)

    @logCommand('project.')
    def fetchSubstance(self, name: str, labelling: str = None):
        """Get or create Substance with given name and labelling.

        See the Substance class for details.

        :param self:
        :param name:
        :param labelling:
        :return: new or existing Substance instance.
        """
        from ccpn.core.Substance import _fetchSubstance

        return _fetchSubstance(self, name=name, labelling=labelling)

    @logCommand('project.')
    def newComplex(self, name: str, chains=(), **kwds):
        """Create new Complex.

        See the Complex class for details.

        Optional keyword arguments can be passed in; see Complex._newComplex for details.

        :param name:
        :param chains:
        :return: a new Complex instance.
        """
        from ccpn.core.Complex import _newComplex

        return _newComplex(self, name=name, chains=chains, **kwds)

    @logCommand('project.')
    def newChemicalShiftList(self, name: str = None, spectra=(), **kwds):
        """Create new ChemicalShiftList.

        See the ChemicalShiftList class for details.

        :param name:
        :param spectra:
        :return: a new ChemicalShiftList instance.
        """
        from ccpn.core.ChemicalShiftList import _newChemicalShiftList

        return _newChemicalShiftList(self, name=name, spectra=spectra, **kwds)

    @logCommand('project.')
    def getChemicalShiftList(self, name: str = None, **kwds):
        """Get existing ChemicalShiftList.

        See the ChemicalShiftList class for details.

        :param name:
        :param spectra:
        :return: a new ChemicalShiftList instance.
        """
        from ccpn.core.ChemicalShiftList import _getChemicalShiftList

        return _getChemicalShiftList(self, name=name, **kwds)


def isValidPath(projectName, stripFullPath=True, stripExtension=True):
    """Check whether the project name is valid after stripping fullpath and extension
    Can only contain alphanumeric characters and underscores

    :param projectName: name of project to check
    :param stripFullPath: set to true to remove leading directory
    :param stripExtension: set to true to remove extension
    :return: True if valid else False
    """
    if not projectName:
        return

    if isinstance(projectName, str):

        name = os.path.basename(projectName) if stripFullPath else projectName
        name = os.path.splitext(name)[0] if stripExtension else name

        STRIPCHARS = '_'
        for ss in STRIPCHARS:
            name = name.replace(ss, '')

        if name.isalnum():
            return True


def isValidFileNameLength(projectName, stripFullPath=True, stripExtension=True):
    """Check whether the project name is valid after stripping fullpath and extension
    Can only contain alphanumeric characters and underscores

    :param projectName: name of project to check
    :param stripFullPath: set to true to remove leading directory
    :param stripExtension: set to true to remove extension
    :return: True if length <= 32 else False
    """
    if not projectName:
        return

    if isinstance(projectName, str):
        name = os.path.basename(projectName) if stripFullPath else projectName
        name = os.path.splitext(name)[0] if stripExtension else name

        return len(name) <= 32<|MERGE_RESOLUTION|>--- conflicted
+++ resolved
@@ -13,11 +13,7 @@
 # Last code modification
 #=========================================================================================
 __modifiedBy__ = "$modifiedBy: Ed Brooksbank $"
-<<<<<<< HEAD
-__dateModified__ = "$dateModified: 2021-02-04 12:07:29 +0000 (Thu, February 04, 2021) $"
-=======
-__dateModified__ = "$dateModified: 2021-02-22 16:19:37 +0000 (Mon, February 22, 2021) $"
->>>>>>> d1093231
+__dateModified__ = "$dateModified: 2021-03-01 11:22:49 +0000 (Mon, March 01, 2021) $"
 __version__ = "$Revision: 3.0.3 $"
 #=========================================================================================
 # Created
@@ -1493,7 +1489,6 @@
         else:
             raise ValueError("Project file type %s is not recognised" % subType)
 
-<<<<<<< HEAD
     # @logCommand('project')
     # def loadSpectrum(self, path: str, subType: str, name=None) -> list:
     #     """Load spectrum defined by path into application
@@ -1536,55 +1531,6 @@
     #         # if there are no peakLists then create a new one - taken from Spectrum _spectrumMakeFirstPeakList notifier
     #         if not spectrum.peakLists:
     #             spectrum.newPeakList()
-=======
-    @logCommand('project')
-    def loadSpectrum(self, path: str, subType: str, name=None):
-        """Load spectrum defined by path into application
-        """
-        return self._loadSpectrum(path, subType, name)
-
-    def _loadSpectrum(self, path, subType, name=None) -> list:
-        from ccpn.core.lib.SpectrumLib import setContourLevelsFromNoise
-
-        # #TODO:RASMUS FIXME check for rename
-
-        try:
-            apiDataSource = self._wrappedData.loadDataSource(
-                    filePath=str(path), dataFileFormat=subType, name=name
-                    )
-        except Exception as es:
-            getLogger().warning(str(es))
-            traceback.print_exc()
-            # raise es # why do we need this? This can be called in a loop, keep the program rolling!
-            return []
-
-        if apiDataSource is None:
-            return []
-        else:
-            spectrum = self._data2Obj[apiDataSource]
-            spectrum.assignmentTolerances = spectrum.defaultAssignmentTolerances
-
-            # estimate new base contour levels
-            if self.application.preferences.general.automaticNoiseContoursOnLoadSpectrum:
-                getLogger().info("estimating noise level for spectrum %s" % str(spectrum.pid))
-
-                setContourLevelsFromNoise(spectrum, setNoiseLevel=True,
-                                          setPositiveContours=True, setNegativeContours=True,
-                                          useSameMultiplier=True)
-
-            # set the positive/negative/slice colours
-            from ccpn.core.lib.SpectrumLib import getDefaultSpectrumColours
-
-            (spectrum.positiveContourColour, spectrum.negativeContourColour) = getDefaultSpectrumColours(spectrum)
-            spectrum.sliceColour = spectrum.positiveContourColour
-
-            # set the initial axis ordering
-            spectrum.getDefaultOrdering(None)
-
-            # if there are no peakLists then create a new one - taken from Spectrum _spectrumMakeFirstPeakList notifier
-            if not spectrum.peakLists:
-                spectrum.newPeakList()
->>>>>>> d1093231
 
     #         return [spectrum]
 
