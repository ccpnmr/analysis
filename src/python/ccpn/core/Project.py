--- conflicted
+++ resolved
@@ -13,14 +13,9 @@
 #=========================================================================================
 # Last code modification
 #=========================================================================================
-<<<<<<< HEAD
-__modifiedBy__ = "$modifiedBy: Ed Brooksbank $"
-__dateModified__ = "$dateModified: 2022-12-21 12:16:42 +0000 (Wed, December 21, 2022) $"
-=======
 __modifiedBy__ = "$modifiedBy: Geerten Vuister $"
-__dateModified__ = "$dateModified: 2023-01-09 17:58:38 +0000 (Mon, January 09, 2023) $"
->>>>>>> d52997d3
-__version__ = "$Revision: 3.1.0 $"
+__dateModified__ = "$dateModified: 2023-01-10 14:30:44 +0000 (Tue, January 10, 2023) $"
+__version__ = "$Revision: 3.1.1 $"
 #=========================================================================================
 # Created
 #=========================================================================================
@@ -1424,29 +1419,7 @@
     # Library functions
     #~~~~~~~~~~~~~~~~~~~~~~~~~~~~~~~~~~~~~~~~~~~~~~~~~~~~~~~~~~~~~~~~~~~~~
 
-<<<<<<< HEAD
-    def _updateApiDataUrl(self, path):
-        """Update the data url to path; for legacy purposes
-        """
-        # Reset remoteData DataStores to match path
-        if path is None or len(path) == 0:
-            getLogger().debug('_updateApiDataUrl: invalid path %r' % path)
-            return
-        path = aPath(path)
-        if not path.exists():
-            getLogger().debug('_updateApiDataUrl: path %r does not exist' % path)
-            return
-
-        memopsRoot = self._wrappedData.root
-        dataUrl = memopsRoot.findFirstDataLocationStore(name='standard').findFirstDataUrl(
-                name='remoteData'
-                )
-        dataUrl.url = Implementation.Url(path=str(path.as_posix()))
-
-    def _getAPIObjectsStatus(self, completeScan=False, onlyInvalids=True, includeDefaultChildren=False, checkValidity=True):
-=======
     def _getAPIObjectsStatus(self, completeScan=False, onlyInvalids=True, includeDefaultChildren=False):
->>>>>>> d52997d3
         """
         Scan all API objects and check their validity.
 
