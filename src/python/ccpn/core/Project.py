"""
"""
from __future__ import annotations


#=========================================================================================
# Licence, Reference and Credits
#=========================================================================================
__copyright__ = "Copyright (C) CCPN project (https://www.ccpn.ac.uk) 2014 - 2023"
__credits__ = ("Ed Brooksbank, Joanna Fox, Victoria A Higman, Luca Mureddu, Eliza Płoskoń",
               "Timothy J Ragan, Brian O Smith, Gary S Thompson & Geerten W Vuister")
__licence__ = ("CCPN licence. See https://ccpn.ac.uk/software/licensing/")
__reference__ = ("Skinner, S.P., Fogh, R.H., Boucher, W., Ragan, T.J., Mureddu, L.G., & Vuister, G.W.",
                 "CcpNmr AnalysisAssign: a flexible platform for integrated NMR analysis",
                 "J.Biomol.Nmr (2016), 66, 111-124, https://doi.org/10.1007/s10858-016-0060-y")
#=========================================================================================
# Last code modification
#=========================================================================================
__modifiedBy__ = "$modifiedBy: Ed Brooksbank $"
<<<<<<< HEAD
__dateModified__ = "$dateModified: 2023-10-11 18:55:44 +0100 (Wed, October 11, 2023) $"
=======
__dateModified__ = "$dateModified: 2023-10-11 18:42:23 +0100 (Wed, October 11, 2023) $"
>>>>>>> 0fd45b4a
__version__ = "$Revision: 3.2.0 $"
#=========================================================================================
# Created
#=========================================================================================
__author__ = "$Author: CCPN $"
__date__ = "$Date: 2017-04-07 10:28:41 +0000 (Fri, April 07, 2017) $"
#=========================================================================================
# Start of code
#=========================================================================================

import functools
import os
import typing
import operator
from typing import Sequence, Union, Optional, List, Any
from collections import OrderedDict
# from time import time
from datetime import datetime
from collections.abc import Iterable

from ccpn.core._implementation.AbstractWrapperObject import AbstractWrapperObject
from ccpn.core._implementation.Updater import UPDATE_POST_PROJECT_INITIALISATION
from ccpn.core._implementation.V3CoreObjectABC import V3CoreObjectABC

from ccpn.core.lib import Pid
from ccpn.core.lib import Undo
from ccpn.core.lib.ProjectSaveHistory import getProjectSaveHistory, fetchProjectSaveHistory, newProjectSaveHistory
from ccpn.core.lib.ProjectLib import createLogger
from ccpn.core.lib.ContextManagers import notificationBlanking, undoBlock, undoBlockWithoutSideBar, \
    inactivity, logCommandManager, ccpNmrV3CoreUndoBlock

from ccpn.util import Logging
from ccpn.util.ExcelReader import ExcelReader
from ccpn.util.Path import aPath, Path
from ccpn.util.Logging import getLogger, updateLogger
from ccpn.util.decorators import logCommand

from ccpn.framework.lib.pipeline.PipelineBase import Pipeline
from ccpn.framework.PathsAndUrls import \
    CCPN_ARCHIVES_DIRECTORY, \
    CCPN_STATE_DIRECTORY, \
    CCPN_DATA_DIRECTORY, \
    CCPN_SPECTRA_DIRECTORY, \
    CCPN_PLUGINS_DIRECTORY, \
    CCPN_SCRIPTS_DIRECTORY, \
    CCPN_SUB_DIRECTORIES, \
    CCPN_LOGS_DIRECTORY, \
    CCPN_BACKUPS_DIRECTORY, \
    CCPN_DIRECTORY_SUFFIX

from ccpnmodel.ccpncore.api.ccp.nmr.Nmr import NmrProject as ApiNmrProject
from ccpnmodel.ccpncore.memops import Notifiers
from ccpnmodel.ccpncore.memops.ApiError import ApiError
from ccpnmodel.ccpncore.lib.molecule import MoleculeQuery
from ccpnmodel.ccpncore.lib.spectrum import NmrExpPrototype
from ccpnmodel.ccpncore.api.ccp.nmr.NmrExpPrototype import RefExperiment
# from ccpnmodel.ccpncore.lib import Constants
from ccpnmodel.ccpncore.lib.Io import Api as apiIo
# from ccpnmodel.ccpncore.lib.Io import Formats as ioFormats
from ccpnmodel.ccpncore.lib.Io import Fasta as fastaIo


# TODO These should be merged with the same constants in CcpnNefIo
# (and likely those in ExportNefPopup) and moved elsewhere
CHAINS = 'chains'
CHEMICALSHIFTLISTS = 'chemicalShiftLists'
RESTRAINTTABLES = 'restraintTables'
PEAKLISTS = 'peakLists'
INTEGRALLISTS = 'integralLists'
MULTIPLETLISTS = 'multipletLists'
SAMPLES = 'samples'
SUBSTANCES = 'substances'
NMRCHAINS = 'nmrChains'
# DATASETS = 'dataSets'
STRUCTUREDATA = 'structureData'
COMPLEXES = 'complexes'
SPECTRUMGROUPS = 'spectrumGroups'
NOTES = 'notes'
# _PEAKCLUSTERS = '_peakClusters'
COLLECTIONS = 'collections'

# define the default chemical-shift-list name
DEFAULT_CHEMICALSHIFTLIST = 'default'


class Project(AbstractWrapperObject):
    """ The Project is the root object that contains all data objects and serves as the hub for
    navigating between them. All objects are organised in an hiarchical tree-like manner,
    as children, grandchildren, etc.
    """

    #: Short class name, for PID.
    shortClassName = 'PR'
    # Attribute it necessary as subclasses must use superclass className
    className = 'Project'

    #: Name of plural link to instances of class
    _pluralLinkName = 'projects'

    #: List of child classes.
    _childClasses = []

    # All non-abstractWrapperClasses - filled in by
    _allLinkedWrapperClasses = []

    # Utility map - class shortName and longName to class.
    _className2Class = {}

    # 20211113:ED - added extra for searching the Collection objects as these are immutable
    _classNameLower2Class = {}
    _className2ClassList = []
    _classNameLower2ClassList = []

    # List of CCPN pre-registered api notifiers
    # Format is (wrapperFuncName, parameterDict, apiClassName, apiFuncName)
    #
    # The function self.wrapperFuncName(**parameterDict) will be registered in the CCPN api notifier system
    # api notifiers are set automatically, and are cleared by self._clearAllApiNotifiers and by self.delete()
    #
    # RESTRICTED. Direct access in core classes ONLY
    _apiNotifiers = []

    # Actions you can notify
    _notifierActions = ('create', 'delete', 'rename', 'change')

    # Qualified name of matching API class
    _apiClassQualifiedName = ApiNmrProject._metaclass.qualifiedName()

    # Needs to know this for restoring the GuiSpectrum Module. Could be removed after decoupling Gui and Data!
    _isNew = None

    #TODO: do we still have this limitation?
    _MAX_PROJECT_NAME_LENGTH = 32
    _READONLY = 'readOnly'

    #-----------------------------------------------------------------------------------------
    # Property Attributes of the data structure
    #-----------------------------------------------------------------------------------------

    @property
    def _parent(self) -> (AbstractWrapperObject, None):
        """Parent (containing) object. None for Project, as it is the root of the tree
        """
        return None

    @property
    def chemicalShifts(self) -> list:
        """:return: list of chemicalShifts in the project
        """
        _shifts = []
        for shiftList in self.chemicalShiftLists:
            _shifts.extend(shiftList.chemicalShifts)
        return _shifts

    @property
    def collections(self) -> list:
        """:return: list of collections in the project
        """
        return self._collectionList.collections

    @property
    def _collectionData(self):
        return self._wrappedData.collectionData

    @_collectionData.setter
    def _collectionData(self, value):
        self._wrappedData.collectionData = value

    def getBonds(self, bondType: typing.Optional[str] = None):
        """Get the bonds of a specific bondType.
        """
        return tuple(bnd for bnd in self.bonds if bnd.bondType == bondType)

    # @property
    # def _oldChemicalShifts(self) -> list['_oldChemicalShift']:
    #     """STUB: hot-fixed later
    #     :return: a list of _oldChemicalShifts in the Project
    #     """
    #     return []
    #
    # @property
    # def _peakClusters(self) -> list['_peakCluster']:
    #     """STUB: hot-fixed later
    #     :return: a list of _peakClusters in the Project
    #     """
    #     return []

    @property
    def atoms(self) -> list['Atom']:
        """STUB: hot-fixed later
        :return: a list of atoms in the Project
        """
        return []

    @property
    def axes(self) -> list['Axis']:
        """STUB: hot-fixed later
        :return: a list of axes in the Project
        """
        return []

    @property
    def bonds(self) -> list['Bond']:
        """STUB: hot-fixed later
        :return: a list of bonds in the Project
        """
        return []

    @property
    def calculationSteps(self) -> list['CalculationStep']:
        """STUB: hot-fixed later
        :return: a list of calculationSteps in the Project
        """
        return []

    @property
    def chains(self) -> list['Chain']:
        """STUB: hot-fixed later
        :return: a list of chains in the Project
        """
        return []

    @property
    def chemicalShiftLists(self) -> list['ChemicalShiftList']:
        """STUB: hot-fixed later
        :return: a list of chemicalShiftLists in the Project
        """
        return []

    @property
    def complexes(self) -> list['Complex']:
        """STUB: hot-fixed later
        :return: a list of complexes in the Project
        """
        return []

    @property
    def data(self) -> list['Data']:
        """STUB: hot-fixed later
        :return: a list of data in the Project
        """
        return []

    @property
    def dataTables(self) -> list['DataTable']:
        """STUB: hot-fixed later
        :return: a list of dataTables in the Project
        """
        return []

    @property
    def integralListViews(self) -> list['IntegralListView']:
        """STUB: hot-fixed later
        :return: a list of integralListViews in the Project
        """
        return []

    @property
    def integralLists(self) -> list['IntegralList']:
        """STUB: hot-fixed later
        :return: a list of integralLists in the Project
        """
        return []

    @property
    def integralViews(self) -> list['IntegralView']:
        """STUB: hot-fixed later
        :return: a list of integralViews in the Project
        """
        return []

    @property
    def integrals(self) -> list['Integral']:
        """STUB: hot-fixed later
        :return: a list of integrals in the Project
        """
        return []

    @property
    def marks(self) -> list['Mark']:
        """STUB: hot-fixed later
        :return: a list of marks in the Project
        """
        return []

    @property
    def models(self) -> list['Model']:
        """STUB: hot-fixed later
        :return: a list of models in the Project
        """
        return []

    @property
    def multipletListViews(self) -> list['MultipletListView']:
        """STUB: hot-fixed later
        :return: a list of multipletListViews in the Project
        """
        return []

    @property
    def multipletLists(self) -> list['MultipletList']:
        """STUB: hot-fixed later
        :return: a list of multipletLists in the Project
        """
        return []

    @property
    def multipletViews(self) -> list['MultipletView']:
        """STUB: hot-fixed later
        :return: a list of multipletViews in the Project
        """
        return []

    @property
    def multiplets(self) -> list['Multiplet']:
        """STUB: hot-fixed later
        :return: a list of multiplets in the Project
        """
        return []

    @property
    def nmrAtoms(self) -> list['NmrAtom']:
        """STUB: hot-fixed later
        :return: a list of nmrAtoms in the Project
        """
        return []

    @property
    def nmrChains(self) -> list['NmrChain']:
        """STUB: hot-fixed later
        :return: a list of nmrChains in the Project
        """
        return []

    @property
    def nmrResidues(self) -> list['NmrResidue']:
        """STUB: hot-fixed later
        :return: a list of nmrResidues in the Project
        """
        return []

    @property
    def notes(self) -> list['Note']:
        """STUB: hot-fixed later
        :return: a list of notes in the Project
        """
        return []

    @property
    def peakListViews(self) -> list['PeakListView']:
        """STUB: hot-fixed later
        :return: a list of peakListViews in the Project
        """
        return []

    @property
    def peakLists(self) -> list['PeakList']:
        """STUB: hot-fixed later
        :return: a list of peakLists in the Project
        """
        return []

    @property
    def peakViews(self) -> list['PeakView']:
        """STUB: hot-fixed later
        :return: a list of peakViews in the Project
        """
        return []

    @property
    def peaks(self) -> list['Peak']:
        """STUB: hot-fixed later
        :return: a list of peaks in the Project
        """
        return []

    @property
    def pseudoDimensions(self) -> list['PseudoDimension']:
        """STUB: hot-fixed later
        :return: a list of pseudoDimensions in the Project
        """
        return []

    @property
    def residues(self) -> list['Residue']:
        """STUB: hot-fixed later
        :return: a list of residues in the Project
        """
        return []

    @property
    def restraintContributions(self) -> list['RestraintContribution']:
        """STUB: hot-fixed later
        :return: a list of restraintContributions in the Project
        """
        return []

    @property
    def restraintTables(self) -> list['RestraintTable']:
        """STUB: hot-fixed later
        :return: a list of restraintTables in the Project
        """
        return []

    @property
    def restraints(self) -> list['Restraint']:
        """STUB: hot-fixed later
        :return: a list of restraints in the Project
        """
        return []

    @property
    def sampleComponents(self) -> list['SampleComponent']:
        """STUB: hot-fixed later
        :return: a list of sampleComponents in the Project
        """
        return []

    @property
    def samples(self) -> list['Sample']:
        """STUB: hot-fixed later
        :return: a list of samples in the Project
        """
        return []

    @property
    def spectra(self) -> list['Spectrum']:
        """STUB: hot-fixed later
        :return: a list of spectra in the Project
        """
        return []

    @property
    def spectrumDisplays(self) -> list['SpectrumDisplay']:
        """STUB: hot-fixed later
        :return: a list of spectrumDisplays in the Project
        """
        return []

    @property
    def spectrumGroups(self) -> list['SpectrumGroup']:
        """STUB: hot-fixed later
        :return: a list of spectrumGroups in the Project
        """
        return []

    @property
    def spectrumHits(self) -> list['SpectrumHit']:
        """STUB: hot-fixed later
        :return: a list of spectrumHits in the Project
        """
        return []

    @property
    def spectrumReferences(self) -> list['SpectrumReference']:
        """STUB: hot-fixed later
        :return: a list of spectrumReferences in the Project
        """
        return []

    @property
    def spectrumViews(self) -> list['SpectrumView']:
        """STUB: hot-fixed later
        :return: a list of spectrumViews in the Project
        """
        return []

    @property
    def strips(self) -> list['Strip']:
        """STUB: hot-fixed later
        :return: a list of strips in the Project
        """
        return []

    @property
    def structureData(self) -> list['StructureData']:
        """STUB: hot-fixed later
        :return: a list of structureData in the Project
        """
        return []

    @property
    def structureEnsembles(self) -> list['StructureEnsemble']:
        """STUB: hot-fixed later
        :return: a list of structureEnsembles in the Project
        """
        return []

    @property
    def substances(self) -> list['Substance']:
        """STUB: hot-fixed later
        :return: a list of substances in the Project
        """
        return []

    @property
    def violationTables(self) -> list['ViolationTable']:
        """STUB: hot-fixed later
        :return: a list of violationTables in the Project
        """
        return []

    @property
    def windows(self) -> list['Window']:
        """STUB: hot-fixed later
        :return: a list of windows in the Project
        """
        return []

    #-----------------------------------------------------------------------------------------
    # Attribute getters of the data structure
    #-----------------------------------------------------------------------------------------

    def getAtom(self) -> 'Atom | None':
        """STUB: hot-fixed later
        :return: an instance of Atom, or None
        """
        return []

    def getAxis(self) -> 'Axis | None':
        """STUB: hot-fixed later
        :return: an instance of Axis, or None
        """
        return []

    def getBond(self) -> 'Bond | None':
        """STUB: hot-fixed later
        :return: an instance of Bond, or None
        """
        return []

    def getCalculationStep(self) -> 'CalculationStep | None':
        """STUB: hot-fixed later
        :return: an instance of CalculationStep, or None
        """
        return []

    def getChain(self) -> 'Chain | None':
        """STUB: hot-fixed later
        :return: an instance of Chain, or None
        """
        return []

    def getChemicalShiftList(self) -> 'ChemicalShiftList | None':
        """STUB: hot-fixed later
        :return: an instance of ChemicalShiftList, or None
        """
        return []

    def getComplex(self) -> 'Complex | None':
        """STUB: hot-fixed later
        :return: an instance of Complex, or None
        """
        return []

    def getData(self) -> 'Data | None':
        """STUB: hot-fixed later
        :return: an instance of Data, or None
        """
        return []

    def getDataTable(self) -> 'DataTable | None':
        """STUB: hot-fixed later
        :return: an instance of DataTable, or None
        """
        return []

    def getIntegral(self) -> 'Integral | None':
        """STUB: hot-fixed later
        :return: an instance of Integral, or None
        """
        return []

    def getIntegralList(self) -> 'IntegralList | None':
        """STUB: hot-fixed later
        :return: an instance of IntegralList, or None
        """
        return []

    def getIntegralListView(self) -> 'IntegralListView | None':
        """STUB: hot-fixed later
        :return: an instance of IntegralListView, or None
        """
        return []

    def getIntegralView(self) -> 'IntegralView | None':
        """STUB: hot-fixed later
        :return: an instance of IntegralView, or None
        """
        return []

    def getMark(self) -> 'Mark | None':
        """STUB: hot-fixed later
        :return: an instance of Mark, or None
        """
        return []

    def getModel(self) -> 'Model | None':
        """STUB: hot-fixed later
        :return: an instance of Model, or None
        """
        return []

    def getMultiplet(self) -> 'Multiplet | None':
        """STUB: hot-fixed later
        :return: an instance of Multiplet, or None
        """
        return []

    def getMultipletList(self) -> 'MultipletList | None':
        """STUB: hot-fixed later
        :return: an instance of MultipletList, or None
        """
        return []

    def getMultipletListView(self) -> 'MultipletListView | None':
        """STUB: hot-fixed later
        :return: an instance of MultipletListView, or None
        """
        return []

    def getMultipletView(self) -> 'MultipletView | None':
        """STUB: hot-fixed later
        :return: an instance of MultipletView, or None
        """
        return []

    def getNmrAtom(self) -> 'NmrAtom | None':
        """STUB: hot-fixed later
        :return: an instance of NmrAtom, or None
        """
        return []

    def getNmrChain(self) -> 'NmrChain | None':
        """STUB: hot-fixed later
        :return: an instance of NmrChain, or None
        """
        return []

    def getNmrResidue(self) -> 'NmrResidue | None':
        """STUB: hot-fixed later
        :return: an instance of NmrResidue, or None
        """
        return []

    def getNote(self) -> 'Note | None':
        """STUB: hot-fixed later
        :return: an instance of Note, or None
        """
        return []

    def getPeak(self) -> 'Peak | None':
        """STUB: hot-fixed later
        :return: an instance of Peak, or None
        """
        return []

    def getPeakList(self) -> 'PeakList | None':
        """STUB: hot-fixed later
        :return: an instance of PeakList, or None
        """
        return []

    def getPeakListView(self) -> 'PeakListView | None':
        """STUB: hot-fixed later
        :return: an instance of PeakListView, or None
        """
        return []

    def getPeakView(self) -> 'PeakView | None':
        """STUB: hot-fixed later
        :return: an instance of PeakView, or None
        """
        return []

    def getPseudoDimension(self) -> 'PseudoDimension | None':
        """STUB: hot-fixed later
        :return: an instance of PseudoDimension, or None
        """
        return []

    def getResidue(self) -> 'Residue | None':
        """STUB: hot-fixed later
        :return: an instance of Residue, or None
        """
        return []

    def getRestraint(self) -> 'Restraint | None':
        """STUB: hot-fixed later
        :return: an instance of Restraint, or None
        """
        return []

    def getRestraintContribution(self) -> 'RestraintContribution | None':
        """STUB: hot-fixed later
        :return: an instance of RestraintContribution, or None
        """
        return []

    def getRestraintTable(self) -> 'RestraintTable | None':
        """STUB: hot-fixed later
        :return: an instance of RestraintTable, or None
        """
        return []

    def getSample(self) -> 'Sample | None':
        """STUB: hot-fixed later
        :return: an instance of Sample, or None
        """
        return []

    def getSampleComponent(self) -> 'SampleComponent | None':
        """STUB: hot-fixed later
        :return: an instance of SampleComponent, or None
        """
        return []

    def getSpectrum(self) -> 'Spectrum | None':
        """STUB: hot-fixed later
        :return: an instance of Spectrum, or None
        """
        return []

    def getSpectrumDisplay(self) -> 'SpectrumDisplay | None':
        """STUB: hot-fixed later
        :return: an instance of SpectrumDisplay, or None
        """
        return []

    def getSpectrumGroup(self) -> 'SpectrumGroup | None':
        """STUB: hot-fixed later
        :return: an instance of SpectrumGroup, or None
        """
        return []

    def getSpectrumHit(self) -> 'SpectrumHit | None':
        """STUB: hot-fixed later
        :return: an instance of SpectrumHit, or None
        """
        return []

    def getSpectrumReference(self) -> 'SpectrumReference | None':
        """STUB: hot-fixed later
        :return: an instance of SpectrumReference, or None
        """
        return []

    def getSpectrumView(self) -> 'SpectrumView | None':
        """STUB: hot-fixed later
        :return: an instance of SpectrumView, or None
        """
        return []

    def getStrip(self) -> 'Strip | None':
        """STUB: hot-fixed later
        :return: an instance of Strip, or None
        """
        return []

    def getStructureData(self) -> 'StructureData | None':
        """STUB: hot-fixed later
        :return: an instance of StructureData, or None
        """
        return []

    def getStructureEnsemble(self) -> 'StructureEnsemble | None':
        """STUB: hot-fixed later
        :return: an instance of StructureEnsemble, or None
        """
        return []

    def getSubstance(self) -> 'Substance | None':
        """STUB: hot-fixed later
        :return: an instance of Substance, or None
        """
        return []

    def getViolationTable(self) -> 'ViolationTable | None':
        """STUB: hot-fixed later
        :return: an instance of ViolationTable, or None
        """
        return []

    def getWindow(self) -> 'Window | None':
        """STUB: hot-fixed later
        :return: an instance of Window, or None
        """
        return []

    # def get_OldChemicalShift(self) -> '_OldChemicalShift | None':
    #     """STUB: hot-fixed later
    #     :return: an instance of _OldChemicalShift, or None
    #     """
    #     return []
    #
    # def get_PeakCluster(self) -> '_PeakCluster | None':
    #     """STUB: hot-fixed later
    #     :return: an instance of _PeakCluster, or None
    #     """
    #     return []

    #-----------------------------------------------------------------------------------------
    # (Sub-)directories of the project
    #-----------------------------------------------------------------------------------------

    @property
    def projectPath(self) -> Path:
        """
        Convenience, as project.path (currently) does not yield a Path instance
        :return: the absolute path to the project as a Path instance
        """
        return aPath(self.path)

    @property
    def statePath(self) -> Path:
        """
        :return: the absolute path to the state subdirectory of the current project
                 as a Path instance
        """
        return self.projectPath / CCPN_STATE_DIRECTORY

    @property
    def pipelinePath(self) -> Path:
        """
        :return: the absolute path to the state/pipeline subdirectory of
                 the current project as a Path instance
        """
        return self.statePath.fetchDir(Pipeline.className)

    @property
    def dataPath(self) -> Path:
        """
        :return: the absolute path to the data subdirectory of the current project
                 as a Path instance
        """
        return self.projectPath / CCPN_DATA_DIRECTORY

    @property
    def spectraPath(self) -> Path:
        """
        :return: the absolute path to the data subdirectory of the current project
                 as a Path instance
        """
        return self.projectPath / CCPN_SPECTRA_DIRECTORY

    @property
    def pluginDataPath(self) -> Path:
        """
        :return: the absolute path to the data/plugins subdirectory of the
                 current project as a Path instance
        """
        return self.projectPath / CCPN_PLUGINS_DIRECTORY

    @property
    def scriptsPath(self) -> Path:
        """
        :return: the absolute path to the script subdirectory of the current project
                 as a Path instance
        """
        return self.projectPath / CCPN_SCRIPTS_DIRECTORY

    @property
    def archivesPath(self) -> Path:
        """
        :return: the absolute path to the archives subdirectory of the current project
                 as a Path instance
        """
        return self.projectPath / CCPN_ARCHIVES_DIRECTORY

    @property
    def backupPath(self):
        """path to directory containing backup Project
        """
        from ccpn.framework.PathsAndUrls import CCPN_BACKUP_SUFFIX, CCPN_DIRECTORY_SUFFIX

        _dir, _base, _suffix = self.projectPath.parent.split3()
        bPath = _dir / _base + CCPN_BACKUP_SUFFIX + CCPN_DIRECTORY_SUFFIX
        return bPath

    #-----------------------------------------------------------------------------------------
    # Implementation methods
    #-----------------------------------------------------------------------------------------

    def __init__(self, xmlLoader) -> Project:
        """ Init for Project object using data from xmlLoader
        NB Project is NOT complete before the _initProject function is run.
        :param path: Path to the project; name is extracted from it
        """
        from ccpn.core.lib.XmlLoader import XmlLoader

        if not isinstance(xmlLoader, XmlLoader):
            raise ValueError(f'Expected XmlLoader instance, got {xmlLoader}')

        if not xmlLoader.path.exists():
            raise FileNotFoundError(f'Path "{xmlLoader.path}" does not exist')

        if xmlLoader.apiNmrProject is None or not isinstance(xmlLoader.apiNmrProject, ApiNmrProject):
            raise RuntimeError('No valid ApiNmrProject defined')

        # Setup object handling dictionaries
        self._data2Obj = {}
        self._pid2Obj = {}

        #==> AbstractWrapper defines:
        # linkage attributes
        #   self._project = self
        #   self._wrappedData = wrappedData
        # Tuple to hold children that explicitly need finalising after atomic operations
        #   self._finaliseChildren = []
        #   self._childActions = []
        AbstractWrapperObject.__init__(self, project=self, wrappedData=xmlLoader.apiNmrProject)

        self._path = xmlLoader.path.asString()
        # self._checkProjectSubDirectories()  # only do when saving?

        # self._appBase = None (delt with below)
        # Reference to application; defined by Framework
        self._application = None

        self._name = xmlLoader.name
        self._id = self._name
        self._resetIds()

        # reference to XmlLoader instance;
        self._xmlLoader = xmlLoader

        # Set up notification machinery
        # Active notifiers - saved for later cleanup. CORE APPLICATION ONLY
        self._activeNotifiers = []

        # list or None. When set used to accumulate pending notifiers
        # Optional list. Elements are (func, onceOnly, wrapperObject, optional oldPid)
        self._pendingNotifications = []

        # Notification suspension level - to allow for nested notification suspension
        self._notificationSuspension = 0
        self._progressSuspension = 0

        # Notification blanking level - to allow for nested notification disabling
        self._notificationBlanking = 0

        # api 'change' notification blanking level - to allow for api 'change' call to be
        # disabled in the _modifiedApiObject method.
        # To be used with the apiNotificationBlanking context manager; e.g.
        # with apiNotificationBlanking():
        #   do something
        #
        self._apiNotificationBlanking = 0

        # Wrapper level notifier tracking.  APPLICATION ONLY
        # {(className,action):OrderedDict(notifier:onceOnly)}
        self._context2Notifiers = {}

        # Special attributes:
        self._implExperimentTypeMap = None

        # reference to a ProjectSaveHistory instance;
        # set by _newProject or _loadProject
        self._saveHistory = None

        # reference to the logger; defined in call to _initialiseProject())
        self._logger = None

        # flag to indicate if the project is temporary, i.e., opened as a default project
        # set by _newProject or _loadProject
        self._isTemporary = False

        # reference to special v3 core lists without abstractWrapperObject
        self._collectionList = None
        self._crossReferencing = None

    #-----------------------------------------------------------------------------------------
    # Attributes
    #-----------------------------------------------------------------------------------------

    @property
    def name(self) -> str:
        """name of Project"""
        return self._name

    @property
    def path(self) -> str:
        """return absolute path to directory containing Project
        """
        # return apiIo.getRepositoryPath(self._wrappedData.root, 'userData')
        return self._path

    @property
    def application(self):
        return self._application

    # GWV: 20181102: insert _appBase to retain consistency with current data loading models
    _appBase = application

    @property
    def isNew(self):
        """Return true if the project is new
        """
        # NOTE:ED - based on original check in _initProject
        return self._wrappedData.root.isModified

    @property
    def isTemporary(self):
        """Return true if the project is temporary, i.e., opened as a default project
        """
        return self._isTemporary

    @property
    def isModified(self):
        """Return true if any part of the project has been modified
        """
        return self._wrappedData.root.isProjectModified()

    @property
    def _isUpgradedFromV2(self):
        """Return True if project was upgraded from V2
        """
        return self._apiNmrProject.root._upgradedFromV2

    @staticmethod
    def _needsUpgrading(path) -> bool:
        """
        Check if project defined by path needs upgrading
        :param path: a ccpn project-path
        :return: True/False
        """
        from ccpn.framework.lib.DataLoaders.CcpNmrV2ProjectDataLoader import CcpNmrV2ProjectDataLoader
        from ccpn.framework.lib.DataLoaders.CcpNmrV3ProjectDataLoader import CcpNmrV3ProjectDataLoader

        # Check for V2 project; always needs upgrading
        if (dataloader := CcpNmrV2ProjectDataLoader.checkForValidFormat(path)) is not None:
            return True

        if (dataloader := CcpNmrV3ProjectDataLoader.checkForValidFormat(path)) is None:
            raise ValueError('Path "%s" does not define a valid ccpn project' % path)

        if (projectHistory := getProjectSaveHistory(dataloader.path)):
            # check whether the history exists
            return projectHistory.lastSavedVersion <= '3.0.4'

        return True

    @property
    def _data(self):
        """Get the contents of the data property from the model
        CCPNInternal only
        """
        return self._wrappedData.data

    @_data.setter
    def _data(self, value):
        """Set the contents of the data property from the model
        CCPNInternal only
        """
        if not isinstance(value, dict):
            raise ValueError('value must be a dict')

        self._wrappedData.data = value

    @property
    def pinnedStrips(self):
        """Return the list of pinned strips.
        """
        return list(filter(lambda st: st.pinned, self.strips))

    #-----------------------------------------------------------------------------------------
    # Various, init, restore
    #-----------------------------------------------------------------------------------------

    def _checkProjectSubDirectories(self):
        """if need be, create all project subdirectories
        """
        if not self.readOnly:
            try:
                for dd in CCPN_SUB_DIRECTORIES:
                    self.projectPath.fetchDir(dd)
            except (PermissionError, FileNotFoundError):
                getLogger().info('Folder may be read-only')

    def _initialiseProject(self):
        """Complete initialisation of project,
        set up logger and notifiers, and wrap underlying data
        This routine is called from Framework, as some other machinery first needs to set up
        (linkages, Current, notifiers and such)
        """

        self._logger = createLogger(self, now=self.application._created)

        # Set up notifiers
        self._registerPresetApiNotifiers()

        # initialise, creating the children; pass in self as we are initialising
        with inactivity(project=self):
            self._restoreChildren()
            # perform any required restoration of project not covered by children
            self._restoreObject(self, self._wrappedData)

            # we always have the default chemicalShift list
            if not self.chemicalShiftLists:
                self.newChemicalShiftList(name=DEFAULT_CHEMICALSHIFTLIST)

            # Call any updates
            self._update()

            # finalise restoration of project
            self._postRestore()

    @classmethod
    def _restoreObject(cls, project, apiObj):
        """Process data that must always be performed after updating all children
        """
        from ccpn.core._implementation.CollectionList import CollectionList
        from ccpn.core._implementation.CrossReferenceHandler import CrossReferenceHandler

        if project.application.hasGui:
            # strange bug that v2 window is missing and needs replacing
            from ccpn.ui.gui.MainWindow import MainWindow

            if not MainWindow._getAllWrappedData(project):
                # NOTE:ED - need to create a mainWindow
                #   there must be a bug in saving that deletes the v2 ccpnmr.gui.Window.Window object :|
                getLogger().debug('>>> Creating new mainWindow')
                project.newWindow(title='default')

        # create new collection table
        project._collectionList = CollectionList(project=project)

        # create new collections from table
        project._collectionList._restoreObject(project, None)

        # create new collection table
        project._crossReferencing = CrossReferenceHandler(project=project)

        # create new collections from table
        project._crossReferencing._restoreObject(project, None)

        # check that strips have been recovered correctly
        try:
            for sd in project.application.mainWindow.spectrumDisplays:
                for strp in sd.strips:
                    if not strp.axes:
                        # set the border to red
                        sd.mainWidget.setStyleSheet('Frame { border: 3px solid #FF1234; }')
                        sd.mainWidget.setEnabled(False)
                        strp.setEnabled(False)

                        getLogger().error(f'Strip {strp} contains bad axes - please close SpectrumDisplay {sd} outlined in red.')

        except Exception:
            getLogger().warning('There was an issue checking the spectrumDisplays')

        # don't need to call super here
        return project

    def _postRestore(self):
        """Finalise restoration of core objects.
        """
        # Clean any deleted/invalid pids from cross-references and enforce consistency
        self._cleanCrossReferences()

        # Clean any inconsistencies in peak-assignments attached to multiplets
        self._cleanMultipletAssignments()

        super()._postRestore()

    def _cleanCrossReferences(self):
        """Clean any deleted/invalid pids from cross-references and enforce consistency
        """
        # clean the cross-references for spectra-substances
        for sp in self.spectra:
            sp._cleanSpectrumReferences()
        for su in self.substances:
            su._cleanSubstanceReferences()

    def _cleanMultipletAssignments(self):
        """Clean any inconsistencies in peak-assignments attached to multiplets.
        """
        for sp in self.spectra:
            dims = sp.dimensionCount

            for mlts in sp.multipletLists:
                for mlt in mlts.multiplets:

                    consistent = True
                    assigns = [None] * dims
                    for pk in mlt.peaks:
                        pAssigns = pk.dimensionNmrAtoms
                        for ind, val in enumerate(pAssigns):

                            # merge all the assignments per dimension
                            val = set(val)
                            try:
                                if assigns[ind] is None:
                                    assigns[ind] = val
                                elif val != assigns[ind]:
                                    assigns[ind] |= val
                                    consistent = False

                            except Exception as es:
                                getLogger().warning(f'There was a problem cleaning {mlt}:{pk} - {es}')

                    if not consistent:
                        getLogger().warning(f'Merging inconsistent peak-assignments for {mlt}')
                        for pk in mlt.peaks:
                            pk.dimensionNmrAtoms = [list(val) or [] for val in assigns]

        for pk in self.peaks:
            if len(pk.multiplets) > 1:
                getLogger().warning(f'Peak {pk} is contained in several multiplets, only one allowed: {pk.multiplets}')

    #-----------------------------------------------------------------------------------------
    # Save, SaveAs, Close
    #-----------------------------------------------------------------------------------------

    def _close(self):
        self.close()

    def _closeApiObjects(self):
        """Close and purge all api-objects
        WARNING: project is irrecoverable after this
        """
        from ccpn.core.lib.ContextManagers import undoStackBlocking, notificationEchoBlocking, apiNotificationBlanking
        from ccpn.core.lib.ContextManagers import progressHandler

        with self._xmlLoader.blockReading():

            status = self._getAPIObjectsStatus(completeScan=True, onlyInvalids=False, checkValidity=False)

            # reverse hierarchy to get lowest-level first, although not always perfect for cross-links
            df = status.data.sort_values('hierarchy', ascending=False)
            getLogger().debug(f'Purging {len(df)} API-items')
            apiHint = 'None'  # for debug message

            # block everything
            with undoStackBlocking() as _:
                with notificationEchoBlocking():
                    with apiNotificationBlanking():

                        # override unnecessary warnings from root
                        root = self._apiNmrProject.root
                        root.override = True

                        with progressHandler(title='busy', maximum=len(df) + 1,
                                             text='Cleaning-up Project', autoClose=True, hideCancelButton=True) as progress:

                            retries = []
                            for cc, (ii, ob) in enumerate(df.iterrows()):
                                # don't need to check cancelled
                                # if 'close' clicked, will pop up again
                                progress.setValue(cc)

                                try:
                                    # errors only come from delete
                                    apiObj = ob['object']

                                    # override API to delete without checking state and notifiers :|
                                    apiObj.__dict__['isLoaded'] = True
                                    apiObj.__dict__['inConstructor'] = True
                                    if not apiObj.isDeleted:
                                        # hierarchy may still delete bottom-level items
                                        apiObj.delete()

                                except Exception:
                                    # there might still be an issue with the removal order
                                    retries.append(apiObj)

                            # perform a second pass to catch all the lowest-level items
                            for apiObj in retries:
                                try:
                                    apiHint = str(apiObj)
                                    # ignore deleted again
                                    if not apiObj.isDeleted:
                                        apiObj.delete()

                                except AttributeError:
                                    # errors shouldn't be an issue here, just NoneType, don't need to log
                                    pass

                                except Exception as es:
                                    # only log anything weird
                                    getLogger().debug2(f'issue purging {apiHint}  -->  {es}')

        getLogger().debug('done purge')

    def close(self):
        """Clean up the wrapper project previous to deleting or replacing
        Cleanup includes wrapped data graphics objects (e.g. Window, Strip, ...)
        """
        # only update the logger if there have been changes to the project
        self._updateLoggerState(readOnly=self.readOnly or not self.isModified)

        getLogger().info(f"Closing {self.path}")

        # close any spectra
        for sp in self.spectra:
            sp._close()

        # purge all ap-Objects
        self._closeApiObjects()

        # Remove undo stack:
        self._resetUndo(maxWaypoints=0)

        Logging._clearLogHandlers()
        self._clearAllApiNotifiers()
        self.deleteAllNotifiers()
        # clear the lookup dicts
        self._data2Obj.clear()
        self._pid2Obj.clear()
        # self.__dict__.clear()  # GWV: dangerous; why done?

    def saveAs(self, newPath: str, overwrite: bool = False):
        """Save project to newPath (optionally overwrite);
           Derive the new project name from newPath
           :param newPath: new path for storing project files
           :param overwrite: flag to overwrite if path exists
        """
        from ccpn.core.lib.XmlLoader import XmlLoader

        _newPath = aPath(newPath).assureSuffix(CCPN_DIRECTORY_SUFFIX)
        if _newPath.exists() and overwrite:
            parent = _newPath.parent
            _newPath.removeDir()
            parent.fetchDir(_newPath)

        # redirect only if _newXmlLoader is successful?
        for sp in self.spectra:
            # check if any spectra are referenced as ALONGSIDE and update to the new path
            if sp._isAlongside and sp.hasValidPath() and aPath(self.path).parent != _newPath.parent:
                getLogger().debug(f'Redirecting spectrum {aPath(self.path).parent} -> {_newPath.parent}')
                sp._makeAbsolutePath()

        _newXmlLoader = XmlLoader.newFromLoader(self._xmlLoader, path=_newPath, create=True)
        self._xmlLoader = _newXmlLoader
        self._path = _newXmlLoader.path.asString()
        self._name = _newXmlLoader.name
        self._checkProjectSubDirectories()
        self._saveHistory = newProjectSaveHistory(self.path)
        self.save(comment='saveAs')

        # check for application and Gui;
        if self.application and self.application.hasGui:
            self.application.mainWindow.sideBar.setProjectName(self)

    def save(self, comment='regular save', autoBackup: bool = False):
        """Save project; add optional comment to save records
        """
        if self.readOnly:
            getLogger().warning('save skipped: Project is read-only')
            return

        # stop the auto-backups so they don't clash with current save
        with self.application.pauseAutoBackups():

            # Update the spectrum internal settings
            for spectrum in self.spectra:
                spectrum._saveObject()

            try:
                apiStatus = self._getAPIObjectsStatus()
                if apiStatus.invalidObjects:
                    # if deleteInvalidObjects:
                    # delete here ...
                    # run save and apiStatus again. Ensure nothing else has been compromised on the deleting process
                    # else:
                    errorMsg = '\n '.join(apiStatus.invalidObjectsErrors)
                    getLogger().critical(f'Found compromised items. Project might be left in an invalid state. {errorMsg}')
                    raise RuntimeError(errorMsg)

            except Exception as es:
                getLogger().warning(f'Error checking project status: {str(es)}')

            if autoBackup:
                # should be redundant now
                self._xmlLoader.backupUserData(updateIsModified=False)
            else:
                self._xmlLoader.saveUserData(keepFallBack=True)

            self._checkProjectSubDirectories()
            self._saveHistory.addSaveRecord(comment=f'{self.name}: {comment}')
            self._saveHistory.save()
            self._updateLoggerState(readOnly=self.readOnly, flush=True)

            self._isTemporary = False
            self._isNew = False

    def _backup(self):
        """Backup project
        """
        if self.readOnly:
            getLogger().warning('Backup skipped: project is read-only')
            return

        if not self.isModified:
            getLogger().debug('Project is not modified: ignoring backup')
            return

        # stop the auto-backups so they don't clash with current save
        with self.application.pauseAutoBackups():

            try:
                apiStatus = self._getAPIObjectsStatus()
                if apiStatus.invalidObjects:
                    # if deleteInvalidObjects:
                    # delete here ...
                    # run save and apiStatus again. Ensure nothing else has been compromised on the deleting process
                    # else:
                    errorMsg = '\n '.join(apiStatus.invalidObjectsErrors)
                    getLogger().critical(f'Backup found compromised items. Project might be left in an invalid state. {errorMsg}')
                    raise RuntimeError(errorMsg)

            except Exception as es:
                getLogger().warning(f'Error checking project status: {str(es)}')

            self._xmlLoader.backupUserData(updateIsModified=False)

            # don't touch anything else for the minute

    #-----------------------------------------------------------------------------------------
    # CCPN properties
    #-----------------------------------------------------------------------------------------

    @property
    def _apiNmrProject(self) -> ApiNmrProject:
        """API equivalent to object: NmrProject"""
        return self._wrappedData

    @property
    def _key(self) -> str:
        """Project id: Globally unique identifier (guid)"""
        return self._wrappedData.guid.translate(Pid.remapSeparators)

    # _uniqueId: Some classes require a unique identifier per class
    # use _uniqueId property defined in AbstractWrapperObject; values are maintained for project instance
    def _queryNextUniqueIdValue(self, className) -> int:
        """query the next uniqueId for class className; does not increment its value
        CCPNINTERNAL: used in NmrAtom on _uniqueName
        """
        # _nextUniqueIdValues = {}    # a (className, nexIdValue) dictionary
        if not hasattr(self._wrappedData, '_nextUniqueIdValues'):
            setattr(self._wrappedData, '_nextUniqueIdValues', {})
        if self._wrappedData._nextUniqueIdValues is None:
            self._wrappedData._nextUniqueIdValues = {}

        nextUniqueId = self._wrappedData._nextUniqueIdValues.setdefault(className, 0)
        return nextUniqueId

    def _getNextUniqueIdValue(self, className) -> int:
        """Get the next uniqueId for class className; increments its value
        CCPNINTERNAL: used in AbstractWrapper on __init__
        """
        nextUniqueId = self._queryNextUniqueIdValue(className)
        self._wrappedData._nextUniqueIdValues[className] += 1
        return nextUniqueId

    def _setNextUniqueIdValue(self, className, value):
        """Set the next uniqueId for class className
        CCPNINTERNAL: should only be used in _restoreObject or Nef
        """
        self._queryNextUniqueIdValue(className)
        self._wrappedData._nextUniqueIdValues[className] = int(value)

    @logCommand('project.')
    def deleteObjects(self, *objs: typing.Sequence[typing.Union[str, Pid.Pid, AbstractWrapperObject]]):
        """Delete one or more objects, given as either objects or Pids
        """
        getByPid = self.getByPid
        objs = [getByPid(x) if isinstance(x, str) else x for x in objs]

        with undoBlockWithoutSideBar():
            for obj in objs:
                if obj and not obj.isDeleted:
                    obj.delete()

    @property
    def readOnly(self):
        """Return the read-only state of the project.
        """
        # _saveOverride allows the readOnly state to be temporarily set to False during save/saveAs
        # _readOnly sets all projects as read-only from the command-line switch --read-only
        return ((self._getInternalParameter(self._READONLY) or False) or self.application._readOnly) and \
            not self.application._saveOverride

    @logCommand('project.')
    @ccpNmrV3CoreUndoBlock(readOnlyChanged=True)
    def setReadOnly(self, value):
        """Set the read-only state of the project.
        """
        if not isinstance(value, bool):
            raise TypeError(f'{self.__class__.__name__}.setReadOnly must be a bool')

        self._setInternalParameter(self._READONLY, value)
        self._updateReadOnlyState()
        self._updateLoggerState(flush=not value)

        # # NOTE:ED - does this need to include override?
        # self._xmlLoader.readOnly = (value and not self.application._saveOverride)
        #
        # updateLogger(self.application.applicationName,
        #              self.projectPath / CCPN_LOGS_DIRECTORY,
        #              level = self.application._debugLevel,
        #              readOnly=value)

    def _updateReadOnlyState(self):
        """Update the state of the xmlLoader from the current read-only state
        CCPN Internal
        """
        # needs to take into account the saveAsOverride state from the application
        self._xmlLoader.setReadOnly(self.readOnly)

    def _updateLoggerState(self, readOnly=True, flush=False):
        """Update the read-only state of the logger
        CCPN Internal
        """
        updateLogger(self.application.applicationName,
                     self.projectPath / CCPN_LOGS_DIRECTORY,
                     level=self.application._debugLevel,
                     readOnly=readOnly,
                     flush=flush,
                     now=self.application._created
                     )

    #-----------------------------------------------------------------------------------------
    # Undo machinery
    #-----------------------------------------------------------------------------------------

    @property
    def _undo(self):
        """undo stack for Project. Implementation attribute"""

        try:
            result = self._wrappedData.root._undo
        except Exception:
            result = None

        return result

    def _resetUndo(self, maxWaypoints: int = Undo.MAXUNDOWAYPOINTS,
                   maxOperations: int = Undo.MAXUNDOOPERATIONS,
                   debug: bool = False, application=None):
        """Reset undo stack, using passed-in parameters.
        NB setting either parameter to 0 removes the undo stack."""
        Undo.resetUndo(self._wrappedData.root, maxWaypoints=maxWaypoints,
                       maxOperations=maxOperations, debug=debug, application=application)

    def newUndoPoint(self):
        """Set a point in the undo stack, you can undo/redo to """
        undo = self._wrappedData.root._undo
        if undo is None:
            self._logger.warning("Trying to add undoPoint but undo is not initialised")
        else:
            undo.newWaypoint()  # DO NOT CHANGE THIS ONE newWaypoint
            self._logger.debug("Added undoPoint")

    def blockWaypoints(self):
        """Block the setting of undo waypoints,
        so that command echoing (_startCommandBLock) does not set waypoints

        NB The programmer must GUARANTEE (try: ... finally) that waypoints are unblocked again"""
        undo = self._wrappedData.root._undo
        if undo is None:
            self._logger.warning("Trying to block waypoints but undo is not initialised")
        else:
            undo.increaseWaypointBlocking()
            self._logger.debug("Waypoint setting blocked")

    def unblockWaypoints(self):
        """Block the setting of undo waypoints,
        so that command echoing (_startCommandBLock) does not set waypoints

        NB The programmer must GUARANTEE (try: ... finally) that waypoints are unblocked again"""
        undo = self._wrappedData.root._undo
        if undo is None:
            self._logger.warning("Trying to unblock waypoints but undo is not initialised")
        else:
            undo.decreaseWaypointBlocking()
            self._logger.debug("Waypoint setting unblocked")

    @property
    def waypointBlocking(self):
        """Return True if the undo-stack is blocked
        """
        return self._undo.waypointBlocking

    #-----------------------------------------------------------------------------------------

    # Should be removed:
    @property
    def _residueName2chemCompId(self) -> dict:
        """dict of {residueName:(molType,ccpCode)}"""
        return MoleculeQuery.fetchStdResNameMap(self._wrappedData.root)

    @property
    def _experimentTypeMap(self) -> OrderedDict:
        """{dimensionCount : {sortedNucleusCodeTuple :
                              OrderedDict(experimentTypeSynonym : experimentTypeName)}}
        dictionary

        NB The OrderedDicts are ordered ad-hoc, with the most common experiments (hopefully) first
        """

        # NB This is a hack, in order to rename experiments that we care particularly about
        # This should disappear under refactoring
        from ccpnmodel.ccpncore.lib.spectrum.NmrExpPrototype import priorityNameRemapping

        # NBNB TODO FIXME fetchIsotopeRefExperimentMap should be merged with
        # getExpClassificationDict output - we should NOT have two parallel dictionaries

        result = self._implExperimentTypeMap
        if result is None:
            result = OrderedDict()
            refExperimentMap = NmrExpPrototype.fetchIsotopeRefExperimentMap(self._apiNmrProject.root)

            for nucleusCodes, refExperiments in refExperimentMap.items():

                ndim = len(nucleusCodes)
                dd1 = result.get(ndim, {})
                result[ndim] = dd1

                dd2 = dd1.get(nucleusCodes, OrderedDict())
                dd1[nucleusCodes] = dd2
                for refExperiment in refExperiments:
                    name = refExperiment.name
                    key = refExperiment.synonym or name
                    key = priorityNameRemapping.get(key, key)
                    dd2[key] = name

            self._implExperimentTypeMap = result
        #
        return result

    def _getReferenceExperimentFromType(self, value) -> Optional[RefExperiment]:
        """Search for a reference experiment matching name
        """
        if value is None:
            return

        # nmrExpPrototype = self._wrappedData.root.findFirstNmrExpPrototype(name=value) # Why not findFirst instead of looping all sortedNmrExpPrototypes
        for nmrExpPrototype in self._wrappedData.root.sortedNmrExpPrototypes():
            for refExperiment in nmrExpPrototype.sortedRefExperiments():
                if refExperiment.name == value:
                    return refExperiment

    @property
    def shiftAveraging(self):
        """Return shiftAveraging
        """
        return self._wrappedData.shiftAveraging

    @shiftAveraging.setter
    def shiftAveraging(self, value):
        """Set shiftAveraging
        """
        if not isinstance(value, bool):
            raise TypeError('shiftAveraging must be True/False')

        self._wrappedData.shiftAveraging = value

    #===========================================================================================
    #  Notifiers system
    #
    # Old, API-level functions:
    #
    #===========================================================================================

    @classmethod
    def _setupApiNotifier(cls, func, apiClassOrName, apiFuncName, parameterDict=None):
        """Setting up API notifiers for subsequent registration on each new project
           RESTRICTED. Use in core classes ONLY"""
        tt = cls._apiNotifierParameters(func, apiClassOrName, apiFuncName,
                                        parameterDict=parameterDict)
        cls._apiNotifiers.append(tt)

    @classmethod
    def _apiNotifierParameters(cls, func, apiClassOrName, apiFuncName, parameterDict=None):
        """Define func as method of project and return API parameters for notifier setup
        APPLICATION ONLY"""
        if parameterDict is None:
            parameterDict = {}

        apiClassName = (apiClassOrName if isinstance(apiClassOrName, str)
                        else apiClassOrName._metaclass.qualifiedName())

        dot = '_dot_'
        wrapperFuncName = '_%s%s%s' % (func.__module__.replace('.', dot), dot, func.__name__)
        setattr(Project, wrapperFuncName, func)

        return (wrapperFuncName, parameterDict, apiClassName, apiFuncName)

    def _registerApiNotifier(self, func, apiClassOrName, apiFuncName, parameterDict=None):
        """Register notifier for immediate action on current project (only)

        func must be a function taking two parameters: the ccpn.core.Project and an Api object
        matching apiClassOrName.

        'apiFuncName' is either the name of an API modifier function (a setter, adder, remover),
        in which case the notifier is triggered by this function
        Or it is one of the following tags:
        ('', '__init__', 'postInit', 'preDelete', 'delete', 'startDeleteBlock', 'endDeleteBlock').
        '' registers the notifier to any modifier function call ( setter, adder, remover),
        __init__ and postInit triggers the notifier at the end of object creation, before resp.
        after execution of postConstructorCode, the four delete-related tags
        trigger notifiers at four different points in the deletion process
        (see memops.Implementation.DataObject.delete() code for details).


        ADVANCED, but free to use. Must be unregistered when any object referenced is deleted.
        Use return value as input parameter for _unregisterApiNotifier (if desired)"""
        tt = self.__class__._apiNotifierParameters(func, apiClassOrName, apiFuncName,
                                                   parameterDict=parameterDict)
        return self._activateApiNotifier(*tt)

    def _unregisterApiNotifier(self, notifierTuple):
        """Remove acxtive notifier from project. ADVANVED but free to use.
        Use return value of _registerApiNotifier to identify the relevant notiifier"""
        self._activeNotifiers.remove(notifierTuple)
        Notifiers.unregisterNotify(*notifierTuple)

    def _registerPresetApiNotifiers(self):
        """Register preset API notifiers. APPLCATION ONLY"""

        for tt in self._apiNotifiers:
            self._activateApiNotifier(*tt)

    def _activateApiNotifier(self, wrapperFuncName, parameterDict, apiClassName, apiFuncName):
        """Activate API notifier. APPLICATION ONLY"""

        notify = functools.partial(getattr(self, wrapperFuncName), **parameterDict)
        notifierTuple = (notify, apiClassName, apiFuncName)
        self._activeNotifiers.append(notifierTuple)
        Notifiers.registerNotify(*notifierTuple)
        #
        return notifierTuple

    def _clearAllApiNotifiers(self):
        """CLear all notifiers, previous to closing or deleting Project
        APPLICATION ONLY
        """
        while self._activeNotifiers:
            tt = self._activeNotifiers.pop()
            Notifiers.unregisterNotify(*tt)

    #===========================================================================================
    #  Notifiers system
    #
    # New notifier system (Free for use in application code):
    #
    #===========================================================================================

    def registerNotifier(self, className: str, target: str, func: typing.Callable[..., None],
                         parameterDict: dict = {}, onceOnly: bool = False) -> typing.Callable[..., None]:
        """
        Register notifiers to be triggered when data change

        :param str className: className of wrapper class to monitor (AbstractWrapperObject for 'all')

        :param str target: can have the following values

          *'create'* is called after the creation (or undeletion) of the object and its wrapper.
          Notifier functions are called with the created V3 core object as the only parameter.

          *'delete'* is called before the object is deleted
          Notifier functions are called with the deleted to be deleted V3 core object as the only
          parameter.

          *'rename'* is called after the id and pid of an object has changed
          Notifier functions are called with the renamed V3 core object and the old pid as parameters.

          *'change'* when any object attribute changes value.
          Notifier functions are called with the changed V3 core object as the only parameter.
          rename and crosslink notifiers (see below) may also trigger change notifiers.

          Any other value is interpreted as the name of a V3 core class, and the notifier
          is triggered when a cross link (NOT a parent-child link) between the className and
          the target class is modified

        :param Callable func: The function to call when the notifier is triggered.

          for actions 'create', 'delete' and 'change' the function is called with the object
          created (deleted, undeleted, changed) as the only parameter

          For action 'rename' the function is called with an additional parameter: oldPid,
          the value of the pid before renaming.

          If target is a second className, the function is called with the project as the only
          parameter.

        :param dict parameterDict: Parameters passed to the notifier function before execution.

          This allows you to use the same function with different parameters in different contexts

        :param bool onceOnly: If True, only one of multiple copies is executed

          when notifiers are resumed after a suspension.

        :return The registered notifier (which can be passed to removeNotifier or duplicateNotifier)

        """

        if target in self._notifierActions:
            tt = (className, target)
        else:
            # This is right, it just looks strange. But if target is not an action it is
            # another className, and if so the names must be sorted.
            tt = tuple(sorted([className, target]))

        od = self._context2Notifiers.setdefault(tt, OrderedDict())
        if parameterDict:
            notifier = functools.partial(func, **parameterDict)
        else:
            notifier = func
        if od.get(notifier) is None:
            od[notifier] = onceOnly
        else:
            raise TypeError("Coding error - notifier %s set twice for %s,%s "
                            % (notifier, className, target))
        #
        return notifier

    def unRegisterNotifier(self, className: str, target: str, notifier: typing.Callable[..., None]):
        """Unregister the notifier from this className, and target"""
        if target in self._notifierActions:
            tt = (className, target)
        else:
            # This is right, it just looks strange. But if target is not an action it is
            # another className, and if so the names must be sorted.
            tt = tuple(sorted([className, target]))
        try:
            if hasattr(self, '_context2Notifiers'):
                od = self._context2Notifiers.get((tt), {})
                del od[notifier]
        except KeyError:
            self._logger.warning("Attempt to unregister unknown notifier %s for %s" % (notifier, (className, target)))

    def removeNotifier(self, notifier: typing.Callable[..., None]):
        """Unregister the notifier from all places where it appears."""
        found = False
        for od in self._context2Notifiers.values():
            if notifier in od:
                del od[notifier]
                found = True
        if not found:
            self._logger.warning("Attempt to remove unknown notifier: %s" % notifier)

    def blankNotification(self):
        """Disable notifiers temporarily
        e.g. to disable 'object modified' notifiers during object creation

        Caller is responsible to make sure necessary notifiers are called, and to unblank after use"""
        self._notificationBlanking += 1

    def unblankNotification(self):
        """Resume notifier execution after blanking"""
        self._notificationBlanking -= 1
        if self._notificationBlanking < 0:
            raise TypeError("Code Error: _notificationBlanking below zero!")

    def suspendNotification(self):
        """Suspend notifier execution and accumulate notifiers for later execution"""
        if self.application.hasGui:
            self.application.ui.qtApp.progressAboutToChangeSignal.emit(self._progressSuspension)
        self._progressSuspension += 1

        return
        # # TODO suspension temporarily disabled
        # self._notificationSuspension += 1

    def resumeNotification(self):
        """Execute accumulated notifiers and resume immediate notifier execution"""
        self._progressSuspension -= 1
        if self._progressSuspension < 0:
            raise RuntimeError("Code Error: _progressSuspension below zero")
        if self.application.hasGui:
            self.application.ui.qtApp.progressChangedSignal.emit(self._progressSuspension)

        return

        # TODO suspension temporarily disabled
        # This was broken at one point, and we never found time to fix it
        # It is a time-saving measure, allowing you to e.g. execute a
        # peak-created notifier only once when creating hundreds of peaks in one operation

        # if self._notificationSuspension > 1:
        #     self._notificationSuspension -= 1
        # else:
        #     # Should not be necessary, but in this way we never get below 0 no matter what errors happen
        #     self._notificationSuspension = 0
        #
        #     scheduledNotifiers = set()
        #
        #     executeNotifications = []
        #     pendingNotifications = self._pendingNotifications
        #     while pendingNotifications:
        #         notification = pendingNotifications.pop()
        #         notifier = notification[0]
        #         onceOnly = notification[1]
        #         if onceOnly:
        #
        #             # check whether the match pair, (function, object) is in the found set
        #             matchNotifier = (notifier, notification[2])
        #             if matchNotifier not in scheduledNotifiers:
        #                 scheduledNotifiers.add(matchNotifier)
        #
        #                 # append the function call (function, object, *params)
        #                 executeNotifications.append((notifier, notification[2:]))
        #
        #             # if notifier not in scheduledNotifiers:
        #             #     scheduledNotifiers.add(notifier)
        #             #     executeNotifications.append((notifier, notification[2:]))
        #         else:
        #             executeNotifications.append((notifier, notification[2:]))
        #     #
        #     for notifier, params in reversed(executeNotifications):
        #         notifier(*params)

    # Standard notified functions.
    # RESTRICTED. Use in core classes ONLY

    def _startDeleteCommandBlock(self, *allWrappedData):
        """Call startCommandBlock for wrapper object delete. Implementation only

        If commented: _activateApiNotifier fails

        Used by the preset Api notifiers populated for self._apiNotifiers;
        have _newApiObject, _startDeleteCommandBlock, _finaliseApiDelete, _endDeleteCommandBlock, _finaliseApiUnDelete
        and _modifiedApiObject for each V3 class
        Initialised from _linkWrapperObjects in AbstractWrapperObject.py:954
        """

        undo = self._undo
        if undo is not None:
            # set undo step
            undo.newWaypoint()  # DO NOT CHANGE THIS
            undo.increaseWaypointBlocking()

            # self.suspendNotification()

    def _endDeleteCommandBlock(self, *dummyWrappedData):
        """End block for delete command echoing

        MUST be paired with _startDeleteCommandBlock call - use try ... finally to ensure both are called
        """
        undo = self._undo
        if undo is not None:
            # self.resumeNotification()
            undo.decreaseWaypointBlocking()

    def _newApiObject(self, wrappedData, cls: AbstractWrapperObject):
        """Create new wrapper object of class cls, associated with wrappedData.
        and call creation notifiers.
        This method is called from the api upon creation of a corresponding api object
        """
        # See AbstractWrapperObject:1145

        # factoryFunction = cls._factoryFunction
        # if factoryFunction is None:
        #     result = cls(self, wrappedData)
        # else:
        #     # Necessary for classes where you need to instantiate a subclass instead
        #
        #     result = self._data2Obj.get(wrappedData)
        #     # There are cases where _newApiObject is registered twice,
        #     # when two wrapper classes share the same API class
        #     # (Peak,Integral; PeakList, IntegralList)
        #     # In those cases only the notifiers are done the second time
        #     if result is None:
        #         result = factoryFunction(self, wrappedData)
        #
        if (result := self._data2Obj.get(wrappedData)) is not None:
            raise RuntimeError(f'Project._newApiObject: {result} already exists; Cannot create again and this should not happen!')

        if not cls._ignoreNewApiObjectCallback:
            result = cls._newInstanceFromApiData(project=self, apiObj=wrappedData)

        # GWV: duplicate; done by newObject decorator
        # result._finaliseAction('create')

    def _modifiedApiObject(self, wrappedData):
        """ call object-has-changed notifiers
        """
        if self._apiNotificationBlanking == 0:
            obj = self._data2Obj.get(wrappedData)
            if not obj:
                # NOTE:GWV - it shouldn't get here but occasionally it does; e.g. when
                # upgrading a V2 project with correctFinalResult() routine
                getLogger().debug(f'_modifiedApiObject: no V3 object for {wrappedData}')
            else:
                obj._finaliseAction('change')

    def _finaliseApiDelete(self, wrappedData):
        """Clean up after object deletion
        """
        if not wrappedData.isDeleted:
            raise ValueError(f"_finaliseApiDelete called before wrapped data are deleted: {wrappedData}")

        # get object
        if not (obj := self._data2Obj.get(wrappedData)):
            # NOTE:ED - it shouldn't get here but occasionally it does :|
            getLogger().debug(f'_finaliseApiDelete: no V3 object for {wrappedData}')

        else:
            # obj._finaliseAction('delete')  # GWV: 20181127: now as notify('delete') decorator on delete method

            # remove from wrapped2Obj
            del self._data2Obj[wrappedData]

            # remove from pid2Obj
            del self._pid2Obj[obj.shortClassName][obj._id]

            # Mark the object as obviously deleted, and set up for un-deletion
            obj._id += '-Deleted'
            wrappedData._oldWrapperObject = obj
            obj._wrappedData = None

    def _finaliseApiUnDelete(self, wrappedData):
        """restore undeleted wrapper object, and call creation notifiers,
        same as _newObject"""

        if wrappedData.isDeleted:
            raise ValueError(f"_finaliseApiUnDelete called before wrapped data are deleted: {wrappedData}")

        try:
            oldWrapperObject = wrappedData._oldWrapperObject
        except AttributeError:
            raise ApiError("Wrapper object to undelete wrongly set up - lacks _oldWrapperObject attribute") from None

        # put back in from wrapped2Obj
        self._data2Obj[wrappedData] = oldWrapperObject

        if oldWrapperObject._id.endswith('-Deleted'):
            oldWrapperObject._id = oldWrapperObject._id[:-8]

        # put back in pid2Obj
        self._pid2Obj[oldWrapperObject.shortClassName][oldWrapperObject._id] = oldWrapperObject

        # Restore object to pre-un-deletion state
        del wrappedData._oldWrapperObject
        oldWrapperObject._wrappedData = wrappedData

        # oldWrapperObject._finaliseAction('create')  # EJB: 20211119: now as notify('delete') decorator on delete method

    def _notifyRelatedApiObject(self, wrappedData, pathToObject: str, action: str):
        """ call 'action' type notifiers for getattribute(pathToObject)(wrappedData)
        pathToObject is a navigation path (may contain dots) and must yield an API object
        or an iterable of API objects"""

        if self._apiNotificationBlanking == 0:

            target = operator.attrgetter(pathToObject)(wrappedData)

            targets = []
            if not target:
                return

            elif hasattr(target, '_metaclass'):
                # Hack. This is an API object - only if exists
                targets = [target]

            else:
                # This must be an iterable
                targets = target

            for apiObj in targets:
                if not apiObj.isDeleted:
                    if (obj := self._data2Obj.get(apiObj)) is None:
                        # NOTE:GWV - it shouldn't get here but occasionally it does; e.g. when
                        # upgrading a V2 project with correctFinalResult() routine
                        getLogger().debug(f'_notifyRelatedApiObject: no V3 object for {apiObj}')
                    else:
                        obj._finaliseAction(action)

    # def _finaliseApiRename(self, wrappedData):
    #     """Reset Finalise rename - called from API object (for API notifiers)
    #     """
    #     # Should be handled by decorators
    #     if self._apiNotificationBlanking == 0:
    #         getLogger().debug2(f'***   SHOULD THIS BE CALLED? {self._data2Obj.get(wrappedData)}')
    #         # obj = self._data2Obj.get(wrappedData)
    #         # obj._finaliseAction('rename')

    def _finalisePid2Obj(self, obj, action):
        """New/Delete object to the general dict for v3 pids
        """
        # update pid:object mapping dictionary
        dd = self._pid2Obj.setdefault(obj.className, self._pid2Obj.setdefault(obj.shortClassName, {}))

        # set/delete on action
        if action == 'create':
            dd[obj.id] = obj
        elif action == 'delete':
            # should never fail
            del dd[obj.id]

    def _modifiedLink(self, dummy, classNames: typing.Tuple[str, str]):
        """ call link-has-changed notifiers
        The notifier function called must have the signature
        func(project, **parameterDict)

        NB
        1) calls to this function must be set up explicitly in the wrapper for each crosslink
        2) This function is only called when the link is changed explicitly, not when
        a linked object is created or deleted"""

        if self._notificationBlanking:
            return

        # get object
        className, target = tuple(sorted(classNames))
        # self._doNotification(classNames[0], classNames[1], self)
        # NB 'AbstractWrapperObject' not currently in use (Sep 2016), but kept for future needs
        iterator = (self._context2Notifiers.setdefault((name, target), OrderedDict())
                    for name in (className, 'AbstractWrapperObject'))
        # Notification suspension postpones notifications (and removes duplicates)
        # It is broken and has been disabled for a long time.
        # There may be some accumulated bugs when (if)it is turned back on.
        # if False and self._notificationSuspension:
        #     ll = self._pendingNotifications
        #     for dd in iterator:
        #         for notifier, onceOnly in dd.items():
        #             ll.append((notifier, onceOnly, self))
        # else:

        for dd in iterator:
            for notifier in dd:
                notifier(self)

    #~~~~~~~~~~~~~~~~~~~~~~~~~~~~~~~~~~~~~~~~~~~~~~~~~~~~~~~~~~~~~~~~~~~~~
    # Library functions
    #~~~~~~~~~~~~~~~~~~~~~~~~~~~~~~~~~~~~~~~~~~~~~~~~~~~~~~~~~~~~~~~~~~~~~

    def _getAPIObjectsStatus(self, completeScan=False, onlyInvalids=True,
                             includeDefaultChildren=False, checkValidity=True):
        """
        Scan all API objects and check their validity.

        Parameters:
        completeScan: bool, True to perform a complete validity check of all found API objects
        includeDefaultChildren: bool, False to exclude default objects for inspection such as
                                ChemComps and associated, nmrExpPrototypes etc.See _APIStatus._excludedChildren
                                for the full list of exclusions.
        checkValidity: bool, default True, check the validity of each API object
                       set to False if only the list is required, note that this overrides completeScan
        Return: the API Status object. See _APIStatus for full description

        """
        getLogger().info('Validating Project integrity...')
        from ccpn.core._implementation.APIStatus import APIStatus

        root = self._apiNmrProject.root
        apiStatus = APIStatus(apiObj=root, onlyInvalids=onlyInvalids, completeScan=completeScan,
                              includeDefaultChildren=includeDefaultChildren, checkValidity=checkValidity)
        return apiStatus

    def _update(self):
        """Call the _updateObject method on all objects, including self
        """
        self._updateObject(UPDATE_POST_PROJECT_INITIALISATION)
        objs = self._getAllDecendants()
        for obj in objs:
            obj._updateObject(UPDATE_POST_PROJECT_INITIALISATION)

    @logCommand('project.')
    def exportNef(self, path: str = None,
                  overwriteExisting: bool = False,
                  skipPrefixes: typing.Sequence[str] = (),
                  expandSelection: bool = True,
                  includeOrphans: bool = False,
                  pidList: typing.Sequence[str] = None):
        """
        Export selected contents of the project to a Nef file.

        skipPrefixes: ( 'ccpn', ..., <str> )
        expandSelection: <bool>
        includeOrphans: <bool>

        Include 'ccpn' in the skipPrefixes list will exclude ccpn specific items from the file
        expandSelection = True      will include all data from the project, this may not be data that
                                    is not defined in the Nef standard.
        includeOrphans = True       will include chemicalShifts that have no peak assignments (orphans)

        PidList is a list of <str>, e.g. 'NC:@-', obtained from the objects to be included.
        The Nef file may also contain further dependent items associated with the pidList.

        :param path: output path and filename
        :param skipPrefixes: items to skip
        :param expandSelection: expand the selection
        :param includeOrphans: include chemicalShift orphans
        :param pidList: a list of pids
        """
        from ccpn.framework.lib.ccpnNef import CcpnNefIo

        with undoBlock():
            with notificationBlanking():
                CcpnNefIo.exportNef(self, path,
                                    overwriteExisting=overwriteExisting,
                                    skipPrefixes=skipPrefixes,
                                    expandSelection=expandSelection,
                                    includeOrphans=includeOrphans,
                                    pidList=pidList)

    @staticmethod
    def isCoreObject(obj) -> bool:
        """Return True if obj is a core ccpn object
        """
        return isinstance(obj, (AbstractWrapperObject, V3CoreObjectABC))

    @staticmethod
    def isCoreClass(klass) -> bool:
        """Return True if type(klass) is a core ccpn object type
        """
        return isinstance(klass, type) and issubclass(klass, (AbstractWrapperObject, V3CoreObjectABC))

    #===========================================================================================
    # Data loaders
    #===========================================================================================

    def loadData(self, path: (str, Path)) -> list:
        """Just a stub for backward compatibility
        """
        return self.application.loadData(path)

    def _loadFastaFile(self, path: (str, Path)) -> list:
        """Load Fasta sequence(s) from file into Wrapper project
        CCPNINTERNAL: called from FastDataLoader
        """
        with logCommandManager('application.', 'loadData', path):
            sequences = fastaIo.parseFastaFile(path)
            chains = []
            for sequence in sequences:
                newChain = self.createChain(sequence=sequence[1], compoundName=sequence[0],
                                            molType='protein')
                chains.append(newChain)

        return chains

    def _loadPdbFile(self, path: (str, Path)) -> list:
        """Load data from pdb file path into new StructureEnsemble object(s)
        CCPNINTERNAL: called from pdb dataLoader
        """
        from ccpn.util.StructureData import EnsembleData, averageStructure

        with logCommandManager('application.', 'loadData', path):
            path = aPath(path)
            name = path.basename

            ensemble = EnsembleData.from_pdb(str(path))
            se = self.newStructureEnsemble(name=name, data=ensemble)

            # create a new ensemble-average in a dataTable
            dTable = self.newDataTable(name=f'{name}-average', data=averageStructure(ensemble))
            dTable.setMetadata('structureEnsemble', se.pid)

        return [se]

    def _loadTextFile(self, path: (str, Path)) -> list:
        """Load text from file path into new Note object
        CCPNINTERNAL: called from text dataLoader
        """
        with logCommandManager('application.', 'loadData', path):
            path = aPath(path)
            name = path.basename

            with path.open('r') as fp:
                # cannot do read() as we want one string
                text = ''.join(line for line in fp.readlines())
            note = self.newNote(name=name, text=text)
        return [note]

    def _loadLayout(self, path: (str, Path), subType: str):
        # this is a GUI only function call. Please move to the appropriate location on 3.1
        self.application._restoreLayoutFromFile(path)

    def _loadExcelFile(self, path: (str, Path)) -> list:
        """Load data from a Excel file.
        :returns list of loaded objects (awaiting adjust ment of excelReader)
        CCPNINTERNAL: used in Excel data loader
        """

        with logCommandManager('application.', 'loadData', path):
            with undoBlockWithoutSideBar():
                reader = ExcelReader(project=self, excelPath=str(path))
                result = reader.load()
        return result

    #===========================================================================================
    # End data loaders
    #===========================================================================================

    def getObjectsByPartialId(self, className: str,
                              idStartsWith: str) -> typing.List[AbstractWrapperObject]:
        """get objects from class name / shortName and the start of the ID.

        The function does NOT interrogate the API level, which makes it faster in a
        number fo cases, e.g. for NmrResidues"""

        dd = self._pid2Obj.get(className)
        if dd:
            # NB the _pid2Obj entry is set in the object init.
            # The relevant dictionary may therefore be missing if no object has yet been created
            result = [tt[1] for tt in dd.items() if tt[0].startswith(idStartsWith)]
        else:
            result = None
        #
        return result

    def getObjectsById(self, className: str, id: str) -> typing.List[AbstractWrapperObject]:
        """get objects from class name / shortName and the start of the ID.

        The function does NOT interrogate the API level, which makes it faster in a
        number fo cases, e.g. for NmrResidues"""

        dd = self._pid2Obj.get(className)
        if dd:
            # NB the _pid2Obj entry is set in the object init.
            # The relevant dictionary may therefore be missing if no object has yet been created
            result = [tt[1] for tt in dd.items() if tt[0] == id]
        else:
            result = None
        #
        return result

    def getObjectsByPids(self, pids: Iterable, objectTypes: tuple = None):
        """Optimise method to get all found objects from a list of pids. Remove any None.
        Warning: do not use with zip
        Specify objectTypes to only return objects of the required type, otherwise all objects returned, defaults to None
        """

        if not isinstance(pids, Iterable):
            raise ValueError(f'{self.__class__.__name__}.getObjectsByPids: pids argument must be an iterable')
        if not isinstance(objectTypes, (type, type(None))) and \
                not (isinstance(objectTypes, tuple) and all(isinstance(obj, (type, type(None))) for obj in objectTypes)):
            raise ValueError(f'{self.__class__.__name__}.getObjectsByPids: objectTypes must be a type, tuple of types, or None')

        if objectTypes:
            return list(filter(lambda obj: isinstance(obj, objectTypes), map(lambda x: self.getByPid(x) if isinstance(x, str) else x, pids)))
        else:
            return list(filter(None, map(lambda x: self.getByPid(x) if isinstance(x, str) else x, pids)))

    def getByPids(self, pids: Iterable):
        """Optimise method to get all found objects from a list of pids. Remove any None.
        """
        if not isinstance(pids, Iterable):
            raise ValueError(f'{self.__class__.__name__}.getByPids: pids must be an iterable')

        objs = [self.getByPid(pid) if isinstance(pid, str) else pid for pid in pids]
        return list(filter(lambda obj: self.isCoreObject(obj), objs))

    @staticmethod
    def getPidsByObjects(objs: list):
        """Optimise method to get all found pids from a list of objects. Remove any None.
         Warning: do not use with zip"""
        return list(filter(None, map(lambda x: x.pid if isinstance(x, AbstractWrapperObject) else None, objs)))

    def getCcpCodeData(self, ccpCode, molType=None, atomType=None):
        """Get the CcpCode for molType/AtomType
        """
        from ccpnmodel.ccpncore.lib.assignment.ChemicalShift import getCcpCodeData

        return getCcpCodeData(self._apiNmrProject, ccpCode, molType='protein', atomType=atomType)

    @logCommand('project.')
    def saveToArchive(self) -> Optional[Path]:
        """Make new time-stamped archive of project
        :return path to .tgz archive file as a Path object
        """
        # NOTE:ED - need better gui error-trap
        if self.readOnly:
            getLogger().warning(f'{self.__class__.__name__}.saveToArchive: project is read-only')
            return None

        from ccpn.core.lib.ProjectArchiver import ProjectArchiver

        archiver = ProjectArchiver(projectPath=self.path)
        if archivePath := archiver.makeArchive():
            getLogger().info(f'==> Project archived to {archivePath}')
            return archivePath

    def _getArchivePaths(self) -> List[Path]:
        """:return list of archives from archive directory
        CCPNINTERAL: used in GuiMainWindow
        """
        from ccpn.core.lib.ProjectArchiver import ProjectArchiver

        archiver = ProjectArchiver(projectPath=self.project.path)
        return archiver.archives

    def _getExperimentClassifications(self) -> dict:
        """Get a dictionary of dictionaries of dimensionCount:sortedNuclei:ExperimentClassification named tuples.
        """
        # GWV: 13Jan2023: made into private method; only FrameWork needs this.
        # NOTE:ED - better than being in spectrumLib but still needs moving
        from ccpnmodel.ccpncore.lib.spectrum.NmrExpPrototype import getExpClassificationDict

        return getExpClassificationDict(self._wrappedData)

    @logCommand('project.')
    def copySpectraToProject(self) -> list:
        """ Copy spectra from the original location to the local spectra directory of self;
        e.g. in "myproject.ccpn/data/spectra".
        This is useful when saving the project and want to keep the spectra together with the project.
        :return A list of Path instances of files/directories copied
        """
        result = []
        with undoBlock():
            for sp in self.spectra:
                _files = sp.copyDataToProject()
                result.extend(_files)
        return result

    #===========================================================================================
    # new<Object> and other methods
    # Call appropriate routines in their respective locations
    #===========================================================================================

    @logCommand('project.')
    def newSpectrum(self, path: str, name: str = None):
        """Creation of new Spectrum defined by path; optionally set name.
        """
        from ccpn.core.Spectrum import _newSpectrum

        return _newSpectrum(self, path=path, name=name)

    @logCommand('project.')
    def newEmptySpectrum(self, isotopeCodes: Sequence[str], dimensionCount=None, name='emptySpectrum', path=None,
                         **parameters):
        """
        Make new Empty spectrum from isotopeCodes list - without data and with default parameters.
        default parameters are defined in: SpectrumDataSourceABC.isotopeDefaultDataDict

        :param isotopeCodes: a tuple/list of isotope codes that define the dimensions; e.g. ('1H', '13C')
        :dimensionCount: an optional dimensionCount parameter; default derived from len(isotopeCodes)
        :param name: the name of the resulting spectrum
        :param path: an optional path to be stored with the Spectrum instance
        :param **parameters: optional spectrum (parameter, value) pairs
        :return: a new Spectrum instance.
        """
        from ccpn.core.Spectrum import _newEmptySpectrum

        return _newEmptySpectrum(self, isotopeCodes=isotopeCodes, dimensionCount=dimensionCount,
                                 name=name, path=path, **parameters)

    @logCommand('project.')
    def newHdf5Spectrum(self, isotopeCodes: Sequence[str], name='hdf5Spectrum', path=None, **parameters):
        """
        Make new hdf5 spectrum from isotopeCodes list - without data and with default parameters.

        :param isotopeCodes:
        :param name: name of the spectrum
        :param path: optional path (autogenerated from name when None; resulting file will be in
                     data/spectra folder of the project)
        :param **parameters: optional spectrum (parameter, value) pairs
        :return: a new Spectrum instance.
        """
        from ccpn.core.Spectrum import _newHdf5Spectrum

        return _newHdf5Spectrum(self, isotopeCodes=isotopeCodes, name=name, path=path, **parameters)

    @logCommand('project.')
    def newNmrChain(self, shortName: str = None, isConnected: bool = False, label: str = '?',
                    comment: str = None):
        """Create new NmrChain. Setting isConnected=True produces a connected NmrChain.

        :param str shortName: shortName for new nmrChain (optional, defaults to '@ijk' or '#ijk',  ijk positive integer
        :param bool isConnected: (default to False) If true the NmrChain is a connected stretch. This can NOT be changed later
        :param str label: Modifiable NmrChain identifier that does not change with reassignment. Defaults to '@ijk'/'#ijk'
        :param str comment: comment for new nmrChain (optional)
        :return: a new NmrChain instance.
        """
        from ccpn.core.NmrChain import _newNmrChain

        return _newNmrChain(self, shortName=shortName, isConnected=isConnected,
                            label=label, comment=comment)

    @logCommand('project')
    def fetchNmrChain(self, shortName: str = None):
        """Fetch chain with given shortName; If none exists call newNmrChain to make one first

        If shortName is None returns a new NmrChain with name starting with '@'

        :param shortName: string name of required nmrAtom
        :return: an NmrChain instance.
        """
        from ccpn.core.NmrChain import _fetchNmrChain

        return _fetchNmrChain(self, shortName=shortName)

    @logCommand('project.')
    def produceNmrAtom(self, atomId: str = None, chainCode: str = None,
                       sequenceCode: Union[int, str] = None,
                       residueType: str = None, name: str = None):
        """Get chainCode, sequenceCode, residueType and atomName from dot-separated atomId or Pid
            or explicit parameters, and find or create an NmrAtom that matches
            Empty chainCode gets NmrChain:@- ; empty sequenceCode get a new NmrResidue

        :param atomId:
        :param chainCode:
        :param sequenceCode:
        :param residueType:
        :param name: new or existing nmrAtom, matching parameters
        :return:
        """
        from ccpn.core.NmrAtom import _produceNmrAtom

        return _produceNmrAtom(self, atomId=atomId, chainCode=chainCode,
                               sequenceCode=sequenceCode, residueType=residueType, name=name)

    @logCommand('project.')
    def newNote(self, name: str = None, text: str = None, comment: str = None, **kwds):
        """Create new Note.

        See the Note class for details.

        Optional keyword arguments can be passed in; see Note._newNote for details.

        :param name: name for the note.
        :param text: contents of the note.
        :return: a new Note instance.
        """
        from ccpn.core.Note import _newNote

        return _newNote(self, name=name, text=text, comment=comment, **kwds)

    @logCommand('project.')
    def newWindow(self, title: str = None, position: tuple = (), size: tuple = (), **kwds):
        """Create new child Window.

        See the Window class for details.

        Optional keyword arguments can be passed in; see Window._newWindow for details.

        :param str title: window  title (optional, defaults to 'W1', 'W2', 'W3', ...
        :param tuple position: x,y position for new window in integer pixels.
        :param tuple size: x,y size for new window in integer pixels.
        :return: a new Window instance.
        """
        from ccpn.ui._implementation.Window import _newWindow

        return _newWindow(self, title=title, position=position, size=size, **kwds)

    @logCommand('project.')
    def newStructureEnsemble(self, name: str = None, data=None, comment: str = None, **kwds):
        """Create new StructureEnsemble.

        See the StructureEnsemble class for details.

        Optional keyword arguments can be passed in; see StructureEnsemble._newStructureEnsemble for details.

        :param name: new name for the StructureEnsemble.
        :param data: Pandas dataframe.
        :param comment: optional comment string
        :return: a new StructureEnsemble instance.
        """
        from ccpn.core.StructureEnsemble import _newStructureEnsemble

        return _newStructureEnsemble(self, name=name, data=data, comment=comment, **kwds)

    def newDataTable(self, name: str = None, data=None, comment: str = None, **kwds):
        """Create new DataTable.

        See the DataTable class for details.

        Optional keyword arguments can be passed in; see DataTable._newDataTable for details.

        :param name: new name for the DataTable.
        :param data: Pandas dataframe.
        :param comment: optional comment string
        :return: a new DataTable instance.
        """
        from ccpn.core.DataTable import _newDataTable

        getLogger().info(f'project.newDataTable(name={name})')  # don't log the full dataFrame. is not needed! Add exclusions on Decorator logCommand
        return _newDataTable(self, name=name, data=data, comment=comment, **kwds)

    @logCommand('project.')
    def fetchDataTable(self, name: str):
        """Get or create new DataTable.
        :param name: name for the DataTable.
        """
        from ccpn.core.DataTable import _fetchDataTable

        return _fetchDataTable(self, name=name)

    @logCommand('project.')
    def _newPeakCluster(self, peaks: Sequence[Union['Peak', str]] = None, **kwds) -> Optional['_PeakCluster']:
        """Create new PeakCluster.

        See the PeakCluster class for details.

        Optional keyword arguments can be passed in; see PeakCluster._newPeakCluster for details.

        CCPN Internal - this object is deprecated.

        :param peaks: optional list of peaks as objects or pids.
        :return: a new PeakCluster instance.
        """
        from ccpn.core._implementation._PeakCluster import _newPeakCluster

        return _newPeakCluster(self, peaks=peaks, **kwds)

    @logCommand('project.')
    def newCollection(self, name: str = None, *, items: Sequence[Any] = None, **kwds: object) -> 'Collection':
        """Create new Collection.

        See the Collection class for details.

        Optional keyword arguments can be passed in; see Collection._newCollection for details.

        :param name: optional name of type str.
        :param items: optional list of core objects as objects or pids.
        :return: a new Collection instance.
        """
        return self._collectionList.newCollection(name=name, items=items, **kwds)

    @logCommand('project.')
    def newSample(self, name: str = None, pH: float = None, ionicStrength: float = None,
                  amount: float = None, amountUnit: str = None, isVirtual: bool = False, isHazardous: bool = None,
                  creationDate: datetime = None, batchIdentifier: str = None, plateIdentifier: str = None,
                  rowNumber: int = None, columnNumber: int = None, comment: str = None, **kwds) -> 'Sample':
        """Create new Sample.

        See the Sample class for details.

        Optional keyword arguments can be passed in; see Sample._newSample for details.

        :param name:
        :param pH:
        :param ionicStrength:
        :param amount:
        :param amountUnit:
        :param isVirtual:
        :param isHazardous:
        :param creationDate:
        :param batchIdentifier:
        :param plateIdentifier:
        :param rowNumber:
        :param columnNumber:
        :param comment:
        :param serial: optional serial number.
        :return: a new Sample instance.
        """
        from ccpn.core.Sample import _newSample

        return _newSample(self, name=name, pH=pH, ionicStrength=ionicStrength,
                          amount=amount, amountUnit=amountUnit, isVirtual=isVirtual, isHazardous=isHazardous,
                          creationDate=creationDate, batchIdentifier=batchIdentifier, plateIdentifier=plateIdentifier,
                          rowNumber=rowNumber, columnNumber=columnNumber, comment=comment, **kwds)

    @logCommand('project.')
    def fetchSample(self, name: str) -> 'Sample':
        """Get or create Sample with given name.
        See the Sample class for details.
        :param self: project
        :param name: sample name
        :return: new or existing Sample instance.
        """
        from ccpn.core.Sample import _fetchSample

        return _fetchSample(self, name)

    @logCommand('project.')
    def newStructureData(self, name: str = None, title: str = None, programName: str = None, programVersion: str = None,
                         dataPath: str = None, creationDate: datetime = None, uuid: str = None,
                         comment: str = None, moleculeFilePath: str = None, **kwds):
        """Create new StructureData

        See the StructureData class for details.

        Optional keyword arguments can be passed in; see StructureData._newStructureData for details.

        :param title: deprecated - original name for StructureData, please use .name
        :param name:
        :param programName:
        :param programVersion:
        :param dataPath:
        :param creationDate:
        :param uuid:
        :param comment:
        :return: a new StructureData instance.
        """
        from ccpn.core.StructureData import _newStructureData

        return _newStructureData(self, name=name, title=title, programName=programName, programVersion=programVersion,
                                 dataPath=dataPath, creationDate=creationDate, uuid=uuid, comment=comment,
                                 moleculeFilePath=moleculeFilePath, **kwds)

    @logCommand('project.')
    def newSpectrumGroup(self, name: str, spectra=(), **kwds):
        """Create new SpectrumGroup

        See the SpectrumGroup class for details.

        Optional keyword arguments can be passed in; see SpectrumGroup._newSpectrumGroup for details.

        :param name: name for the new SpectrumGroup
        :param spectra: optional list of spectra as objects or pids
        :return: a new SpectrumGroup instance.
        """
        from ccpn.core.SpectrumGroup import _newSpectrumGroup

        return _newSpectrumGroup(self, name=name, spectra=spectra, **kwds)

    @logCommand('project.')
    def createChain(self, sequence: Union[str, Sequence[str]], compoundName: str = None,
                    startNumber: int = 1, molType: str = None, isCyclic: bool = False,
                    shortName: str = None, role: str = None, comment: str = None,
                    expandFromAtomSets: bool = True,
                    addPseudoAtoms: bool = True, addNonstereoAtoms: bool = True,
                    **kwds):
        """Create new chain from sequence of residue codes, using default variants.

        Automatically creates the corresponding polymer Substance if the compoundName is not already taken

        See the Chain class for details.

        Optional keyword arguments can be passed in; see Chain._createChain for details.

        :param Sequence sequence: string of one-letter codes or sequence of residue types
        :param str compoundName: name of new Substance (e.g. 'Lysozyme') Defaults to 'Molecule_n
        :param str molType: molType ('protein','DNA', 'RNA'). Needed only if sequence is a string.
        :param int startNumber: number of first residue in sequence
        :param str shortName: shortName for new chain (optional)
        :param str role: role for new chain (optional)
        :param str comment: comment for new chain (optional)
        :param bool expandFromAtomSets: Create new Atoms corresponding to the ChemComp AtomSets definitions.
                Eg. H1, H2, H3 equivalent atoms will add a new H% atom. This will facilitate assignments workflows.
                See ccpn.core.lib.MoleculeLib.expandChainAtoms for details.
        :return: a new Chain instance.
        """
        from ccpn.core.Chain import _createChain

        return _createChain(self, sequence=sequence, compoundName=compoundName,
                            startNumber=startNumber, molType=molType, isCyclic=isCyclic,
                            shortName=shortName, role=role, comment=comment,
                            expandFromAtomSets=expandFromAtomSets, addPseudoAtoms=addPseudoAtoms,
                            addNonstereoAtoms=addNonstereoAtoms, **kwds)

    # GWV: why not newChain to be consistent???
    newChain = createChain

    @logCommand('project.')
    def newSubstance(self, name: str = None, labelling: str = None, substanceType: str = 'Molecule',
                     userCode: str = None, smiles: str = None, inChi: str = None, casNumber: str = None,
                     empiricalFormula: str = None, molecularMass: float = None, comment: str = None,
                     synonyms: typing.Sequence[str] = (), atomCount: int = 0, bondCount: int = 0,
                     ringCount: int = 0, hBondDonorCount: int = 0, hBondAcceptorCount: int = 0,
                     polarSurfaceArea: float = None, logPartitionCoefficient: float = None, **kwds):
        """Create new substance WITHOUT storing the sequence internally
        (and hence not suitable for making chains). SubstanceType defaults to 'Molecule'.

        ADVANCED alternatives are 'Cell' and 'Material'

        See the Substance class for details.

        Optional keyword arguments can be passed in; see Substance._newSubstance for details.

        :param name:
        :param labelling:
        :param substanceType:
        :param userCode:
        :param smiles:
        :param inChi:
        :param casNumber:
        :param empiricalFormula:
        :param molecularMass:
        :param comment:
        :param synonyms:
        :param atomCount:
        :param bondCount:
        :param ringCount:
        :param hBondDonorCount:
        :param hBondAcceptorCount:
        :param polarSurfaceArea:
        :param logPartitionCoefficient:
        :return: a new Substance instance.
        """
        from ccpn.core.Substance import _newSubstance

        return _newSubstance(self, name=name, labelling=labelling, substanceType=substanceType,
                             userCode=userCode, smiles=smiles, inChi=inChi, casNumber=casNumber,
                             empiricalFormula=empiricalFormula, molecularMass=molecularMass, comment=comment,
                             synonyms=synonyms, atomCount=atomCount, bondCount=bondCount,
                             ringCount=ringCount, hBondDonorCount=hBondDonorCount, hBondAcceptorCount=hBondAcceptorCount,
                             polarSurfaceArea=polarSurfaceArea, logPartitionCoefficient=logPartitionCoefficient, **kwds)

    @logCommand('project.')
    def fetchNefSubstance(self, sequence: typing.Sequence[dict], name: str = None, **kwds):
        """Fetch Substance that matches sequence of NEF rows and/or name

        See the Substance class for details.

        Optional keyword arguments can be passed in; see Substance._fetchNefSubstance for details.

        :param self:
        :param sequence:
        :param name:
        :return: a new Nef Substance instance.
        """
        from ccpn.core.Substance import _fetchNefSubstance

        return _fetchNefSubstance(self, sequence=sequence, name=name, **kwds)

    @logCommand('project.')
    def getNefSubstance(self, sequence: typing.Sequence[dict], name: str = None, **kwds):
        """Get existing Substance that matches sequence of NEF rows and/or name

        See the Substance class for details.

        Optional keyword arguments can be passed in; see Substance._fetchNefSubstance for details.

        :param self:
        :param sequence:
        :param name:
        :return: a new Nef Substance instance.
        """
        from ccpn.core.Substance import _getNefSubstance

        return _getNefSubstance(self, sequence=sequence, name=name, **kwds)

    @logCommand('project.')
    def createPolymerSubstance(self, sequence: typing.Sequence[str], name: str,
                               labelling: str = None, userCode: str = None, smiles: str = None,
                               synonyms: typing.Sequence[str] = (), comment: str = None,
                               startNumber: int = 1, molType: str = None, isCyclic: bool = False,
                               **kwds):
        """Make new Substance from sequence of residue codes, using default linking and variants

        NB: For more complex substances, you must use advanced, API-level commands.

        See the Substance class for details.

        Optional keyword arguments can be passed in; see Substance._fetchNefSubstance for details.

        :param Sequence sequence: string of one-letter codes or sequence of residueNames
        :param str name: name of new substance
        :param str labelling: labelling for new substance. Optional - None means 'natural abundance'
        :param str userCode: user code for new substance (optional)
        :param str smiles: smiles string for new substance (optional)
        :param Sequence[str] synonyms: synonyms for Substance name
        :param str comment: comment for new substance (optional)
        :param int startNumber: number of first residue in sequence
        :param str molType: molType ('protein','DNA', 'RNA'). Required only if sequence is a string.
        :param bool isCyclic: Should substance created be cyclic?
        :return: a new Substance instance.
        """
        from ccpn.core.Substance import _createPolymerSubstance

        return _createPolymerSubstance(self, sequence=sequence, name=name,
                                       labelling=labelling, userCode=userCode, smiles=smiles,
                                       synonyms=synonyms, comment=comment,
                                       startNumber=startNumber, molType=molType, isCyclic=isCyclic,
                                       **kwds)

    @logCommand('project.')
    def fetchSubstance(self, name: str, labelling: str = None):
        """Get or create Substance with given name and labelling.
        See the Substance class for details.

        :param self:
        :param name:
        :param labelling:
        :return: new or existing Substance instance.
        """
        from ccpn.core.Substance import _fetchSubstance

        return _fetchSubstance(self, name=name, labelling=labelling)

    @logCommand('project.')
    def newComplex(self, name: str = None, chains=(), **kwds):
        """Create new Complex.
        See the Complex class for details.
        Optional keyword arguments can be passed in; see Complex._newComplex for details.

        :param name:
        :param chains:
        :return: a new Complex instance.
        """
        from ccpn.core.Complex import _newComplex

        return _newComplex(self, name=name, chains=chains, **kwds)

    @logCommand('project.')
    def newChemicalShiftList(self, name: str = None, spectra=(), **kwds):
        """Create new ChemicalShiftList.
        See the ChemicalShiftList class for details.

        :param name:
        :param spectra:
        :return: a new ChemicalShiftList instance.
        """
        from ccpn.core.ChemicalShiftList import _newChemicalShiftList
        from ccpn.core.Spectrum import Spectrum

        if (result := _newChemicalShiftList(self, name=name, **kwds)):
            # needs to be here so that all chemicalShiftTables are notified correctly
            if spectra:
                getByPid = self._project.getByPid
                if (spectra := list(filter(lambda sp: isinstance(sp, Spectrum),
                                           map(lambda sp: getByPid(sp) if isinstance(sp, str) else sp, spectra)))):
                    # add/transfer the spectra
                    result.spectra = spectra

            return result

    @logCommand('project.')
    def getChemicalShiftList(self, name: str = None, **kwds):
        """Get existing ChemicalShiftList.
        See the ChemicalShiftList class for details.

        :param name:
        :return: a new ChemicalShiftList instance.
        """
        from ccpn.core.ChemicalShiftList import _getChemicalShiftList

        return _getChemicalShiftList(self, name=name, **kwds)

    def getCollection(self, name: str) -> Optional['Collection']:
        """Return the collection from the supplied name
        """
        from ccpn.core.Collection import _getCollection

        return _getCollection(self, name=name)

    @logCommand('project.')
    def fetchCollection(self, name: str = None) -> 'Collection':
        """Get or create Collection.
        See the Collection class for details.

        :param name:
        :return: a new Collection instance.
        """
        from ccpn.core.Collection import _fetchCollection

        return _fetchCollection(self, name=name)

    @logCommand('project.')
    def newBond(self, **kwds):
        """Create new Bond.
        See the Bond class for details.
        Optional keyword arguments can be passed in; see Bond._newBond for details.

        :return: a new Bond instance.
        """
        from ccpn.core.Bond import _newBond

        return _newBond(self, **kwds)

    def __repr__(self):
        """String representation"""
        if self.isDeleted:
            return "<Project:-deleted-, isDeleted=True>"
        else:
            return f"<Project:{self.name}>"

    def __str__(self):
        """String representation"""
        if self.isDeleted:
            return "<PR:-deleted-, isDeleted=True>"
        else:
            return f"<PR:{self.name}>"


#End class Project

#=========================================================================================
# Code adapted from prior _implementation/Io.py
#=========================================================================================

def _newProject(application, name: str, path: Path, isTemporary: bool = False) -> Project:
    """Make new project, putting underlying data storage (API project) at path
    :return Project instance
    """
    from ccpn.core.lib.XmlLoader import XmlLoader
    from ccpn.core.lib.ProjectSaveHistory import newProjectSaveHistory

    xmlLoader = XmlLoader(path=path, name=name, create=True)
    xmlLoader.newProject(overwrite=True)

    project = Project(xmlLoader)
    xmlLoader.project = project
    project._isNew = True
    project._isTemporary = isTemporary
    # NB: linkages are set in Framework._initialiseProject()

    project._objectVersion = application.applicationVersion
    project._saveHistory = newProjectSaveHistory(project.path)

    application._saveOverride = False
    project._application = application
    project._updateReadOnlyState()

    # the initialisation is completed by Framework._initialiseProject when it has done its things
    # project._initialiseProject()

    return project


def _loadProject(application, path: str) -> Project:
    """Load the project defined by path
    :return Project instance
    """
    from ccpn.core.lib.XmlLoader import XmlLoader
    from ccpn.core._implementation.updates.update_v2 import updateProject_fromV2

    _path = aPath(path)
    if not _path.exists():
        raise ValueError(f'Path {_path} does not exist')

    xmlLoader = XmlLoader(path=_path, readOnly=True)  # application._readOnly)  always read-only during load
    xmlLoader.loadProject()

    _isV2 = xmlLoader.isV2  # save this, because if V2, we are going to change the xmlLoader
    # If path pointed to a V2 project, we need to do some manipulations
    if _isV2:
        _newPath = _path.withSuffix(CCPN_DIRECTORY_SUFFIX).uniqueVersion()
        _newXmlLoader = XmlLoader.newFromLoader(xmlLoader, path=_newPath, create=True)
        xmlLoader = _newXmlLoader

    project = Project(xmlLoader)
    # back linkage
    xmlLoader.project = project

    if not os.access(_path.parent, os.W_OK) or \
            next((dd for root, dirs, files in os.walk(_path)
                  for dd in dirs if not os.access(aPath(root) / dd, os.W_OK)), False):
        getLogger().warning('Project contains a read-only folder')

    project._application = application  # bit of a hack, isn't set until initialise
    project._updateReadOnlyState()

    # project._saveHistory = fetchProjectSaveHistory(project.path, project.readOnly)
    project._saveHistory = getProjectSaveHistory(project.path)

    # If path pointed to a V2 project, call the updates, and save the data
    if _isV2:
        try:
            # call the update
            getLogger().info(f'==> Upgrading {project} to version-3')
            updateProject_fromV2(project)
        except Exception as es:
            txt = f'Failed upgrading {project} from version-2: {es}'
            getLogger().warning(txt)
            raise RuntimeError(txt) from es

        getLogger().debug(f'after update: Saving project to {xmlLoader.path}')
        # Save using the xmlLoader only as we do not have a complete and valid V3-Project yet
        if not project.readOnly:
            try:
                # xmlLoader.saveUserData(keepFallBack=False)
                project._saveHistory.addSaveRecord(version=project._objectVersion,
                                                   comment='upgraded from version-2')
                # project._saveHistory.save()
            except (PermissionError, FileNotFoundError):
                getLogger().info('Folder may be read-only')

        project._isNew = True
        project._isTemporary = True

    elif xmlLoader.pathHasChanged or xmlLoader.nameHasChanged:
        # path or name have changed (actually, they are connected)
        # save it, keeping a fallback for if all goes wrong
        # Save using the xmlLoader only as we do not have a complete and valid V3-Project yet
        if not project.readOnly:
            try:
                # NOTE:ED - shouldn't actually be doing any writes now?
                #   in which case remove the error-check

                # xmlLoader.saveUserData(keepFallBack=True)
                project._saveHistory.addSaveRecord(version=project._objectVersion,
                                                   comment='Path/name has changed')
                # project._saveHistory.save()

            except (PermissionError, FileNotFoundError):
                getLogger().info('Folder may be read-only')

        project._isNew = False
        project._isTemporary = False

    else:
        project._isNew = False
        project._isTemporary = False

    # the initialisation is completed by Framework._initialiseProject when it has done its things
    # project._initialiseProject()

    return project<|MERGE_RESOLUTION|>--- conflicted
+++ resolved
@@ -17,12 +17,8 @@
 # Last code modification
 #=========================================================================================
 __modifiedBy__ = "$modifiedBy: Ed Brooksbank $"
-<<<<<<< HEAD
-__dateModified__ = "$dateModified: 2023-10-11 18:55:44 +0100 (Wed, October 11, 2023) $"
-=======
-__dateModified__ = "$dateModified: 2023-10-11 18:42:23 +0100 (Wed, October 11, 2023) $"
->>>>>>> 0fd45b4a
-__version__ = "$Revision: 3.2.0 $"
+__dateModified__ = "$dateModified: 2023-10-12 14:30:33 +0100 (Thu, October 12, 2023) $"
+__version__ = "$Revision: 3.2.1 $"
 #=========================================================================================
 # Created
 #=========================================================================================
@@ -2622,7 +2618,7 @@
         return _newPeakCluster(self, peaks=peaks, **kwds)
 
     @logCommand('project.')
-    def newCollection(self, name: str = None, *, items: Sequence[Any] = None, **kwds: object) -> 'Collection':
+    def newCollection(self, name: str = None, *, items: Sequence[Any] = None, **kwds) -> 'Collection':
         """Create new Collection.
 
         See the Collection class for details.
