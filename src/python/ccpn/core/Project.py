--- conflicted
+++ resolved
@@ -12,13 +12,8 @@
 #=========================================================================================
 # Last code modification
 #=========================================================================================
-<<<<<<< HEAD
 __modifiedBy__ = "$modifiedBy: Luca Mureddu $"
 __dateModified__ = "$dateModified: 2021-04-07 13:35:37 +0100 (Wed, April 07, 2021) $"
-=======
-__modifiedBy__ = "$modifiedBy: Ed Brooksbank $"
-__dateModified__ = "$dateModified: 2021-02-04 12:07:29 +0000 (Thu, February 04, 2021) $"
->>>>>>> 2303c2b1
 __version__ = "$Revision: 3.0.3 $"
 #=========================================================================================
 # Created
@@ -33,7 +28,9 @@
 import os
 import typing
 import operator
-from typing import Sequence, Union, Optional
+import numpy as np
+from tqdm import tqdm
+from typing import Sequence, Tuple, Union, Optional
 from collections import OrderedDict
 from time import time
 from datetime import datetime
@@ -49,9 +46,11 @@
 from ccpnmodel.ccpncore.memops.ApiError import ApiError
 from ccpnmodel.ccpncore.lib.molecule import MoleculeQuery
 from ccpnmodel.ccpncore.lib.spectrum import NmrExpPrototype
+from ccpnmodel.ccpncore.lib import Constants
 from ccpnmodel.ccpncore.lib.Io import Api as apiIo
 from ccpnmodel.ccpncore.lib.Io import Formats as ioFormats
 from ccpnmodel.ccpncore.lib.Io import Fasta as fastaIo
+from ccpnmodel.ccpncore.lib.Io import Pdb as pdbIo
 # from ccpn.ui.gui.lib.guiDecorators import suspendSideBarNotifications
 from ccpn.util.decorators import logCommand
 from ccpn.core.lib.ContextManagers import undoStackBlocking, notificationBlanking, undoBlock, undoBlockWithoutSideBar, \
@@ -988,7 +987,6 @@
 
     #~~~~~~~~~~~~~~~~~~~~~~~~~~~~~~~~~~~~~~~~~~~~~~~~~~~~~~~~~~~~~~~~~~~~~
     # Library functions
-<<<<<<< HEAD
     #~~~~~~~~~~~~~~~~~~~~~~~~~~~~~~~~~~~~~~~~~~~~~~~~~~~~~~~~~~~~~~~~~~~~~
 
     def _checkUpgradedFromV2(self):
@@ -998,170 +996,7 @@
             # reset the noise levels
             self._setNoiseLevels(alwaysSetNoise=True)
 
-    def _validateDataUrlAndFilePaths(self, newDataUrlPath=None):
-        """Perform validate operation for setting dataUrl from preferences - to be called after loading
-        """
-
-        # read the dataPath from the preferences of defined
-        project = self
-        general = self.application.preferences.general if self.application.preferences and self.application.preferences.general else None
-        autoSet = general.autoSetDataPath if general.autoSetDataPath else False
-
-        getLogger().info('Validating dataUrls and filePaths')
-
-        newDataUrlPath = newDataUrlPath if newDataUrlPath else general.dataPath \
-            if general and general.dataPath else general.userWorkingPath \
-            if general.userWorkingPath else os.path.expanduser('~')
-        newDataUrlPath = os.path.expanduser(newDataUrlPath)
-
-        def _findDataUrl(project, storeType):
-            """find the dataStores of the given type
-            """
-            dataUrl = project._apiNmrProject.root.findFirstDataLocationStore(
-                    name='standard').findFirstDataUrl(name=storeType)
-            if dataUrl:
-                return (dataUrl,)
-            else:
-                return ()
-
-        # get the dataPaths from the project
-        dataUrlData = {}
-        # dataUrlData['remoteData'] = _findDataUrl(project, 'remoteData')
-
-        # # skip setting the path if autoSetDataPath is false
-        # if autoSet:
-        #
-        #     # update dataUrl here to the value in preferences
-        #     if dataUrlData['remoteData'] and len(dataUrlData['remoteData']) == 1:
-        #         # must only be one dataUrl
-        #         primaryDataUrl = dataUrlData['remoteData'][0]
-        #         primaryDataUrl.url = primaryDataUrl.url.clone(path=newDataUrlPath)
-
-        # reset the dataStores
-        dataUrlData['remoteData'] = _findDataUrl(project, 'remoteData')
-        dataUrlData['insideData'] = _findDataUrl(project, 'insideData')
-        dataUrlData['alongsideData'] = _findDataUrl(project, 'alongsideData')
-        dataUrlData['otherData'] = [dataUrl for store in project._wrappedData.memopsRoot.sortedDataLocationStores()
-                                    for dataUrl in store.sortedDataUrls() if dataUrl.name not in ('insideData', 'alongsideData', 'remoteData')]
-
-        # standardStore = self.project._wrappedData.memopsRoot.findFirstDataLocationStore(name='standard')
-        # stores = [(store.name, store.url.dataLocation, url.path,) for store in standardStore.sortedDataUrls() for url in store.sortedDataStores()]
-        # urls = [(store.dataUrl.name, store.dataUrl.url.dataLocation, store.path,) for store in standardStore.sortedDataStores()]
-
-        self._validateCleanUrls()
-
-        delList = set()
-        if autoSet:
-            from ccpnmodel.ccpncore.lib._ccp.general.DataLocation.AbstractDataStore import forceChangeDataStoreUrl, repointToDataUrl
-
-            # NOTE:ED - must remove all other dataUrls first, otherwise the dataUrl rename won't work
-
-            # force the change of the other dataUrls
-            for spec in self.project.spectra:
-                apiDataStore = spec._wrappedData.dataStore
-                if apiDataStore is None:
-                    getLogger().warning("Spectrum is not stored, cannot change file path")
-
-                else:
-                    # dataUrl = self._project._wrappedData.root.fetchDataUrl(value)
-                    dataUrlName = apiDataStore.dataUrl.name
-                    # print('>>>    dataUrlName', dataUrlName)
-                    if dataUrlName not in ('insideData', 'alongsideData', 'remoteData'):
-                        # move all other objects that are not in the correct remoteData
-                        # to the correct remoteData created above
-
-                        primaryDataUrl = dataUrlData['remoteData'][0]
-                        delList.add(apiDataStore.dataUrl)
-                        repointToDataUrl(apiDataStore, primaryDataUrl)
-
-            # force the change of the dataUrl
-            for spec in self.project.spectra:
-                apiDataStore = spec._wrappedData.dataStore
-                if apiDataStore is None:
-                    getLogger().warning("Spectrum is not stored, cannot change file path")
-
-                else:
-                    # dataUrl = self._project._wrappedData.root.fetchDataUrl(value)
-                    dataUrlName = apiDataStore.dataUrl.name
-                    # print('>>>    dataUrlName', dataUrlName, newDataUrlPath)
-                    if dataUrlName == 'remoteData':
-                        # if dataUrlName not in ('insideData', 'alongsideData'):
-
-                        # force existing remoteData to the new location
-                        # a new remoteData in the correct place
-
-                        getLogger().info('>>>  validate autoset: %s' % str(apiDataStore))
-                        # delList.add(apiDataStore.dataUrl.url)
-                        apiDataStore.dataUrl.url = apiDataStore.dataUrl.url.clone(path=newDataUrlPath)
-                        # forceChangeDataStoreUrl(apiDataStore, newDataUrlPath)
-
-        for delObj in delList:
-            # print('>>>    delete', delObj)
-            delObj.delete()
-
-        self._validateCleanUrls()
-
-        # # skip setting the path if autoSetDataPath is false
-        # if autoSet:
-        #
-        #     # update dataUrl here to the value in preferences
-        #     if dataUrlData['remoteData'] and len(dataUrlData['remoteData']) == 1:
-        #         # must only be one dataUrl
-        #         getLogger().info('>>>repointing dataUrl to %s...' % newDataUrlPath)
-        #
-        #         primaryDataUrl = dataUrlData['remoteData'][0]
-        #         primaryDataUrl.url = primaryDataUrl.url.clone(path=newDataUrlPath)
-
-    def _validateCleanUrls(self):
-
-        # update the pointers to the urls and delete the spares
-        standardStore = self.project._wrappedData.memopsRoot.findFirstDataLocationStore(name='standard')
-
-        spectraStores = [spec._wrappedData.dataStore for spec in self.project.spectra]
-        badUrls = [url for store in standardStore.sortedDataUrls() for url in store.sortedDataStores() if url not in spectraStores]
-        otherUrls = [dataUrl for store in self.project._wrappedData.memopsRoot.sortedDataLocationStores()
-                     for dataUrl in store.sortedDataUrls() if dataUrl.name not in ('insideData', 'alongsideData', 'remoteData')]
-
-        allRemoteUrls = [url for url in standardStore.sortedDataUrls() if url.name == 'remoteData' if url.dataStores]
-        remoteUrls = [url for url in standardStore.sortedDataUrls() if url.name == 'remoteData' if not url.dataStores]
-
-        for bb in badUrls:
-            getLogger().debug2('>>>validate cleanup urls: %s' % str(bb))
-            bb.delete()
-
-        for url in otherUrls:
-            if not url.dataStores:
-                getLogger().debug2('>>>validate cleanup stores: %s' % str(url))
-                url.delete()
-
-        for bb in (allRemoteUrls + remoteUrls)[1:]:
-            getLogger().debug2('>>>validate cleanup remoteUrls: %s' % str(bb))
-            bb.delete()
-
-        # from ccpnmodel.ccpncore.lib._ccp.general.DataLocation.AbstractDataStore import forceChangeDataStoreUrl
-        #
-        # for spec in self.project.spectra:
-        #     apiDataStore = spec._wrappedData.dataStore
-        #     if apiDataStore is None:
-        #         raise ValueError("Spectrum is not stored, cannot change file path")
-        #
-        #     else:
-        #         # dataUrl = self._project._wrappedData.root.fetchDataUrl(value)
-        #         dataUrlName = apiDataStore.dataUrl.name
-        #         if dataUrlName == 'remoteData':
-        #
-        #             forceChangeDataStoreUrl(apiDataStore, '/Users/ejb66/Desktop/')
-
-        # # skip setting the path if autoSetDataPath is false
-        # if not autoSet:
-        #     return
-        #
-        # # update dataUrl here to the value in preferences
-        # if dataUrlData['remoteData'] and len(dataUrlData['remoteData']) == 1:
-        #     # must only be one dataUrl
-        #     primaryDataUrl = dataUrlData['remoteData'][0]
-        #     primaryDataUrl.url = primaryDataUrl.url.clone(path=newDataUrlPath)
-=======
+
     # def _validateDataUrlAndFilePaths(self, newDataUrlPath=None):
     #     """Perform validate operation for setting dataUrl from preferences - to be called after loading
     #     """
@@ -1325,7 +1160,6 @@
     #     #     # must only be one dataUrl
     #     #     primaryDataUrl = dataUrlData['remoteData'][0]
     #     #     primaryDataUrl.url = primaryDataUrl.url.clone(path=newDataUrlPath)
->>>>>>> 2303c2b1
 
     @logCommand('project.')
     def exportNef(self, path: str = None,
@@ -1637,6 +1471,7 @@
         Load a Nef file into an existing project
         """
         # ejb - 24/6/17
+        from ccpn.core.lib import CcpnNefIo
 
         if subType in (ioFormats.NEF):
 
@@ -1670,56 +1505,6 @@
         else:
             raise ValueError("Project file type %s is not recognised" % subType)
 
-<<<<<<< HEAD
-    @logCommand('project')
-    def loadSpectrum(self, path: str, subType: str, name=None):
-        """Load spectrum defined by path into application
-        """
-        return self._loadSpectrum(path, subType, name)
-
-    def _loadSpectrum(self, path, subType, name=None) -> list:
-        from ccpn.core.lib.SpectrumLib import setContourLevelsFromNoise
-
-        # #TODO:RASMUS FIXME check for rename
-
-        try:
-            apiDataSource = self._wrappedData.loadDataSource(
-                    filePath=str(path), dataFileFormat=subType, name=name
-                    )
-        except Exception as es:
-            getLogger().warning(str(es))
-            traceback.print_exc()
-            # raise es # why do we need this? This can be called in a loop, keep the program rolling!
-            return []
-
-        if apiDataSource is None:
-            return []
-        else:
-            spectrum = self._data2Obj[apiDataSource]
-            spectrum.assignmentTolerances = spectrum.defaultAssignmentTolerances
-
-            # estimate new base contour levels
-            # if self.application.preferences.general.automaticNoiseContoursOnLoadSpectrum:
-            if not spectrum.noiseLevel:
-                getLogger().info("estimating noise level for spectrum %s" % str(spectrum.pid))
-
-                setContourLevelsFromNoise(spectrum, setNoiseLevel=True,
-                                          setPositiveContours=True, setNegativeContours=True,
-                                          useSameMultiplier=True)
-
-            # set the positive/negative/slice colours
-            from ccpn.core.lib.SpectrumLib import getDefaultSpectrumColours
-
-            (spectrum.positiveContourColour, spectrum.negativeContourColour) = getDefaultSpectrumColours(spectrum)
-            spectrum.sliceColour = spectrum.positiveContourColour
-
-            # set the initial axis ordering
-            spectrum.getDefaultOrdering(None)
-
-            # if there are no peakLists then create a new one - taken from Spectrum _spectrumMakeFirstPeakList notifier
-            if not spectrum.peakLists:
-                spectrum.newPeakList()
-=======
     # @logCommand('project')
     # def loadSpectrum(self, path: str, subType: str, name=None) -> list:
     #     """Load spectrum defined by path into application
@@ -1762,7 +1547,6 @@
     #         # if there are no peakLists then create a new one - taken from Spectrum _spectrumMakeFirstPeakList notifier
     #         if not spectrum.peakLists:
     #             spectrum.newPeakList()
->>>>>>> 2303c2b1
 
     #         return [spectrum]
 
@@ -1842,36 +1626,6 @@
         #
         return result
 
-<<<<<<< HEAD
-    def _setContourColours(self):
-        """Set new contour colours for spectra that have not been defined
-        """
-        # 20190520:ED new code to set colours and update contour levels
-        from ccpn.core.lib.SpectrumLib import getDefaultSpectrumColours
-
-        for spectrum in self.spectra:
-            if not spectrum.positiveContourColour or not spectrum.negativeContourColour:
-                # set contour colours for every spectrum
-                (spectrum.positiveContourColour,
-                 spectrum.negativeContourColour) = getDefaultSpectrumColours(spectrum)
-            if not spectrum.sliceColour:
-                spectrum.sliceColour = spectrum.positiveContourColour
-
-    def _setNoiseLevels(self, alwaysSetNoise=False):
-        """Set noise levels for spectra that have not been defined
-        """
-        # 20190520:ED new code to set colours and update contour levels
-        from ccpn.core.lib.SpectrumLib import setContourLevelsFromNoise
-
-        for spectrum in self.spectra:
-            if not spectrum.noiseLevel or alwaysSetNoise:
-                try:
-                    setContourLevelsFromNoise(spectrum, setNoiseLevel=True,
-                                              setPositiveContours=True, setNegativeContours=True,
-                                              useSameMultiplier=True)
-                except Exception as es:
-                    getLogger().warning('Cannot set noise levels for spectrum {}'.format(spectrum.pid))
-=======
     # GWV: This is now handled in Spectrum_restoreObject
     #
     # def _setContourColours(self):
@@ -1899,7 +1653,6 @@
     #             setContourLevelsFromNoise(spectrum, setNoiseLevel=True,
     #                                       setPositiveContours=True, setNegativeContours=True,
     #                                       useSameMultiplier=True)
->>>>>>> 2303c2b1
 
     def getCcpCodeData(self, ccpCode, molType=None, atomType=None):
         """Get the CcpCode for molType/AtomType
