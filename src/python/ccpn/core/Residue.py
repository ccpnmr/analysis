"""
"""
#=========================================================================================
# Licence, Reference and Credits
#=========================================================================================
__copyright__ = "Copyright (C) CCPN project (http://www.ccpn.ac.uk) 2014 - 2021"
__credits__ = ("Ed Brooksbank, Luca Mureddu, Timothy J Ragan & Geerten W Vuister")
__licence__ = ("CCPN licence. See http://www.ccpn.ac.uk/v3-software/downloads/license")
__reference__ = ("Skinner, S.P., Fogh, R.H., Boucher, W., Ragan, T.J., Mureddu, L.G., & Vuister, G.W.",
                 "CcpNmr AnalysisAssign: a flexible platform for integrated NMR analysis",
                 "J.Biomol.Nmr (2016), 66, 111-124, http://doi.org/10.1007/s10858-016-0060-y")
#=========================================================================================
# Last code modification
#=========================================================================================
<<<<<<< HEAD
__modifiedBy__ = "$modifiedBy: Ed Brooksbank $"
__dateModified__ = "$dateModified: 2021-03-23 15:38:08 +0000 (Tue, March 23, 2021) $"
=======
__modifiedBy__ = "$modifiedBy: Luca Mureddu $"
__dateModified__ = "$dateModified: 2021-03-30 13:27:30 +0100 (Tue, March 30, 2021) $"
>>>>>>> e12c67c1
__version__ = "$Revision: 3.0.3 $"
#=========================================================================================
# Created
#=========================================================================================
__author__ = "$Author: CCPN $"
__date__ = "$Date: 2017-04-07 10:28:41 +0000 (Fri, April 07, 2017) $"
#=========================================================================================
# Start of code
#=========================================================================================

import typing
from functools import partial
from ccpn.util import Common as commonUtil
from ccpn.core.Project import Project
from ccpn.core.Chain import Chain
from ccpn.core._implementation.AbstractWrapperObject import AbstractWrapperObject
from ccpn.core.lib import Pid
from ccpnmodel.ccpncore.api.ccp.molecule.MolSystem import Residue as ApiResidue
from ccpn.util.decorators import logCommand
from ccpn.core.lib.ContextManagers import deleteObject, undoStackBlocking, renameObject, undoBlock, \
    undoBlockWithoutSideBar, notificationEchoBlocking


class Residue(AbstractWrapperObject):
    """A molecular Residue, contained in a Chain, and containing Atoms.
    Crucial attributes: residueType (e.g. 'ALA'), residueVariant (NEF-based), sequenceCode (e.g. '123')
    """

    #: Short class name, for PID.
    shortClassName = 'MR'
    # Attribute it necessary as subclasses must use superclass className
    className = 'Residue'

    _parentClass = Chain

    #: Name of plural link to instances of class
    _pluralLinkName = 'residues'

    # the attribute name used by current
    _currentAttributeName = 'residues'

    #: List of child classes.
    _childClasses = []

    # Qualified name of matching API class
    _apiClassQualifiedName = ApiResidue._metaclass.qualifiedName()

    # Number of fields that comprise the object's pid; Used to get parent id's
    _numberOfIdFields = 2

    # CCPN properties
    @property
    def _apiResidue(self) -> ApiResidue:
        """ API residue matching Residue"""
        return self._wrappedData

    @property
    def sequenceCode(self) -> str:
        """Residue sequence code and id (e.g. '1', '127B') """
        obj = self._wrappedData
        objSeqCode = obj.seqCode
        result = (obj.seqInsertCode or '').strip()
        if objSeqCode is not None:
            result = str(objSeqCode) + result
        return result

    @property
    def _key(self) -> str:
        """Residue ID. Identical to sequenceCode.residueType. Characters translated for pid"""
        return Pid.createId(self.sequenceCode, self.residueType)

    @property
    def _localCcpnSortKey(self) -> typing.Tuple:
        """Local sorting key, in context of parent."""
        return (self._wrappedData.seqId,)

    @property
    def _parent(self) -> Chain:
        """Chain containing residue."""
        return self._project._data2Obj[self._wrappedData.chain]

    chain = _parent

    @property
    def residueType(self) -> str:
        """Residue type name string (e.g. 'ALA')"""
        return self._wrappedData.code3Letter or ''

    @property
    def shortName(self) -> str:
        return self._wrappedData.chemCompVar.chemComp.code1Letter or '?'

    @property
    def linking(self) -> str:
        """linking (substitution pattern) code for residue


        Allowed values are:

         For linear polymers: 'start', 'end', 'middle', 'single', 'break', 'cyclic'
         For other molecules: 'nonlinear'

         'cyclic' and 'break' are used at the end of linear polymer stretches to signify,
         respectively, that the polymer is cyclic, or that the residue is bound to an
         unknown residue or to a cap, so that the linear polymer chain does not continue."""

        molType = self._wrappedData.molType
        if molType in ('protein', 'DNA', 'RNA'):
            linkString = self._wrappedData.linking
            if linkString == 'none':
                return 'single'
            elif linkString in ('start', 'end'):
                return linkString
            else:
                assert linkString == 'middle', ("Illegal API linking value for linear polymer: %s"
                                                % linkString)

                nextResidue = self.nextResidue
                previousResidue = self.previousResidue
                if previousResidue is None:
                    if nextResidue is None:
                        return 'single'
                elif nextResidue is None:
                    chainResidues = self.chain.residues
                    if self is chainResidues[-1]:
                        # Last residue in chain
                        return 'middle'
                    else:
                        nextInLine = chainResidues[chainResidues.index(self) + 1]
                        if nextInLine._wrappedData.linking in ('start', 'none'):
                            # Next in chain is start or non-linear
                            return 'middle'
                        altSelf = nextInLine.previousResidue
                        if (altSelf and altSelf._wrappedData.seqId > nextInLine.seqId
                                and altSelf._wrappedData.linking == 'middle'):
                            # Next residue is cyclic (start of)
                            return 'middle'
                        else:
                            return 'break'
                else:

                    # NBNB The detection of 'cyclic' only works if residues are given in
                    # sequential order. This is not given - but is unlikely ever to break.

                    seqId = self._wrappedData.seqId
                    if (previousResidue._wrappedData.seqId > seqId
                            and previousResidue._wrappedData.linking == 'middle'):
                        return 'cyclic'
                    elif (nextResidue._wrappedData.seqId < seqId
                          and nextResidue._wrappedData.linking == 'middle'):
                        return 'cyclic'
                    else:
                        return 'middle'

        elif molType == 'dummy':
            return 'dummy'

        else:
            # All other types have linking 'non-linear' in the wrapper
            return 'single'
        return self._wrappedData.linking

    @linking.setter
    def linking(self, value: str):

        # NBNB TBD FIXME - this will not work as intended when value is 'nonlinear'

        if value in ('break', 'cyclic'):
            value = 'middle'
        elif value == 'single':
            value = 'none'
        self._wrappedData.linking = value

    @property
    def residueVariant(self) -> typing.Optional[str]:
        """NEF convention Residue variant descriptor (protonation state etc.) for residue"""
        atomNamesRemoved, atomNamesAdded = self._wrappedData.getAtomNameDifferences()
        ll = ['-' + x for x in sorted(atomNamesRemoved)]
        ll.extend('+' + x for x in sorted(atomNamesAdded))
        return ','.join(ll) or None

    @property
    def descriptor(self) -> str:
        """variant descriptor (protonation state etc.) for residue, as defined in the CCPN V2 ChemComp
        description."""
        return self._wrappedData.descriptor

    @descriptor.setter
    def descriptor(self, value: str):
        self._wrappedData.descriptor = value

    @property
    def configuration(self) -> typing.Optional[str]:
        """Residue conformation or other non-covalent distinction.

        Example: cis/trans/None for the peptide bonds N-terminal to a residue"""
        return self._wrappedData.configuration

    @configuration.setter
    def configuration(self, value):
        # TODO implement this as a proper enumeration
        allowedValues = ('cis', 'trans', None)
        if value in allowedValues:
            self._wrappedData.configuration = value
        else:
            raise ValueError("%s configuration must be one of %s" % (self, allowedValues))

    #=========================================================================================
    # CCPN functions
    #=========================================================================================

    @property
    def nextResidue(self) -> typing.Optional['Residue']:
        """Next residue in sequence, if any, otherwise None"""
        apiResidue = self._wrappedData

        molResidue = apiResidue.molResidue.nextMolResidue
        if molResidue is None:
            result = None
            self._project._logger.debug("No next residue - API ")
        else:
            result = self._project._data2Obj.get(
                    apiResidue.chain.findFirstResidue(seqId=molResidue.serial))

        return result

    @property
    def previousResidue(self) -> typing.Optional['Residue']:
        """Previous residue in sequence, if any,otherwise None"""
        apiResidue = self._wrappedData

        molResidue = apiResidue.molResidue.previousMolResidue
        if molResidue is None:
            result = None
        else:
            result = self._project._data2Obj.get(
                    apiResidue.chain.findFirstResidue(seqId=molResidue.serial))

        return result

    def resetVariantToDefault(self):
        """Reset Residue.residueVariant to the default variant"""
        atomNamesMissing, extraAtomNames = self._wrappedData.getAtomNameDifferences()
        # No need for testing - the names returned are guaranteed to be missing/superfluous
        for atomName in atomNamesMissing:
            self.newAtom(name=atomName)
        for atomName in extraAtomNames:
            self.getAtom(atomName).delete()

    def _setFragmentResidues(self, chainFragment, residues):
        """set the residues connected to the chainFragment
        CCPN Internal - ussed to handle removing reside link from the api
        """
        chainFragment.__dict__['residues'] = tuple(residues)

    @deleteObject()
    def _delete(self):
        """Delete the Residue wrapped data.
        """
        self._wrappedData.delete()

    @logCommand(get='self')
    def delete(self):
        """delete residue.
        Causes an error when just calling residue._wrappedData.delete()
        new method to delete from the chainFragment
        """
        chainFragment = self._wrappedData.chainFragment
        apiResidue = self._wrappedData

        if self.allNmrResidues:
            raise TypeError('Cannot delete residue that has assigned nmrResidues')

        if self._wrappedData in chainFragment.residues:

            with undoBlock():
                oldResidues = list(chainFragment.residues)
                newResidues = list(chainFragment.residues)
                # delRes = newResidues.pop(newResidues.index(apiResidue))
                # delRes.delete()

                newResidues.pop(newResidues.index(apiResidue))
                self._delete()

                # delete the residue from the fragment (no undo items entered into stack)
                chainFragment.__dict__['residues'] = tuple(newResidues)

                # add new undo item to set the residues in the chainFragment
                with undoStackBlocking() as addUndoItem:
                    addUndoItem(undo=partial(self._setFragmentResidues, chainFragment, oldResidues),
                                redo=partial(self._setFragmentResidues, chainFragment, newResidues))

    #EJB 20181210: defined twice
    # @property
    # def nextResidue(self) -> 'Residue':
    #     "Next sequentially connected Residue"
    #     apiResidue = self._wrappedData
    #     nextApiMolResidue = apiResidue.molResidue.nextMolResidue
    #     if nextApiMolResidue is None:
    #         return None
    #     else:
    #         return self._project._data2Obj.get(
    #                 apiResidue.chain.findFirstResidue(seqId=nextApiMolResidue.serial))
    #
    # @property
    # def previousResidue(self) -> 'Residue':
    #     "Previous sequentially connected Residue"
    #     apiResidue = self._wrappedData
    #     previousApiMolResidue = apiResidue.molResidue.previousMolResidue
    #     if previousApiMolResidue is None:
    #         return None
    #     else:
    #         return self._project._data2Obj.get(
    #                 apiResidue.chain.findFirstResidue(seqId=previousApiMolResidue.serial))

    @property
    def nmrResidue(self) -> typing.Optional['NmrResidue']:
        """NmrResidue to which Residue is assigned

        NB Residue<->NmrResidue link depends solely on the NmrResidue name.
        So no notifiers on the link - notify on the NmrResidue rename instead.
        """
        try:
            return self._project.getNmrResidue(self._id)
        except:
            return None

    # GWV 20181122: removed setters between Chain/NmrChain, Residue/NmrResidue, Atom/NmrAtom
    # @nmrResidue.setter
    # def nmrResidue(self, value:'NmrResidue'):
    #   oldValue = self.nmrResidue
    #   if oldValue is value:
    #     return
    #   elif oldValue is not None:
    #     oldValue.assignTo()
    #   #
    #   if value is not None:
    #     value.residue = self

    @property
    def allNmrResidues(self) -> typing.Tuple['NmrResidue']:
        """AllNmrResidues corresponding to Residue - E.g. (for MR:A.87)
        NmrResidues NR:A.87, NR:A.87+0, NR:A.88-1, NR:A.82+5, etc.
        """
        result = []

        nmrChain = self.chain.nmrChain
        if nmrChain is not None:
            nmrResidue = self.nmrResidue
            if nmrResidue is not None:
                result = [nmrResidue]

            for offset in set(x.relativeOffset for x in nmrChain.nmrResidues):
                if offset is not None:
                    residue = self
                    if offset > 0:
                        for ii in range(offset):
                            residue = residue.previousResidue
                            if residue is None:
                                break
                    elif offset < 0:
                        for ii in range(-offset):
                            residue = residue.nextResidue
                            if residue is None:
                                break
                    #
                    if residue is not None:
                        sequenceCode = '%s%+d' % (residue.sequenceCode, offset)
                        ll = [x for x in nmrChain.nmrResidues if x.sequenceCode == sequenceCode]
                        if ll:
                            result.extend(ll)
        return tuple(sorted(result))

    @property
    def hasAssignedAtoms(self) -> bool:
        """
        :return: True if any of its atoms have an assignment
        """
        return any([a.isAssigned for a in self.atoms])

    #=========================================================================================
    # Implementation functions
    #=========================================================================================

    @classmethod
    def _getAllWrappedData(cls, parent: Chain) -> list:
        """get wrappedData (MolSystem.Residues) for all Residue children of parent Chain"""
        # NB this sorts in seqId order - which is the order we want.
        # If the seqId order does not match the sequence we have a problem anyway.
        # NBNB the doe relies on this sorting order to handle position-specific labeling
        # for substances
        return parent._apiChain.sortedResidues()

    @renameObject()
    @logCommand(get='self')
    def rename(self, sequenceCode: str = None):
        """Reset Residue.sequenceCode (residueType is immutable).
        Renaming to None sets the sequence code to the seqId (serial number equivalent)
        """
        # rename functions from here
        apiResidue = self._wrappedData

        if sequenceCode is None:
            seqCode = apiResidue.seqId
            seqInsertCode = ' '

        else:
            # Parse values from sequenceCode
            code, ss, offset = commonUtil.parseSequenceCode(sequenceCode)
            if code is None or offset is not None:
                raise ValueError("Illegal value for Residue.sequenceCode: %s" % sequenceCode)
            seqCode = code
            seqInsertCode = ss or ' '

        previous = apiResidue.chain.findFirstResidue(seqCode=seqCode, seqInsertCode=seqInsertCode)
        if (previous not in (None, apiResidue)):
            raise ValueError("New sequenceCode %s clashes with existing Residue %s"
                             % (sequenceCode, self._project._data2Obj.get(previous)))

        if apiResidue.seqInsertCode and apiResidue.seqInsertCode != ' ':
            oldSequenceCode = '.'.join((str(apiResidue.seqCode), apiResidue.seqInsertCode))
        else:
            oldSequenceCode = str(apiResidue.seqCode)
        apiResidue.seqCode = seqCode
        apiResidue.seqInsertCode = seqInsertCode

        return (oldSequenceCode,)

    #===========================================================================================
    # new'Object' and other methods
    # Call appropriate routines in their respective locations
    #===========================================================================================

    @logCommand(get='self')
    def newAtom(self, name: str, elementSymbol: str = None, **kwds) -> 'Atom':
        """Create new Atom within Residue. If elementSymbol is None, it is derived from the name

        See the Atom class for details.

        Optional keyword arguments can be passed in; see Atom._newAtom for details.

        :param name:
        :param elementSymbol:
        :return: a new Atom instance.
        """
        from ccpn.core.Atom import _newAtom

        return _newAtom(self, name=name, elementSymbol=elementSymbol, **kwds)

    def _removePseudoAtoms(self):
        """
        Delete from project all the pseudo atoms which are not present in the original chemComp and were added artificially.
        """
        chemAtomNames = self._getChemAtomNames()
        pseudoAtoms = [atom for atom in self.atoms if atom.name not in chemAtomNames]
        with undoBlockWithoutSideBar():
            with notificationEchoBlocking():
                self.project.deleteObjects(*pseudoAtoms)

    @property
    def _chemCompVar(self):
        """
        :return:
        """
        return self._wrappedData.chemCompVar

    def _getChemCompAtomGroups(self):
        """
        """
        atomGroups = {}
        if not self._chemCompVar: return
        atomSets = self._chemCompVar.chemAtomSets
        for atomSet in atomSets:
            atomGroups[atomSet.name] = [a.name for a in atomSet.chemAtoms]
        return atomGroups

    def _newAtomsfromChemCompAtomGroups(self):

        if not self._chemCompVar: return
        atomSets = self._chemCompVar.chemAtomSets
        for atomSet in atomSets:

            atomType = 'equivalent' if atomSet.isEquivalent else 'pseudo' # check this. (prochiral, aromatic, etc..)

            apiAtoms = [self._wrappedData.findFirstAtom(name=a.name) for a in atomSet.chemAtoms]
            existingAtom = self._wrappedData.findFirstAtom(name=atomSet.name)
            if not existingAtom and len(apiAtoms)>0:

                self._wrappedData.newAtom(name=atomSet.name,
                                          components=apiAtoms,
                                          elementSymbol=atomSet.elementSymbol,
                                          atomType=atomType)
            else:
                print('AlreadyThere', existingAtom)



    def _getChemAtomNames(self):
        """
        :return: gets the atom names from the chemCompVar obj.
        It uses chemCompVar instead of chemCompVar.chemComp.chemAtoms because the latter includes LinkAtom like 'next_1'
        """
        chemCompVar = self._wrappedData.chemCompVar
        chemAtomNames = []
        if chemCompVar:
            chemAtoms = self._wrappedData.chemCompVar.chemAtoms
            chemAtomNames = [atom.name for atom in chemAtoms]
        return chemAtomNames


#=========================================================================================
# Connections to parents:
#=========================================================================================


# GWV 20181122: Moved into class
# def getter(self:Residue) -> Residue:
#   apiResidue = self._wrappedData
#   nextApiMolResidue = apiResidue.molResidue.nextMolResidue
#   if nextApiMolResidue is None:
#     return None
#   else:
#     return self._project._data2Obj.get(
#       apiResidue.chain.findFirstResidue(seqId=nextApiMolResidue.serial))
# Residue.nextResidue = property(getter, None, None, "Next sequentially connected Residue")

# GWV 20181122: Moved into class
# def getter(self:Residue) -> Residue:
#   apiResidue = self._wrappedData
#   previousApiMolResidue = apiResidue.molResidue.previousMolResidue
#   if previousApiMolResidue is None:
#     return None
#   else:
#     return self._project._data2Obj.get(
#       apiResidue.chain.findFirstResidue(seqId=previousApiMolResidue.serial))
# Residue.previousResidue = property(getter, None, None, "Previous sequentially connected Residue")
#
# del getter

# No 'new' function - chains are made elsewhere

# Notifiers:
Project._apiNotifiers.extend(
        (
            ('_finaliseApiRename', {}, ApiResidue._metaclass.qualifiedName(), 'setSeqCode'),
            ('_finaliseApiRename', {}, ApiResidue._metaclass.qualifiedName(), 'setSeqInsertCode'),
            )
        )<|MERGE_RESOLUTION|>--- conflicted
+++ resolved
@@ -12,13 +12,8 @@
 #=========================================================================================
 # Last code modification
 #=========================================================================================
-<<<<<<< HEAD
 __modifiedBy__ = "$modifiedBy: Ed Brooksbank $"
-__dateModified__ = "$dateModified: 2021-03-23 15:38:08 +0000 (Tue, March 23, 2021) $"
-=======
-__modifiedBy__ = "$modifiedBy: Luca Mureddu $"
-__dateModified__ = "$dateModified: 2021-03-30 13:27:30 +0100 (Tue, March 30, 2021) $"
->>>>>>> e12c67c1
+__dateModified__ = "$dateModified: 2021-03-30 19:47:35 +0100 (Tue, March 30, 2021) $"
 __version__ = "$Revision: 3.0.3 $"
 #=========================================================================================
 # Created
@@ -226,6 +221,15 @@
         else:
             raise ValueError("%s configuration must be one of %s" % (self, allowedValues))
 
+    # @property
+    # def comment(self) -> str:
+    #     """Free-form text comment"""
+    #     return self._wrappedData.details
+    #
+    # @comment.setter
+    # def comment(self, value: str):
+    #     self._wrappedData.details = value
+
     #=========================================================================================
     # CCPN functions
     #=========================================================================================
