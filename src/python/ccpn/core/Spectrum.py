--- conflicted
+++ resolved
@@ -49,13 +49,8 @@
 #=========================================================================================
 # Last code modification
 #=========================================================================================
-<<<<<<< HEAD
 __modifiedBy__ = "$modifiedBy: Luca Mureddu $"
 __dateModified__ = "$dateModified: 2021-03-03 18:16:09 +0000 (Wed, March 03, 2021) $"
-=======
-__modifiedBy__ = "$modifiedBy: Ed Brooksbank $"
-__dateModified__ = "$dateModified: 2021-02-04 14:50:37 +0000 (Thu, February 04, 2021) $"
->>>>>>> 2303c2b1
 __version__ = "$Revision: 3.0.3 $"
 #=========================================================================================
 # Created
@@ -196,9 +191,6 @@
     _apiClassQualifiedName = Nmr.DataSource._metaclass.qualifiedName()
 
 
-<<<<<<< HEAD
-    MAXDIM = 4  # Maximum dimensionality
-=======
     _referenceSpectrumHit = None
     _snr = None
     #-----------------------------------------------------------------------------------------
@@ -236,7 +228,6 @@
         '15N': 0.4,
         '19F': 0.03,
         }
->>>>>>> 2303c2b1
 
     #-----------------------------------------------------------------------------------------
     # Internal NameSpace definitions
@@ -1422,6 +1413,7 @@
         return tuple(ll)
 
     @property
+    @_includeInDimensionalCopy
     def axesReversed(self) -> Tuple[Optional[bool], ...]:
         """Return whether any of the axes are reversed
         May contain None for undefined axes
@@ -2251,8 +2243,6 @@
     # data access functions
     #-----------------------------------------------------------------------------------------
 
-<<<<<<< HEAD
-=======
     @logCommand(get='self')
     def getIntensity(self, ppmPositions):
         """Returns the interpolated height at the ppm position
@@ -2263,31 +2253,10 @@
         getLogger().warning('This routine has been replaced with getHeight')
         return self.getHeight(ppmPositions)
 
->>>>>>> 2303c2b1
     @logCommand(get='self')
     def getHeight(self, ppmPosition):
         """Returns the interpolated height at the ppm position
         """
-<<<<<<< HEAD
-        refs = self.mainSpectrumReferences
-        if self.dimensionCount == 1:
-            pp = refs[0].valueToPoint(ppmPositions[0])
-            hs = self._intensities
-            try:
-                height = hs[int(pp) - 1] + (pp % 1) * (hs[int(pp)] - hs[int(pp) - 1])
-            except IndexError:
-                getLogger().warning('Height not found found at ppm position: (%s)'% ', '.join(map(str, ppmPositions)))
-                height = None # should it be None?
-            return height
-
-        if len(ppmPositions) != self.dimensionCount:
-            raise ValueError('Length of %s does not match number of dimensions.' % str(ppmPositions))
-        if not all(isinstance(dimVal, (int, float)) for dimVal in ppmPositions):
-            raise ValueError('ppmPositions values must be floats.')
-
-        pointPosition = tuple(refs[dim].valueToPoint(ppm) for dim, ppm in enumerate(ppmPositions))
-        return self.getPositionValue(pointPosition)
-=======
         if len(ppmPosition) != self.dimensionCount:
             raise ValueError('Length of %s does not match number of dimensions' % str(ppmPosition))
         if not all(isinstance(dimVal, (int, float)) for dimVal in ppmPosition):
@@ -2295,7 +2264,6 @@
 
         pointPosition = [self.ppm2point(p, dimension=idx+1) for idx, p in enumerate(ppmPosition)]
         return self.getPointValue(pointPosition)
->>>>>>> 2303c2b1
 
     @logCommand(get='self')
     def getPointValue(self, pointPosition):
@@ -2667,18 +2635,7 @@
         comment += '%s at (%s) from %s' % (tagStr, ','.join([str(p) for p in position]), self)
         newSpectrum.comment = comment
 
-<<<<<<< HEAD
-        _spectraLoaded = self.project.loadSpectrum(path, subType=Formats.NMRPIPE)
-        if _spectraLoaded and len(_spectraLoaded) == 1:
-            newSpectrum = _spectraLoaded[0]
-            newSpectrum.axisCodes = axisCodes  # to override the loadSpectrum routine
-            self.copyParameters(axisCodes=axisCodes, target=newSpectrum)
-            return newSpectrum
-        else:
-            raise TypeError('No spectra created')
-=======
         return newSpectrum
->>>>>>> 2303c2b1
 
     #-----------------------------------------------------------------------------------------
     # Iterators
