<<<<<<< HEAD
=======
"""Spectrum  class. Gives spectrum values, including per-dimension values as tuples.
Values that are not defined for a given dimension (e.g. sampled dimensions) are given as None.
Reference-related values apply only to the first Reference given (which is sufficient for
all common cases).

Dimension identifiers run from 1 to the number of dimensions (e.g. 1,2,3 for a 3D).
Per-dimension values are given in the order data are stored in the spectrum file - for
CCPN data the preferred convention is to have the acquisition dimension as dimension 1.

The axisCodes are used as an alternative axis identifier. They are unique strings (so they can
b recognised even if the axes are reordered in display). The axisCodes reflect the isotope
on the relevant axis, and match the dimension identifiers in the reference experiment templates,
linking a dimension to the correct reference experiment dimension. They are also used to map
automatically spectrum axes to display axes and to other spectra. By default the axis name
is the name of the atom being measured.
Axes that are linked by a onebond magnetisation transfer could be given a lower-case suffix
to show the nucleus bound to.
Duplicate axis names are distinguished by a numerical suffix.

The rules are best shown by example:

Experiment                 axisCodes

1D Bromine NMR             Br

3D proton NOESY-TOCSY      H, H1, H2

19F-13C-HSQC               Fc, Cf

15N-NOESY-HSQC OR
15N-HSQC-NOESY:            Hn, Nh, H

4D HCCH-TOCSY              Hc, Ch, Hc1, Ch1

HNCA/CB                    H. N. C

HNCO                       Hn, Nh, CO     *(CO is treated as a separate type)*

HCACO                      Hca, CAh, CO    *(CA is treated as a separate type)*

"""
#=========================================================================================
# Licence, Reference and Credits
#=========================================================================================
__copyright__ = "Copyright (C) CCPN project (http://www.ccpn.ac.uk) 2014 - 2020"
__credits__ = ("Ed Brooksbank, Luca Mureddu, Timothy J Ragan & Geerten W Vuister")
__licence__ = ("CCPN licence. See http://www.ccpn.ac.uk/v3-software/downloads/license")
__reference__ = ("Skinner, S.P., Fogh, R.H., Boucher, W., Ragan, T.J., Mureddu, L.G., & Vuister, G.W.",
                 "CcpNmr AnalysisAssign: a flexible platform for integrated NMR analysis",
                 "J.Biomol.Nmr (2016), 66, 111-124, http://doi.org/10.1007/s10858-016-0060-y")
#=========================================================================================
# Last code modification
#=========================================================================================
__modifiedBy__ = "$modifiedBy: Ed Brooksbank $"
__dateModified__ = "$dateModified: 2020-12-03 10:01:40 +0000 (Thu, December 03, 2020) $"
__version__ = "$Revision: 3.0.1 $"
#=========================================================================================
# Created
#=========================================================================================
__author__ = "$Author: CCPN $"
__date__ = "$Date: 2017-04-07 10:28:41 +0000 (Fri, April 07, 2017) $"
#=========================================================================================
# Start of code
#=========================================================================================

import numpy as np
import os
import sys
from typing import Sequence, Tuple, Optional, Union
from functools import partial
import numpy
import decorator

from ccpnmodel.ccpncore.api.ccp.nmr import Nmr
from ccpnmodel.ccpncore.api.ccp.general import DataLocation
# Dimensions
# GWV next three imports are unresolved!
from ccpnmodel.ccpncore.api.ccp.nmr.Nmr import FidDataDim as ApiFidDataDim
from ccpnmodel.ccpncore.api.ccp.nmr.Nmr import FreqDataDim as ApiFreqDataDim
from ccpnmodel.ccpncore.api.ccp.nmr.Nmr import SampledDataDim as ApiSampledDataDim

from ccpnmodel.ccpncore.lib.spectrum.Spectrum import createBlockedMatrix
from ccpnmodel.ccpncore.lib.Io import Formats


from ccpn.framework import constants
from ccpn.framework.constants import CCPNMR_PREFIX


from ccpn.core._implementation.AbstractWrapperObject import AbstractWrapperObject
from ccpn.core.Project import Project
from ccpn.core.lib import Pid
from ccpn.core.lib.SpectrumLib import MagnetisationTransferTuple, _getProjection, \
                                      setContourLevelsFromNoise, getDefaultSpectrumColours
from ccpn.core.lib.Cache import cached
from ccpn.core.lib.ContextManagers import newObject, deleteObject, ccpNmrV3CoreSimple, \
                                          undoStackBlocking, renameObject, undoBlock, notificationBlanking, \
                                          apiNotificationBlanking, ccpNmrV3CoreSetter, notificationEchoBlocking, \
                                          inactivity
from ccpn.core.lib.DataStore import DataStore
from ccpn.core.lib.Notifiers import Notifier

from ccpn.util import Constants, Common
from ccpn.util.Constants import SCALETOLERANCE
from ccpn.util.Path import Path, aPath
from ccpn.util.Common import isIterable, incrementName, getAxisCodeMatchIndices, _validateName
# 2019010:ED test new matching
# from ccpn.util.Common import axisCodeMapping
from ccpn.util.Common import getAxisCodeMatch as axisCodeMapping
from ccpn.util.Logging import getLogger

from ccpn.util.decorators import logCommand, singleton




INCLUDEPOSITIVECONTOURS = 'includePositiveContours'
INCLUDENEGATIVECONTOURS = 'includeNegativeContours'
SPECTRUMAXES = 'spectrumAxesOrdering'
SPECTRUMPREFERREDAXISORDERING = 'spectrumPreferredAxisOrdering'

SPECTRUMALIASING = 'spectrumAliasing'
VISIBLEALIASINGRANGE = 'visibleAliasingRange'
ALIASINGRANGE = 'aliasingRange'
UPDATEALIASINGRANGEFLAG = '_updateAliasingRangeFlag'
EXTENDALIASINGRANGEFLAG = 'extendAliasingRangeFlag'
MAXALIASINGRANGE = 3

DISPLAYFOLDEDCONTOURS = 'displayFoldedContours'
SPECTRUMSERIES = 'spectrumSeries'
SPECTRUMSERIESITEMS = 'spectrumSeriesItems'

DIMENSIONFID = 'Fid'
DIMENSIONFREQUENCY = 'Frequency'
DIMENSIONFREQ = 'Freq'
DIMENSIONSAMPLED = 'Sampled'
DIMENSIONTYPES = [DIMENSIONFID, DIMENSIONFREQUENCY, DIMENSIONSAMPLED]
_DIMENSIONCLASSES = {DIMENSIONFID: ApiFidDataDim, DIMENSIONFREQUENCY: ApiFreqDataDim, DIMENSIONSAMPLED: ApiSampledDataDim}


#=========================================================================================
# Decorators to define the Spectrum attributes to be copied
#=========================================================================================

@singleton
class _includeInCopyList(list):
    """Singleton class to store the attributes to be included when making a copy of object.
    Attributes can be modified and can be either non-dimensional or dimension dependent,
    Dynamically filled by two decorators
    Stored as list of (attributeName, isMultiDimensional) tuples
    """

    def getNoneDimensional(self):
        "return a list of one-dimensional attribute names"
        return [attr for attr, isNd in self if isNd == False]

    def getMultiDimensional(self):
        "return a list of one-dimensional attribute names"
        return [attr for attr, isNd in self if isNd == True]

    def appendItem(self, attribute, isMultidimensional):
        _t = (attribute, isMultidimensional)
        if _t not in self:
            super().append(_t)


def _includeInCopy(func):
    """Decorator to define that an non-dimensional attribute is to be included when making a copy of object
    """
    storage = _includeInCopyList()
    storage.appendItem(func.__name__, False)
    return func


def _includeInDimensionalCopy(func):
    """Decorator to define that a dimensional attribute is to be included when making a copy of object
    """
    storage = _includeInCopyList()
    storage.appendItem(func.__name__, True)
    return func


#=========================================================================================
# Spectrum class
#=========================================================================================

class Spectrum(AbstractWrapperObject):
    """A Spectrum object contains all the stored properties of an NMR spectrum, as well as the
    path to the stored NMR data file
    """
    #-----------------------------------------------------------------------------------------

    #: Short class name, for PID.
    shortClassName = 'SP'
    # Attribute it necessary as subclasses must use superclass className
    className = 'Spectrum'

    _parentClass = Project

    #: Name of plural link to instances of class
    _pluralLinkName = 'spectra'

    #: List of child classes.
    _childClasses = []

    # Qualified name of matching API class
    _apiClassQualifiedName = Nmr.DataSource._metaclass.qualifiedName()

    # Internal NameSpace
    _AdditionalAttribute = 'AdditionalAttribute'

    _referenceSpectrumHit = None
    _snr = None
    #-----------------------------------------------------------------------------------------

    MAXDIM = 8  # Maximum dimensionality

    X_AXIS = 0
    Y_AXIS = 1
    Z_AXIS = 2
    A_AXIS = 3
    B_AXIS = 4
    C_AXIS = 5
    D_AXIS = 6
    E_AXIS = 7
    UNDEFINED_AXIS = 8
    axisNames = {X_AXIS:"x-axis", Y_AXIS:"y-axis", Z_AXIS:"z-axis", A_AXIS:"a-axis",
                 B_AXIS:"b-axis", C_AXIS:"c-axis", D_AXIS:"d-axis", E_AXIS:"e-axis",
                 UNDEFINED_AXIS:"undefined"
                }

    X_DIM = 1
    Y_DIM = 2
    Z_DIM = 3
    A_DIM = 4
    B_DIM = 5
    C_DIM = 6
    D_DIM = 7
    E_DIM = 8

    #-----------------------------------------------------------------------------------------

    _DATASTORE_KEY = '_dataStore'    # Key for storing the dataStore info in the Ccpn internal parameter store of the
    # Spectrum instance

    #-----------------------------------------------------------------------------------------
    # Attributes of the data structure
    #-----------------------------------------------------------------------------------------

    @property
    def peakLists(self):
        "STUB: hot-fixed later"
        return ()

    @property
    def multipletLists(self):
        "STUB: hot-fixed later"
        return ()

    @property
    def integralLists(self):
        "STUB: hot-fixed later"
        return ()

    @property
    def spectrumViews(self):
        "STUB: hot-fixed later"
        return ()

    @property
    def chemicalShiftList(self):
        "STUB: hot-fixed later"
        return None

    # Inherited from AbstractWrapperObject

    # @property
    # def project(self) -> 'Project':
    #     """The Project (root)containing the object."""
    #     return self._project

    #-----------------------------------------------------------------------------------------

    def __init__(self, project: Project, wrappedData: Nmr.DataSource):

        super().__init__(project, wrappedData)

        # 1D data references
        self._intensities = None
        self._positions = None

        # References to DataStore / DataSource instances for filePath manipulation and data reading;
        self._dataStore = None
        self._dataSource = None

        self.doubleCrosshairOffsets = self.dimensionCount * [0]  # TBD: do we need this to be a property?
        self.showDoubleCrosshair = False
        self._scaleChanged = False

    #-----------------------------------------------------------------------------------------
    # Spectrum properties
    #-----------------------------------------------------------------------------------------

    @property
    def name(self) -> str:
        """short form of name, used for id"""
        return self._wrappedData.name

    @name.setter
    def name(self, value: str):
        """set name of Spectrum."""
        self.rename(value)

    @property
    def _parent(self) -> Project:
        """Parent (containing) object."""
        return self._project

    @property
    def dimensionCount(self) -> int:
        """Number of dimensions in spectrum"""
        return self._wrappedData.numDim

    @property
    def dimensions(self) -> tuple:
        """Convenience: tuple of length dimensionCount with dimension integers; ie. (1,2,3,..).
        Useful for mapping axisCodes: eg: self.getByAxisCodes('dimensions', ['N','C','H'])
        """
        return tuple(range(1, self.dimensionCount + 1))

    @property
    def indices(self) -> tuple:
        """Convenience: tuple of length dimensionCount with indices integers; ie. (0,1,2,3).
        Useful for mapping axisCodes: eg: self.getByAxisCodes('indices', ['N','C','H'])
        """
        return tuple(range(0, self.dimensionCount))

    @property
    def axisTriples(self) -> tuple:
        """Convenience: return a list of triples (index, axisCode, dimension) for each dimension
        Useful for iterating over axis codes; eg in an H-N-CO ordered spectrum
            for idx, axisCode, dimension in self.getByAxisCodes('axisTriples', ('N','C','H'), exactMatch=False)

            would yield:
                (1, 'N', 2)
                (2, 'CO', 3)
                (0, 'H', 1)
        """
        return tuple(z for z in zip(self.indices, self.axisCodes, self.dimensions))

    @property
    def comment(self) -> str:
        """Free-form text comment"""
        return self._wrappedData.details

    @comment.setter
    def comment(self, value: str):
        self._wrappedData.details = value

    @property
    @_includeInCopy
    def positiveContourCount(self) -> int:
        """number of positive contours to draw"""
        return self._wrappedData.positiveContourCount

    @positiveContourCount.setter
    def positiveContourCount(self, value):
        self._wrappedData.positiveContourCount = value

    @property
    @_includeInCopy
    def positiveContourBase(self) -> float:
        """base level of positive contours"""
        return self._wrappedData.positiveContourBase

    @positiveContourBase.setter
    def positiveContourBase(self, value):
        self._wrappedData.positiveContourBase = value

    @property
    @_includeInCopy
    def positiveContourFactor(self) -> float:
        """level multiplier for positive contours"""
        return self._wrappedData.positiveContourFactor

    @positiveContourFactor.setter
    def positiveContourFactor(self, value):
        self._wrappedData.positiveContourFactor = value

    @property
    @_includeInCopy
    def positiveContourColour(self) -> str:
        """colour of positive contours"""
        return self._wrappedData.positiveContourColour

    @positiveContourColour.setter
    def positiveContourColour(self, value):
        self._wrappedData.positiveContourColour = value

    @property
    @_includeInCopy
    def includePositiveContours(self):
        """Include flag for the positive contours
        """
        result = self._ccpnInternalData.get(INCLUDEPOSITIVECONTOURS)
        if result is None:
            tempCcpn = self._ccpnInternalData.copy()
            result = tempCcpn[INCLUDEPOSITIVECONTOURS] = True
            self._ccpnInternalData = tempCcpn
        return result

    @includePositiveContours.setter
    def includePositiveContours(self, value: bool):
        """Include flag for the positive contours
        """
        if not isinstance(self._ccpnInternalData, dict):
            raise ValueError("Spectrum.includePositiveContours: CCPN internal must be a dictionary")

        # copy needed to ensure that the v2 registers the change, and marks instance for save.
        tempCcpn = self._ccpnInternalData.copy()
        tempCcpn[INCLUDEPOSITIVECONTOURS] = value
        self._ccpnInternalData = tempCcpn

    @property
    @_includeInCopy
    def negativeContourCount(self) -> int:
        """number of negative contours to draw"""
        return self._wrappedData.negativeContourCount

    @negativeContourCount.setter
    def negativeContourCount(self, value):
        self._wrappedData.negativeContourCount = value

    @property
    @_includeInCopy
    def negativeContourBase(self) -> float:
        """base level of negative contours"""
        return self._wrappedData.negativeContourBase

    @negativeContourBase.setter
    def negativeContourBase(self, value):
        self._wrappedData.negativeContourBase = value

    @property
    @_includeInCopy
    def negativeContourFactor(self) -> float:
        """level multiplier for negative contours"""
        return self._wrappedData.negativeContourFactor

    @negativeContourFactor.setter
    def negativeContourFactor(self, value):
        self._wrappedData.negativeContourFactor = value

    @property
    @_includeInCopy
    def negativeContourColour(self) -> str:
        """colour of negative contours"""
        return self._wrappedData.negativeContourColour

    @negativeContourColour.setter
    def negativeContourColour(self, value):
        self._wrappedData.negativeContourColour = value

    @property
    @_includeInCopy
    def includeNegativeContours(self):
        """Include flag for the negative contours
        """
        result = self._ccpnInternalData.get(INCLUDENEGATIVECONTOURS)
        if result is None:
            tempCcpn = self._ccpnInternalData.copy()
            result = tempCcpn[INCLUDENEGATIVECONTOURS] = True
            self._ccpnInternalData = tempCcpn
        return result

    @includeNegativeContours.setter
    def includeNegativeContours(self, value: bool):
        """Include flag for the negative contours
        """
        if not isinstance(self._ccpnInternalData, dict):
            raise ValueError("Spectrum.includeNegativeContours: CCPN internal must be a dictionary")

        # copy needed to ensure that the v2 registers the change, and marks instance for save.
        tempCcpn = self._ccpnInternalData.copy()
        tempCcpn[INCLUDENEGATIVECONTOURS] = value
        self._ccpnInternalData = tempCcpn

    @property
    @_includeInCopy
    def sliceColour(self) -> str:
        """colour of 1D slices
        """
        return self._wrappedData.sliceColour

    @sliceColour.setter
    def sliceColour(self, value):
        self._wrappedData.sliceColour = value
        # for spectrumView in self.spectrumViews:
        #     spectrumView.setSliceColour()  # ejb - update colour here

    @property
    @_includeInCopy
    def scale(self) -> float:
        """Scaling factor for intensities and volumes.
        Intensities and volumes should be *multiplied* by scale before comparison
        """
        value = self._wrappedData.scale
        if value is None:
            getLogger().warning('Scaling {} changed from None to 1.0'.format(self))
            value = 1.0
        if -SCALETOLERANCE < value < SCALETOLERANCE:
            getLogger().warning('Scaling {} by minimum tolerance (±{})'.format(self, SCALETOLERANCE))

        return value

    @scale.setter
    @logCommand(get='self', isProperty=True)
    @ccpNmrV3CoreSimple()
    def scale(self, value: Union[float, int, None]):
        if value is None:
            getLogger().warning('Scaling {} changed from None to 1.0'.format(self))
            value = 1.0

        if not isinstance(value, (float, int)):
            raise TypeError('Spectrum.scale {} must be a float or integer'.format(self))

        if value is not None and -SCALETOLERANCE < value < SCALETOLERANCE:
            # Display a warning, but allow to be set
            getLogger().warning('Scaling {} by minimum tolerance (±{})'.format(self, SCALETOLERANCE))

        self._scaleChanged = True
        if value is None:
            self._wrappedData.scale = None
        else:
            self._wrappedData.scale = float(value)

        if self.dimensionCount == 1 and self._intensities is not None:
            # some 1D data were read before; update the intensities as the scale has changed
            self._intensities = self.getSliceData()

    @property
    @_includeInCopy
    def spinningRate(self) -> float:
        """NMR tube spinning rate (in Hz)
        """
        return self._wrappedData.experiment.spinningRate

    @spinningRate.setter
    def spinningRate(self, value: float):
        self._wrappedData.experiment.spinningRate = value

    @property
    @_includeInCopy
    def noiseLevel(self) -> (float, None):
        """Noise level for the spectrum
        """
        noise = self._wrappedData.noiseLevel
        if noise is None:
            getLogger().debug2('Returning noiseLevel=None')
        return noise

    @noiseLevel.setter
    def noiseLevel(self, value: float):
        self._wrappedData.noiseLevel = value

    @property
    @_includeInCopy
    def negativeNoiseLevel(self) -> float:
        """ Negative noise level value. Stored in Internal"""
        propertyName = sys._getframe().f_code.co_name
        value = self.getParameter(self._AdditionalAttribute, propertyName)
        return value

    @negativeNoiseLevel.setter
    def negativeNoiseLevel(self, value):
        """Stored in Internal """
        propertyName = sys._getframe().f_code.co_name
        self.setParameter(self._AdditionalAttribute, propertyName, value)

    @property
    def synonym(self) -> (str, None):
        """Systematic experiment type descriptor (CCPN system)."""
        refExperiment = self._wrappedData.experiment.refExperiment
        if refExperiment is None:
            return None
        else:
            return refExperiment.synonym

    @property
    @_includeInCopy
    def experimentType(self) -> (str, None):
        """Systematic experiment type descriptor (CCPN system)."""
        refExperiment = self._wrappedData.experiment.refExperiment
        if refExperiment is None:
            return None
        else:
            return refExperiment.name

    @experimentType.setter
    def experimentType(self, value: str):
        for nmrExpPrototype in self._wrappedData.root.sortedNmrExpPrototypes():
            for refExperiment in nmrExpPrototype.sortedRefExperiments():
                if value == refExperiment.name:
                    # refExperiment matches name string - set it
                    self._wrappedData.experiment.refExperiment = refExperiment
                    synonym = refExperiment.synonym
                    if synonym:
                        self.experimentName = synonym
                    return
        # nothing found - error:
        raise ValueError('No reference experiment matches name "%s"' % value)

    @property
    def _serial(self) -> int:
        """Return the _wrappedData serial
        CCPN Internal
        """
        return self._wrappedData.serial

    # @property
    # def _numDim(self):
    #     """Return the _wrappedData numDim
    #     CCPN Internal
    #     """
    #     return self._wrappedData.numDim

    @property
    def experiment(self):
        """Return the experiment assigned to the spectrum
        """
        return self._wrappedData.experiment

    @property
    @_includeInCopy
    def experimentName(self) -> str:
        """Common experiment type descriptor (May not be unique).
        """
        return self._wrappedData.experiment.name

    @experimentName.setter
    def experimentName(self, value):
        # force to a string
        # because: reading from .nef files extracts the name from the end of the experiment_type in nef reader
        #           which is not wrapped with quotes, so defaults to an int if it can?
        self._wrappedData.experiment.name = str(value)

    @property
    def filePath(self) -> Optional[str]:
        """Path to NMR data file; can contain redirections (e.g. $DATA)
        """
        if self._dataStore is None:
            raise RuntimeError('dataStore not defined')
        return str(self._dataStore.path)

    @filePath.setter
    @ccpNmrV3CoreSetter()
    def filePath(self, value: str):

        if self._dataStore is None:
            raise RuntimeError('dataStore not defined')
        if value is None:
            self._dataStore.path = None
            self._dataSource = None
            self._clearCache()
            return

        oldPath = self._dataStore.path
        self._dataStore.path = value
        if not self._dataStore.exists():
            self._dataStore.errorMessage()
            self._dataStore.path = oldPath
            raise ValueError('Setting Spectrum.filePath to "%s"' % value)

        newDataSource = self._getDataSource(self._dataStore, reportWarnings=True)
        if newDataSource is None:
            self._dataStore.path = oldPath
            raise ValueError('Spectrum.filePath: incompatible "%s"' % value)

        else:
            # check some fundamental parameters
            # check dataFormat
            if newDataSource.dataFormat != self.dataFormat:
                raise ValueError('Spectrum.filePath: incompatible dataFormat (%s) of "%s"' %
                                 (newDataSource.dataFormat,value))

            if self.dimensionCount != newDataSource.dimensionCount:
                self._dataStore.path = oldPath
                raise ValueError('Spectrum.filePath: incompatible dimensionCount = %s of "%s"' %
                                 (newDataSource.dimensionCount,value))

            for idx, np in enumerate(self.pointCounts):
                if newDataSource.pointCounts[idx] != np:
                    self._dataStore.path = oldPath
                    raise ValueError('Spectrum.filePath: incompatible pointsCount[%s] = %s of "%s"' %
                                     (idx, newDataSource.pointCounts[idx], value))

        self._dataSource = newDataSource
        self._dataStore._saveInternal()
        self._clearCache()

    @property
    def path(self):
        """return a Path instance defining the absolute path of filePath
        """
        if self._dataStore is None:
            raise RuntimeError('dataStore not defined')
        return self._dataStore.aPath()

    def hasValidPath(self) -> bool:
        """Return true if the spectrum currently points to an valid dataSource object.
        """
        return (self._dataSource is not None)

    def isEmptySpectrum(self):
        """Return True if instance refers to an empty spectrum; i.e. as in without actual spectral data"
        """
        # local import to avoid cycles
        from sandbox.Geerten.SpectrumDataSources.EmptySpectrumDataSource import EmptySpectrumDataSource
        if self._dataStore is None:
            raise RuntimeError('dataStore not defined')
        return self._dataStore.dataFormat == EmptySpectrumDataSource.dataFormat

    @property
    def dataFormat(self):
        """Return the spectrum data-format identifier (e.g. Hdf5, NMRPipe)
        """
        if self._dataStore is None:
            raise RuntimeError('dataStore not defined')

        return self._dataStore.dataFormat


    # @dataFormat.setter
    # def dataFormat(self, value):
    #     self._wrappedData.dataStore.fileType = value

    # @property
    # def headerSize(self) -> Optional[int]:
    #     """File header size in bytes."""
    #     xx = self._wrappedData.dataStore
    #     if xx:
    #         return xx.headerSize
    #     else:
    #         return None
    #
    # @property
    # def numberType(self) -> Optional[str]:
    #     """Data type of numbers stored in data matrix ('int' or 'float')."""
    #     xx = self._wrappedData.dataStore
    #     if xx:
    #         return xx.numberType
    #     else:
    #         return None
    #
    # # NBNB TBD Should this be made modifiable? Would be a bit of work ...
    #
    # @property
    # def complexStoredBy(self) -> str:
    #     """Hypercomplex numbers are stored by ('timepoint', 'quadrant', or 'dimension')."""
    #     xx = self._wrappedData.dataStore
    #     if xx:
    #         return xx.complexStoredBy
    #     else:
    #         return None
    #
    # # NBNB TBD Should this be made modifiable? Would be a bit of work ...

    # Attributes belonging to AbstractDataDim

    def _setStdDataDimValue(self, attributeName, value: Sequence):
        """Set value for non-Sampled DataDims only"""
        apiDataSource = self._wrappedData
        if len(value) == apiDataSource.numDim:
            for ii, dataDim in enumerate(apiDataSource.sortedDataDims()):
                if dataDim.className != 'SampledDataDim':
                    setattr(dataDim, attributeName, value[ii])
                elif value[ii] is not None:
                    raise ValueError("Attempt to set value for invalid attribute %s in dimension %s: %s" %
                                     (attributeName, ii + 1, value))
        else:
            raise ValueError("Value must have length %s, was %s" % (apiDataSource.numDim, value))

    @property
    @_includeInDimensionalCopy
    def axisCodes(self) -> Tuple[Optional[str], ...]:
        """axisCode, per dimension - None if no main ExpDimRef
        """

        # See if axis codes are set
        for expDim in self._wrappedData.experiment.expDims:
            if expDim.findFirstExpDimRef(axisCode=None) is not None:
                self._wrappedData.experiment.resetAxisCodes()
                break

        result = []
        for dataDim in self._wrappedData.sortedDataDims():
            expDimRef = dataDim.expDim.findFirstExpDimRef(serial=1)
            if expDimRef is None:
                result.append(None)
            else:
                axisCode = expDimRef.axisCode
                result.append(axisCode)

        return tuple(result)

    @axisCodes.setter
    def axisCodes(self, values):
        check = {}
        for i, v in enumerate(values):
            if v in check:
                raise ValueError('axisCodes should be an unique sequence of strings; got duplicate entry axisCodes[%s]="%s"'
                                 % (i, v))
            else:
                check[v] = i
        self._setExpDimRefAttribute('axisCode', values, mandatory=False)

    @property
    @_includeInDimensionalCopy
    def pointCounts(self) -> Tuple[int, ...]:
        """Number active of points per dimension

        NB, Changing the pointCounts will keep the spectralWidths (after Fourier transformation)
        constant.

        NB for FidDataDims more points than these may be stored (see totalPointCount)."""
        result = []
        for dataDim in self._wrappedData.sortedDataDims():
            if hasattr(dataDim, 'numPointsValid'):
                result.append(dataDim.numPointsValid)
            else:
                result.append(dataDim.numPoints)
        return tuple(result)

    @pointCounts.setter
    def pointCounts(self, value: Sequence):
        apiDataSource = self._wrappedData
        if len(value) == apiDataSource.numDim:
            dataDimRefs = self._mainDataDimRefs()
            for ii, dataDim in enumerate(apiDataSource.sortedDataDims()):
                val = value[ii]
                className = dataDim.className
                if className == 'SampledDataDim':
                    # No sweep width to worry about. Up to programmer to make sure sampled values match.
                    dataDim.numPoints = val
                elif className == 'FidDataDim':
                    #Number of points refers to time domain, independent of sweep width
                    dataDim.numPointsValid = val
                elif className == 'FreqDataDim':
                    # Changing the number of points may NOT change the spectralWidth
                    relativeVal = val / dataDim.numPoints
                    dataDim.numPoints = val
                    dataDim.valuePerPoint /= relativeVal
                    dataDimRef = dataDimRefs[ii]
                    if dataDimRef is not None:
                        # This will work if we are changing to a different factor of two in pointCount.
                        # If we are making an arbitrary change, the referencing is not reliable anyway.
                        dataDimRef.refPoint = ((dataDimRef.refPoint - 1) * relativeVal) + 1
                else:
                    raise TypeError("API DataDim object with unknown className:", className)
        else:
            raise ValueError("pointCounts value must have length %s, was %s" %
                             (apiDataSource.numDim, value))

    @property
    @_includeInDimensionalCopy
    def totalPointCounts(self) -> Tuple[int, ...]:
        """Total number of points per dimension

        NB for FidDataDims and SampledDataDims these are the stored points,
        for FreqDataDims these are the points after transformation before cutting down.

        NB, changing the totalPointCount will *not* modify the resolution (or dwell time),
        so the implied total width will change.
        """
        result = []
        for dataDim in self._wrappedData.sortedDataDims():
            if hasattr(dataDim, 'numPointsOrig'):
                result.append(dataDim.numPointsOrig)
            else:
                result.append(dataDim.numPoints)
        return tuple(result)

    @totalPointCounts.setter
    def totalPointCounts(self, value: Sequence):
        apiDataSource = self._wrappedData
        if len(value) == apiDataSource.numDim:
            for ii, dataDim in enumerate(apiDataSource.sortedDataDims()):
                if hasattr(dataDim, 'numPointsOrig'):
                    dataDim.numPointsOrig = value[ii]
                else:
                    dataDim.numPoints = value[ii]
        else:
            raise ValueError("totalPointCount value must have length %s, was %s" %
                             (apiDataSource.numDim, value))

    # @property
    # @_includeInDimensionalCopy
    # def pointOffsets(self) -> Tuple[int, ...]:
    #     """index of first active point relative to total points, per dimension"""
    #     return tuple(x.pointOffset if x.className != 'SampledDataDim' else None
    #                  for x in self._wrappedData.sortedDataDims())
    #
    # @pointOffsets.setter
    # def pointOffsets(self, value: Sequence):
    #     self._setStdDataDimValue('pointOffset', value)

    @property
    @_includeInDimensionalCopy
    def isComplex(self) -> Tuple[bool, ...]:
        """Is dimension complex? -  per dimension"""
        return tuple(x.isComplex for x in self._wrappedData.sortedDataDims())

    @isComplex.setter
    def isComplex(self, value: Sequence):
        apiDataSource = self._wrappedData
        if len(value) == apiDataSource.numDim:
            for ii, dataDim in enumerate(apiDataSource.sortedDataDims()):
                dataDim.isComplex = value[ii]
        else:
            raise ValueError("Value must have length %s, was %s" % (apiDataSource.numDim, value))

    #TODO: add setter for dimensionTypes
    @property
    def dimensionTypes(self) -> Tuple[str, ...]:
        """dimension types ('Fid' / 'Frequency' / 'Sampled'),  per dimension
        """
        ll = [x.className[:-7] for x in self._wrappedData.sortedDataDims()]
        return tuple(DIMENSIONFREQUENCY if x == DIMENSIONFREQ else x for x in ll)

    # @dimensionTypes.setter
    # def dimensionTypes(self, value: Sequence):
    #
    #     if len(value) != self.dimensionCount:
    #         raise ValueError("DimensionTypes must have length %s, was %s" % (self.dimensionCount, value))
    #
    #     for dimType in value:
    #         if dimType not in DIMENSIONTYPES:
    #             raise ValueError("DimensionType %s not recognised" % dimType)
    #
    #     values = [i for i in zip(self.pointCounts, self.pointOffsets, self.isComplex, self.valuesPerPoint)]
    #
    #     for n, dataDimVal in enumerate(self._wrappedData.sortedDataDims()):
    #         pass

    @property
    @_includeInDimensionalCopy
    def spectralWidthsHz(self) -> Tuple[Optional[float], ...]:
        """spectral width (in Hz) before dividing by spectrometer frequency, per dimension"""
        return tuple(x.spectralWidth if hasattr(x, 'spectralWidth') else None
                     for x in self._wrappedData.sortedDataDims())

    @spectralWidthsHz.setter
    def spectralWidthsHz(self, value: Sequence):
        apiDataSource = self._wrappedData
        attributeName = 'spectralWidth'
        if len(value) == apiDataSource.numDim:
            for ii, dataDim in enumerate(apiDataSource.sortedDataDims()):
                val = value[ii]
                if hasattr(dataDim, attributeName):
                    if not val:
                        raise ValueError("Attempt to set %s to %s in dimension %s: %s"
                                         % (attributeName, val, ii + 1, value))
                    else:
                        # We assume that the number of points is constant, so setting SW changes valuePerPoint
                        swold = getattr(dataDim, attributeName)
                        dataDim.valuePerPoint *= (val / swold)
                elif val is not None:
                    raise ValueError("Attempt to set %s in sampled dimension %s: %s"
                                     % (attributeName, ii + 1, value))
        else:
            raise ValueError("SpectralWidth value must have length %s, was %s" %
                             (apiDataSource.numDim, value))

    @property
    def valuesPerPoint(self) -> Tuple[Optional[float], ...]:
        """valuePerPoint for each dimension

        in ppm for Frequency dimensions with a single, well-defined reference
        None for Frequency dimensions without a single, well-defined reference
        in time units (seconds) for FId dimensions
        None for sampled dimensions
        """
        result = []
        for dataDim in self._wrappedData.sortedDataDims():
            if hasattr(dataDim, 'primaryDataDimRef'):
                # FreqDataDim - get ppm valuePerPoint
                ddr = dataDim.primaryDataDimRef
                valuePerPoint = ddr and ddr.valuePerPoint
            elif hasattr(dataDim, 'valuePerPoint'):
                # FidDataDim - get time valuePerPoint
                valuePerPoint = dataDim.valuePerPoint
            else:
                # Sampled DataDim - return None
                valuePerPoint = None
            #
            result.append(valuePerPoint)
        #
        return tuple(result)

    @property
    @_includeInDimensionalCopy
    def phases0(self) -> tuple:
        """zero order phase correction (or None), per dimension. Always None for sampled dimensions.
        """
        return tuple(x.phase0 if x.className != 'SampledDataDim' else None
                     for x in self._wrappedData.sortedDataDims())

    @phases0.setter
    def phases0(self, value: Sequence):
        self._setStdDataDimValue('phase0', value)

    @property
    @_includeInDimensionalCopy
    def phases1(self) -> Tuple[Optional[float], ...]:
        """first order phase correction (or None) per dimension. Always None for sampled dimensions."""
        return tuple(x.phase1 if x.className != 'SampledDataDim' else None
                     for x in self._wrappedData.sortedDataDims())

    @phases1.setter
    def phases1(self, value: Sequence):
        self._setStdDataDimValue('phase1', value)

    @property
    @_includeInDimensionalCopy
    def windowFunctions(self) -> Tuple[Optional[str], ...]:
        """Window function name (or None) per dimension - e.g. 'EM', 'GM', 'SINE', 'QSINE', ....
        Always None for sampled dimensions."""
        return tuple(x.windowFunction if x.className != 'SampledDataDim' else None
                     for x in self._wrappedData.sortedDataDims())

    @windowFunctions.setter
    def windowFunctions(self, value: Sequence):
        self._setStdDataDimValue('windowFunction', value)

    @property
    @_includeInDimensionalCopy
    def lorentzianBroadenings(self) -> Tuple[Optional[float], ...]:
        """Lorenzian broadening in Hz per dimension. Always None for sampled dimensions."""
        return tuple(x.lorentzianBroadening if x.className != 'SampledDataDim' else None
                     for x in self._wrappedData.sortedDataDims())

    @lorentzianBroadenings.setter
    def lorentzianBroadenings(self, value: Sequence):
        self._setStdDataDimValue('lorentzianBroadening', value)

    @property
    @_includeInDimensionalCopy
    def gaussianBroadenings(self) -> Tuple[Optional[float], ...]:
        """Gaussian broadening per dimension. Always None for sampled dimensions."""
        return tuple(x.gaussianBroadening if x.className != 'SampledDataDim' else None
                     for x in self._wrappedData.sortedDataDims())

    @gaussianBroadenings.setter
    def gaussianBroadenings(self, value: Sequence):
        self._setStdDataDimValue('gaussianBroadening', value)

    @property
    @_includeInDimensionalCopy
    def sineWindowShifts(self) -> Tuple[Optional[float], ...]:
        """Shift of sine/sine-square window function in degrees. Always None for sampled dimensions."""
        return tuple(x.sineWindowShift if x.className != 'SampledDataDim' else None
                     for x in self._wrappedData.sortedDataDims())

    @sineWindowShifts.setter
    def sineWindowShifts(self, value: Sequence):
        self._setStdDataDimValue('sineWindowShift', value)

    @property
    @_includeInDimensionalCopy
    def spectrometerFrequencies(self) -> Tuple[Optional[float], ...]:
        """Tuple of spectrometer frequency for main dimensions reference """
        return tuple(x and x.sf for x in self._mainExpDimRefs())

    @spectrometerFrequencies.setter
    def spectrometerFrequencies(self, value):
        self._setExpDimRefAttribute('sf', value)

    @property
    @_includeInDimensionalCopy
    def measurementTypes(self) -> Tuple[Optional[str], ...]:
        """Type of value being measured, per dimension.

        In normal cases the measurementType will be 'Shift', but other values might be
        'MQSHift' (for multiple quantum axes), JCoupling (for J-resolved experiments),
        'T1', 'T2', ..."""
        return tuple(x and x.measurementType for x in self._mainExpDimRefs())

    @measurementTypes.setter
    def measurementTypes(self, value):
        self._setExpDimRefAttribute('measurementType', value)

    @property
    @_includeInDimensionalCopy
    def isotopeCodes(self) -> Tuple[Optional[str], ...]:
        """isotopeCode of isotope being measured, per dimension - None if no unique code"""
        result = []
        for dataDim in self._wrappedData.sortedDataDims():
            expDimRef = dataDim.expDim.findFirstExpDimRef(serial=1)
            if expDimRef is None:
                result.append(None)
            else:
                isotopeCodes = expDimRef.isotopeCodes
                if len(isotopeCodes) == 1:
                    result.append(isotopeCodes[0])
                else:
                    result.append(None)
        #
        return tuple(result)

    @isotopeCodes.setter
    def isotopeCodes(self, value: Sequence):
        apiDataSource = self._wrappedData
        if len(value) == apiDataSource.numDim:
            #GWV 28/8/18: commented as cannot see the reason for this, while prevented correction of errors
            # if value != self.isotopeCodes and self.peaks:
            #   raise ValueError("Cannot reset isotopeCodes in a Spectrum that contains peaks")
            for ii, dataDim in enumerate(apiDataSource.sortedDataDims()):
                expDimRef = dataDim.expDim.findFirstExpDimRef(serial=1)
                val = value[ii]
                if expDimRef is None:
                    if val is not None:
                        raise ValueError("Cannot set isotopeCode %s in dimension %s" % (val, ii + 1))
                elif val is None:
                    expDimRef.isotopeCodes = ()
                else:
                    expDimRef.isotopeCodes = (val,)
        else:
            raise ValueError("Value must have length %s, was %s" % (apiDataSource.numDim, value))

    @property
    @_includeInDimensionalCopy
    def foldingModes(self) -> Tuple[Optional[str], ...]:
        """folding mode (values: 'circular', 'mirror', None), per dimension"""
        dd = {True: 'mirror', False: 'circular', None: None}
        return tuple(dd[x and x.isFolded] for x in self._mainExpDimRefs())

    @foldingModes.setter
    def foldingModes(self, values):

        # TODO For NEF we should support both True, False, and None
        # That requires an API change

        dd = {'circular': False, 'mirror': True, None: False}

        if len(values) != self.dimensionCount:
            raise ValueError("Length of %s does not match number of dimensions." % str(values))
        if not all(isinstance(dimVal, (str, type(None))) and dimVal in dd.keys() for dimVal in values):
            raise ValueError("Folding modes must be 'circular', 'mirror', None")

        self._setExpDimRefAttribute('isFolded', [dd[x] for x in values])

    @property
    @_includeInCopy
    def acquisitionAxisCode(self) -> Optional[str]:
        """Axis code of acquisition axis - None if not known"""
        for dataDim in self._wrappedData.sortedDataDims():
            expDim = dataDim.expDim
            if expDim.isAcquisition:
                expDimRef = expDim.findFirstExpDimRef(serial=1)
                axisCode = expDimRef.axisCode
                if axisCode is None:
                    self._wrappedData.experiment.resetAxisCodes()
                    axisCode = expDimRef.axisCode
                return axisCode
        #
        return None

    @acquisitionAxisCode.setter
    def acquisitionAxisCode(self, value):
        if value is None:
            index = None
        else:
            index = self.axisCodes.index(value)

        for ii, dataDim in enumerate(self._wrappedData.sortedDataDims()):
            dataDim.expDim.isAcquisition = (ii == index)

    @property
    @_includeInDimensionalCopy
    def axisUnits(self) -> Tuple[Optional[str], ...]:
        """Main axis unit (most commonly 'ppm'), per dimension - None if no unique code

        Uses first Shift-type ExpDimRef if there is more than one, otherwise first ExpDimRef"""
        return tuple(x and x.unit for x in self._mainExpDimRefs())

    @axisUnits.setter
    def axisUnits(self, value):
        self._setExpDimRefAttribute('unit', value, mandatory=False)

    # Attributes belonging to DataDimRef

    def _mainDataDimRefs(self) -> list:
        """ List of DataDimRef matching main ExpDimRef for each dimension"""
        result = []
        expDimRefs = self._mainExpDimRefs()
        for ii, dataDim in enumerate(self._wrappedData.sortedDataDims()):
            if hasattr(dataDim, 'dataDimRefs'):
                result.append(dataDim.findFirstDataDimRef(expDimRef=expDimRefs[ii]))
            else:
                result.append(None)
        #
        return result

    def _setDataDimRefAttribute(self, attributeName: str, value: Sequence, mandatory: bool = True):
        """Set main DataDimRef attribute for each dimension
        - uses first ExpDimRef with serial=1"""
        apiDataSource = self._wrappedData
        if len(value) == apiDataSource.numDim:
            expDimRefs = self._mainExpDimRefs()
            for ii, dataDim in enumerate(self._wrappedData.sortedDataDims()):
                if hasattr(dataDim, 'dataDimRefs'):
                    dataDimRef = dataDim.findFirstDataDimRef(expDimRef=expDimRefs[ii])
                else:
                    dataDimRef = None

                if dataDimRef is None:
                    if value[ii] is not None:
                        raise ValueError("Cannot set value for attribute %s in dimension %s: %s" %
                                         (attributeName, ii + 1, value))
                elif value is None and mandatory:
                    raise ValueError(
                            "Attempt to set value to None for mandatory attribute %s in dimension %s: %s" %
                            (attributeName, ii + 1, value))
                else:
                    setattr(dataDimRef, attributeName, value[ii])
        else:
            raise ValueError("Value must have length %s, was %s" % (apiDataSource.numDim, value))

    @property
    @_includeInDimensionalCopy
    def referencePoints(self) -> Tuple[Optional[float], ...]:
        """point used for axis (chemical shift) referencing, per dimension."""
        return tuple(x and x.refPoint for x in self._mainDataDimRefs())

    @referencePoints.setter
    def referencePoints(self, value):
        self._setDataDimRefAttribute('refPoint', value)

    @property
    @_includeInDimensionalCopy
    def referenceValues(self) -> Tuple[Optional[float], ...]:
        """value used for axis (chemical shift) referencing, per dimension."""
        return tuple(x and x.refValue for x in self._mainDataDimRefs())

    @referenceValues.setter
    def referenceValues(self, value):
        self._setDataDimRefAttribute('refValue', value)

    @property
    @_includeInDimensionalCopy
    def assignmentTolerances(self) -> Tuple[Optional[float], ...]:
        """Assignment tolerance in axis unit (ppm), per dimension."""
        return tuple(x and x.assignmentTolerance for x in self._mainDataDimRefs())

    @assignmentTolerances.setter
    def assignmentTolerances(self, value):
        self._setDataDimRefAttribute('assignmentTolerance', value)

    @property
    def defaultAssignmentTolerances(self):
        """Default assignment tolerances, per dimension.

        NB for Fid or Sampled dimensions value will be None
        """
        tolerances = [None] * self.dimensionCount
        for ii, dimensionType in enumerate(self.dimensionTypes):
            if dimensionType == 'Frequency':
                tolerance = Constants.isotope2Tolerance.get(self.isotopeCodes[ii],
                                                            Constants.defaultAssignmentTolerance)
                tolerances[ii] = max(tolerance, self.spectralWidths[ii] / self.pointCounts[ii])
        #
        return tolerances

    @property
    @_includeInDimensionalCopy
    def spectralWidths(self) -> Tuple[Optional[float], ...]:
        """spectral width after processing in axis unit (ppm), per dimension """
        return tuple(x and x.spectralWidth for x in self._mainDataDimRefs())

    @spectralWidths.setter
    def spectralWidths(self, value):
        oldValues = self.spectralWidths
        for ii, dataDimRef in enumerate(self._mainDataDimRefs()):
            if dataDimRef is not None:
                oldsw = oldValues[ii]
                sw = value[ii]
                localValuePerPoint = dataDimRef.localValuePerPoint
                if localValuePerPoint:
                    dataDimRef.localValuePerPoint = localValuePerPoint * sw / oldsw
                else:
                    dataDimRef.dataDim.valuePerPoint *= (sw / oldsw)

    @property
    @_includeInDimensionalCopy
    def aliasingLimits(self) -> Tuple[Tuple[Optional[float], Optional[float]], ...]:
        """\- (*(float,float)*)\*dimensionCount

        tuple of tuples of (lowerAliasingLimit, higherAliasingLimit) for spectrum
        """
        result = [(x and x.minAliasedFreq, x and x.maxAliasedFreq) for x in self._mainExpDimRefs()]

        if any(None in tt for tt in result):
            # Some values not set, or missing. Try to get them as spectrum limits
            for ii, dataDimRef in enumerate(self._mainDataDimRefs()):
                if None in result[ii] and dataDimRef is not None:
                    dataDim = dataDimRef.dataDim
                    ff = dataDimRef.pointToValue
                    point1 = 1 - dataDim.pointOffset
                    result[ii] = tuple(sorted((ff(point1), ff(point1 + dataDim.numPointsOrig))))
        #
        return tuple(result)

    @aliasingLimits.setter
    def aliasingLimits(self, value):
        if len(value) != self.dimensionCount:
            raise ValueError("length of aliasingLimits must match spectrum dimension, was %s" % value)

        expDimRefs = self._mainExpDimRefs()
        for ii, tt in enumerate(value):
            expDimRef = expDimRefs[ii]
            if expDimRef:
                if len(tt) != 2:
                    raise ValueError("Aliasing limits must have two value (min,max), was %s" % tt)
                expDimRef.minAliasedFreq = tt[0]
                expDimRef.maxAliasedFreq = tt[1]

    @property
    def spectrumLimits(self) -> Tuple[Tuple[Optional[float], Optional[float]], ...]:
        """\- (*(float,float)*)\*dimensionCount

        tuple of tuples of (lowerLimit, higherLimit) for spectrum
        """
        ll = []
        for ii, ddr in enumerate(self._mainDataDimRefs()):
            if ddr is None:
                ll.append((None, None))
            else:
                ll.append(tuple(sorted((ddr.pointToValue(1), ddr.pointToValue(ddr.dataDim.numPoints + 1)))))
        return tuple(ll)

    @property
    def magnetisationTransfers(self) -> Tuple[MagnetisationTransferTuple, ...]:
        """tuple of MagnetisationTransferTuple describing magnetisation transfer between
        the spectrum dimensions.

        MagnetisationTransferTuple is a namedtuple with the fields
        ['dimension1', 'dimension2', 'transferType', 'isIndirect'] of types [int, int, str, bool]
        The dimensions are dimension numbers (one-origin]
        transfertype is one of (in order of increasing priority):
        'onebond', 'Jcoupling', 'Jmultibond', 'relayed', 'relayed-alternate', 'through-space'
        isIndirect is used where there is more than one successive transfer step;
        it is combined with the highest-priority transferType in the transfer path.

        The magnetisationTransfers are deduced from the experimentType and axisCodes.
        Only when the experimentType is unset or does not match any known reference experiment
        magnetisationTransfers are kept separately in the API layer.
        """

        result = []
        apiExperiment = self._wrappedData.experiment
        apiRefExperiment = apiExperiment.refExperiment

        if apiRefExperiment:
            # We should use the refExperiment - if present
            magnetisationTransferDict = apiRefExperiment.magnetisationTransferDict()
            refExpDimRefs = [x if x is None else x.refExpDimRef for x in self._mainExpDimRefs()]
            for ii, rxdr in enumerate(refExpDimRefs):
                dim1 = ii + 1
                if rxdr is not None:
                    for jj in range(dim1, len(refExpDimRefs)):
                        rxdr2 = refExpDimRefs[jj]
                        if rxdr2 is not None:
                            tt = magnetisationTransferDict.get(frozenset((rxdr, rxdr2)))
                            if tt:
                                result.append(MagnetisationTransferTuple(dim1, jj + 1, tt[0], tt[1]))

        else:
            # Without a refExperiment use parameters stored in the API (for reproducibility)
            ll = []
            for apiExpTransfer in apiExperiment.expTransfers:
                item = [x.expDim.dim for x in apiExpTransfer.expDimRefs]
                item.sort()
                item.append(apiExpTransfer.transferType)
                item.append(not (apiExpTransfer.isDirect))
                ll.append(item)
            for item in sorted(ll):
                result.append(MagnetisationTransferTuple(*item))

        #
        return tuple(result)

    def _setMagnetisationTransfers(self, value: Tuple[MagnetisationTransferTuple, ...]):
        """Setter for magnetisation transfers

        The magnetisationTransfers are deduced from the experimentType and axisCodes.
        When the experimentType is set this function is a No-op.
        Only when the experimentType is unset or does not match any known reference experiment
        does this function set the magnetisation transfers, and the corresponding values are
        ignored if the experimentType is later set
        """

        apiExperiment = self._wrappedData.experiment
        apiRefExperiment = apiExperiment.refExperiment
        if apiRefExperiment is None:
            for et in apiExperiment.expTransfers:
                et.delete()
            mainExpDimRefs = self._mainExpDimRefs()
            for tt in value:
                try:
                    dim1, dim2, transferType, isIndirect = tt
                    expDimRefs = (mainExpDimRefs[dim1 - 1], mainExpDimRefs[dim2 - 1])
                except:
                    raise ValueError(
                            "Attempt to set incorrect magnetisationTransfer value %s in spectrum %s"
                            % (tt, self.pid)
                    )
                apiExperiment.newExpTransfer(expDimRefs=expDimRefs, transferType=transferType,
                                             isDirect=(not isIndirect))
        else:
            getLogger.warning(
                    """An attempt to set Spectrum.magnetisationTransfers directly was ignored
                  because the spectrum experimentType was defined.
                  Use axisCodes to set magnetisation transfers instead.""")

    @property
    def intensities(self) -> np.ndarray:
        """ spectral intensities as NumPy array for 1D spectra
        """

        if self.dimensionCount != 1:
            getLogger().warning('Currently this method only works for 1D spectra')
            return np.array([])

        if self._intensities is None:
            self._intensities = self.getSliceData()  # Assignment is Redundant as getSliceData does that;

            # Nevertheless for clarity
            if self._intensities is None:
                getLogger().warning('Unable to get 1D slice data for %s' % self)
                return np.array([])

        return self._intensities

    @intensities.setter
    def intensities(self, value: np.ndarray):
        self._intensities = value

        # # temporary hack for showing straight the result of intensities change
        for spectrumView in self.spectrumViews:
            spectrumView.refreshData()

    @property
    def positions(self) -> np.array:
        """ spectral region in ppm as NumPy array for 1D spectra """

        if self.dimensionCount != 1:
            getLogger().warning('Currently this method only works for 1D spectra')
            return np.array([])

        if self._positions is None:
            spectrumLimits = self.spectrumLimits[0]
            pointCount = self.pointCounts[0]
            # WARNING: below assumes that spectrumLimits are "backwards" (as is true for ppm)
            scale = (spectrumLimits[0] - spectrumLimits[1]) / pointCount
            self._positions = spectrumLimits[1] + scale * np.arange(pointCount, dtype='float32')

        return self._positions

    @positions.setter
    def positions(self, value):
        # self._scaleChanged = True
        self._positions = value

        # # temporary hack for showing straight the result of intensities change
        for spectrumView in self.spectrumViews:
            spectrumView.refreshData()

    @property
    @_includeInCopy
    def displayFoldedContours(self):
        """Return whether the folded spectrum contours are to be displayed
        """
        alias = self.getParameter(SPECTRUMALIASING, DISPLAYFOLDEDCONTOURS)
        if alias is not None:
            return alias

        # set default values in the ccpnInternal store
        alias = True

        # don't need to notify this - it can be set every time if needed
        with notificationBlanking():
            self.setParameter(SPECTRUMALIASING, DISPLAYFOLDEDCONTOURS, alias)
        return alias

    @displayFoldedContours.setter
    def displayFoldedContours(self, value):
        """Set whether the folded spectrum contours are to be displayed
        """
        if not isinstance(value, bool):
            raise ValueError("displayFoldedContours must be True/False.")

        self.setParameter(SPECTRUMALIASING, DISPLAYFOLDEDCONTOURS, value)

    @property
    def _updateAliasingRangeFlag(self):
        """Return whether the aliasingRange needs to be updated when aliasing
        of peaks has changed - from spectrumProperties popup
        """
        alias = self.getParameter(SPECTRUMALIASING, UPDATEALIASINGRANGEFLAG)
        if alias is not None:
            return alias

        # set default values in the ccpnInternal store
        alias = True

        # don't need to notify this - it can be set every time if needed
        with notificationBlanking():
            self.setParameter(SPECTRUMALIASING, UPDATEALIASINGRANGEFLAG, alias)
        return alias

    @_updateAliasingRangeFlag.setter
    def _updateAliasingRangeFlag(self, value):
        """Set whether the aliasingRange needs to be updated when aliasing
        of peaks has changed
        """
        if not isinstance(value, bool):
            raise ValueError("_updateAliasingRangeFlag must be True/False.")

        self.setParameter(SPECTRUMALIASING, UPDATEALIASINGRANGEFLAG, value)

    @property
    def extendAliasingRangeFlag(self):
        """Return whether the aliasingRange needs to be extended when aliasing
        of peaks has changed - from spectrumProperties popup
        """
        alias = self.getParameter(SPECTRUMALIASING, EXTENDALIASINGRANGEFLAG)
        if alias is not None:
            return alias

        # set default values in the ccpnInternal store
        alias = True

        # don't need to notify this - it can be set every time if needed
        with notificationBlanking():
            self.setParameter(SPECTRUMALIASING, EXTENDALIASINGRANGEFLAG, alias)
        return alias

    @extendAliasingRangeFlag.setter
    def extendAliasingRangeFlag(self, value):
        """Set whether the aliasingRange needs to be extendd when aliasing
        of peaks has changed
        """
        if not isinstance(value, bool):
            raise ValueError("extendAliasingRangeFlag must be True/False.")

        self.setParameter(SPECTRUMALIASING, EXTENDALIASINGRANGEFLAG, value)

    @property
    def visibleAliasingRange(self) -> Optional[Tuple[Tuple, ...]]:
        """Return a tuple of the aliasing range in each dimension, or None of not set
        """
        alias = self.getParameter(SPECTRUMALIASING, VISIBLEALIASINGRANGE)
        if alias is not None:
            return tuple(tuple(rr) for rr in alias)

        # set default values in the ccpnInternal store
        alias = ((0, 0),) * self.dimensionCount

        # don't need to notify this - it can be set every time if needed
        with notificationBlanking():
            self.setParameter(SPECTRUMALIASING, VISIBLEALIASINGRANGE, alias)
        return alias

    @visibleAliasingRange.setter
    def visibleAliasingRange(self, values: Tuple[Tuple, ...]):
        """Set the aliasing range for each of the spectrum dimensions
        Must be a tuple matching the number of dimension.
        Each element is a tuple of the form (min, max)
        where min/max are integer in the range -3 -> +3

            e.g. visibleAliasingRange = ((0, 0), (-1, 1), ...)

        visibleAliasingRange is clipped to ±3
        """
        tupleError = 'Visible aliasing values must be tuple(tuple(min:int, max:int), tuple(min:int, max:int), ...)'

        # error checking that the tuples are correctly defined
        if len(values) != self.dimensionCount:
            raise ValueError("Length of {} does not match number of dimensions ({})".format(values, self.dimensionCount))
        if not all(isinstance(dimVal, Tuple) and len(dimVal) == 2 for dimVal in values):
            raise ValueError(tupleError)
        if not all(isinstance(dimVal[0], int) and isinstance(dimVal[1], int) for dimVal in values):
            raise ValueError(tupleError)
        if not all(dimVal[0] <= dimVal[1] for dimVal in values):
            raise ValueError(tupleError)

        clippedRange = ()
        for alias in values:
            clippedRange += ((max(-MAXALIASINGRANGE, alias[0]),
                              min(MAXALIASINGRANGE, alias[1])),)

        self.setParameter(SPECTRUMALIASING, VISIBLEALIASINGRANGE, clippedRange)

    @property
    @_includeInDimensionalCopy
    def aliasingRange(self) -> Optional[Tuple[Tuple, ...]]:
        """Return a tuple of the aliasing range in each dimension, or None of not set
        Note, this is an attribute, not a property;
        to get the property use spectrum._getAliasingRange, or peakList._getAliasingRange
        """
        alias = self.getParameter(SPECTRUMALIASING, ALIASINGRANGE)
        if alias is not None:
            return tuple(tuple(rr) for rr in alias)

        # set default values in the ccpnInternal store
        alias = ((0, 0),) * self.dimensionCount

        # don't need to notify this - it can be set every time if needed
        with notificationBlanking():
            self.setParameter(SPECTRUMALIASING, ALIASINGRANGE, alias)
        return alias

    @aliasingRange.setter
    def aliasingRange(self, values: Tuple[Tuple, ...]):
        """Set the currentAliasingRange for each of the spectrum dimensions
        Must be a tuple matching the number of dimension.
        Each element is a tuple of the form (min, max)

            e.g. aliasingRange = ((0, 0), (-1, 1), ...)
        """
        tupleError = 'Aliasing values must be tuple(tuple(min:int, max:int), tuple(min:int, max:int), ...)'

        # error checking that the tuples are correctly defined
        if len(values) != self.dimensionCount:
            raise ValueError("Length of {} does not match number of dimensions ({})".format(values, self.dimensionCount))
        if not all(isinstance(dimVal, Tuple) and len(dimVal) == 2 for dimVal in values):
            raise ValueError(tupleError)
        if not all(isinstance(dimVal[0], int) and isinstance(dimVal[1], int) for dimVal in values):
            raise ValueError(tupleError)
        if not all(dimVal[0] <= dimVal[1] for dimVal in values):
            raise ValueError(tupleError)

        self.setParameter(SPECTRUMALIASING, ALIASINGRANGE, values)

    @property
    def _seriesItems(self):
        """Return a tuple of the series items for the spectrumGroups
        """
        items = self.getParameter(SPECTRUMSERIES, SPECTRUMSERIESITEMS)
        if items is not None:
            series = ()
            for sg in self.spectrumGroups:
                if sg.pid in items:
                    series += (items[sg.pid],)
                else:
                    series += (None, )
            return series

    @_seriesItems.setter
    @ccpNmrV3CoreSetter()
    def _seriesItems(self, items):
        """Set the series items for all spectrumGroups that spectrum is attached to.
        Must be of the form ( <item1>,
                              <item2>,
                              ...
                              <itemN>
                            )
            where <itemsN> are of the same type (or None)
        """
        if not items:
            raise ValueError('items is not defined')
        if not isinstance(items, (tuple, list, type(None))):
            raise TypeError('items is not of type tuple/None')
        if len(items) != len(self.spectrumGroups):
            raise ValueError('Number of items does not match number of spectrumGroups')

        if isinstance(items, tuple):
            diffItems = set(type(item) for item in items)
            if len(diffItems) > 2 or (len(diffItems) == 2 and type(None) not in diffItems):
                raise ValueError('Items must be of the same type (or None)')

            seriesItems = self.getParameter(SPECTRUMSERIES, SPECTRUMSERIESITEMS)
            for sg, item in zip(self.spectrumGroups, items):
                if seriesItems:
                    seriesItems[sg.pid] = item
                else:
                    seriesItems = {sg.pid: item}
            self.setParameter(SPECTRUMSERIES, SPECTRUMSERIESITEMS, seriesItems)

        else:
            self.setParameter(SPECTRUMSERIES, SPECTRUMSERIESITEMS, None)

    def _getSeriesItem(self, spectrumGroup):
        """Return the series item for the current spectrum for the selected spectrumGroup
        """
        from ccpn.core.SpectrumGroup import SpectrumGroup

        spectrumGroup = self.project.getByPid(spectrumGroup) if isinstance(spectrumGroup, str) else spectrumGroup
        if not isinstance(spectrumGroup, SpectrumGroup):
            raise TypeError('%s is not a spectrumGroup' % str(spectrumGroup))
        if self not in spectrumGroup.spectra:
            raise ValueError('Spectrum %s does not belong to spectrumGroup %s' % (str(self), str(spectrumGroup)))

        seriesItems = self.getParameter(SPECTRUMSERIES, SPECTRUMSERIESITEMS)
        if seriesItems and spectrumGroup.pid in seriesItems:
            return seriesItems[spectrumGroup.pid]

    def _setSeriesItem(self, spectrumGroup, item):
        """Set the series item for the current spectrum for the selected spectrumGroup
        MUST be called from spectrumGroup - error checking for item types is handled there
        """
        from ccpn.core.SpectrumGroup import SpectrumGroup

        # check that the spectrumGroup and spectrum are valid
        spectrumGroup = self.project.getByPid(spectrumGroup) if isinstance(spectrumGroup, str) else spectrumGroup
        if not isinstance(spectrumGroup, SpectrumGroup):
            raise TypeError('%s is not a spectrumGroup', spectrumGroup)
        if self not in spectrumGroup.spectra:
            raise ValueError('Spectrum %s does not belong to spectrumGroup %s' % (str(self), str(spectrumGroup)))

        seriesItems = self.getParameter(SPECTRUMSERIES, SPECTRUMSERIESITEMS)

        if seriesItems:
            seriesItems[spectrumGroup.pid] = item
        else:
            seriesItems = {spectrumGroup.pid: item}
        self.setParameter(SPECTRUMSERIES, SPECTRUMSERIESITEMS, seriesItems)

    def _renameSeriesItems(self, spectrumGroup, oldPid):
        """rename the keys in the seriesItems to reflect the updated spectrumGroup name
        """
        seriesItems = self.getParameter(SPECTRUMSERIES, SPECTRUMSERIESITEMS)
        if oldPid in (seriesItems if seriesItems else ()):

            # insert new items with the new pid
            oldItems = seriesItems[oldPid]
            del seriesItems[oldPid]
            seriesItems[spectrumGroup.pid] = oldItems
            self.setParameter(SPECTRUMSERIES, SPECTRUMSERIESITEMS, seriesItems)

    def _getSeriesItemsById(self, id):
        """Return the series item for the current spectrum by 'id'
        CCPNINTERNAL: used in creating new spectrumGroups - not for external use
        """
        seriesItems = self.getParameter(SPECTRUMSERIES, SPECTRUMSERIESITEMS)
        if seriesItems and id in seriesItems:
            return seriesItems[id]

    def _setSeriesItemsById(self, id, item):
        """Set the series item for the current spectrum by 'id'
        CCPNINTERNAL: used in creating new spectrumGroups - not for external use
        """
        seriesItems = self.getParameter(SPECTRUMSERIES, SPECTRUMSERIESITEMS)
        if seriesItems:
            seriesItems[id] = item
        else:
            seriesItems = {id: item}
        self.setParameter(SPECTRUMSERIES, SPECTRUMSERIESITEMS, seriesItems)

    def _removeSeriesItemsById(self, spectrumGroup, id):
        """Remove the keys in the seriesItems allocated to 'id'
        CCPNINTERNAL: used in creating new spectrumGroups - not for external use
        """
        # useful for storing an item
        seriesItems = self.getParameter(SPECTRUMSERIES, SPECTRUMSERIESITEMS)
        if id in seriesItems:

            del seriesItems[id]
            self.setParameter(SPECTRUMSERIES, SPECTRUMSERIESITEMS, seriesItems)

    # @property
    # def folding(self) -> Tuple:
    #     """return a tuple of folding values for dimensions
    #     """
    #     result = ()
    #     for dataDim in self._wrappedData.sortedDataDims():
    #         expDimRef = dataDim.expDim.findFirstExpDimRef(serial=1)
    #         if expDimRef is None:
    #             result += (None,)
    #         else:
    #             result += (expDimRef.isFolded,)
    #
    #     return result
    #
    # @folding.setter
    # def folding(self, values):
    #     if len(values) != len(self._wrappedData.sortedPeakDims()):
    #         raise ValueError("Length of %s does not match number of dimensions." % str(values))
    #     if not all(isinstance(dimVal, bool) for dimVal in values):
    #         raise ValueError("Folding values must be True/False.")

    @property
    def temperature(self):
        """The temperature of the spectrometer when the spectrum was recorded
        """
        if self._wrappedData.experiment:
            return self._wrappedData.experiment.temperature

    @temperature.setter
    def temperature(self, value):
        """The temperature of the spectrometer when the spectrum was recorded
        """
        if self._wrappedData.experiment:
            self._wrappedData.experiment.temperature = value

    @property
    def preferredAxisOrdering(self):
        """Return the preferred ordering for the axis codes when opening a new spectrumDisplay
        """
        order = self.getParameter(SPECTRUMAXES, SPECTRUMPREFERREDAXISORDERING)
        if order is not None:
            return order

        # set default ordering
        self.setParameter(SPECTRUMAXES, SPECTRUMPREFERREDAXISORDERING, None)
        return None

    @preferredAxisOrdering.setter
    def preferredAxisOrdering(self, order):
        """Set the preferred ordering for the axis codes when opening a new spectrumDisplay
        """
        if not order:
            raise ValueError('order is not defined')
        if not isinstance(order, tuple):
            raise TypeError('order is not a tuple')
        if len(order) != self.dimensionCount:
            raise TypeError('order is not the correct length')
        if not all(isinstance(ss, int) and ss >= 0 and ss < self.dimensionCount for ss in order):
            raise TypeError('order elements must be integer and in (0 .. %d)' % (self.dimensionCount - 1))
        if len(set(order)) != len(order):
            raise ValueError('order must contain unique elements')

        self.setParameter(SPECTRUMAXES, SPECTRUMPREFERREDAXISORDERING, order)

    #-----------------------------------------------------------------------------------------
    # Library functions
    #-----------------------------------------------------------------------------------------

    def ppm2point(self, value, axisCode=None, dimension=None):
        """Convert ppm value to point value for axis corresponding to either axisCode or
        dimension (1-based)
        """
        if dimension is None and axisCode is None:
            raise ValueError('Spectrum.ppm2point: either axisCode or dimension needs to be defined')
        if dimension is not None and axisCode is not None:
            raise ValueError('Spectrum.ppm2point: axisCode and dimension cannot be both defined')

        if axisCode is not None:
            dimension = self.getByAxisCodes('dimensions', [axisCode], exactMatch=False)[0]

        if dimension is None or dimension < 1 or dimension > self.dimensionCount:
            raise RuntimeError('Invalid dimension (%s)' % (dimension,))

        return self.mainSpectrumReferences[dimension-1].valueToPoint(value)

    def point2ppm(self, value, axisCode=None, dimension=None):
        """Convert point value to ppm for axis corresponding to to either axisCode or
        dimension (1-based)
        """
        if dimension is None and axisCode is None:
            raise ValueError('Spectrum.point2ppm: either axisCode or dimension needs to be defined')
        if dimension is not None and axisCode is not None:
            raise ValueError('Spectrum.point2ppm: axisCode and dimension cannot be both defined')

        if axisCode is not None:
            dimension = self.getByAxisCodes('dimensions', [axisCode], exactMatch=False)[0]

        if dimension is None or dimension < 1 or dimension > self.dimensionCount:
            raise RuntimeError('Invalid dimension (%s)' % (dimension,))

        return self.mainSpectrumReferences[dimension-1].pointToValue(value)

    def getDefaultOrdering(self, axisOrder):
        if not axisOrder:
            axisOption = self.project.application.preferences.general.axisOrderingOptions

            preferredAxisOrder = self.preferredAxisOrdering
            if preferredAxisOrder is not None:

                specAxisOrder = self.axisCodes
                axisOrder = [specAxisOrder[ii] for ii in preferredAxisOrder]

            else:

                # sets an Nd default to HCN (or possibly 2d to HC)
                specAxisOrder = self.axisCodes
                pOrder = self.searchAxisCodePermutations(('H', 'C', 'N'))
                if pOrder:
                    self.preferredAxisOrdering = pOrder
                    axisOrder = [specAxisOrder[ii] for ii in pOrder]
                    getLogger().debug('setting default axisOrdering: ', str(axisOrder))

                else:

                    # just set to the normal ordering
                    self.preferredAxisOrdering = tuple(ii for ii in range(self.dimensionCount))
                    axisOrder = specAxisOrder

                    # try permutations of repeated codes
                    duplicates = [('H', 'H'), ('C', 'C'), ('N', 'N')]
                    for dCode in duplicates:
                        pOrder = self.searchAxisCodePermutations(dCode)

                        # if permutation found and matches first axis
                        if pOrder and pOrder[0] == 0:
                            self.preferredAxisOrdering = pOrder
                            axisOrder = [specAxisOrder[ii] for ii in pOrder]
                            getLogger().debug('setting duplicate axisOrdering: ', str(axisOrder))
                            break

        return axisOrder

    def automaticIntegration(self, spectralData):
        return self._apiDataSource.automaticIntegration(spectralData)

    def _mapAxisCodes(self, axisCodes: Sequence[str]):
        """Map axisCodes on self.axisCodes
        return mapped axisCodes as list
        """
        # find the map of newAxisCodeOrder to self.axisCodes; eg. 'H' to 'Hn'
        axisCodeMap = axisCodeMapping(axisCodes, self.axisCodes)
        if len(axisCodeMap) == 0:
            raise ValueError('axisCodes %s contains an invalid element' % str(axisCodes))
        return [axisCodeMap[a] for a in axisCodes]

    def _reorderValues(self, values: Sequence, newAxisCodeOrder: Sequence[str]):
        """Reorder values in spectrum dimension order to newAxisCodeOrder
        """
        mapping = dict((axisCode, i) for i, axisCode in enumerate(self.axisCodes))
        # assemble the newValues in order
        newValues = []
        for axisCode in newAxisCodeOrder:
            if axisCode in mapping:
                newValues.append(values[mapping[axisCode]])
            else:
                raise ValueError('Invalid axisCode "%s" in %s; should be one of %s' %
                                 (axisCode, newAxisCodeOrder, self.axisCodes))
        return newValues

    def getByAxisCodes(self, parameterName: str, axisCodes: Sequence[str] = None, exactMatch: bool = False):
        """Return values defined by attributeName in order defined by axisCodes:
        (default order if None).

        Perform a mapping if exactMatch=False (eg. 'H' to 'Hn')

        NB: Use getByDimensions for dimensions (1..dimensionCount) based access
        """
        if not hasattr(self, parameterName):
            raise ValueError('%s does not have parameter "%s"' % (self, parameterName))

        if not isIterable(axisCodes):
            raise ValueError('axisCodes is not iterable "%s"; expected list or tuple' % axisCodes)

        if axisCodes is not None and not exactMatch:
            axisCodes = self._mapAxisCodes(axisCodes)

        try:
            values = getattr(self, parameterName)
        except AttributeError:
            raise ValueError('Error getting parameter "%s" from %s' % (parameterName, self))
        if not isIterable(values):
            raise ValueError('Parameter "%s" of %s is not iterable; "%s"' % (parameterName, self, values))

        if axisCodes is not None:
            # change to order defined by axisCodes
            values = self._reorderValues(values, axisCodes)
        return values

    def setByAxisCodes(self, parameterName: str, values: Sequence, axisCodes: Sequence[str] = None, exactMatch: bool = False):
        """Set attributeName to values in order defined by axisCodes:
        (default order if None)

        Perform a mapping if exactMatch=False (eg. 'H' to 'Hn')

        NB: Use setByDimensions for dimensions (1..dimensionCount) based access
        """
        if not hasattr(self, parameterName):
            raise ValueError('%s does not have parameter "%s"' % (self, parameterName))

        if not isIterable(values):
            raise ValueError('Parameter "%s" of %s requires iterable; "%s"' % (parameterName, self, values))

        if not isIterable(axisCodes):
            raise ValueError('axisCodes is not iterable "%s"; expected list or tuple' % axisCodes)

        if axisCodes is not None and not exactMatch:
            axisCodes = self._mapAxisCodes(axisCodes)

        if axisCodes is not None:
            # change values to the order appropriate for spectrum
            values = self._reorderValues(values, axisCodes)
        try:
            setattr(self, parameterName, values)
        except AttributeError:
            raise ValueError('Unable to set parameter "%s" of %s to "%s"' % (parameterName, self, values))

    def getByDimensions(self, parameterName: str, dimensions: Sequence[int] = None):
        """Return values of parameterName in order defined by dimensions (1..dimensionCount).
           (default order if None)
           NB: Use getByAxisCodes for axisCode based access
        """
        if not hasattr(self, parameterName):
            raise ValueError('Spectrum object does not have parameter "%s"' % parameterName)

        values = getattr(self, parameterName)
        if not isIterable(values):
            raise ValueError('Parameter "%s" of %s is not iterable; "%s"' % (parameterName, self, values))

        if dimensions is None:
            return values

        newValues = []
        for dim in dimensions:
            if not (1 <= dim <= self.dimensionCount):
                raise ValueError('Invalid dimension "%d"; should be one of %s' % (dim, self.dimensions))
            else:
                newValues.append(values[dim - 1])
        return newValues

    def setByDimensions(self, parameterName: str, values: Sequence, dimensions: Sequence[int] = None):
        """Set parameterName to values as defined by dimensions (1..dimensionCount).
           (default order if None)
           NB: Use setByAxisCodes for axisCode based access
        """
        if not hasattr(self, parameterName):
            raise ValueError('Spectrum object does not have parameter "%s"' % parameterName)

        if not isIterable(values):
            raise ValueError('Parameter "%s" of %s requires iterable; "%s"' % (parameterName, self, values))

        if dimensions is None:
            dimensions = self.dimensions
        if not isIterable(dimensions):
            raise ValueError('dimensions "%s" is not iterable' % (dimensions))

        newValues = getattr(self, parameterName)
        for idx, dim in enumerate(dimensions):
            if not (1 <= dim <= self.dimensionCount):
                raise ValueError('Invalid dimension "%d"; should be one of %s' % (dim, self.dimensions))
            else:
                newValues[dim-1] = values[idx]
        try:
            setattr(self, parameterName, newValues)
        except AttributeError:
            raise ValueError('Unable to set parameter "%s" of %s to "%s"' % (parameterName, self, values))

    def searchAxisCodePermutations(self, checkCodes: Tuple[str, ...]) -> Optional[Tuple[int]]:
        """Generate the permutations of the current axisCodes
        """
        if not checkCodes:
            raise ValueError('checkCodes is not defined')
        if not isinstance(checkCodes, (tuple, list)):
            raise TypeError('checkCodes is not a list/tuple')
        if not all(isinstance(ss, str) for ss in checkCodes):
            raise TypeError('checkCodes elements must be strings')

        from itertools import permutations

        # add permutations for the axes
        axisPerms = tuple(permutations([axisCode for axisCode in self.axisCodes]))
        axisOrder = tuple(permutations(list(range(len(self.axisCodes)))))

        for ii, perm in enumerate(axisPerms):
            n = min(len(checkCodes), len(perm))
            if n and all(pCode[0] == cCode[0] for pCode, cCode in zip(perm[:n], checkCodes[:n])):
                return axisOrder[ii]

    def _setDefaultContourValues(self, base=None, multiplier=1.41, count=10):
        """Set default contour values
        """
        if base is None:
            base = self.noiseLevel * multiplier if self.noiseLevel else 1e6
        base = max(base, 1.0)  # Contour bases have to be > 0.0

        self.positiveContourBase = base
        self.positiveContourFactor = multiplier
        self.positiveContourCount = count
        self.negativeContourBase = -1.0 * base
        self.negativeContourFactor = multiplier
        self.negativeContourCount = count

    def _setDefaultContourColours(self):
        """Set default contour colours
        """
        (self.positiveContourColour, self.negativeContourColour) = getDefaultSpectrumColours(self)
        self.sliceColour = self.positiveContourColour

    def _getAliasingRange(self):
        """Return the min/max aliasing range for the peakLists in the spectrum, if there are no peakLists with peaks, return None
        """
        # get the aliasingRanges for non-empty peakLists
        aliasRanges = [peakList._getAliasingRange() for peakList in self.peakLists if peakList.peaks]

        if aliasRanges:
            # if there is only one then return it (for clarity)
            if len(aliasRanges) == 1:
                return aliasRanges[0]

            # get the range from all the peakLists
            newRange = list(aliasRanges[0])
            for ii, alias in enumerate(aliasRanges[1:]):
                if alias is not None:
                    newRange = tuple((min(minL, minR), max(maxL, maxR)) for (minL, maxL), (minR, maxR) in zip(alias, newRange))

            return newRange

    def _copyDimensionalParameters(self, axisCodes, target):
        """Copy dimensional parameters for axisCodes from self to target
        """
        for attr in _includeInCopyList().getMultiDimensional():
            try:
                values = self.getByAxisCodes(attr, axisCodes, exactMatch=True)
                target.setByAxisCodes(attr, values, axisCodes, exactMatch=True)
            except Exception as es:
                getLogger().error('Copying "%s" from %s to %s for axisCodes %s: %s' %
                                  (attr, self, target, axisCodes, es)
                                  )

    def _copyNonDimensionalParameters(self, target):
        """Copy non-dimensional parameters from self to target
        """
        for parameterName in _includeInCopyList().getNoneDimensional():
            try:
                value = getattr(self, parameterName)
                setattr(target, parameterName, value)
            except Exception as es:
                getLogger().warning('Copying parameter %r from %s to %s: %s' % (parameterName, self, target, es))

    def copyParameters(self, axisCodes, target):
        """Copy non-dimensional and dimensional parameters for axisCodes from self to target
        """
        self._copyNonDimensionalParameters(target)
        self._copyDimensionalParameters(axisCodes, target)

    def estimateNoise(self):
        """Estimate and return the noise level, or None if it cannot be
        """
        if self._dataSource is not None:
            noise = self._dataSource.estimateNoise()
        else:
            noise = None
        return noise

    #-----------------------------------------------------------------------------------------
    # data access functions
    #-----------------------------------------------------------------------------------------

    @logCommand(get='self')
    def getIntensity(self, ppmPositions):
        """Returns the interpolated height at the ppm position
        """
        # The height below is not derived from any fitting
        # but is a weighted average of the values at the neighbouring grid points

        getLogger().warning('This routine has been replaced with getHeight')
        return self.getHeight(ppmPositions)

    @logCommand(get='self')
    def getHeight(self, ppmPosition):
        """Returns the interpolated height at the ppm position
        """
        if len(ppmPosition) != self.dimensionCount:
            raise ValueError('Length of %s does not match number of dimensions' % str(ppmPosition))
        if not all(isinstance(dimVal, (int, float)) for dimVal in ppmPosition):
            raise ValueError('ppmPositions values must be floats')

        # ref = self.mainSpectrumReferences
        # pointPosition = tuple(ref[dim].valueToPoint(ppm) for dim, ppm in enumerate(ppmPositions))
        pointPosition = [self.ppm2point(p, dimension=idx+1) for idx, p in enumerate(ppmPosition)]
        return self.getPointvalue(pointPosition)

    @logCommand(get='self')
    def getPointvalue(self, pointPosition):
        """Return the value interpolated at the position given in points (1-based, float values).
        """
        if len(pointPosition) != self.dimensionCount:
            raise ValueError('Length of %s does not match number of dimensions.' % str(pointPosition))
        if not all(isinstance(dimVal, (int, float)) for dimVal in pointPosition):
            raise ValueError('position values must be floats.')

        if self._dataSource is None:
            getLogger().warning('No proper (filePath, dataFormat) set for %s; Returning zero' % self)
            return 0.0

        value = self._dataSource.getPointValue(pointPosition)
        return value * self.scale

    @logCommand(get='self')
    def getSliceData(self, position=None, sliceDim: int = 1):
        """Get a slice defined by sliceDim and a position vector

        :param position: An optional list/tuple of point positions (1-based);
                         defaults to [1,1,1,1]
        :param sliceDim: Dimension of the slice axis (1-based)

        :return: numpy 1D data array

        NB: use getSlice() method for axisCode based access
        """
        if self._dataSource is None:
            getLogger().warning('No proper (filePath, dataFormat) set for %s; Returning zeros only' % self)
            data = numpy.zeros( (self.pointCounts[sliceDim-1], ), dtype=numpy.float32)

        else:
            try:
                position = self._dataSource.checkForValidSlice(position, sliceDim)
                data = self._dataSource.getSliceData(position=position, sliceDim=sliceDim)
                data = data.copy(order='K') * self.scale

            except (RuntimeError, ValueError) as es:
                getLogger().error('Spectrum.getSliceData: %s' % es)
                raise es

        # For 1D, save as intensities attribute; TODO: remove
        self._intensities = data
        return data

    @logCommand(get='self')
    def getSlice(self, axisCode, position) -> numpy.array:
        """Get a slice defined by axisCode and a position vector

        :param axisCode: valid axisCode of the slice axis
        :param position: An optional list/tuple of point positions (1-based);
                         defaults to [1,1,1,1]

        :return: numpy 1D data array

        NB: use getSliceData() method for dimension based access
        """
        dimensions = self.getByAxisCodes('dimensions', [axisCode], exactMatch=True)
        return self.getSliceData(position=position, sliceDim=dimensions[0])

    @logCommand(get='self')
    def extractSliceToFile(self, axisCode, position, path=None, dataFormat='Hdf5'):
        """Extract 1D slice from self as new Spectrum; saved to path
        if 1D it effectively yields a copy of self

        :param axisCode: axiscode of slice to extract
        :param position: position vector (1-based)
        :param path: optional path; if None, constructed from current filePath

        :return: Spectrum instance
        """
        if self._dataSource is None:
            text = 'No proper (filePath, dataFormat) set for %s; unable to extract slice' % self
            getLogger().error(text)
            raise RuntimeError(text)

        if axisCode is None or axisCode not in self.axisCodes:
            raise ValueError('Invalid axisCode %r, should be one of %s' % (axisCode, self.axisCodes))

        try:
            dimensions = self.getByAxisCodes('dimensions', [axisCode])
            self._dataSource.checkForValidSlice(position=position, sliceDim=dimensions[0])
            newSpectrum = self._extractToFile(axisCodes=[axisCode], position=position, path=path, dataFormat=dataFormat,
                                              tag='slice')

        except (ValueError, RuntimeError) as es:
            text = 'Spectrum.extractSliceToFile: %s' % es
            raise ValueError(es)

        return newSpectrum

    @logCommand(get='self')
    def getPlaneData(self, position=None, xDim: int = 1, yDim: int = 2):
        """Get a plane defined by by xDim and yDim ('1'-based), and a position vector ('1'-based)
        Dimensionality must be >= 2

        :param position: A list/tuple of point-positions (1-based)
        :param xDim: Dimension of the first axis (1-based)
        :param yDim: Dimension of the second axis (1-based)

        :return: 2D float32 NumPy array in order (yDim, xDim)

        NB: use getPlane() method for axisCode based access
        """
        if self._dataSource is None:
            getLogger().warning('No proper (filePath, dataFormat) set for %s; Returning zeros only' % self)
            data = numpy.zeros( (self.pointCounts[yDim-1], self.pointCounts[xDim-1]), dtype=numpy.float32)

        else:
            try:
                position = self._dataSource.checkForValidPlane(position, xDim=xDim, yDim=yDim)
            except (RuntimeError, ValueError) as es:
                getLogger().error('invalid arguments: %s' % es)
                raise es

            data = self._dataSource.getPlaneData(position=position, xDim=xDim, yDim=yDim)
            # Make a copy in order to preserve the original data and apply scaling
            data = data.copy(order='K') * self.scale

        return data

    @logCommand(get='self')
    def getPlane(self, axisCodes, position=None):
        """Get a plane defined by axisCodes and position
        Dimensionality must be >= 2

        :param axisCodes: tuple/list of two axisCodes; expand if exactMatch=False
        :param position: A list/tuple of point-positions (1-based)

        :return: 2D float32 NumPy array in order (yDim, xDim)

        NB: use getPlaneData method for dimension based access
        """
        if len(axisCodes) != 2:
            raise ValueError('Invalid axisCodes %s, len should be 2' % axisCodes)

        xDim, yDim = self.getByAxisCodes('dimensions', axisCodes, exactMatch=True)
        return self.getPlaneData(position=position, xDim=xDim, yDim=yDim)

    @logCommand(get='self')
    def extractPlaneToFile(self, axisCodes: (tuple, list), position=None, path=None, dataFormat='Hdf5'):
        """Save a plane, defined by axisCodes and position, to path using dataFormat
        Dimensionality must be >= 2

        :param axisCodes: tuple/list of two axisCodes
        :param position: a list/tuple of point-positions (1-based)
        :param path: path of the resulting file; auto-generated if None
        :param dataFormat: a data format valid for writing

        :returns plane as Spectrum instance
        """
        if self._dataSource is None:
            text = 'No proper (filePath, dataFormat) set for %s; unable to extract plane' % self
            getLogger().error(text)
            raise RuntimeError(text)

        if axisCodes is None or len(axisCodes) != 2:
            raise ValueError('Invalid parameter axisCodes "%s", should be two of %s' % (axisCodes, self.axisCodes))

        try:
            dimensions = self.getByAxisCodes('dimensions', axisCodes)
            self._dataSource.checkForValidPlane(position=position, xDim=dimensions[0], yDim=dimensions[1])
            newSpectrum = self._extractToFile(axisCodes=axisCodes, position=position, path=path, dataFormat=dataFormat,
                                              tag='plane')

        except (ValueError, RuntimeError) as es:
            text = 'Spectrum.extractPlaneToFile: %s' % es
            raise ValueError(text)

        return newSpectrum

    @logCommand(get='self')
    def getProjection(self, axisCodes: (tuple, list), method: str = 'max', threshold=None):
        """Get projected plane defined by two axisCodes, using method and an optional threshold

        :param axisCodes: tuple/list of two axisCodes; expand if exactMatch=False
        :param method: 'max', 'max above threshold', 'min', 'min below threshold',
                       'sum', 'sum above threshold', 'sum below threshold'
        :param threshold: threshold value for relevant method

        :return: projected spectrum data as 2D float32 NumPy array in order (yDim, xDim)
        """
        projectedData = _getProjection(self, axisCodes=axisCodes, method=method, threshold=threshold)
        return projectedData

    @logCommand(get='self')
    def extractProjectionToFile(self, axisCodes: (tuple, list), method: str = 'max', threshold=None,
                                path=None, dataFormat='Hdf5'):
        """Save a projected plane, defined by axisCodes and position, using method and an optional threshold,
        to path using dataFormat
        Dimensionality must be >= 2

        :param axisCodes: tuple/list of two axisCodes
        :param method: 'max', 'max above threshold', 'min', 'min below threshold',
                       'sum', 'sum above threshold', 'sum below threshold'
        :param threshold: threshold value for relevant method
        :param path: path of the resulting file; auto-generated if None
        :param dataFormat: a data format valid for writing

        :returns projected plane as Spectrum instance
        """
        if self._dataSource is None:
            text = 'No proper (filePath, dataFormat) set for %s; unable to extract plane' % self
            getLogger().error(text)
            raise RuntimeError(text)

        if axisCodes is None or len(axisCodes) != 2:
            raise ValueError('Invalid parameter axisCodes "%s", should be two of %s' % (axisCodes, self.axisCodes))

        try:
            xDim, yDim = self.getByAxisCodes('dimensions', axisCodes)
            position = [1]*self.dimensionCount
            self._dataSource.checkForValidPlane(position=position, xDim=xDim, yDim=yDim)
            newSpectrum = self._extractToFile(axisCodes=axisCodes, position=position, path=path, dataFormat=dataFormat,
                                              tag='projection')
            projectionData = self.getProjection(axisCodes=axisCodes, method=method, threshold=threshold)
            # For writing, we need to remap the axisCodes onto the newSpectrum
            xDim2, yDim2 = newSpectrum.getByAxisCodes('dimensions', axisCodes)
            newSpectrum._dataSource.setPlaneData(data=projectionData, position=position, xDim=xDim2, yDim=yDim2)

        except (ValueError, RuntimeError) as es:
            text = 'Spectrum.extractProjectionToFile: %s' % es
            raise ValueError(text)

        return newSpectrum

    def _clone1D(self):
        'Clone 1D spectrum to a new spectrum.'
        #FIXME Crude approach / hack

        newSpectrum = self.project.createDummySpectrum(name=self.name, axisCodes=self.axisCodes)
        newSpectrum._positions = self.positions
        newSpectrum._intensities = self.intensities
        for peakList in self.peakLists:
            peakList.copyTo(newSpectrum)

        import inspect

        attr = inspect.getmembers(self, lambda a: not (inspect.isroutine(a)))
        filteredAttr = [a for a in attr if not (a[0].startswith('__') and a[0].endswith('__')) and not a[0].startswith('_')]
        for i in filteredAttr:
            att, val = i
            try:
                setattr(newSpectrum, att, val)
            except Exception as e:
                # print(e, att)
                pass
        return newSpectrum

    def getRegion(self, **axisDict):
        """
        Return the region of the spectrum data defined by the axis limits in ppm as numpy array
        of the same dimensionality as defined by the Spectrum instance.

        Axis limits  are passed in as a dict of (axisCode, tupleLimit) key, value pairs
        with the tupleLimit supplied as (start,stop) axis limits in ppm (lower ppm value first).

        For axisCodes that are not included in the axisDict, the limits will by taken from the spectrum limits
        along the relvant axis

        Illegal axisCodes will raise an error.

        Example dict:
            {'Hn': (7.0, 9.0),
             'Nh': (110, 130)
             }

        Example calling function:
            regionData = spectrum.getRegionData(**limitsDict)
            regionData = spectrum.getRegionData(Hn=(7.0, 9.0), Nh=(110, 130))

        :param axisDict: dict of (axisCode, tupleLimit) key,value pairs
        :return: numpy array
        """
        if not self.hasValidPath():
            raise RuntimeError('No valid spectral datasource defined')

        axisCodes = [ac for ac in axisDict.keys()]
        if None in self._mapAxisCodes(axisCodes):
            raise ValueError('Illegal axisCode in axisDict')

        # augment axisDict with any missing axisCodes
        for idx, ac in enumerate(self.axisCodes):
            axisDict.setdefault(ac, self.spectrumLimits[idx])

        axisCodes = [k for k in axisDict.keys()]  # just in case; should be complete now
        indices = self.getByAxisCodes('indices', axisCodes, exactMatch=False)

        sliceTuples = [None]*self.dimensionCount
        for idx, ac in zip(indices, axisCodes):
            stop, start = axisDict.get(ac)  # to be converted to points; ppm scale runs backwards

            start = max(int(self.ppm2point(start, axisCode=ac) + 0.5), 1)
            stop = min(int(self.ppm2point(stop, axisCode=ac) + 0.5), self.pointCounts[idx])

            sliceTuples[idx] = (start,stop)

        getLogger().debug('Spectrum.getRegion: axisDict = %s; sliceTuples = %s' % (axisDict, sliceTuples))

        return self._dataSource.getRegionData(sliceTuples)

    def getRegionData(self, exclusionBuffer: Optional[Sequence] = None, minimumDimensionSize: int = 3, **axisDict):
        """Return the region of the spectrum data defined by the axis limits.
        GWV: Old routine replaced by getRegion
        """
        raise NotImplementedError('replace by getRegion')

    def _extractToFile(self, axisCodes, position, path, dataFormat, tag):
        """Local routine to prevent code duplication across extractSliceToFile, extractPlaneToFile,
        extractProjectionToFile.
        Return new spectrum instance
        """
        # local import to prevent cycles
        from sandbox.Geerten.SpectrumDataSources.SpectrumDataSourceABC import getDataFormats

        dimensions = self.getByAxisCodes('dimensions', axisCodes)

        dataFormats = getDataFormats()
        validFormats = [k.dataFormat for k in dataFormats.values() if k.hasWritingAbility]
        klass = dataFormats.get(dataFormat)
        if klass is None:
            raise ValueError('Invalid dataFormat %r; must be one of %s' % (dataFormat, validFormats))
        if not klass.hasWritingAbility:
            raise ValueError('Unable to write to dataFormat %r; must be one of %s' % (dataFormat, validFormats))
        suffix = klass.suffixes[0] if len(klass.suffixes) > 0 else '.dat'

        tagStr = '%s_%s' % (tag, '_'.join(axisCodes))
        spectrumName = '%s_%s' % (self.name, tagStr)
        appendToFilename = '_%s_%s' % (tagStr, '_'.join([str(p) for p in position]))

        if path is None:
            dataStore = DataStore.newFromPath(path=self.filePath, appendToName=appendToFilename,
                                              autoVersioning=True, withSuffix=suffix)
        else:
            dataStore = DataStore.newFromPath(path=path, autoVersioning=True, withSuffix=suffix)

        newSpectrum = _extractRegionToFile(self, dimensions=dimensions, position=position,
                                           name=spectrumName, dataStore=dataStore, dataFormat=dataFormat)
        # add some comment as to the origin of the data
        comment = newSpectrum.comment
        if comment is None:
            comment = ''
        if len(comment) > 0:
            comment += '; '
        comment += '%s at (%s) from %s' % (tagStr, ','.join([str(p) for p in position]), self)
        newSpectrum.comment = comment

        return newSpectrum

    #-----------------------------------------------------------------------------------------
    # Iterators
    #-----------------------------------------------------------------------------------------

    def allPlanes(self, axisCodes: tuple, exactMatch=True):
        """An iterator over all planes defined by axisCodes, yielding (positions, data-array) tuples
        Expand axisCodes if exactMatch=False
        positions are 1-based
        """
        if len(axisCodes) != 2:
            raise ValueError('Invalid axisCodes %s, len should be 2' % axisCodes)

        axisDims = self.getByAxisCodes('dimensions', axisCodes, exactMatch=exactMatch)  # check and optionally expand axisCodes
        if axisDims[0] == axisDims[1]:
            raise ValueError('Invalid axisCodes %s; identical' % axisCodes)

        if not self.hasValidPath():
            raise RuntimeError('No valid spectral datasource defined')

        return self._dataSource.allPlanes(xDim=axisDims[0], yDim=axisDims[1])

    def allSlices(self, axisCode, exactMatch=True):
        """An iterator over all slices defined by axisCode, yielding (positions, data-array) tuples
        positions are 1-based
        """
        sliceDim = self.getByAxisCodes('dimensions', [axisCode], exactMatch=exactMatch)[0]

        if self.hasValidPath():
            raise RuntimeError('No valid spectral datasource defined')

        return self._dataSource.allSlices(sliceDim=sliceDim)

    #-----------------------------------------------------------------------------------------
    # Implementation functions
    #-----------------------------------------------------------------------------------------

    def _getDataSource(self, dataStore, reportWarnings=False):
        """Check the validity of the file defined by dataStore;
        returns DataSource instance or None when filePath and/or dataFormat of the dataStore instance are incorrect
        Optionally report warnings
        """
        from sandbox.Geerten.SpectrumDataSources.SpectrumDataSourceABC import getSpectrumDataSource
        from sandbox.Geerten.SpectrumDataSources.EmptySpectrumDataSource import EmptySpectrumDataSource

        if dataStore is None:
            raise RuntimeError('dataStore not defined')

        if dataStore.dataFormat == EmptySpectrumDataSource.dataFormat:
            # Special case, empty spectrum
            dataSource = EmptySpectrumDataSource(spectrum=self)

        else:
            if not dataStore.exists():
                if reportWarnings:
                    dataStore.warningMessage()
                return None
            dataSource = getSpectrumDataSource(dataStore.aPath(), dataStore.dataFormat)

        if dataSource is None and reportWarnings:
            getLogger().warning('data format "%s" is incompatible with path "%s"' %
                                (dataStore.dataFormat, dataStore.path))

        return dataSource

    def _updateParameterValues(self):
        """This method check, and if needed updates specific parameter values
        """
        # Quietly set some values
        getLogger().debug('Updating %s parameters' % self)
        with inactivity():
            # getting the noiseLevel by calling estimateNoise() if not defined
            if self.noiseLevel is None:
                self.noiseLevel = self.estimateNoise()

            # Check  contourLevels, contourColours
            if self.positiveContourCount == 0 or not self.negativeContourCount == 0:
                self._setDefaultContourValues()
            if not self.positiveContourColour or not self.negativeContourColour:
                self._setDefaultContourColours()
            if not self.sliceColour:
                self.sliceColour = self.positiveContourColour

    @classmethod
    def _restoreObject(cls, project, apiObj):
        """Subclassed to allow for initialisations on restore, not on creation via newSpectrum
        """
        spectrum = super()._restoreObject(project, apiObj)

        try:
            spectrum._dataStore = DataStore(spectrum=spectrum)
            spectrum._dataSource = spectrum._getDataSource(spectrum._dataStore, reportWarnings=True)

        except (ValueError, RuntimeError) as es:
            getLogger().warning('Error restoring valid data source for %s (%s)' % (spectrum, es))

        # Assure a setting of crucial attributes
        spectrum._updateParameterValues()
        return spectrum

    @renameObject()
    @logCommand(get='self')
    def rename(self, value: str):
        """Rename Spectrum, changing its name and Pid.
        """
        _validateName(self.project, Spectrum, value=value, allowWhitespace=False)

        # rename functions from here
        oldName = self.name
        self._wrappedData.name = value
        return (oldName,)

    def _finaliseAction(self, action: str):
        """Subclassed to handle associated spectrumViews instances
        """
        super()._finaliseAction(action=action)

        # notify peak/integral/multiplet list
        if action in ['create', 'delete']:
            for peakList in self.peakLists:
                peakList._finaliseAction(action=action)
            for multipletList in self.multipletLists:
                multipletList._finaliseAction(action=action)
            for integralList in self.integralLists:
                integralList._finaliseAction(action=action)

        # propagate the rename to associated spectrumViews
        if action in ['change']:
            for specView in self.spectrumViews:
                if self._scaleChanged:
                    # force a rebuild of the contours/etc.
                    specView.buildContoursOnly = True
                specView._finaliseAction(action=action)

            if self._scaleChanged:
                self._scaleChanged = False

                # notify peaks/multiplets/integrals that the scale has changed
                for peakList in self.peakLists:
                    for peak in peakList.peaks:
                        peak._finaliseAction(action=action)
                for multipletList in self.multipletLists:
                    for multiplet in multipletList.multiplets:
                        multiplet._finaliseAction(action=action)
                for integralList in self.integralLists:
                    for integral in integralList.integrals:
                        integral._finaliseAction(action=action)

            # from ccpn.ui.gui.lib.OpenGL.CcpnOpenGL import GLNotifier
            #
            # GLSignals = GLNotifier(parent=self)
            # GLSignals.emitPaintEvent()

    def _clearCache(self):
        """Clear the cache
        """
        if self._dataSource is not None:
            self._dataSource.clearCache()

    @deleteObject()
    def _delete(self):
        """Delete the spectrum wrapped data.
        """
        self._wrappedData.delete()

    @logCommand(get='self')
    def delete(self):
        """Delete Spectrum"""
        with undoBlock():

            self._clearCache()
            if self._dataSource is not None:
                self._dataSource.closeFile()

            # self.deleteAllNotifiers() TODO: no longer required?

            # handle spectrumView ordering - this should be moved to spectrumView or spectrumDisplay via notifier?
            specDisplays = []
            specViews = []
            for sp in self.spectrumViews:
                if sp._parent.spectrumDisplay not in specDisplays:
                    specDisplays.append(sp._parent.spectrumDisplay)
                    specViews.append((sp._parent, sp._parent.spectrumViews.index(sp)))

            listsToDelete = tuple(self.peakLists)
            listsToDelete += tuple(self.integralLists)
            listsToDelete += tuple(self.multipletLists)

            # delete the connected lists, should undo in the correct order
            for obj in listsToDelete:
                obj.delete()

            with undoStackBlocking() as addUndoItem:
                # notify spectrumViews of delete/create
                addUndoItem(undo=partial(self._notifySpectrumViews, 'create'),
                            redo=partial(self._notifySpectrumViews, 'delete'))

            # delete the _wrappedData
            self._delete()

            # with undoStackBlocking() as addUndoItem:
            #     # notify spectrumViews of delete
            #     addUndoItem(redo=self._finaliseSpectrumViews, '')

            for sd in specViews:
                sd[0]._removeOrderedSpectrumViewIndex(sd[1])

    #-----------------------------------------------------------------------------------------
    # CCPN properties and functions
    #-----------------------------------------------------------------------------------------

    def _resetPeakLists(self):
        """Delete autocreated peaklists and reset
        """
        for peakList in list(self.peakLists):
            peakList.delete()
        self._wrappedData.__dict__['_serialDict']['peakLists'] = 0

    @property
    def _apiDataSource(self) -> Nmr.DataSource:
        """ CCPN DataSource matching Spectrum"""
        return self._wrappedData

    @property
    def _key(self) -> str:
        """name, regularised as used for id"""
        return self._wrappedData.name.translate(Pid.remapSeparators)

    @property
    def _localCcpnSortKey(self) -> Tuple:
        """Local sorting key, in context of parent.
        """
        return (self._wrappedData.experiment.serial, self._wrappedData.serial)

    @classmethod
    def _getAllWrappedData(cls, parent: Project) -> list:
        """get wrappedData (Nmr.DataSources) for all Spectrum children of parent Project"""
        return list(x for y in parent._wrappedData.sortedExperiments() for x in y.sortedDataSources())

    def _notifySpectrumViews(self, action):
        for sv in self.spectrumViews:
            sv._finaliseAction(action)

    # Attributes belonging to ExpDimRef and DataDimRef

    def _mainExpDimRefs(self) -> tuple:
        """Get main API ExpDimRef (serial=1) for each dimension
        """
        result = []
        for ii, dataDim in enumerate(self._wrappedData.sortedDataDims()):
            # NB MUST loop over dataDims, in case of projection spectra
            result.append(dataDim.expDim.findFirstExpDimRef(serial=1))
        return tuple(result)

    def _setExpDimRefAttribute(self, attributeName: str, value: Sequence, mandatory: bool = True):
        """Set main ExpDimRef attribute (serial=1) for each dimension"""
        apiDataSource = self._wrappedData
        if len(value) == apiDataSource.numDim:
            for ii, dataDim in enumerate(self._wrappedData.sortedDataDims()):
                # NB MUST loop over dataDims, in case of projection spectra
                expDimRef = dataDim.expDim.findFirstExpDimRef(serial=1)
                val = value[ii]
                if expDimRef is None and val is not None:
                    raise ValueError("Attempt to set attribute %s in dimension %s to %s - must be None" %
                                     (attributeName, ii + 1, val))
                elif val is None and mandatory:
                    raise ValueError(
                            "Attempt to set mandatory attribute %s to None in dimension %s: %s" %
                            (attributeName, ii + 1, val))
                else:
                    setattr(expDimRef, attributeName, val)

    #-----------------------------------------------------------------------------------------
    # new'Object' and other methods
    # Call appropriate routines in their respective locations
    #-----------------------------------------------------------------------------------------

    @logCommand(get='self')
    def newPeakList(self, title: str = None, comment: str = None,
                    isSimulated: bool = False, symbolStyle: str = None, symbolColour: str = None,
                    textColour: str = None, **kwds):
        """Create new empty PeakList within Spectrum

        See the PeakList class for details.

        Optional keyword arguments can be passed in; see PeakList._newPeakList for details.

        :param title:
        :param comment:
        :param isSimulated:
        :param symbolStyle:
        :param symbolColour:
        :param textColour:
        :return: a new PeakList attached to the spectrum.
        """
        from ccpn.core.PeakList import _newPeakList

        return _newPeakList(self, title=title, comment=comment, isSimulated=isSimulated,
                            symbolStyle=symbolStyle, symbolColour=symbolColour, textColour=textColour,
                            **kwds)

    @logCommand(get='self')
    def newIntegralList(self, title: str = None, symbolColour: str = None,
                        textColour: str = None, comment: str = None, **kwds):
        """Create new IntegralList within Spectrum.

        See the IntegralList class for details.

        Optional keyword arguments can be passed in; see IntegralList._newIntegralList for details.

        :param self:
        :param title:
        :param symbolColour:
        :param textColour:
        :param comment:
        :return: a new IntegralList attached to the spectrum.
        """
        from ccpn.core.IntegralList import _newIntegralList

        return _newIntegralList(self, title=title, comment=comment,
                                symbolColour=symbolColour, textColour=textColour,
                                **kwds)

    @logCommand(get='self')
    def newMultipletList(self, title: str = None,
                         symbolColour: str = None, textColour: str = None, lineColour: str = None,
                         multipletAveraging = None,
                         comment: str = None, multiplets: Sequence[Union['Multiplet', str]] = None, **kwds):
        """Create new MultipletList within Spectrum.

        See the MultipletList class for details.

        Optional keyword arguments can be passed in; see MultipletList._newMultipletList for details.

        :param title: title string
        :param symbolColour:
        :param textColour:
        :param lineColour:
        :param multipletAveraging:
        :param comment: optional comment string
        :param multiplets: optional list of multiplets as objects or pids
        :return: a new MultipletList attached to the Spectrum.
        """
        from ccpn.core.MultipletList import _newMultipletList

        return _newMultipletList(self, title=title, comment=comment,
                                 lineColour=lineColour, symbolColour=symbolColour, textColour=textColour,
                                 multipletAveraging=multipletAveraging,
                                 multiplets=multiplets,
                                 **kwds)

    @logCommand(get='self')
    def newSpectrumHit(self, substanceName: str, pointNumber: int = 0,
                       pseudoDimensionNumber: int = 0, pseudoDimension=None,
                       figureOfMerit: float = None, meritCode: str = None, normalisedChange: float = None,
                       isConfirmed: bool = None, concentration: float = None, concentrationError: float = None,
                       concentrationUnit: str = None, comment: str = None, **kwds):
        """Create new SpectrumHit within Spectrum.

        See the SpectrumHit class for details.

        Optional keyword arguments can be passed in; see SpectrumHit._newSpectrumHit for details.

        :param substanceName:
        :param pointNumber:
        :param pseudoDimensionNumber:
        :param pseudoDimension:
        :param figureOfMerit:
        :param meritCode:
        :param normalisedChange:
        :param isConfirmed:
        :param concentration:
        :param concentrationError:
        :param concentrationUnit:
        :param comment: optional comment string
        :return: a new SpectrumHit instance.
        """
        from ccpn.core.SpectrumHit import _newSpectrumHit

        return _newSpectrumHit(self, substanceName=substanceName, pointNumber=pointNumber,
                               pseudoDimensionNumber=pseudoDimensionNumber, pseudoDimension=pseudoDimension,
                               figureOfMerit=figureOfMerit, meritCode=meritCode, normalisedChange=normalisedChange,
                               isConfirmed=isConfirmed, concentration=concentration, concentrationError=concentrationError,
                               concentrationUnit=concentrationUnit, comment=comment, **kwds)

    @logCommand(get='self')
    def newSpectrumReference(self, dimension: int, spectrometerFrequency: float,
                             isotopeCodes: Sequence[str], axisCode: str = None, measurementType: str = 'Shift',
                             maxAliasedFrequency: float = None, minAliasedFrequency: float = None,
                             foldingMode: str = None, axisUnit: str = None, referencePoint: float = 0.0,
                             referenceValue: float = 0.0, **kwds):
        """Create new SpectrumReference.

        See the SpectrumReference class for details.

        Optional keyword arguments can be passed in; see SpectrumReference._newSpectrumReference for details.

        :param dimension:
        :param spectrometerFrequency:
        :param isotopeCodes:
        :param axisCode:
        :param measurementType:
        :param maxAliasedFrequency:
        :param minAliasedFrequency:
        :param foldingMode:
        :param axisUnit:
        :param referencePoint:
        :param referenceValue:
        :return: a new SpectrumReference instance.
        """
        from ccpn.core.SpectrumReference import _newSpectrumReference

        return _newSpectrumReference(self, dimension=dimension, spectrometerFrequency=spectrometerFrequency,
                                     isotopeCodes=isotopeCodes, axisCode=axisCode, measurementType=measurementType,
                                     maxAliasedFrequency=maxAliasedFrequency, minAliasedFrequency=minAliasedFrequency,
                                     foldingMode=foldingMode, axisUnit=axisUnit, referencePoint=referencePoint,
                                     referenceValue=referenceValue, **kwds)

    #-----------------------------------------------------------------------------------------
    # Output, printing, etc
    #-----------------------------------------------------------------------------------------

    def __str__(self):
        return '<%s (%s)>' % (self.pid, ','.join(self.axisCodes))

    def _infoString(self, includeDimensions=False):
        """Return info string about self, optionally including dimensional
        parameters
        """
        string = '================= %s =================\n' % self
        string += 'path = %s\n' % self.filePath
        string += 'dataFormat = %s\n' % self.dataFormat
        string += 'dimensions = %s\n' % self.dimensionCount
        string += 'sizes = (%s)\n' % ' x '.join([str(d) for d in self.pointCounts])
        for attr in """
                scale 
                noiseLevel 
                experimentName
                """.split():
            value = getattr(self, attr)
            string += '%s = %s\n' % (attr, value)

        if includeDimensions:
            string += '\n'
            for attr in """
                dimensions
                axisCodes
                pointCounts
                isComplex
                dimensionTypes
                isotopeCodes
                measurementTypes
                spectralWidths
                spectralWidthsHz
                spectrometerFrequencies
                referencePoints
                referenceValues
                axisUnits
                foldingModes
                windowFunctions
                lorentzianBroadenings
                gaussianBroadenings
                phases0
                phases1
                assignmentTolerances
                """.split():
                values = getattr(self, attr)
                string += '%-25s: %s\n' % (attr,
                                           ' '.join(['%-20s' % str(v) for v in values])
                                           )
        return string

    def printParameters(self, includeDimensions=True):
        "Print the info string"
        print(self._infoString(includeDimensions))


#=========================================================================================
# New and empty spectra
#=========================================================================================

# Hack; remove the api notifier on create
# _notifiers = [nf for nf in Project._apiNotifiers if nf[3] == '__init__' and 'cls' in nf[1] and nf[1]['cls'] == Spectrum]
# if len(_notifiers) == 1:
#     Project._apiNotifiers.remove(_notifiers[0])


@newObject(Spectrum)
def _newSpectrumFromDataSource(project, dataStore, dataSource, name) -> Spectrum:
    """Create a new Spectrum instance with name using the data in dataStore and dataSource
    Returns Spectrum instance or None on error
    """
    if dataStore is None:
        raise ValueError('dataStore cannot be None')

    if dataSource is None:
        raise ValueError('dataSource cannot be None')
    if dataSource.dimensionCount == 0:
        raise ValueError('dataSource.dimensionCount = 0')

    # assure unique name
    names = [sp.name for sp in project.spectra]
    if name in names:
        i = 1
        while '%s_%s' % (name, i) in names:
            i += 1
        name = '%s_%s' % (name, i)

    # check the dataSources of project for open file pointers to the same file
    for ds in [sp._dataSource for sp in project.spectra if sp._dataSource is not None]:
        if ds.path == dataStore.aPath and ds.hasOpenFile():
            raise RuntimeError('Unable to create new Spectrum; project has existing open dataSource %s' % ds)

    apiProject = project._wrappedData
    apiExperiment = apiProject.newExperiment(name=name, numDim=dataSource.dimensionCount)

    apiDataSource = apiExperiment.newDataSource(name=name,
                                                dataStore=None,
                                                numDim=dataSource.dimensionCount,
                                                dataType='processed'
                                                )

    # Intialise the freq/time dimensions; This seems a very complicated datastructure! (GWV)
    # dataDim classnames are FidDataDim, FreqDataDim, SampledDataDim
    for n, expDim in enumerate(apiExperiment.sortedExpDims()):
        expDim.isAcquisition = False  #(dataSource.aquisitionAxisCode == dataSource.axisCodes[n]),
        expDimRef = expDim.newExpDimRef(
                            isotopeCodes=(dataSource.isotopeCodes[n],),
                            axisCode=dataSource.axisCodes[n],
                            sf=dataSource.spectrometerFrequencies[n],
                            unit='ppm'
                           )

        _nPoints = dataSource.pointCounts[n]
        freqDataDim = apiDataSource.newFreqDataDim(dim=n+1, expDim=expDim,
                                                   numPoints=_nPoints,
                                                   numPointsOrig=_nPoints,
                                                   pointOffset=0,
                                                   isComplex=dataSource.isComplex[n],
                                                   valuePerPoint=dataSource.spectralWidthsHz[n]/float(_nPoints)
                                                   )
        # expDimRef = (expDim.findFirstExpDimRef(measurementType='Shift') or expDim.findFirstExpDimRef())
        if expDimRef:
            freqDataDim.newDataDimRef(expDimRef=expDimRef)

    # Done with api generation; Create the Spectrum object

    # Agggh, cannot do
    #   spectrum = Spectrum(self, apiDataSource)
    # as the object was magically already created
    # This was done by Project_newApiObject, called from Nmr.DataSource.__init__ through an api notifier.
    # This notifier is set in the AbstractWrapper class and is part of the machinery generation; i.e.
    # _linkWrapperClasses (needs overhaul!!)

    spectrum = project._data2Obj.get(apiDataSource)
    if spectrum is None:
        raise RuntimeError("something went wrong creating a new Spectrum instance")
    spectrum._apiExperiment = apiExperiment

    # Set the references between spectrum and dataStore
    dataStore.dataFormat = dataSource.dataFormat
    dataStore.spectrum = spectrum
    dataStore._saveInternal()
    spectrum._dataStore = dataStore

    # update dataSource with proper expanded path
    dataSource.setPath(dataStore.aPath())

    # Update all parameters from the dataSource to the Spectrum instance; retain the dataSource instance
    dataSource.exportToSpectrum(spectrum, includePath=False)
    spectrum._dataSource = dataSource

    # Quietly update some essentials
    with inactivity():
        # Link to default (i.e. first) chemicalShiftList
        spectrum.chemicalShiftList = project.chemicalShiftLists[0]
        # Assure at least one peakList
        if len(spectrum.peakLists) == 0:
            spectrum.newPeakList()

    return spectrum


def _newEmptySpectrum(project: Project, isotopeCodes:Sequence[str], name: str='empty') -> Spectrum:
    """Creation of new Empty Spectrum;
    :return: Spectrum instance or None on error
    """

    # Local  to prevent circular import
    from sandbox.Geerten.SpectrumDataSources.EmptySpectrumDataSource import EmptySpectrumDataSource

    if not isIterable(isotopeCodes) or len(isotopeCodes) == 0:
        raise ValueError('invalid isotopeCodes "%s"' % isotopeCodes)

    dataStore = DataStore()

    # Intialise a dataSource instance
    dataSource = EmptySpectrumDataSource()
    if dataSource is None:
        raise RuntimeError('Error creating empty DataSource')
    # Fill in some of the parameters
    dataSource.dimensionCount = len(isotopeCodes)
    dataSource.isotopeCodes = isotopeCodes
    dataSource._setSpectralParametersFromIsotopeCodes()
    dataSource._assureProperDimensionality()

    spectrum = _newSpectrumFromDataSource(project, dataStore, dataSource, name)
    spectrum._updateParameterValues()

    return spectrum


def _newSpectrum(project: Project, path: str, name: str) -> (Spectrum, None):
    """Creation of new Spectrum;
    :return: Spectrum instance or None on error
    """

    # Local  to prevent circular import
    from sandbox.Geerten.SpectrumDataSources.SpectrumDataSourceABC import checkPathForSpectrumFormats

    logger = getLogger()

    dataStore = DataStore.newFromPath(path)
    if not dataStore.exists():
        dataStore.errorMessage()
        return None

    _path = dataStore.aPath()

    # Try to determine data format from the path and intialise a dataSource instance with parsed parameters
    dataSource = checkPathForSpectrumFormats(path=_path)
    if dataSource is None:
        logger.warning('Invalid spectrum path "%s"' % path) # report the argument given
        return None

    if name is None:
        dir, base, ext = _path.split3()
        name = base

    spectrum = _newSpectrumFromDataSource(project, dataStore, dataSource, name)
    # Hack to trigger initialisation of contours
    spectrum.positiveContourCount = 0
    spectrum.negativeContourCount = 0
    spectrum._updateParameterValues()

    return spectrum


def _extractRegionToFile(spectrum, dimensions, position, name=None, dataStore=None, dataFormat = 'Hdf5') -> Spectrum:
    """Extract a region of spectrum, defined by dimensions, position to path defined by dataStore (optionally
    auto-generated from spectrum.path)

    :param dimensions:  [dim_a, dim_b, ...];  defining dimensions to be extracted (1-based)
    :param position, spectrum position-vector of length spectrum.dimensionCount (list, tuple; 1-based)
    """
    # local import to prevent cycles
    from sandbox.Geerten.SpectrumDataSources.SpectrumDataSourceABC import getDataFormats

    getLogger().debug('Extracting from %s, dimensions=%r, position=%r, dataStore=%s, dataFormat %r' %
                      (spectrum, dimensions, position, dataStore, dataFormat))

    if spectrum is None or not isinstance(spectrum, Spectrum):
        raise ValueError('invalid spectrum argument %r' % spectrum)
    if spectrum._dataSource is None:
        raise RuntimeError('No proper (filePath, dataFormat) set for %s' % spectrum)

    for dim in dimensions:
        if dim < 1 or dim > spectrum.dimensionCount:
            raise ValueError('invalid dimnsion %r in dimensions argument (%s)' % (dim, dimensions))
    dimensions = list(dimensions)  # assure a list

    position = spectrum._dataSource.checkForValidPosition(position)

    dimString = '_' + '_'.join(spectrum.getByDimensions('axisCodes', dimensions))
    if name is None:
        name = spectrum.name + dimString

    klass = getDataFormats().get(dataFormat)
    if klass is None:
        raise ValueError('invalid dataFormat %r' % dataFormat)

    # Do path-related stuff
    suffix = klass.suffixes[0] if len(klass.suffixes)>0 else '.dat'
    if dataStore is None:
        dataStore = DataStore.newFromPath(spectrum.filePath, appendToName=dimString,
                                          withSuffix=suffix, autoVersioning=True)

    # Create a dataSource object
    dataSource = klass(spectrum=spectrum)

    disgardedDimensions = list(set(spectrum.dimensions) - set(dimensions))
    # The dimensional parameters of spectrum were copied on initialisation
    # remap the N-axes (as defined by the N items in the dimensions argument) onto the first N axes of dataSource;
    dimensionsMap = dict(zip(dimensions+disgardedDimensions, dataSource.dimensions))
    dataSource._mapDimensionalParameters(dimensionsMap=dimensionsMap)
    # Now reduce the dimensionality to the length of dimensions; i.e. the dimensionality of the new spectrum
    dataSource.setDimensionCount(len(dimensions))

    # create the new spectrum from the dataSource
    newSpectrum = _newSpectrumFromDataSource(project=spectrum.project, dataStore=dataStore, dataSource=dataSource,
                                             name=name)
    # copy the data
    indexMap = dict((k-1,v-1) for k,v in dimensionsMap.items())  # source -> destination
    inverseIndexMap = dict((v-1, k-1) for k,v, in dimensionsMap.items())  # destination -> source

    readSliceDim = dimensions[0]  # first retained dimension from the original data
    writeSliceDim = 1             # which was mapped to the first dimension of the new data

    sliceTuples = [(p,p) for p in position]
    # assure full range for all dimensions, other than readSliceDim
    for dim in dimensions[1:]:
        sliceTuples[dim-1] = (1, spectrum.pointCounts[dim-1])

    with spectrum._dataSource.openExistingFile() as input:
        with newSpectrum._dataSource.openNewFile() as output:
            # loop over all requested slices
            for position, aliased in input._selectedPointsIterator(sliceTuples=sliceTuples,
                                                                   excludeDimensions=[readSliceDim]):
                data = input.getSliceData(position, readSliceDim)

                # map the input position to the output position and write the data
                outPosition = [position[inverseIndexMap[p]] for p in output.indices]
                # print('>>>', position, outPosition)
                output.setSliceData(data, outPosition, writeSliceDim)
    # copy/set some more parameters (e.g. noiseLevel)
    spectrum._copyNonDimensionalParameters(newSpectrum)
    newSpectrum._updateParameterValues()

    return newSpectrum


@newObject(Spectrum)
def _createDummySpectrum(project: Project, axisCodes: Sequence[str], name=None,
                         chemicalShiftList=None, serial: int = None) -> Spectrum:
    """Make dummy Spectrum from isotopeCodes list - without data and with default parameters.

    See the Spectrum class for details.

    :param project:
    :param axisCodes:
    :param name:
    :param chemicalShiftList:
    :return: a new Spectrum instance.
    """
    # TODO - change so isotopeCodes can be passed in instead of axisCodes

    apiShiftList = chemicalShiftList._wrappedData if chemicalShiftList else None

    if name:
        if Pid.altCharacter in name:
            raise ValueError("Character %s not allowed in ccpn.Spectrum.name" % Pid.altCharacter)

    apiSpectrum = project._wrappedData.createDummySpectrum(axisCodes, name=name,
                                                        shiftList=apiShiftList)
    result = project._data2Obj[apiSpectrum]
    if result is None:
        raise RuntimeError('Unable to generate new Spectrum item')

    # newly created spectra require a peaklist
    if not result.peakLists:
        result.newPeakList()

    return result


# EJB 20181130: not sure what do with this...
# EJB 20181210: Moved to Project.loadSpectrum, and _createDummySpectrum
# def _spectrumMakeFirstPeakList(project: Project, dataSource: Nmr.DataSource):
#     """Add PeakList if none is present - also IntegralList for 1D. For notifiers."""
#     if not dataSource.findFirstPeakList(dataType='Peak'):
#         dataSource.newPeakList()
#
#
# Project._setupApiNotifier(_spectrumMakeFirstPeakList, Nmr.DataSource, 'postInit')
# del _spectrumMakeFirstPeakList

# Connections to parents:

# EJB 20181128: moved to Project
# Project.newSpectrum = _newSpectrum
# del _newSpectrum
# Project.createDummySpectrum = _createDummySpectrum
# del _createDummySpectrum

# Additional Notifiers:
Project._apiNotifiers.extend(
        (
# GWV: not needed?
            # ('_finaliseApiRename', {}, Nmr.DataSource._metaclass.qualifiedName(), 'setName'),
            #
            ('_notifyRelatedApiObject', {'pathToObject': 'dataSources', 'action': 'change'},
                                         Nmr.Experiment._metaclass.qualifiedName(), ''),

            ('_notifyRelatedApiObject', {'pathToObject': 'dataSource', 'action': 'change'},
                                         Nmr.AbstractDataDim._metaclass.qualifiedName(), ''),

            ('_notifyRelatedApiObject', {'pathToObject': 'dataDim.dataSource', 'action': 'change'},
                                         Nmr.DataDimRef._metaclass.qualifiedName(), ''),

            ('_notifyRelatedApiObject', {'pathToObject': 'experiment.dataSources', 'action': 'change'},
                                         Nmr.ExpDim._metaclass.qualifiedName(), ''),

            ('_notifyRelatedApiObject', {'pathToObject': 'expDim.experiment.dataSources', 'action': 'change'},
                                         Nmr.ExpDimRef._metaclass.qualifiedName(), ''),

            ('_notifyRelatedApiObject', {'pathToObject': 'nmrDataSources', 'action': 'change'},
                                         DataLocation.AbstractDataStore._metaclass.qualifiedName(), ''),

        )
)
>>>>>>> a5cdd182
<|MERGE_RESOLUTION|>--- conflicted
+++ resolved
@@ -1,5 +1,3 @@
-<<<<<<< HEAD
-=======
 """Spectrum  class. Gives spectrum values, including per-dimension values as tuples.
 Values that are not defined for a given dimension (e.g. sampled dimensions) are given as None.
 Reference-related values apply only to the first Reference given (which is sufficient for
@@ -3330,4 +3328,3 @@
 
         )
 )
->>>>>>> a5cdd182
