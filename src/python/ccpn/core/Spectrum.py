"""Spectrum  class.
Maintains the parameters of a spectrum, including per-dimension/axis values.
Values that are not defined for a given dimension (e.g. sampled dimensions) are given as None.

Dimension identifiers run from 1 to the number of dimensions, i.e. dimensionCount,  (e.g. 1,2,3 for a 3D).
CCPN data the preferred convention is to have the acquisition dimension as dimension 1.

Axes identifiers run from 0 to the dimensionCount-1 (e.g. 0,1,2 for a 3D)
Per-axis values are given in the order data are stored in the spectrum file

The axisCodes are used as an alternative axis identifier. These are unique strings that typically
reflect the isotope on the relevant axis.
By default upon loading a new spectrum, the axisCodes are derived from the isotopeCodes that define
the experimental data for each dimension.
They can match the dimension identifiers in the reference experiment templates, linking a dimension
to the correct reference experiment dimension.
They are also used to automatically map spectrum display-axes between different spectra on a first
character basis.
Axes that are linked by a one-bond magnetisation transfer could be given a lower-case suffix to
show the nucleus bound to. Duplicate axis names should be distinguished by a numerical suffix.
The rules are best illustrated by example:

Experiment                          axisCodes

15N-NOESY-HSQC OR 15N-HSQC-NOESY:   Hn, Nh, H
4D HCCH-TOCSY                       Hc, Ch, Hc1, Ch1
HNCA/CB                             H, N, C
HNCO                                H, N, CO
HCACO                               H, CA, CO
3D proton NOESY-TOCSY               H, H1, H2

1D Bromine NMR                      Br
19F-13C-HSQC                        Fc, Cf

Useful reordering methods exist to get dimensional/axis parameters in a particular order, i.e.:
getByDimension(), setByDimension(), getByAxisCode(), setByAxisCode()
See doc strings of these methods for detailed documentation

"""
#=========================================================================================
# Licence, Reference and Credits
#=========================================================================================
__copyright__ = "Copyright (C) CCPN project (http://www.ccpn.ac.uk) 2014 - 2021"
__credits__ = ("Ed Brooksbank, Joanna Fox, Victoria A Higman, Luca Mureddu, Eliza Płoskoń",
               "Timothy J Ragan, Brian O Smith, Gary S Thompson & Geerten W Vuister")
__licence__ = ("CCPN licence. See http://www.ccpn.ac.uk/v3-software/downloads/license")
__reference__ = ("Skinner, S.P., Fogh, R.H., Boucher, W., Ragan, T.J., Mureddu, L.G., & Vuister, G.W.",
                 "CcpNmr AnalysisAssign: a flexible platform for integrated NMR analysis",
                 "J.Biomol.Nmr (2016), 66, 111-124, http://doi.org/10.1007/s10858-016-0060-y")
#=========================================================================================
# Last code modification
#=========================================================================================
__modifiedBy__ = "$modifiedBy: Ed Brooksbank $"
__dateModified__ = "$dateModified: 2021-06-07 12:53:53 +0100 (Mon, June 07, 2021) $"
__version__ = "$Revision: 3.0.4 $"
#=========================================================================================
# Created
#=========================================================================================
__author__ = "$Author: CCPN $"
__date__ = "$Date: 2017-04-07 10:28:41 +0000 (Fri, April 07, 2017) $"
#=========================================================================================
# Start of code
#=========================================================================================

import numpy as np
import sys
from typing import Sequence, Tuple, Optional, Union, List
from functools import partial
from itertools import permutations
import numpy

from ccpnmodel.ccpncore.api.ccp.nmr import Nmr
from ccpnmodel.ccpncore.api.ccp.general import DataLocation

from ccpn.core._implementation.AbstractWrapperObject import AbstractWrapperObject
from ccpn.core.Project import Project
from ccpn.core.lib import Pid

import ccpn.core.lib.SpectrumLib as specLib
from ccpn.core.lib.SpectrumLib import MagnetisationTransferTuple, _getProjection, \
    getDefaultSpectrumColours

from ccpn.core.lib.ContextManagers import \
    newObject, deleteObject, ccpNmrV3CoreSimple, \
    undoStackBlocking, renameObject, undoBlock, notificationBlanking, \
<<<<<<< HEAD
    ccpNmrV3CoreSetter, inactivity, undoBlockWithoutSideBar
from ccpn.core.lib.DataStore import DataStore
=======
    ccpNmrV3CoreSetter, inactivity

from ccpn.core.lib.DataStore import DataStore, DataStoreTrait

from ccpn.core.lib.SpectrumDataSources.SpectrumDataSourceABC import \
    getDataFormats, getSpectrumDataSource, checkPathForSpectrumFormats, DataSourceTrait
from ccpn.core.lib.SpectrumDataSources.EmptySpectrumDataSource import EmptySpectrumDataSource

>>>>>>> e23fe4c9
from ccpn.core.lib.Cache import cached

from ccpn.util.traits.CcpNmrJson import CcpNmrJson, jsonHandler
from ccpn.util.traits.CcpNmrTraits import Instance, Any

from ccpn.framework.PathsAndUrls import CCPN_STATE_DIRECTORY

from ccpn.util.Constants import SCALETOLERANCE
from ccpn.util.Common import isIterable, _getObjectsByPids
from ccpn.util.Common import getAxisCodeMatch
from ccpn.util.Logging import getLogger
from ccpn.util.decorators import logCommand, singleton
from ccpn.util.Path import aPath



INCLUDEPOSITIVECONTOURS = 'includePositiveContours'
INCLUDENEGATIVECONTOURS = 'includeNegativeContours'
SPECTRUMAXES = 'spectrumAxesOrdering'
SPECTRUMPREFERREDAXISORDERING = 'spectrumPreferredAxisOrdering'

SPECTRUMALIASING = 'spectrumAliasing'
MAXALIASINGRANGE = 3

DISPLAYFOLDEDCONTOURS = 'displayFoldedContours'
SPECTRUMSERIES = 'spectrumSeries'
SPECTRUMSERIESITEMS = 'spectrumSeriesItems'


#=========================================================================================
# Decorators to define the Spectrum attributes to be copied
#=========================================================================================

@singleton
class _includeInCopyList(list):
    """Singleton class to store the attributes to be included when making a copy of object.
    Attributes can be modified and can be either non-dimensional or dimension dependent,
    Dynamically filled by two decorators
    Stored as list of (attributeName, isMultiDimensional) tuples
    """

    def getNoneDimensional(self):
        """return a list of one-dimensional attribute names"""
        return [attr for attr, isNd in self if isNd == False]

    def getMultiDimensional(self):
        """return a list of one-dimensional attribute names"""
        return [attr for attr, isNd in self if isNd == True]

    def appendItem(self, attribute, isMultidimensional):
        _t = (attribute, isMultidimensional)
        if _t not in self:
            super().append(_t)


def _includeInCopy(func):
    """Decorator to define that an non-dimensional attribute is to be included when making a copy of object
    """
    storage = _includeInCopyList()
    storage.appendItem(func.__name__, False)
    return func


def _includeInDimensionalCopy(func):
    """Decorator to define that a dimensional attribute is to be included when making a copy of object
    """
    storage = _includeInCopyList()
    storage.appendItem(func.__name__, True)
    return func


#=========================================================================================
# Spectrum class
#=========================================================================================

class Spectrum(AbstractWrapperObject, CcpNmrJson):
    """A Spectrum object contains all the stored properties of an NMR spectrum, as well as the
    path to the stored NMR data file
    """
    #-----------------------------------------------------------------------------------------

    #: Short class name, for PID.
    shortClassName = 'SP'
    # Attribute it necessary as subclasses must use superclass className
    className = 'Spectrum'

    _parentClass = Project

    #: Name of plural link to instances of class
    _pluralLinkName = 'spectra'

    #: List of child classes.
    _childClasses = []

    # Qualified name of matching API class
    _apiClassQualifiedName = Nmr.DataSource._metaclass.qualifiedName()

    _referenceSpectrumHit = None
    _snr = None
    #-----------------------------------------------------------------------------------------

    # 'local' definitions of constants; defining defs in SpectrumLib to prevent circular imports
    # elsewhere
    MAXDIM = specLib.MAXDIM  # 8  # Maximum dimensionality

    X_AXIS = specLib.X_AXIS  # 0
    Y_AXIS = specLib.Y_AXIS  # 1
    Z_AXIS = specLib.Z_AXIS  # 2
    A_AXIS = specLib.A_AXIS  # 3
    B_AXIS = specLib.B_AXIS  # 4
    C_AXIS = specLib.C_AXIS  # 5
    D_AXIS = specLib.D_AXIS  # 6
    E_AXIS = specLib.E_AXIS  # 7
    UNDEFINED_AXIS = specLib.Y_AXIS  # 8
    axisNames = specLib.axisNames

    X_DIM = specLib.X_DIM  # 1
    Y_DIM = specLib.Y_DIM  # 2
    Z_DIM = specLib.Z_DIM  # 3
    A_DIM = specLib.A_DIM  # 4
    B_DIM = specLib.B_DIM  # 5
    C_DIM = specLib.C_DIM  # 6
    D_DIM = specLib.D_DIM  # 7
    E_DIM = specLib.E_DIM  # 8

    # Isotope-dependent assignment tolerances (in ppm)
    defaultAssignmentTolerance = 0.4
    isotope2Tolerance = {
        '1H' : 0.03,
        '13C': 0.4,
        '15N': 0.4,
        '19F': 0.03,
        }

    #-----------------------------------------------------------------------------------------
    # Internal NameSpace  and other definitions
    #-----------------------------------------------------------------------------------------

    # Key for storing the dataStore info in the Ccpn internal parameter store
    _DATASTORE_KEY = '_dataStore'
    _REFERENCESUBSANCESCACHE = '_referenceSubstances'

    _AdditionalAttribute = 'AdditionalAttribute'
    _ReferenceSubstancesPids = '_ReferenceSubstancesPids'

    version = 1.0  # for json saving

    #-----------------------------------------------------------------------------------------
    # Attributes of the data structure
    #-----------------------------------------------------------------------------------------

    @property
    def peakLists(self):
        """STUB: hot-fixed later"""
        return ()

    @property
    def multipletLists(self):
        """STUB: hot-fixed later"""
        return ()

    @property
    def integralLists(self):
        """STUB: hot-fixed later"""
        return ()

    @property
    def spectrumViews(self):
        """STUB: hot-fixed later"""
        return ()

    @property
    def chemicalShiftList(self):
        """STUB: hot-fixed later"""
        return None

    @property
    def spectrumReferences(self):
        """STUB: hot-fixed later"""
        return None

    @property
    def spectrumHits(self):
        """STUB: hot-fixed later"""
        return None

    @property
    def sample(self):
        """STUB: hot-fixed later"""
        return None

    # Inherited from AbstractWrapperObject
    # @property
    # def project(self) -> 'Project':
    #     """The Project (root)containing the object."""
    #     return self._project

    @property
    def _parent(self) -> Project:
        """Parent (containing) object."""
        return self._project

    #-----------------------------------------------------------------------------------------

    def __init__(self, project: Project, wrappedData: Nmr.DataSource):

        # super().__init__(project, wrappedData)
        CcpNmrJson.__init__(self)
        AbstractWrapperObject.__init__(self, project, wrappedData)

        # 1D data references
        self._intensities = None
        self._positions = None

<<<<<<< HEAD
        # References to DataStore / DataSource instances for filePath manipulation and data reading;
        self._dataStore = None
        self._dataSource = None
        self._peakPicker = None

=======
>>>>>>> e23fe4c9
        self.doubleCrosshairOffsets = self.dimensionCount * [0]  # TBD: do we need this to be a property?
        self.showDoubleCrosshair = False
        self._scaleChanged = False
    #-----------------------------------------------------------------------------------------
    # end __init__
    #-----------------------------------------------------------------------------------------

    # References to DataStore / DataSource instances for filePath manipulation and (binary) data reading;
    _dataStore = DataStoreTrait(default_value = None, read_only = True).tag(
                                saveToJson = True,
                                info = """
                                A DataStore instance encoding the path and dataFormat of the (binary) spectrum data.
                                None indicates no spectrum data file path has been defined"""
                                )

    # CcpnInternal: Also used in PeakPickers
    _dataSource = DataSourceTrait(default_value = None, read_only = True).tag(
                                  saveToJson = True,
                                  info = """
                                  A SpectrumDataSource instance for reading (writing) of the (binary) spectrum data.
                                  None indicates no valid spectrum data file has been defined""")
    # @property
    # def dataSource(self):
    #     return self._dataSource

    @property
    def peakPicker(self):
        """A peakPicker instance for region picking in this spectrum.
        None indicates no valid peakPicker has been defined
        """
        from ccpn.core.lib.SpectrumLib import _createDefaultPeakPicker

        if not self._peakPicker:
            _peakPicker = _createDefaultPeakPicker(self)
            # automatically store in the spectrum internal store
            if _peakPicker:
                with undoBlockWithoutSideBar():
                    self._peakPicker = _peakPicker
                    self._peakPicker._storeAttributes()

        return self._peakPicker

    #-----------------------------------------------------------------------------------------
    # Spectrum properties
    #-----------------------------------------------------------------------------------------

    @property
    def name(self) -> str:
        """short form of name, used for id"""
        return self._wrappedData.name

    @name.setter
    def name(self, value: str):
        """set name of Spectrum."""
        self.rename(value)

    @property
    def dimensionCount(self) -> int:
        """Number of dimensions in spectrum"""
        return self._wrappedData.numDim

    @property
    def dimensions(self) -> tuple:
        """Convenience: tuple of length dimensionCount with dimension integers (1-based); e.g. (1,2,3,..).
        Useful for mapping axisCodes: eg: self.getByAxisCodes('dimensions', ['N','C','H'])
        """
        return tuple(range(1, self.dimensionCount + 1))

    @property
    def axes(self) -> tuple:
        """Convenience: tuple of length dimensionCount with axes integers (0-based); e.g. (0,1,2,3).
        Useful for mapping axisCodes: eg: self.getByAxisCodes('axes', ['N','C','H'])
        """
        return tuple(range(0, self.dimensionCount))

    @property
    def axisTriples(self) -> tuple:
        """Convenience: return a tuple of triples (axis, axisCode, dimension) for each dimension

        Useful for iterating over axis codes; eg in an H-N-CO ordered spectrum
            for axis, axisCode, dimension in self.getByAxisCodes('axisTriples', ('N','C','H'), exactMatch=False)

            would yield:
                (1, 'N', 2)
                (2, 'CO', 3)
                (0, 'H', 1)
        """
        return tuple(z for z in zip(self.axes, self.axisCodes, self.dimensions))

    @property
    @_includeInCopy
    def positiveContourCount(self) -> int:
        """number of positive contours to draw"""
        return self._wrappedData.positiveContourCount

    @positiveContourCount.setter
    def positiveContourCount(self, value):
        self._wrappedData.positiveContourCount = value

    @property
    @_includeInCopy
    def positiveContourBase(self) -> float:
        """base level of positive contours"""
        return self._wrappedData.positiveContourBase

    @positiveContourBase.setter
    def positiveContourBase(self, value):
        self._wrappedData.positiveContourBase = value

    @property
    @_includeInCopy
    def positiveContourFactor(self) -> float:
        """level multiplier for positive contours"""
        return self._wrappedData.positiveContourFactor

    @positiveContourFactor.setter
    def positiveContourFactor(self, value):
        self._wrappedData.positiveContourFactor = value

    @property
    @_includeInCopy
    def positiveContourColour(self) -> str:
        """colour of positive contours"""
        return self._wrappedData.positiveContourColour

    @positiveContourColour.setter
    def positiveContourColour(self, value):
        self._wrappedData.positiveContourColour = value

    @property
    @_includeInCopy
    def includePositiveContours(self):
        """Include flag for the positive contours
        """
        result = self._ccpnInternalData.get(INCLUDEPOSITIVECONTOURS)
        if result is None:
            tempCcpn = self._ccpnInternalData.copy()
            result = tempCcpn[INCLUDEPOSITIVECONTOURS] = True
            self._ccpnInternalData = tempCcpn
        return result

    @includePositiveContours.setter
    def includePositiveContours(self, value: bool):
        """Include flag for the positive contours
        """
        if not isinstance(self._ccpnInternalData, dict):
            raise ValueError("Spectrum.includePositiveContours: CCPN internal must be a dictionary")

        # copy needed to ensure that the v2 registers the change, and marks instance for save.
        tempCcpn = self._ccpnInternalData.copy()
        tempCcpn[INCLUDEPOSITIVECONTOURS] = value
        self._ccpnInternalData = tempCcpn

    @property
    @_includeInCopy
    def negativeContourCount(self) -> int:
        """number of negative contours to draw"""
        return self._wrappedData.negativeContourCount

    @negativeContourCount.setter
    def negativeContourCount(self, value):
        self._wrappedData.negativeContourCount = value

    @property
    @_includeInCopy
    def negativeContourBase(self) -> float:
        """base level of negative contours"""
        return self._wrappedData.negativeContourBase

    @negativeContourBase.setter
    def negativeContourBase(self, value):
        self._wrappedData.negativeContourBase = value

    @property
    @_includeInCopy
    def negativeContourFactor(self) -> float:
        """level multiplier for negative contours"""
        return self._wrappedData.negativeContourFactor

    @negativeContourFactor.setter
    def negativeContourFactor(self, value):
        self._wrappedData.negativeContourFactor = value

    @property
    @_includeInCopy
    def negativeContourColour(self) -> str:
        """colour of negative contours"""
        return self._wrappedData.negativeContourColour

    @negativeContourColour.setter
    def negativeContourColour(self, value):
        self._wrappedData.negativeContourColour = value

    @property
    @_includeInCopy
    def includeNegativeContours(self):
        """Include flag for the negative contours
        """
        result = self._ccpnInternalData.get(INCLUDENEGATIVECONTOURS)
        if result is None:
            tempCcpn = self._ccpnInternalData.copy()
            result = tempCcpn[INCLUDENEGATIVECONTOURS] = True
            self._ccpnInternalData = tempCcpn
        return result

    @includeNegativeContours.setter
    def includeNegativeContours(self, value: bool):
        """Include flag for the negative contours
        """
        if not isinstance(self._ccpnInternalData, dict):
            raise ValueError("Spectrum.includeNegativeContours: CCPN internal must be a dictionary")

        # copy needed to ensure that the v2 registers the change, and marks instance for save.
        tempCcpn = self._ccpnInternalData.copy()
        tempCcpn[INCLUDENEGATIVECONTOURS] = value
        self._ccpnInternalData = tempCcpn

    @property
    @_includeInCopy
    def sliceColour(self) -> str:
        """colour of 1D slices
        """
        return self._wrappedData.sliceColour

    @sliceColour.setter
    def sliceColour(self, value):
        self._wrappedData.sliceColour = value
        # for spectrumView in self.spectrumViews:
        #     spectrumView.setSliceColour()  # ejb - update colour here

    @property
    @_includeInCopy
    def scale(self) -> float:
        """Scaling factor for intensities and volumes.
        Intensities and volumes should be *multiplied* by scale before comparison
        """
        value = self._wrappedData.scale
        if value is None:
            getLogger().warning('Scaling {} changed from None to 1.0'.format(self))
            value = 1.0
        if -SCALETOLERANCE < value < SCALETOLERANCE:
            getLogger().warning('Scaling {} by minimum tolerance (±{})'.format(self, SCALETOLERANCE))

        return value

    @scale.setter
    @logCommand(get='self', isProperty=True)
    @ccpNmrV3CoreSimple()
    def scale(self, value: Union[float, int, None]):
        if value is None:
            getLogger().warning('Scaling {} changed from None to 1.0'.format(self))
            value = 1.0

        if not isinstance(value, (float, int)):
            raise TypeError('Spectrum.scale {} must be a float or integer'.format(self))

        if value is not None and -SCALETOLERANCE < value < SCALETOLERANCE:
            # Display a warning, but allow to be set
            getLogger().warning('Scaling {} by minimum tolerance (±{})'.format(self, SCALETOLERANCE))

        self._scaleChanged = True
        if value is None:
            self._wrappedData.scale = None
        else:
            self._wrappedData.scale = float(value)

        if self.dimensionCount == 1 and self._intensities is not None:
            # some 1D data were read before; update the intensities as the scale has changed
            self._intensities = self.getSliceData()

    @property
    @_includeInCopy
    def spinningRate(self) -> float:
        """NMR tube spinning rate (in Hz)
        """
        return self._wrappedData.experiment.spinningRate

    @spinningRate.setter
    def spinningRate(self, value: float):
        self._wrappedData.experiment.spinningRate = value

    @property
    @_includeInCopy
    def noiseLevel(self) -> (float, None):
        """Noise level for the spectrum
        """
        noise = self._wrappedData.noiseLevel
        if noise is None:
            getLogger().debug2('Returning noiseLevel=None')
        return noise

    @noiseLevel.setter
    def noiseLevel(self, value: float):
        self._wrappedData.noiseLevel = value

    @property
    @_includeInCopy
    def negativeNoiseLevel(self) -> float:
        """Negative noise level value. Stored in Internal"""
        propertyName = sys._getframe().f_code.co_name
        value = self.getParameter(self._AdditionalAttribute, propertyName)
        return value

    @negativeNoiseLevel.setter
    def negativeNoiseLevel(self, value):
        """Stored in Internal """
        propertyName = sys._getframe().f_code.co_name
        self.setParameter(self._AdditionalAttribute, propertyName, value)

    @property
    def synonym(self) -> (str, None):
        """Systematic experiment type descriptor (CCPN system)."""
        refExperiment = self._wrappedData.experiment.refExperiment
        if refExperiment is None:
            return None
        else:
            return refExperiment.synonym

    @property
    @_includeInCopy
    def experimentType(self) -> (str, None):
        """Systematic experiment type descriptor (CCPN system)."""
        refExperiment = self._wrappedData.experiment.refExperiment
        if refExperiment is None:
            return None
        else:
            return refExperiment.name

    @experimentType.setter
    def experimentType(self, value: str):
        from ccpn.core.lib.SpectrumLib import _setApiExpTransfers, _setApiRefExperiment, _clearLinkToRefExp

        if value is None:
            self._wrappedData.experiment.refExperiment = None
            self.experimentName = None
            _clearLinkToRefExp(self._wrappedData.experiment)
            return
        # nmrExpPrototype = self._wrappedData.root.findFirstNmrExpPrototype(name=value) # Why not findFirst instead of looping all sortedNmrExpPrototypes
        for nmrExpPrototype in self._wrappedData.root.sortedNmrExpPrototypes():
            for refExperiment in nmrExpPrototype.sortedRefExperiments():
                if refExperiment.name == value:
                    # set API RefExperiment and ExpTransfer
                    _setApiRefExperiment(self._wrappedData.experiment, refExperiment)
                    _setApiExpTransfers(self._wrappedData.experiment)
                    synonym = refExperiment.synonym
                    if synonym:
                        self.experimentName = synonym
                    return
        # nothing found - error:
        raise ValueError('No reference experiment matches name "%s"' % value)

    @property
    def _serial(self) -> int:
        """Return the _wrappedData serial
        CCPN Internal
        """
        return self._wrappedData.serial

    # @property
    # def _numDim(self):
    #     """Return the _wrappedData numDim
    #     CCPN Internal
    #     """
    #     return self._wrappedData.numDim

    @property
    def experiment(self):
        """Return the experiment assigned to the spectrum
        """
        return self._wrappedData.experiment

    @property
    @_includeInCopy
    def experimentName(self) -> str:
        """Common experiment type descriptor (May not be unique).
        """
        return self._wrappedData.experiment.name

    @experimentName.setter
    def experimentName(self, value):
        # force to a string
        # because: reading from .nef files extracts the name from the end of the experiment_type in nef reader
        #           which is not wrapped with quotes, so defaults to an int if it can?
        self._wrappedData.experiment.name = str(value)

    @property
    def filePath(self) -> Optional[str]:
        """Path to NMR data file; can contain redirections (e.g. $DATA)
        """
        if self._dataStore is None:
            raise RuntimeError('dataStore not defined')
        return str(self._dataStore.path)

    @filePath.setter
    @ccpNmrV3CoreSetter()
    def filePath(self, value: str):

        if self._dataStore is None:
            raise RuntimeError('dataStore not defined')

        if value is None:
            self._clearCache()
            self._dataStore.path = None
            self.setTraitValue('_dataStore', None, force=True)
            return

        newDataStore = DataStore.newFromPath(path=value, dataFormat=self.dataFormat)
        newDataStore.spectrum = self

        try:
            newDataSource = self._getDataSource(newDataStore)
        except:
            raise ValueError('Spectrum.filePath: incompatible file "%s"' % value)

        # we found a valid new file
        self.setTraitValue('_dataSource', newDataSource, force=True)
        self.setTraitValue('_dataStore', newDataStore, force=True)
        self._dataStore._saveInternal()
        self._clearCache()
        self._saveSpectrumMetaData()

    def reload(self):
        """Reload the spectrum defined by filePath
        """
        # setting filePath will reload the the spectrum
        _filePath = self.filePath
        self.filePath  = _filePath

    @property
    def path(self):
        """return a Path instance defining the absolute path of filePath
        """
        if self._dataStore is None:
            raise RuntimeError('dataStore not defined')
        return self._dataStore.aPath()

    def hasValidPath(self) -> bool:
        """Return true if the spectrum's dataSource currently defines an valid dataSource object
        with a valid path defined
        """
        return self._dataSource is not None and self._dataSource.hasValidPath()

    def isEmptySpectrum(self):
        """Return True if instance refers to an empty spectrum; i.e. as in without actual spectral data"
        """
        if self._dataStore is None:
            raise RuntimeError('dataStore not defined')
        return self._dataStore.dataFormat == EmptySpectrumDataSource.dataFormat

    @property
    def dataFormat(self):
        """Return the spectrum data-format identifier (e.g. Hdf5, NMRPipe)
        """
        if self._dataStore is None:
            raise RuntimeError('dataStore not defined')

        return self._dataStore.dataFormat

    # @dataFormat.setter
    # def dataFormat(self, value):
    #     self._wrappedData.dataStore.fileType = value

    # @property
    # def headerSize(self) -> Optional[int]:
    #     """File header size in bytes."""
    #     xx = self._wrappedData.dataStore
    #     if xx:
    #         return xx.headerSize
    #     else:
    #         return None
    #
    # @property
    # def numberType(self) -> Optional[str]:
    #     """Data type of numbers stored in data matrix ('int' or 'float')."""
    #     xx = self._wrappedData.dataStore
    #     if xx:
    #         return xx.numberType
    #     else:
    #         return None
    #
    # # NBNB TBD Should this be made modifiable? Would be a bit of work ...
    #
    # @property
    # def complexStoredBy(self) -> str:
    #     """Hypercomplex numbers are stored by ('timepoint', 'quadrant', or 'dimension')."""
    #     xx = self._wrappedData.dataStore
    #     if xx:
    #         return xx.complexStoredBy
    #     else:
    #         return None
    #
    # # NBNB TBD Should this be made modifiable? Would be a bit of work ...

    # Attributes belonging to AbstractDataDim

    def _setStdDataDimValue(self, attributeName, value: Sequence):
        """Set value for non-Sampled DataDims only"""
        apiDataSource = self._wrappedData
        if len(value) == apiDataSource.numDim:
            for ii, dataDim in enumerate(apiDataSource.sortedDataDims()):
                if dataDim.className != 'SampledDataDim':
                    setattr(dataDim, attributeName, value[ii])
                elif value[ii] is not None:
                    raise ValueError("Attempt to set value for invalid attribute %s in dimension %s: %s" %
                                     (attributeName, ii + 1, value))
        else:
            raise ValueError("Value must have length %s, was %s" % (apiDataSource.numDim, value))

    @property
    @_includeInDimensionalCopy
    def axisCodes(self) -> Tuple[Optional[str], ...]:
        """axisCode, per dimension - None if no main ExpDimRef
        """
        result = []
        for dataDim in self._wrappedData.sortedDataDims():
            expDimRef = dataDim.expDim.findFirstExpDimRef(serial=1)
            if expDimRef is None:
                result.append(None)
            else:
                axisCode = expDimRef.axisCode
                result.append(axisCode)

        return tuple(result)

    @axisCodes.setter
    def axisCodes(self, values):
        check = {}
        for i, v in enumerate(values):
            if v in check:
                raise ValueError('axisCodes should be an unique sequence of strings; got duplicate entry axisCodes[%s]="%s"'
                                 % (i, v))
            else:
                check[v] = i
        self._setExpDimRefAttribute('axisCode', values, mandatory=False)

    @property
    @_includeInDimensionalCopy
    def pointCounts(self) -> Tuple[int, ...]:
        """Number active of points per dimension

        NB, Changing the pointCounts will keep the spectralWidths (after Fourier transformation)
        constant.

        NB for FidDataDims more points than these may be stored (see totalPointCount)."""
        result = []
        for dataDim in self._wrappedData.sortedDataDims():
            if hasattr(dataDim, 'numPointsValid'):
                result.append(dataDim.numPointsValid)
            else:
                result.append(dataDim.numPoints)
        return tuple(result)

    @pointCounts.setter
    def pointCounts(self, value: Sequence):
        apiDataSource = self._wrappedData
        if len(value) == apiDataSource.numDim:
            dataDimRefs = self._mainDataDimRefs()
            for ii, dataDim in enumerate(apiDataSource.sortedDataDims()):
                val = value[ii]
                className = dataDim.className
                if className == 'SampledDataDim':
                    # No sweep width to worry about. Up to programmer to make sure sampled values match.
                    dataDim.numPoints = val
                elif className == 'FidDataDim':
                    #Number of points refers to time domain, independent of sweep width
                    dataDim.numPointsValid = val
                elif className == 'FreqDataDim':
                    # Changing the number of points may NOT change the spectralWidth
                    relativeVal = val / dataDim.numPoints
                    dataDim.numPoints = val
                    dataDim.valuePerPoint /= relativeVal
                    dataDimRef = dataDimRefs[ii]
                    if dataDimRef is not None:
                        # This will work if we are changing to a different factor of two in pointCount.
                        # If we are making an arbitrary change, the referencing is not reliable anyway.
                        dataDimRef.refPoint = ((dataDimRef.refPoint - 1) * relativeVal) + 1
                else:
                    raise TypeError("API DataDim object with unknown className:", className)
        else:
            raise ValueError("pointCounts value must have length %s, was %s" %
                             (apiDataSource.numDim, value))

    @property
    @_includeInDimensionalCopy
    def totalPointCounts(self) -> Tuple[int, ...]:
        """Total number of points per dimension

        NB for FidDataDims and SampledDataDims these are the stored points,
        for FreqDataDims these are the points after transformation before cutting down.

        NB, changing the totalPointCount will *not* modify the resolution (or dwell time),
        so the implied total width will change.
        """
        result = []
        for dataDim in self._wrappedData.sortedDataDims():
            if hasattr(dataDim, 'numPointsOrig'):
                result.append(dataDim.numPointsOrig)
            else:
                result.append(dataDim.numPoints)
        return tuple(result)

    @totalPointCounts.setter
    def totalPointCounts(self, value: Sequence):
        apiDataSource = self._wrappedData
        if len(value) == apiDataSource.numDim:
            for ii, dataDim in enumerate(apiDataSource.sortedDataDims()):
                if hasattr(dataDim, 'numPointsOrig'):
                    dataDim.numPointsOrig = value[ii]
                else:
                    dataDim.numPoints = value[ii]
        else:
            raise ValueError("totalPointCount value must have length %s, was %s" %
                             (apiDataSource.numDim, value))

    # @property
    # @_includeInDimensionalCopy
    # def pointOffsets(self) -> Tuple[int, ...]:
    #     """index of first active point relative to total points, per dimension"""
    #     return tuple(x.pointOffset if x.className != 'SampledDataDim' else None
    #                  for x in self._wrappedData.sortedDataDims())
    #
    # @pointOffsets.setter
    # def pointOffsets(self, value: Sequence):
    #     self._setStdDataDimValue('pointOffset', value)

    @property
    @_includeInDimensionalCopy
    def isComplex(self) -> Tuple[bool, ...]:
        """Is dimension complex? -  per dimension"""
        return tuple(x.isComplex for x in self._wrappedData.sortedDataDims())

    @isComplex.setter
    def isComplex(self, value: Sequence):
        apiDataSource = self._wrappedData
        if len(value) == apiDataSource.numDim:
            for ii, dataDim in enumerate(apiDataSource.sortedDataDims()):
                dataDim.isComplex = value[ii]
        else:
            raise ValueError("Value must have length %s, was %s" % (apiDataSource.numDim, value))

    # @property
    # @_includeInDimensionalCopy
    # def blockSizes(self) -> Tuple[int, ...]:
    #     """BlockSizes -  per dimension"""
    #     return tuple(self._apiDataStore.blockSizes)
    #
    # @blockSizes.setter
    # def blockSizes(self, value: Sequence):
    #     apiDataSource = self._wrappedData
    #     if len(value) == apiDataSource.numDim:
    #         self._apiDataStore.blockSizes = value
    #     else:
    #         raise ValueError("Value must have length %s, was %s" % (apiDataSource.numDim, value))

    #TODO: add setter for dimensionTypes
    @property
    def dimensionTypes(self) -> Tuple[str, ...]:
        """dimension types ('Fid' / 'Frequency' / 'Sampled'),  per dimension
        """
        ll = [x.className[:-7] for x in self._wrappedData.sortedDataDims()]
        return tuple(specLib.DIMENSIONFREQUENCY if x == specLib.DIMENSIONFREQ else x for x in ll)

    # @dimensionTypes.setter
    # def dimensionTypes(self, value: Sequence):
    #
    #     if len(value) != self.dimensionCount:
    #         raise ValueError("DimensionTypes must have length %s, was %s" % (self.dimensionCount, value))
    #
    #     for dimType in value:
    #         if dimType not in DIMENSIONTYPES:
    #             raise ValueError("DimensionType %s not recognised" % dimType)
    #
    #     values = [i for i in zip(self.pointCounts, self.pointOffsets, self.isComplex, self.valuesPerPoint)]
    #
    #     for n, dataDimVal in enumerate(self._wrappedData.sortedDataDims()):
    #         pass

    @property
    @_includeInDimensionalCopy
    def spectralWidthsHz(self) -> Tuple[Optional[float], ...]:
        """spectral width (in Hz) before dividing by spectrometer frequency, per dimension"""
        return tuple(x.spectralWidth if hasattr(x, 'spectralWidth') else None
                     for x in self._wrappedData.sortedDataDims())

    @spectralWidthsHz.setter
    def spectralWidthsHz(self, value: Sequence):
        apiDataSource = self._wrappedData
        attributeName = 'spectralWidth'
        if len(value) == apiDataSource.numDim:
            for ii, dataDim in enumerate(apiDataSource.sortedDataDims()):
                val = value[ii]
                if hasattr(dataDim, attributeName):
                    if not val:
                        raise ValueError("Attempt to set %s to %s in dimension %s: %s"
                                         % (attributeName, val, ii + 1, value))
                    else:
                        # We assume that the number of points is constant, so setting SW changes valuePerPoint
                        swold = getattr(dataDim, attributeName)
                        dataDim.valuePerPoint *= (val / swold)
                elif val is not None:
                    raise ValueError("Attempt to set %s in sampled dimension %s: %s"
                                     % (attributeName, ii + 1, value))
        else:
            raise ValueError("SpectralWidth value must have length %s, was %s" %
                             (apiDataSource.numDim, value))

    @property
    def valuesPerPoint(self) -> Tuple[Optional[float], ...]:
        """valuePerPoint for each dimension

        in ppm for Frequency dimensions with a single, well-defined reference
        None for Frequency dimensions without a single, well-defined reference
        in time units (seconds) for FId dimensions
        None for sampled dimensions
        """
        result = []
        for dataDim in self._wrappedData.sortedDataDims():
            if hasattr(dataDim, 'primaryDataDimRef'):
                # FreqDataDim - get ppm valuePerPoint
                ddr = dataDim.primaryDataDimRef
                valuePerPoint = ddr and ddr.valuePerPoint
            elif hasattr(dataDim, 'valuePerPoint'):
                # FidDataDim - get time valuePerPoint
                valuePerPoint = dataDim.valuePerPoint
            else:
                # Sampled DataDim - return None
                valuePerPoint = None
            #
            result.append(valuePerPoint)
        #
        return tuple(result)

    @property
    @_includeInDimensionalCopy
    def phases0(self) -> tuple:
        """zero order phase correction (or None), per dimension. Always None for sampled dimensions.
        """
        return tuple(x.phase0 if x.className != 'SampledDataDim' else None
                     for x in self._wrappedData.sortedDataDims())

    @phases0.setter
    def phases0(self, value: Sequence):
        self._setStdDataDimValue('phase0', value)

    @property
    @_includeInDimensionalCopy
    def phases1(self) -> Tuple[Optional[float], ...]:
        """first order phase correction (or None) per dimension. Always None for sampled dimensions."""
        return tuple(x.phase1 if x.className != 'SampledDataDim' else None
                     for x in self._wrappedData.sortedDataDims())

    @phases1.setter
    def phases1(self, value: Sequence):
        self._setStdDataDimValue('phase1', value)

    @property
    @_includeInDimensionalCopy
    def windowFunctions(self) -> Tuple[Optional[str], ...]:
        """Window function name (or None) per dimension - e.g. 'EM', 'GM', 'SINE', 'QSINE', ....
        Always None for sampled dimensions."""
        return tuple(x.windowFunction if x.className != 'SampledDataDim' else None
                     for x in self._wrappedData.sortedDataDims())

    @windowFunctions.setter
    def windowFunctions(self, value: Sequence):
        self._setStdDataDimValue('windowFunction', value)

    @property
    @_includeInDimensionalCopy
    def lorentzianBroadenings(self) -> Tuple[Optional[float], ...]:
        """Lorenzian broadening in Hz per dimension. Always None for sampled dimensions."""
        return tuple(x.lorentzianBroadening if x.className != 'SampledDataDim' else None
                     for x in self._wrappedData.sortedDataDims())

    @lorentzianBroadenings.setter
    def lorentzianBroadenings(self, value: Sequence):
        self._setStdDataDimValue('lorentzianBroadening', value)

    @property
    @_includeInDimensionalCopy
    def gaussianBroadenings(self) -> Tuple[Optional[float], ...]:
        """Gaussian broadening per dimension. Always None for sampled dimensions."""
        return tuple(x.gaussianBroadening if x.className != 'SampledDataDim' else None
                     for x in self._wrappedData.sortedDataDims())

    @gaussianBroadenings.setter
    def gaussianBroadenings(self, value: Sequence):
        self._setStdDataDimValue('gaussianBroadening', value)

    @property
    @_includeInDimensionalCopy
    def sineWindowShifts(self) -> Tuple[Optional[float], ...]:
        """Shift of sine/sine-square window function in degrees. Always None for sampled dimensions."""
        return tuple(x.sineWindowShift if x.className != 'SampledDataDim' else None
                     for x in self._wrappedData.sortedDataDims())

    @sineWindowShifts.setter
    def sineWindowShifts(self, value: Sequence):
        self._setStdDataDimValue('sineWindowShift', value)

    @property
    @_includeInDimensionalCopy
    def spectrometerFrequencies(self) -> Tuple[Optional[float], ...]:
        """Tuple of spectrometer frequency for main dimensions reference """
        return tuple(x and x.sf for x in self._mainExpDimRefs())

    @spectrometerFrequencies.setter
    def spectrometerFrequencies(self, value):
        self._setExpDimRefAttribute('sf', value)

    @property
    @_includeInDimensionalCopy
    def measurementTypes(self) -> Tuple[Optional[str], ...]:
        """Type of value being measured, per dimension.

        In normal cases the measurementType will be 'Shift', but other values might be
        'MQSHift' (for multiple quantum axes), JCoupling (for J-resolved experiments),
        'T1', 'T2', ..."""
        return tuple(x and x.measurementType for x in self._mainExpDimRefs())

    @measurementTypes.setter
    def measurementTypes(self, value):
        self._setExpDimRefAttribute('measurementType', value)

    @property
    @_includeInDimensionalCopy
    def isotopeCodes(self) -> Tuple[Optional[str], ...]:
        """isotopeCode of isotope being measured, per dimension - None if no unique code"""
        result = []
        for dataDim in self._wrappedData.sortedDataDims():
            expDimRef = dataDim.expDim.findFirstExpDimRef(serial=1)
            if expDimRef is None:
                result.append(None)
            else:
                isotopeCodes = expDimRef.isotopeCodes
                if len(isotopeCodes) == 1:
                    result.append(isotopeCodes[0])
                else:
                    result.append(None)
        #
        return tuple(result)

    @isotopeCodes.setter
    def isotopeCodes(self, value: Sequence):
        apiDataSource = self._wrappedData
        if len(value) == apiDataSource.numDim:
            #GWV 28/8/18: commented as cannot see the reason for this, while prevented correction of errors
            # if value != self.isotopeCodes and self.peaks:
            #   raise ValueError("Cannot reset isotopeCodes in a Spectrum that contains peaks")
            for ii, dataDim in enumerate(apiDataSource.sortedDataDims()):
                expDimRef = dataDim.expDim.findFirstExpDimRef(serial=1)
                val = value[ii]
                if expDimRef is None:
                    if val is not None:
                        raise ValueError("Cannot set isotopeCode %s in dimension %s" % (val, ii + 1))
                elif val is None:
                    expDimRef.isotopeCodes = ()
                else:
                    expDimRef.isotopeCodes = (val,)
        else:
            raise ValueError("isotopeCodes must have length %s, was %s" % (apiDataSource.numDim, value))

    @property
    @_includeInDimensionalCopy
    def referenceExperimentDimensions(self) -> Tuple[Optional[str], ...]:
        """dimensions of reference experiment - None if no code"""
        result = []
        for dataDim in self._wrappedData.sortedDataDims():
            expDim = dataDim.expDim
            if expDim is None:
                result.append(None)
            else:
                referenceExperimentDimension = (expDim.ccpnInternalData and expDim.ccpnInternalData.get('expDimToRefExpDim')) or None
                result.append(referenceExperimentDimension)

        return tuple(result)

    @referenceExperimentDimensions.setter
    @ccpNmrV3CoreSetter()
    def referenceExperimentDimensions(self, values: Sequence):
        apiDataSource = self._wrappedData

        if not isinstance(values, (tuple, list)):
            raise ValueError('referenceExperimentDimensions must be a list or tuple')
        if len(values) != apiDataSource.numDim:
            raise ValueError('referenceExperimentDimensions must have length %s, was %s' % (apiDataSource.numDim, values))
        if not all(isinstance(dimVal, (str, type(None))) for dimVal in values):
            raise ValueError('referenceExperimentDimensions must be str, None')
        _vals = [val for val in values if val is not None]
        if len(_vals) != len(set(_vals)):
            raise ValueError('referenceExperimentDimensions must be unique')

        for ii, (dataDim, val) in enumerate(zip(apiDataSource.sortedDataDims(), values)):
            expDim = dataDim.expDim
            if expDim is None and val is not None:
                raise ValueError('Cannot set referenceExperimentDimension %s in dimension %s' % (val, ii + 1))
            else:
                _update = {'expDimToRefExpDim': val}
                _ccpnInt = expDim.ccpnInternalData
                if _ccpnInt is None:
                    expDim.ccpnInternalData = _update
                else:
                    _expDimCID = expDim.ccpnInternalData.copy()
                    _ccpnInt.update(_update)
                    expDim.ccpnInternalData = _ccpnInt

    def getAvailableReferenceExperimentDimensions(self, _experimentType=None) -> tuple:
        """Return list of available reference experiment dimensions based on spectrum isotopeCodes
        """
        _refExperiment = None
        if _experimentType is not None:
            # search for the named reference experiment
            _refExperiment = self.project._getReferenceExperimentFromType(_experimentType)

        # get the nucleus codes from the current isotope codes
        nCodes = tuple(val.strip('0123456789') for val in self.isotopeCodes)

        # match against the current reference experiment or passed in value
        apiExperiment = self._wrappedData.experiment
        apiRefExperiment = _refExperiment or apiExperiment.refExperiment

        if apiRefExperiment:
            # get the permutations of the axisCodes and nucleusCodes
            axisCodePerms = permutations(apiRefExperiment.axisCodes)
            nucleusPerms = permutations(apiRefExperiment.nucleusCodes)

            # return only those that match the current nucleusCodes (from isotopeCodes)
            result = tuple(ac for ac, nc in zip(axisCodePerms, nucleusPerms) if nCodes == nc)
            return result

        else:
            return ()

    @property
    @_includeInDimensionalCopy
    def foldingModes(self) -> Tuple[Optional[str], ...]:
        """folding mode (values: 'circular', 'mirror', None), per dimension"""
        dd = {True: 'mirror', False: 'circular', None: None}
        return tuple(dd[x and x.isFolded] for x in self._mainExpDimRefs())

    @foldingModes.setter
    def foldingModes(self, values):

        # TODO For NEF we should support both True, False, and None
        # That requires an API change

        dd = {'circular': False, 'mirror': True, None: False}

        if len(values) != self.dimensionCount:
            raise ValueError("Length of %s does not match number of dimensions." % str(values))
        if not all(isinstance(dimVal, (str, type(None))) and dimVal in dd.keys() for dimVal in values):
            raise ValueError("Folding modes must be 'circular', 'mirror', None")

        self._setExpDimRefAttribute('isFolded', [dd[x] for x in values])

    @property
    @_includeInCopy
    def acquisitionAxisCode(self) -> Optional[str]:
        """Axis code of acquisition axis - None if not known"""
        for dataDim in self._wrappedData.sortedDataDims():
            expDim = dataDim.expDim
            if expDim.isAcquisition:
                expDimRef = expDim.findFirstExpDimRef(serial=1)
                axisCode = expDimRef.axisCode
                if axisCode is None:
                    self._wrappedData.experiment.resetAxisCodes()
                    axisCode = expDimRef.axisCode
                return axisCode
        #
        return None

    @acquisitionAxisCode.setter
    def acquisitionAxisCode(self, value):
        if value is None:
            index = None
        else:
            index = self.axisCodes.index(value)

        for ii, dataDim in enumerate(self._wrappedData.sortedDataDims()):
            dataDim.expDim.isAcquisition = (ii == index)

    @property
    @_includeInDimensionalCopy
    def axisUnits(self) -> Tuple[Optional[str], ...]:
        """Main axis unit (most commonly 'ppm'), per dimension - None if no unique code

        Uses first Shift-type ExpDimRef if there is more than one, otherwise first ExpDimRef"""
        return tuple(x and x.unit for x in self._mainExpDimRefs())

    @axisUnits.setter
    def axisUnits(self, value):
        self._setExpDimRefAttribute('unit', value, mandatory=False)

    # Attributes belonging to DataDimRef

    def _mainDataDimRefs(self) -> list:
        """ List of DataDimRef matching main ExpDimRef for each dimension"""
        result = []
        expDimRefs = self._mainExpDimRefs()
        for ii, dataDim in enumerate(self._wrappedData.sortedDataDims()):
            if hasattr(dataDim, 'dataDimRefs'):
                result.append(dataDim.findFirstDataDimRef(expDimRef=expDimRefs[ii]))
            else:
                result.append(None)
        #
        return result

    def _setDataDimRefAttribute(self, attributeName: str, value: Sequence, mandatory: bool = True):
        """Set main DataDimRef attribute for each dimension
        - uses first ExpDimRef with serial=1"""
        apiDataSource = self._wrappedData
        if len(value) == apiDataSource.numDim:
            expDimRefs = self._mainExpDimRefs()
            for ii, dataDim in enumerate(self._wrappedData.sortedDataDims()):
                if hasattr(dataDim, 'dataDimRefs'):
                    dataDimRef = dataDim.findFirstDataDimRef(expDimRef=expDimRefs[ii])
                else:
                    dataDimRef = None

                if dataDimRef is None:
                    if value[ii] is not None:
                        raise ValueError("Cannot set value for attribute %s in dimension %s: %s" %
                                         (attributeName, ii + 1, value))
                elif value is None and mandatory:
                    raise ValueError(
                            "Attempt to set value to None for mandatory attribute %s in dimension %s: %s" %
                            (attributeName, ii + 1, value))
                else:
                    setattr(dataDimRef, attributeName, value[ii])
        else:
            raise ValueError("Value must have length %s, was %s" % (apiDataSource.numDim, value))

    @property
    @_includeInDimensionalCopy
    def referencePoints(self) -> Tuple[Optional[float], ...]:
        """point used for axis (chemical shift) referencing, per dimension."""
        return tuple(x and x.refPoint for x in self._mainDataDimRefs())

    @referencePoints.setter
    def referencePoints(self, value):
        self._setDataDimRefAttribute('refPoint', value)

    @property
    @_includeInDimensionalCopy
    def referenceValues(self) -> Tuple[Optional[float], ...]:
        """value used for axis (chemical shift) referencing, per dimension."""
        return tuple(x and x.refValue for x in self._mainDataDimRefs())

    @referenceValues.setter
    def referenceValues(self, value):
        self._setDataDimRefAttribute('refValue', value)

    @property
    @cached(_REFERENCESUBSANCESCACHE, maxItems=5000, debug=False)
    def referenceSubstances(self):
        """
        :return: a list of substances
        """
        pids = self._ccpnInternalData.get(self._ReferenceSubstancesPids) or []
        objs = _getObjectsByPids(self.project, pids)
        return objs

    @referenceSubstances.setter
    def referenceSubstances(self, substances):
        """
        """
        from ccpn.core.Substance import Substance

        pids = [su.pid for su in substances if isinstance(su, Substance)]
        if isinstance(self._ccpnInternalData, dict):
            tempCcpn = self._ccpnInternalData.copy()
            tempCcpn[self._ReferenceSubstancesPids] = pids
            self._ccpnInternalData = tempCcpn
        else:
            raise ValueError("Substance linked spectra CCPN internal must be a dictionary")

    @property
    def referenceSubstance(self):
        """
        Deprecated. See referenceSubstances
        """
        getLogger().warning('spectrum.referenceSubstance is deprecated. Use referenceSubstances instead. ')
        substance = None
        if len(self.referenceSubstances) > 0:
            substance = self.referenceSubstances[-1]
        return substance

    @referenceSubstance.setter
    def referenceSubstance(self, substance):
        getLogger().warning('spectrum.referenceSubstance is deprecated. Use referenceSubstances instead. ')
        self.referenceSubstances = [substance]

    @property
    @_includeInDimensionalCopy
    def assignmentTolerances(self) -> Tuple[Optional[float], ...]:
        """Assignment tolerance in axis unit (ppm), per dimension."""
        return tuple(x and x.assignmentTolerance for x in self._mainDataDimRefs())

    @assignmentTolerances.setter
    def assignmentTolerances(self, value):
        self._setDataDimRefAttribute('assignmentTolerance', value)

    @property
    def defaultAssignmentTolerances(self):
        """Default assignment tolerances per dimension (in ppm), upward adjusted (if needed) for
        digital resolution
        NB for Fid or Sampled dimensions value will be None
        """
        tolerances = [None] * self.dimensionCount
        for ii, dimensionType in enumerate(self.dimensionTypes):
            if dimensionType == 'Frequency':
                tolerance = self.isotope2Tolerance.get(self.isotopeCodes[ii], self.defaultAssignmentTolerance)
                tolerances[ii] = max(tolerance, self.spectralWidths[ii] / self.pointCounts[ii])
        #
        return tolerances

    @property
    @_includeInDimensionalCopy
    def spectralWidths(self) -> Tuple[Optional[float], ...]:
        """spectral width after processing in axis unit (ppm), per dimension """
        return tuple(x and x.spectralWidth for x in self._mainDataDimRefs())

    @spectralWidths.setter
    def spectralWidths(self, value):
        oldValues = self.spectralWidths
        for ii, dataDimRef in enumerate(self._mainDataDimRefs()):
            if dataDimRef is not None:
                oldsw = oldValues[ii]
                sw = value[ii]
                localValuePerPoint = dataDimRef.localValuePerPoint
                if localValuePerPoint:
                    dataDimRef.localValuePerPoint = localValuePerPoint * sw / oldsw
                else:
                    dataDimRef.dataDim.valuePerPoint *= (sw / oldsw)

    @property
    @_includeInDimensionalCopy
    def aliasingLimits(self) -> Tuple[Tuple[Optional[float], Optional[float]], ...]:
        """\- (*(float,float)*)\*dimensionCount

        tuple of tuples of (lowerAliasingLimit, higherAliasingLimit) for spectrum
        """
        result = [(x and x.minAliasedFreq, x and x.maxAliasedFreq) for x in self._mainExpDimRefs()]

        if any(None in tt for tt in result):
            # Some values not set, or missing. Try to get them as spectrum limits
            for ii, dataDimRef in enumerate(self._mainDataDimRefs()):
                if None in result[ii] and dataDimRef is not None:
                    dataDim = dataDimRef.dataDim
                    ff = dataDimRef.pointToValue
                    point1 = 1 - dataDim.pointOffset
                    result[ii] = tuple(sorted((ff(point1), ff(point1 + dataDim.numPointsOrig))))
        #
        return tuple(result)

    @aliasingLimits.setter
    def aliasingLimits(self, value):
        if len(value) != self.dimensionCount:
            raise ValueError("length of aliasingLimits must match spectrum dimension, was %s" % value)

        expDimRefs = self._mainExpDimRefs()
        for ii, tt in enumerate(value):
            expDimRef = expDimRefs[ii]
            if expDimRef:
                if len(tt) != 2:
                    raise ValueError("Aliasing limits must have two value (min,max), was %s" % tt)
                expDimRef.minAliasedFreq = tt[0]
                expDimRef.maxAliasedFreq = tt[1]

    @property
    def spectrumLimits(self) -> Tuple[Tuple[Optional[float], Optional[float]], ...]:
        """\- (*(float,float)*)\*dimensionCount

        tuple of tuples of (ppmPoint(1), ppmPoint(n+1)) for each spectrum axis
        direction of axis is preserved
        """
        ll = []
        for ii, ddr in enumerate(self._mainDataDimRefs()):
            if ddr is None:
                ll.append((None, None))
            else:
                ll.append((ddr.pointToValue(1), ddr.pointToValue(ddr.dataDim.numPoints + 1)))
        return tuple(ll)

    @property
    def axesReversed(self) -> Tuple[Optional[bool], ...]:
        """Return whether any of the axes are reversed
        May contain None for undefined axes
        """
        return tuple((x and x.isAxisReversed) for x in self._mainExpDimRefs())

    @property
    def magnetisationTransfers(self) -> Tuple[MagnetisationTransferTuple, ...]:
        """tuple of MagnetisationTransferTuple describing magnetisation transfer between
        the spectrum dimensions.

        MagnetisationTransferTuple is a namedtuple with the fields
        ['dimension1', 'dimension2', 'transferType', 'isIndirect'] of types [int, int, str, bool]
        The dimensions are dimension numbers (one-origin]
        transfertype is one of (in order of increasing priority):
        'onebond', 'Jcoupling', 'Jmultibond', 'relayed', 'relayed-alternate', 'through-space'
        isIndirect is used where there is more than one successive transfer step;
        it is combined with the highest-priority transferType in the transfer path.

        The magnetisationTransfers are deduced from the experimentType and axisCodes.
        Only when the experimentType is unset or does not match any known reference experiment
        magnetisationTransfers are kept separately in the API layer.
        """

        result = []
        apiExperiment = self._wrappedData.experiment
        apiRefExperiment = apiExperiment.refExperiment

        if apiRefExperiment:
            # We should use the refExperiment - if present
            magnetisationTransferDict = apiRefExperiment.magnetisationTransferDict()
            refExpDimRefs = [x if x is None else x.refExpDimRef for x in self._mainExpDimRefs()]
            for ii, rxdr in enumerate(refExpDimRefs):
                dim1 = ii + 1
                if rxdr is not None:
                    for jj in range(dim1, len(refExpDimRefs)):
                        rxdr2 = refExpDimRefs[jj]
                        if rxdr2 is not None:
                            tt = magnetisationTransferDict.get(frozenset((rxdr, rxdr2)))
                            if tt:
                                result.append(MagnetisationTransferTuple(dim1, jj + 1, tt[0], tt[1]))

        else:
            # Without a refExperiment use parameters stored in the API (for reproducibility)
            ll = []
            for apiExpTransfer in apiExperiment.expTransfers:
                item = [x.expDim.dim for x in apiExpTransfer.expDimRefs]
                item.sort()
                item.append(apiExpTransfer.transferType)
                item.append(not (apiExpTransfer.isDirect))
                ll.append(item)
            for item in sorted(ll):
                result.append(MagnetisationTransferTuple(*item))

        #
        return tuple(result)

    def _setMagnetisationTransfers(self, value: Tuple[MagnetisationTransferTuple, ...]):
        """Setter for magnetisation transfers

        The magnetisationTransfers are deduced from the experimentType and axisCodes.
        When the experimentType is set this function is a No-op.
        Only when the experimentType is unset or does not match any known reference experiment
        does this function set the magnetisation transfers, and the corresponding values are
        ignored if the experimentType is later set
        """

        apiExperiment = self._wrappedData.experiment
        apiRefExperiment = apiExperiment.refExperiment
        if apiRefExperiment is None:
            for et in apiExperiment.expTransfers:
                et.delete()
            mainExpDimRefs = self._mainExpDimRefs()
            for tt in value:
                try:
                    dim1, dim2, transferType, isIndirect = tt
                    expDimRefs = (mainExpDimRefs[dim1 - 1], mainExpDimRefs[dim2 - 1])
                except:
                    raise ValueError(
                            "Attempt to set incorrect magnetisationTransfer value %s in spectrum %s"
                            % (tt, self.pid)
                            )
                apiExperiment.newExpTransfer(expDimRefs=expDimRefs, transferType=transferType,
                                             isDirect=(not isIndirect))
        else:
            getLogger().warning(
                    """An attempt to set Spectrum.magnetisationTransfers directly was ignored
                  because the spectrum experimentType was defined.
                  Use axisCodes to set magnetisation transfers instead.""")

    @property
    def intensities(self) -> np.ndarray:
        """ spectral intensities as NumPy array for 1D spectra
        """

        if self.dimensionCount != 1:
            getLogger().warning('Currently this method only works for 1D spectra')
            return np.array([])

        if self._intensities is None:
            self._intensities = self.getSliceData()  # Assignment is Redundant as getSliceData does that;

            # Nevertheless for clarity
            if self._intensities is None:
                getLogger().warning('Unable to get 1D slice data for %s' % self)
                return np.array([])

        return self._intensities

    @intensities.setter
    def intensities(self, value: np.ndarray):
        self._intensities = value

        # NOTE:ED - temporary hack for showing straight the result of intensities change
        for spectrumView in self.spectrumViews:
            spectrumView.refreshData()

    @property
    def positions(self) -> np.array:
        """ spectral region in ppm as NumPy array for 1D spectra """

        if self.dimensionCount != 1:
            getLogger().warning('Currently this method only works for 1D spectra')
            return np.array([])

        if self._positions is None:
            self._positions = self.getPpmArray(dimension=1)

        return self._positions

    @positions.setter
    def positions(self, value):
        # self._scaleChanged = True
        self._positions = value

        # NOTE:ED - temporary hack for showing straight the result of intensities change
        for spectrumView in self.spectrumViews:
            spectrumView.refreshData()

    @property
    @_includeInCopy
    def displayFoldedContours(self):
        """Return whether the folded spectrum contours are to be displayed
        """
        alias = self.getParameter(SPECTRUMALIASING, DISPLAYFOLDEDCONTOURS)
        if alias is not None:
            return alias

        # set default values in the ccpnInternal store
        alias = True

        # don't need to notify this - it can be set every time if needed
        with notificationBlanking():
            self.setParameter(SPECTRUMALIASING, DISPLAYFOLDEDCONTOURS, alias)
        return alias

    @displayFoldedContours.setter
    def displayFoldedContours(self, value):
        """Set whether the folded spectrum contours are to be displayed
        """
        if not isinstance(value, bool):
            raise ValueError("displayFoldedContours must be True/False.")

        self.setParameter(SPECTRUMALIASING, DISPLAYFOLDEDCONTOURS, value)

    @property
    def aliasingValues(self) -> Optional[Tuple[Tuple, ...]]:
        """Return a tuple of the aliasing values in each dimension, as multiples of the spectral width.
        This is a derived property from the aliasingLimits.
        """
        _alias = self.aliasingLimits
        _limits = self.spectrumLimits

        values = []
        for alias, lim in zip(_alias, _limits):
            width = abs(max(lim) - min(lim))
            minA, maxA = min(alias), max(alias)
            minLim, maxLim = min(lim), max(lim)
            values.append((int((minA - minLim + width / 2) // width), int((maxA - maxLim + width / 2) // width)))

        return tuple(values)

    @property
    def _seriesItems(self):
        """Return a tuple of the series items for the spectrumGroups
        """
        items = self.getParameter(SPECTRUMSERIES, SPECTRUMSERIESITEMS)
        if items is not None:
            series = ()
            for sg in self.spectrumGroups:
                if sg.pid in items:
                    series += (items[sg.pid],)
                else:
                    series += (None,)
            return series

    @_seriesItems.setter
    @ccpNmrV3CoreSetter()
    def _seriesItems(self, items):
        """Set the series items for all spectrumGroups that spectrum is attached to.
        Must be of the form ( <item1>,
                              <item2>,
                              ...
                              <itemN>
                            )
            where <itemsN> are of the same type (or None)
        """
        if not items:
            raise ValueError('items is not defined')
        if not isinstance(items, (tuple, list, type(None))):
            raise TypeError('items is not of type tuple/None')
        if len(items) != len(self.spectrumGroups):
            raise ValueError('Number of items does not match number of spectrumGroups')

        if isinstance(items, tuple):
            diffItems = set(type(item) for item in items)
            if len(diffItems) > 2 or (len(diffItems) == 2 and type(None) not in diffItems):
                raise ValueError('Items must be of the same type (or None)')

            seriesItems = self.getParameter(SPECTRUMSERIES, SPECTRUMSERIESITEMS)
            for sg, item in zip(self.spectrumGroups, items):
                if seriesItems:
                    seriesItems[sg.pid] = item
                else:
                    seriesItems = {sg.pid: item}
            self.setParameter(SPECTRUMSERIES, SPECTRUMSERIESITEMS, seriesItems)

        else:
            self.setParameter(SPECTRUMSERIES, SPECTRUMSERIESITEMS, None)

    def _getSeriesItem(self, spectrumGroup):
        """Return the series item for the current spectrum for the selected spectrumGroup
        """
        from ccpn.core.SpectrumGroup import SpectrumGroup

        spectrumGroup = self.project.getByPid(spectrumGroup) if isinstance(spectrumGroup, str) else spectrumGroup
        if not isinstance(spectrumGroup, SpectrumGroup):
            raise TypeError('%s is not a spectrumGroup' % str(spectrumGroup))
        if self not in spectrumGroup.spectra:
            raise ValueError('Spectrum %s does not belong to spectrumGroup %s' % (str(self), str(spectrumGroup)))

        seriesItems = self.getParameter(SPECTRUMSERIES, SPECTRUMSERIESITEMS)
        if seriesItems and spectrumGroup.pid in seriesItems:
            return seriesItems[spectrumGroup.pid]

    def _setSeriesItem(self, spectrumGroup, item):
        """Set the series item for the current spectrum for the selected spectrumGroup
        MUST be called from spectrumGroup - error checking for item types is handled there
        """
        from ccpn.core.SpectrumGroup import SpectrumGroup

        # check that the spectrumGroup and spectrum are valid
        spectrumGroup = self.project.getByPid(spectrumGroup) if isinstance(spectrumGroup, str) else spectrumGroup
        if not isinstance(spectrumGroup, SpectrumGroup):
            raise TypeError('%s is not a spectrumGroup', spectrumGroup)
        if self not in spectrumGroup.spectra:
            raise ValueError('Spectrum %s does not belong to spectrumGroup %s' % (str(self), str(spectrumGroup)))

        seriesItems = self.getParameter(SPECTRUMSERIES, SPECTRUMSERIESITEMS)

        if seriesItems:
            seriesItems[spectrumGroup.pid] = item
        else:
            seriesItems = {spectrumGroup.pid: item}
        self.setParameter(SPECTRUMSERIES, SPECTRUMSERIESITEMS, seriesItems)

    def _renameSeriesItems(self, spectrumGroup, oldPid):
        """rename the keys in the seriesItems to reflect the updated spectrumGroup name
        """
        seriesItems = self.getParameter(SPECTRUMSERIES, SPECTRUMSERIESITEMS)
        if oldPid in (seriesItems if seriesItems else ()):
            # insert new items with the new pid
            oldItems = seriesItems[oldPid]
            del seriesItems[oldPid]
            seriesItems[spectrumGroup.pid] = oldItems
            self.setParameter(SPECTRUMSERIES, SPECTRUMSERIESITEMS, seriesItems)

    def _getSeriesItemsById(self, id):
        """Return the series item for the current spectrum by 'id'
        CCPNINTERNAL: used in creating new spectrumGroups - not for external use
        """
        seriesItems = self.getParameter(SPECTRUMSERIES, SPECTRUMSERIESITEMS)
        if seriesItems and id in seriesItems:
            return seriesItems[id]

    def _setSeriesItemsById(self, id, item):
        """Set the series item for the current spectrum by 'id'
        CCPNINTERNAL: used in creating new spectrumGroups - not for external use
        """
        seriesItems = self.getParameter(SPECTRUMSERIES, SPECTRUMSERIESITEMS)
        if seriesItems:
            seriesItems[id] = item
        else:
            seriesItems = {id: item}
        self.setParameter(SPECTRUMSERIES, SPECTRUMSERIESITEMS, seriesItems)

    def _removeSeriesItemsById(self, spectrumGroup, id):
        """Remove the keys in the seriesItems allocated to 'id'
        CCPNINTERNAL: used in creating new spectrumGroups - not for external use
        """
        # useful for storing an item
        seriesItems = self.getParameter(SPECTRUMSERIES, SPECTRUMSERIESITEMS)
        if id in seriesItems:
            del seriesItems[id]
            self.setParameter(SPECTRUMSERIES, SPECTRUMSERIESITEMS, seriesItems)

    # @property
    # def folding(self) -> Tuple:
    #     """return a tuple of folding values for dimensions
    #     """
    #     result = ()
    #     for dataDim in self._wrappedData.sortedDataDims():
    #         expDimRef = dataDim.expDim.findFirstExpDimRef(serial=1)
    #         if expDimRef is None:
    #             result += (None,)
    #         else:
    #             result += (expDimRef.isFolded,)
    #
    #     return result
    #
    # @folding.setter
    # def folding(self, values):
    #     if len(values) != len(self._wrappedData.sortedPeakDims()):
    #         raise ValueError("Length of %s does not match number of dimensions." % str(values))
    #     if not all(isinstance(dimVal, bool) for dimVal in values):
    #         raise ValueError("Folding values must be True/False.")

    @property
    def temperature(self):
        """The temperature of the spectrometer when the spectrum was recorded
        """
        if self._wrappedData.experiment:
            return self._wrappedData.experiment.temperature

    @temperature.setter
    def temperature(self, value):
        """The temperature of the spectrometer when the spectrum was recorded
        """
        if self._wrappedData.experiment:
            self._wrappedData.experiment.temperature = value

    @property
    def preferredAxisOrdering(self):
        """Return the preferred ordering for the axis codes when opening a new spectrumDisplay
        """
        order = self.getParameter(SPECTRUMAXES, SPECTRUMPREFERREDAXISORDERING)
        if order is not None:
            return order

        # set default ordering
        self.setParameter(SPECTRUMAXES, SPECTRUMPREFERREDAXISORDERING, None)
        return None

    @preferredAxisOrdering.setter
    def preferredAxisOrdering(self, order):
        """Set the preferred ordering for the axis codes when opening a new spectrumDisplay
        """
        if not order:
            raise ValueError('order is not defined')
        if not isinstance(order, tuple):
            raise TypeError('order is not a tuple')
        if len(order) != self.dimensionCount:
            raise TypeError('order is not the correct length')
        if not all(isinstance(ss, int) and ss >= 0 and ss < self.dimensionCount for ss in order):
            raise TypeError('order elements must be integer and in (0 .. %d)' % (self.dimensionCount - 1))
        if len(set(order)) != len(order):
            raise ValueError('order must contain unique elements')

        self.setParameter(SPECTRUMAXES, SPECTRUMPREFERREDAXISORDERING, order)

    #-----------------------------------------------------------------------------------------
    # Library functions
    #-----------------------------------------------------------------------------------------

    def ppm2point(self, value, axisCode=None, dimension=None):
        """Convert ppm value to point value for axis corresponding to either axisCode or
        dimension (1-based)
        """
        if dimension is None and axisCode is None:
            raise ValueError('Spectrum.ppm2point: either axisCode or dimension needs to be defined')
        if dimension is not None and axisCode is not None:
            raise ValueError('Spectrum.ppm2point: axisCode and dimension cannot be both defined')

        if axisCode is not None:
            dimension = self.getByAxisCodes('dimensions', [axisCode], exactMatch=False)[0]

        if dimension is None or dimension < 1 or dimension > self.dimensionCount:
            raise RuntimeError('Invalid dimension (%s)' % (dimension,))

        return self.spectrumReferences[dimension - 1].valueToPoint(value)

    def point2ppm(self, value, axisCode=None, dimension=None):
        """Convert point value to ppm for axis corresponding to to either axisCode or
        dimension (1-based)
        """
        if dimension is None and axisCode is None:
            raise ValueError('Spectrum.point2ppm: either axisCode or dimension needs to be defined')
        if dimension is not None and axisCode is not None:
            raise ValueError('Spectrum.point2ppm: axisCode and dimension cannot be both defined')

        if axisCode is not None:
            dimension = self.getByAxisCodes('dimensions', [axisCode], exactMatch=False)[0]

        if dimension is None or dimension < 1 or dimension > self.dimensionCount:
            raise RuntimeError('Invalid dimension (%s)' % (dimension,))

        return self.spectrumReferences[dimension - 1].pointToValue(value)

    def getPpmArray(self, axisCode=None, dimension=None):
        """Return a numpy array with ppm values of the grid points along axisCode or dimension
        """
        if dimension is None and axisCode is None:
            raise ValueError('Spectrum.getPpmArray: either axisCode or dimension needs to be defined')
        if dimension is not None and axisCode is not None:
            raise ValueError('Spectrum.getPpmArray: axisCode and dimension cannot be both defined')

        if axisCode is not None:
            dimension = self.getByAxisCodes('dimensions', [axisCode], exactMatch=False)[0]

        if dimension is None or dimension < 1 or dimension > self.dimensionCount:
            raise RuntimeError('Invalid dimension (%s)' % (dimension,))

        spectrumLimits = self.spectrumLimits[dimension - 1]
        axisReversed = self.axesReversed[dimension - 1]
        valuePerPoint = self.valuesPerPoint[dimension - 1] * (-1.0 if axisReversed else 1.0)

        result = np.linspace(spectrumLimits[0], spectrumLimits[1] - valuePerPoint, self.pointCounts[dimension - 1])

        return result

    def getDefaultOrdering(self, axisOrder):
        if not axisOrder:
            # axisOption = self.project.application.preferences.general.axisOrderingOptions

            preferredAxisOrder = self.preferredAxisOrdering
            if preferredAxisOrder is not None:

                specAxisOrder = self.axisCodes
                axisOrder = [specAxisOrder[ii] for ii in preferredAxisOrder]

            else:

                # sets an Nd default to HCN (or possibly 2d to HC)
                specAxisOrder = self.axisCodes
                pOrder = self.searchAxisCodePermutations(('H', 'C', 'N'))
                if pOrder:
                    self.preferredAxisOrdering = pOrder
                    axisOrder = [specAxisOrder[ii] for ii in pOrder]
                    getLogger().debug('setting default axisOrdering: ', str(axisOrder))

                else:

                    # just set to the normal ordering
                    self.preferredAxisOrdering = tuple(ii for ii in range(self.dimensionCount))
                    axisOrder = specAxisOrder

                    # try permutations of repeated codes
                    duplicates = [('H', 'H'), ('C', 'C'), ('N', 'N')]
                    for dCode in duplicates:
                        pOrder = self.searchAxisCodePermutations(dCode)

                        # if permutation found and matches first axis
                        if pOrder and pOrder[0] == 0:
                            self.preferredAxisOrdering = pOrder
                            axisOrder = [specAxisOrder[ii] for ii in pOrder]
                            getLogger().debug('setting duplicate axisOrdering: ', str(axisOrder))
                            break

        return axisOrder

    # def automaticIntegration(self, spectralData):
    #     return self._apiDataSource.automaticIntegration(spectralData)

    def _mapAxisCodes(self, axisCodes: Sequence[str]):
        """Map axisCodes on self.axisCodes
        return mapped axisCodes as list
        """
        # find the map of newAxisCodeOrder to self.axisCodes; eg. 'H' to 'Hn'
        axisCodeMap = getAxisCodeMatch(axisCodes, self.axisCodes)
        if len(axisCodeMap) == 0:
            raise ValueError('axisCodes %s contains an invalid element' % str(axisCodes))
        return [axisCodeMap[a] for a in axisCodes]

    def _reorderValues(self, values: Sequence, newAxisCodeOrder: Sequence[str]):
        """Reorder values in spectrum dimension order to newAxisCodeOrder
        """
        mapping = dict((axisCode, i) for i, axisCode in enumerate(self.axisCodes))
        # assemble the newValues in order
        newValues = []
        for axisCode in newAxisCodeOrder:
            if axisCode in mapping:
                newValues.append(values[mapping[axisCode]])
            else:
                raise ValueError('Invalid axisCode "%s" in %s; should be one of %s' %
                                 (axisCode, newAxisCodeOrder, self.axisCodes))
        return newValues

    def getByAxisCodes(self, parameterName: str, axisCodes: Sequence[str] = None, exactMatch: bool = False, matchLength: bool = True):
        """Return values defined by attributeName in order defined by axisCodes:
        (default order if None).

        Perform a mapping if exactMatch=False (eg. 'H' to 'Hn')

        NB: Use getByDimensions for dimensions (1..dimensionCount) based access
        """
        if not hasattr(self, parameterName):
            raise ValueError('%s does not have parameter "%s"' % (self, parameterName))

        if not isIterable(axisCodes):
            raise ValueError('axisCodes is not iterable "%s"; expected list or tuple' % axisCodes)

        if axisCodes is not None and not exactMatch:
            axisCodes = self._mapAxisCodes(axisCodes)

        try:
            values = getattr(self, parameterName)
        except AttributeError:
            raise ValueError('Error getting parameter "%s" from %s' % (parameterName, self))
        if not isIterable(values):
            raise ValueError('Parameter "%s" of %s is not iterable; "%s"' % (parameterName, self, values))

        if axisCodes is not None:
            # change to order defined by axisCodes
            values = self._reorderValues(values, axisCodes[:self.dimensionCount] if matchLength else axisCodes)
        return values

    def setByAxisCodes(self, parameterName: str, values: Sequence, axisCodes: Sequence[str] = None, exactMatch: bool = False, matchLength: bool = True):
        """Set attributeName to values in order defined by axisCodes:
        (default order if None)

        Perform a mapping if exactMatch=False (eg. 'H' to 'Hn')

        NB: Use setByDimensions for dimensions (1..dimensionCount) based access
        """
        if not hasattr(self, parameterName):
            raise ValueError('%s does not have parameter "%s"' % (self, parameterName))

        if not isIterable(values):
            raise ValueError('Parameter "%s" of %s requires iterable; "%s"' % (parameterName, self, values))

        if not isIterable(axisCodes):
            raise ValueError('axisCodes is not iterable "%s"; expected list or tuple' % axisCodes)

        if axisCodes is not None and not exactMatch:
            axisCodes = self._mapAxisCodes(axisCodes)

        if axisCodes is not None:
            # change values to the order appropriate for spectrum
            values = self._reorderValues(values, axisCodes[:self.dimensionCount] if matchLength else axisCodes)
        try:
            setattr(self, parameterName, values)
        except AttributeError:
            raise ValueError('Unable to set parameter "%s" of %s to "%s"' % (parameterName, self, values))

    def getByDimensions(self, parameterName: str, dimensions: Sequence[int] = None):
        """Return values of parameterName in order defined by dimensions (1..dimensionCount).
           (default order if None)
           NB: Use getByAxisCodes for axisCode based access
        """
        if not hasattr(self, parameterName):
            raise ValueError('Spectrum object does not have parameter "%s"' % parameterName)

        values = getattr(self, parameterName)
        if not isIterable(values):
            raise ValueError('Parameter "%s" of %s is not iterable; "%s"' % (parameterName, self, values))

        if dimensions is None:
            return values

        newValues = []
        for dim in dimensions:
            if not (1 <= dim <= self.dimensionCount):
                raise ValueError('Invalid dimension "%d"; should be one of %s' % (dim, self.dimensions))
            else:
                newValues.append(values[dim - 1])
        return newValues

    def setByDimensions(self, parameterName: str, values: Sequence, dimensions: Sequence[int] = None):
        """Set parameterName to values as defined by dimensions (1..dimensionCount).
           (default order if None)
           NB: Use setByAxisCodes for axisCode based access
        """
        if not hasattr(self, parameterName):
            raise ValueError('Spectrum object does not have parameter "%s"' % parameterName)

        if not isIterable(values):
            raise ValueError('Parameter "%s" of %s requires iterable; "%s"' % (parameterName, self, values))

        if dimensions is None:
            dimensions = self.dimensions
        if not isIterable(dimensions):
            raise ValueError('dimensions "%s" is not iterable' % (dimensions))

        newValues = getattr(self, parameterName)
        for idx, dim in enumerate(dimensions):
            if not (1 <= dim <= self.dimensionCount):
                raise ValueError('Invalid dimension "%d"; should be one of %s' % (dim, self.dimensions))
            else:
                newValues[dim - 1] = values[idx]
        try:
            setattr(self, parameterName, newValues)
        except AttributeError:
            raise ValueError('Unable to set parameter "%s" of %s to "%s"' % (parameterName, self, values))

    def searchAxisCodePermutations(self, checkCodes: Tuple[str, ...]) -> Optional[Tuple[int]]:
        """Generate the permutations of the current axisCodes
        """
        if not checkCodes:
            raise ValueError('checkCodes is not defined')
        if not isinstance(checkCodes, (tuple, list)):
            raise TypeError('checkCodes is not a list/tuple')
        if not all(isinstance(ss, str) for ss in checkCodes):
            raise TypeError('checkCodes elements must be strings')

        from itertools import permutations

        # add permutations for the axes
        axisPerms = tuple(permutations([axisCode for axisCode in self.axisCodes]))
        axisOrder = tuple(permutations(list(range(len(self.axisCodes)))))

        for ii, perm in enumerate(axisPerms):
            n = min(len(checkCodes), len(perm))
            if n and all(pCode[0] == cCode[0] for pCode, cCode in zip(perm[:n], checkCodes[:n])):
                return axisOrder[ii]

    def _setDefaultContourValues(self, base=None, multiplier=1.41, count=10):
        """Set default contour values
        """
        if base is None:
            base = self.noiseLevel * multiplier if self.noiseLevel else 1e6
        base = max(base, 1.0)  # Contour bases have to be > 0.0

        self.positiveContourBase = base
        self.positiveContourFactor = multiplier
        self.positiveContourCount = count
        self.negativeContourBase = -1.0 * base
        self.negativeContourFactor = multiplier
        self.negativeContourCount = count

    def _setDefaultContourColours(self):
        """Set default contour colours
        """
        (self.positiveContourColour, self.negativeContourColour) = getDefaultSpectrumColours(self)
        self.sliceColour = self.positiveContourColour

    def getPeakAliasingRanges(self):
        """Return the min/max aliasing Values for the peakLists in the spectrum, if there are no peakLists with peaks, return None
        """
        # get the aliasingRanges for non-empty peakLists
        aliasRanges = [peakList.getPeakAliasingRanges() for peakList in self.peakLists if peakList.peaks]

        if aliasRanges:
            # if there is only one then return it (for clarity)
            if len(aliasRanges) == 1:
                return aliasRanges[0]

            # get the value from all the peakLists
            newRanges = list(aliasRanges[0])
            for ii, alias in enumerate(aliasRanges[1:]):
                if alias is not None:
                    newRanges = tuple((min(minL, minR), max(maxL, maxR)) for (minL, maxL), (minR, maxR) in zip(alias, newRanges))

            return newRanges

    def _copyDimensionalParameters(self, axisCodes, target):
        """Copy dimensional parameters for axisCodes from self to target
        """
        for attr in _includeInCopyList().getMultiDimensional():
            try:
                values = self.getByAxisCodes(attr, axisCodes, exactMatch=True)
                target.setByAxisCodes(attr, values, axisCodes, exactMatch=True)
            except Exception as es:
                getLogger().error('Copying "%s" from %s to %s for axisCodes %s: %s' %
                                  (attr, self, target, axisCodes, es)
                                  )

    def _copyNonDimensionalParameters(self, target):
        """Copy non-dimensional parameters from self to target
        """
        for parameterName in _includeInCopyList().getNoneDimensional():
            try:
                value = getattr(self, parameterName)
                setattr(target, parameterName, value)
            except Exception as es:
                getLogger().warning('Copying parameter %r from %s to %s: %s' % (parameterName, self, target, es))

    def copyParameters(self, axisCodes, target):
        """Copy non-dimensional and dimensional parameters for axisCodes from self to target
        """
        self._copyNonDimensionalParameters(target)
        self._copyDimensionalParameters(axisCodes, target)

    def estimateNoise(self):
        """Estimate and return the noise level, or None if it cannot be
        """
        if self._dataSource is not None:
            noise = self._dataSource.estimateNoise()
        else:
            noise = None
        return noise

    #-----------------------------------------------------------------------------------------
    # data access functions
    #-----------------------------------------------------------------------------------------

    @logCommand(get='self')
    def getIntensity(self, ppmPositions):
        """Returns the interpolated height at the ppm position
        """
        # The height below is not derived from any fitting
        # but is a weighted average of the values at the neighbouring grid points

        getLogger().warning('This routine has been replaced with getHeight')
        return self.getHeight(ppmPositions)

    @logCommand(get='self')
    def getHeight(self, ppmPositions):
        """Returns the interpolated height at the ppm position
        """
        if len(ppmPositions) != self.dimensionCount:
            raise ValueError('Length of %s does not match number of dimensions' % str(ppmPositions))
        if not all(isinstance(dimVal, (int, float)) for dimVal in ppmPositions):
            raise ValueError('ppmPositions values must be floats')

        pointPositions = [self.ppm2point(p, dimension=idx + 1) for idx, p in enumerate(ppmPositions)]
        return self.getPointValue(pointPositions)

    @logCommand(get='self')
    def getPointValue(self, pointPositions):
        """Return the value interpolated at the position given in points (1-based, float values).
        """
        if len(pointPositions) != self.dimensionCount:
            raise ValueError('Length of %s does not match number of dimensions.' % str(pointPositions))
        if not all(isinstance(dimVal, (int, float)) for dimVal in pointPositions):
            raise ValueError('position values must be floats.')

        if self._dataSource is None:
            getLogger().warning('No proper (filePath, dataFormat) set for %s; Returning zero' % self)
            return 0.0

        # need to check folding/circular/±sign

        # pointPositions = []
        # aliasing = []
        # for idx, (p, np) in enumerate(zip(ppmPos, spectrum.pointCounts)):
        #     pp = spectrum.ppm2point(p, dimension=idx + 1)
        #     pointPositions.append(((pp - 1) % np) + 1)
        #     aliasing.append((pp - 1) // np)

        aliasingFlags = [1] * self.dimensionCount
        value = self._dataSource.getPointValue(pointPositions, aliasingFlags=aliasingFlags)
        return value * self.scale

    @logCommand(get='self')
    def getSliceData(self, position=None, sliceDim: int = 1):
        """Get a slice defined by sliceDim and a position vector

        :param position: An optional list/tuple of point positions (1-based);
                         defaults to [1,1,1,1]
        :param sliceDim: Dimension of the slice axis (1-based)

        :return: numpy 1D data array

        NB: use getSlice() method for axisCode based access
        """
        if self._dataSource is None:
            getLogger().warning('No proper (filePath, dataFormat) set for %s; Returning zeros only' % self)
            data = numpy.zeros((self.pointCounts[sliceDim - 1],), dtype=numpy.float32)

        else:
            try:
                position = self._dataSource.checkForValidSlice(position, sliceDim)
                data = self._dataSource.getSliceData(position=position, sliceDim=sliceDim)
                data = data.copy(order='K') * self.scale

            except (RuntimeError, ValueError) as es:
                getLogger().error('Spectrum.getSliceData: %s' % es)
                raise es

        # For 1D, save as intensities attribute; TODO: remove
        self._intensities = data
        return data

    @logCommand(get='self')
    def getSlice(self, axisCode, position) -> numpy.array:
        """Get a slice defined by axisCode and a position vector

        :param axisCode: valid axisCode of the slice axis
        :param position: An optional list/tuple of point positions (1-based);
                         defaults to [1,1,1,1]

        :return: numpy 1D data array

        NB: use getSliceData() method for dimension based access
        """
        dimensions = self.getByAxisCodes('dimensions', [axisCode], exactMatch=True)
        return self.getSliceData(position=position, sliceDim=dimensions[0])

    @logCommand(get='self')
    def extractSliceToFile(self, axisCode, position, path=None, dataFormat='Hdf5'):
        """Extract 1D slice from self as new Spectrum; saved to path
        if 1D it effectively yields a copy of self

        :param axisCode: axiscode of slice to extract
        :param position: position vector (1-based)
        :param path: optional path; if None, constructed from current filePath

        :return: Spectrum instance
        """
        if self._dataSource is None:
            text = 'No proper (filePath, dataFormat) set for %s; unable to extract slice' % self
            getLogger().error(text)
            raise RuntimeError(text)

        if axisCode is None or axisCode not in self.axisCodes:
            raise ValueError('Invalid axisCode %r, should be one of %s' % (axisCode, self.axisCodes))

        try:
            dimensions = self.getByAxisCodes('dimensions', [axisCode])
            self._dataSource.checkForValidSlice(position=position, sliceDim=dimensions[0])
            newSpectrum = self._extractToFile(axisCodes=[axisCode], position=position, path=path, dataFormat=dataFormat,
                                              tag='slice')

        except (ValueError, RuntimeError) as es:
            text = 'Spectrum.extractSliceToFile: %s' % es
            raise ValueError(es)

        return newSpectrum

    @logCommand(get='self')
    def getPlaneData(self, position=None, xDim: int = 1, yDim: int = 2):
        """Get a plane defined by by xDim and yDim ('1'-based), and a position vector ('1'-based)
        Dimensionality must be >= 2

        :param position: A list/tuple of point-positions (1-based)
        :param xDim: Dimension of the first axis (1-based)
        :param yDim: Dimension of the second axis (1-based)

        :return: 2D float32 NumPy array in order (yDim, xDim)

        NB: use getPlane() method for axisCode based access
        """
        if self.dimensionCount < 2:
            raise RuntimeError("Spectrum.getPlaneData: dimensionality < 2")

        if self._dataSource is None:
            getLogger().warning('No proper (filePath, dataFormat) set for %s; Returning zeros only' % self)
            data = numpy.zeros((self.pointCounts[yDim - 1], self.pointCounts[xDim - 1]), dtype=numpy.float32)

        else:
            try:
                position = self._dataSource.checkForValidPlane(position, xDim=xDim, yDim=yDim)
            except (RuntimeError, ValueError) as es:
                getLogger().error('invalid arguments: %s' % es)
                raise es

            data = self._dataSource.getPlaneData(position=position, xDim=xDim, yDim=yDim)
            # Make a copy in order to preserve the original data and apply scaling
            data = data.copy(order='K') * self.scale

        return data

    @logCommand(get='self')
    def getPlane(self, axisCodes, position=None):
        """Get a plane defined by axisCodes and position
        Dimensionality must be >= 2

        :param axisCodes: tuple/list of two axisCodes; expand if exactMatch=False
        :param position: A list/tuple of point-positions (1-based)

        :return: 2D float32 NumPy array in order (yDim, xDim)

        NB: use getPlaneData method for dimension based access
        """
        if len(axisCodes) != 2:
            raise ValueError('Invalid axisCodes %s, len should be 2' % axisCodes)

        xDim, yDim = self.getByAxisCodes('dimensions', axisCodes, exactMatch=True)
        return self.getPlaneData(position=position, xDim=xDim, yDim=yDim)

    @logCommand(get='self')
    def extractPlaneToFile(self, axisCodes: (tuple, list), position=None, path=None, dataFormat='Hdf5'):
        """Save a plane, defined by axisCodes and position, to path using dataFormat
        Dimensionality must be >= 2

        :param axisCodes: tuple/list of two axisCodes
        :param position: a list/tuple of point-positions (1-based)
        :param path: path of the resulting file; auto-generated if None
        :param dataFormat: a data format valid for writing

        :returns plane as Spectrum instance
        """
        if self._dataSource is None:
            text = 'No proper (filePath, dataFormat) set for %s; unable to extract plane' % self
            getLogger().error(text)
            raise RuntimeError(text)

        if axisCodes is None or len(axisCodes) != 2:
            raise ValueError('Invalid parameter axisCodes "%s", should be two of %s' % (axisCodes, self.axisCodes))

        try:
            dimensions = self.getByAxisCodes('dimensions', axisCodes)
            self._dataSource.checkForValidPlane(position=position, xDim=dimensions[0], yDim=dimensions[1])
            newSpectrum = self._extractToFile(axisCodes=axisCodes, position=position, path=path, dataFormat=dataFormat,
                                              tag='plane')

        except (ValueError, RuntimeError) as es:
            text = 'Spectrum.extractPlaneToFile: %s' % es
            raise ValueError(text)

        return newSpectrum

    @logCommand(get='self')
    def getProjection(self, axisCodes: (tuple, list), method: str = 'max', threshold=None):
        """Get projected plane defined by two axisCodes, using method and an optional threshold

        :param axisCodes: tuple/list of two axisCodes; expand if exactMatch=False
        :param method: 'max', 'max above threshold', 'min', 'min below threshold',
                       'sum', 'sum above threshold', 'sum below threshold'
        :param threshold: threshold value for relevant method

        :return: projected spectrum data as 2D float32 NumPy array in order (yDim, xDim)
        """
        projectedData = _getProjection(self, axisCodes=axisCodes, method=method, threshold=threshold)
        return projectedData

    @logCommand(get='self')
    def extractProjectionToFile(self, axisCodes: (tuple, list), method: str = 'max', threshold=None,
                                path=None, dataFormat='Hdf5'):
        """Save a projected plane, defined by axisCodes and position, using method and an optional threshold,
        to path using dataFormat
        Dimensionality must be >= 2

        :param axisCodes: tuple/list of two axisCodes
        :param method: 'max', 'max above threshold', 'min', 'min below threshold',
                       'sum', 'sum above threshold', 'sum below threshold'
        :param threshold: threshold value for relevant method
        :param path: path of the resulting file; auto-generated if None
        :param dataFormat: a data format valid for writing

        :returns projected plane as Spectrum instance
        """
        if self._dataSource is None:
            text = 'No proper (filePath, dataFormat) set for %s; unable to extract plane' % self
            getLogger().error(text)
            raise RuntimeError(text)

        if axisCodes is None or len(axisCodes) != 2:
            raise ValueError('Invalid parameter axisCodes "%s", should be two of %s' % (axisCodes, self.axisCodes))

        try:
            xDim, yDim = self.getByAxisCodes('dimensions', axisCodes)
            position = [1] * self.dimensionCount
            self._dataSource.checkForValidPlane(position=position, xDim=xDim, yDim=yDim)
            newSpectrum = self._extractToFile(axisCodes=axisCodes, position=position, path=path, dataFormat=dataFormat,
                                              tag='projection')
            projectionData = self.getProjection(axisCodes=axisCodes, method=method, threshold=threshold)
            # For writing, we need to remap the axisCodes onto the newSpectrum
            xDim2, yDim2 = newSpectrum.getByAxisCodes('dimensions', axisCodes)
            newSpectrum._dataSource.setPlaneData(data=projectionData, position=position, xDim=xDim2, yDim=yDim2)

        except (ValueError, RuntimeError) as es:
            text = 'Spectrum.extractProjectionToFile: %s' % es
            raise ValueError(text)

        return newSpectrum

    def _clone1D(self):
        """Clone 1D spectrum to a new spectrum."""
        #FIXME Crude approach / hack

        newSpectrum = self.project.newEmptySpectrum(isotopeCodes=self.isotopeCodes, name=self.name)
        newSpectrum._positions = self.positions
        newSpectrum._intensities = self.intensities
        for peakList in self.peakLists:
            peakList.copyTo(newSpectrum)

        import inspect

        attr = inspect.getmembers(self, lambda a: not (inspect.isroutine(a)))
        filteredAttr = [a for a in attr if not (a[0].startswith('__') and a[0].endswith('__')) and not a[0].startswith('_')]
        for i in filteredAttr:
            att, val = i
            try:
                setattr(newSpectrum, att, val)
            except AttributeError:
                # print(e, att)
                pass
        return newSpectrum

    def _axisDictToSliceTuples(self, axisDict) -> list:
        """Convert dict of (key,value) = (axisCode, (startPpm, stopPpm)) pairs
        to a list of sliceTuples (1-based)

        if (axisDict[axisCode] is None) ==> use spectrumLimits
        if (startPpm is None) ==> point=1
        if (stopPpm is None) ==> point=pointCounts[axis]

        :param axisDict: dict of (axisCode, (startPpm,stopPpm)) (key,value) pairs
        :return list of sliceTuples

        CCPNINTERNAL: also used by PeakPickerABC
        """
        axisCodes = [ac for ac in axisDict.keys()]
        if None in self._mapAxisCodes(axisCodes):
            raise ValueError('Illegal axisCode in axisDict')

        # augment axisDict with any missing axisCodes or replace any None values with spectrumLimits
        for idx, ac in enumerate(self.axisCodes):
            if ac not in axisDict or axisDict[ac] is None:
                axisDict[ac] = self.spectrumLimits[idx]

        sliceTuples = [None] * self.dimensionCount
        for axis, ac, dim in self.axisTriples:
            stopPpm, startPpm = axisDict.get(ac)  # to be converted to points; ppm scale runs backwards

            if startPpm is None:
                startPoint = 1
            else:
                startPoint = int(self.ppm2point(startPpm, axisCode=ac) + 0.5)

            if stopPpm is None:
                stopPoint = self.pointCounts[axis]
            else:
                stopPoint = int(self.ppm2point(stopPpm, axisCode=ac) + 0.5)

            sliceTuples[axis] = (startPoint, stopPoint)

        getLogger().debug('Spectrum._axisDictToSliceTuples: axisDict = %s; sliceTuples = %s' %
                          (axisDict, sliceTuples))
        return sliceTuples

    def getRegion(self, **axisDict):
        """
        Return the region of the spectrum data defined by the axis limits in ppm as numpy array
        of the same dimensionality as defined by the Spectrum instance.

        Axis limits  are passed in as a dict of (axisCode, tupleLimit) key, value pairs
        with the tupleLimit supplied as (startPpm,stopPpm) axis limits in ppm (lower ppm value first).

        For axisCodes that are not included in the axisDict, the limits will by taken from the
        spectrum limits along the relevant axis
        For axisCodes that are None, the limits will by taken from the spectrum limits along the
        relevant axis

        Illegal axisCodes will raise an error.

        Example dict:
            {'Hn': (7.0, 9.0),
             'Nh': (110, 130)
             }

        Example calling function:
            regionData = spectrum.getRegion(**limitsDict)
            regionData = spectrum.getRegion(Hn=(7.0, 9.0), Nh=(110, 130))

        :param axisDict: dict of (axisCode, (startPpm,stopPpm)) key,value pairs
        :return: numpy array
        """
        if not self.hasValidPath():
            raise RuntimeError('Not valid path for %s ' % self)
        sliceTuples = self._axisDictToSliceTuples(axisDict)
        return self._dataSource.getRegionData(sliceTuples)

    def getRegionData(self, exclusionBuffer: Optional[Sequence] = None, minimumDimensionSize: int = 3, **axisDict):
        """Return the region of the spectrum data defined by the axis limits.
        GWV: Old routine replaced by getRegion
        """
        raise NotImplementedError('replace by getRegion')

    @logCommand(get='self')
    def createPeak(self, peakList=None, **ppmPositions) -> Optional['Peak']:
        """Create peak at position specified by the ppmPositions dict.

        Return the peak created at this ppm position or None.

        Ppm positions are passed in as a dict of (axisCode, ppmValue) key, value pairs
        with the ppmValue supplied mapping to the closest matching axis.

        Illegal or non-matching axisCodes will return None.

        Example ppmPosition dict:

        ::

            {'Hn': 7.0, 'Nh': 110}

        Example calling function:

        ::

        >>> peak = spectrum.createPeak(**ppmPositions)
        >>> peak = spectrum.createPeak(peakList, **ppmPositions)
        >>> peak = spectrum.createPeak(peakList=peakList, Hn=7.0, Nh=110)

        :param peakList: peakList to create new peak in, or None for the last peakList belonging to spectrum
        :param ppmPositions: dict of (axisCode, ppmValue) key,value pairs
        :return: new peak or None
        """
        from ccpn.core.lib.SpectrumLib import _createPeak

        return _createPeak(self, peakList, **ppmPositions)

    @peakPicker.setter
    def peakPicker(self, peakPicker):
        """Set the current peakPicker class instance
        """
        from ccpn.core.lib.PeakPickers.PeakPickerABC import PeakPickerABC, PEAKPICKERSTORE, PEAKPICKER

        if not isinstance(peakPicker, (PeakPickerABC, type(None))):
            raise ValueError('Not a valid peakPickerABC class')
        elif peakPicker and peakPicker.spectrum != self:
            raise ValueError(f'peakPicker is already linked to spectrum {peakPicker.spectrum}')
        elif peakPicker:
            # set the current peakPicker
            self._peakPicker = peakPicker

            # automatically store in the spectrum CCPN internal store
            self._peakPicker._storeAttributes()
            getLogger().debug('Setting new peak picker')
        else:
            with undoBlockWithoutSideBar():
                if self._peakPicker:
                    self._peakPicker._clearAttributes()
                    self._peakPicker = None
                    getLogger().debug('Clearing old peak picker')

    @logCommand(get='self')
    def pickPeaks(self, peakList=None, positiveThreshold=None, negativeThreshold=None, **ppmRegions) -> Optional[Tuple['Peak', ...]]:
        """Pick peaks in the region defined by the ppmRegions dict.

        Ppm regions are passed in as a dict containing the axis codes and the required limits.
        Each limit is defined as a key, value pair: (str, tuple), with the tuple supplied as (min, max) axis limits in ppm.
        Axis codes supplied are mapped to the closest matching axis.

        Illegal or non-matching axisCodes will return None.

        Example ppmRegions dict:

        ::

            {'Hn': (7.0, 9.0),
             'Nh': (110, 130)
             }

        Example calling function:

        ::

        >>> peaks = spectrum.pickPeaks(**ppmRegions)
        >>> peaks = spectrum.pickPeaks(peakList, **ppmRegions)
        >>> peaks = spectrum.pickPeaks(peakList=peakList, Hn=(7.0, 9.0), Nh=(110, 130))

        :param peakList: peakList to create new peak in, or None for the last peakList belonging to spectrum
        :param positiveThreshold: float or None specifying the positive threshold above which to find peaks.
                                  if None, positive peak picking is disabled.
        :param negativeThreshold: float or None specifying the negative threshold below which to find peaks.
                                  if None, negative peak picking is disabled.
        :param ppmRegions: dict of (axisCode, tupleValue) key, value pairs
        :return: tuple of new peaks or None
        """
        from ccpn.core.lib.SpectrumLib import _pickPeaks

        return _pickPeaks(self, peakList, positiveThreshold, negativeThreshold, **ppmRegions)

    def _extractToFile(self, axisCodes, position, path, dataFormat, tag):
        """Local routine to prevent code duplication across extractSliceToFile, extractPlaneToFile,
        extractProjectionToFile.
        Return new spectrum instance
        """
        dimensions = self.getByAxisCodes('dimensions', axisCodes)

        dataFormats = getDataFormats()
        validFormats = [k.dataFormat for k in dataFormats.values() if k.hasWritingAbility]
        klass = dataFormats.get(dataFormat)
        if klass is None:
            raise ValueError('Invalid dataFormat %r; must be one of %s' % (dataFormat, validFormats))
        if not klass.hasWritingAbility:
            raise ValueError('Unable to write to dataFormat %r; must be one of %s' % (dataFormat, validFormats))
        suffix = klass.suffixes[0] if len(klass.suffixes) > 0 else '.dat'

        tagStr = '%s_%s' % (tag, '_'.join(axisCodes))
        spectrumName = '%s_%s' % (self.name, tagStr)
        appendToFilename = '_%s_%s' % (tagStr, '_'.join([str(p) for p in position]))

        if path is None:
            dataStore = DataStore.newFromPath(path=self.filePath, appendToName=appendToFilename,
                                              autoVersioning=True, withSuffix=suffix)
        else:
            dataStore = DataStore.newFromPath(path=path, autoVersioning=True, withSuffix=suffix)

        newSpectrum = _extractRegionToFile(self, dimensions=dimensions, position=position,
                                           name=spectrumName, dataStore=dataStore, dataFormat=dataFormat)
        # add some comment as to the origin of the data
        comment = newSpectrum.comment
        if comment is None:
            comment = ''
        if len(comment) > 0:
            comment += '; '
        comment += '%s at (%s) from %s' % (tagStr, ','.join([str(p) for p in position]), self)
        newSpectrum.comment = comment

        return newSpectrum

    #-----------------------------------------------------------------------------------------
    # Iterators
    #-----------------------------------------------------------------------------------------

    def allPlanes(self, axisCodes: tuple, exactMatch=True):
        """An iterator over all planes defined by axisCodes, yielding (positions, data-array) tuples
        Expand axisCodes if exactMatch=False
        positions are 1-based
        """
        if len(axisCodes) != 2:
            raise ValueError('Invalid axisCodes %s, len should be 2' % axisCodes)

        axisDims = self.getByAxisCodes('dimensions', axisCodes, exactMatch=exactMatch)  # check and optionally expand axisCodes
        if axisDims[0] == axisDims[1]:
            raise ValueError('Invalid axisCodes %s; identical' % axisCodes)

        if not self.hasValidPath():
            raise RuntimeError('Not valid path for %s ' % self)
        return self._dataSource.allPlanes(xDim=axisDims[0], yDim=axisDims[1])

    def allSlices(self, axisCode, exactMatch=True):
        """An iterator over all slices defined by axisCode, yielding (positions, data-array) tuples
        positions are 1-based
        """
        sliceDim = self.getByAxisCodes('dimensions', [axisCode], exactMatch=exactMatch)[0]
        if not self.hasValidPath():
            raise RuntimeError('Not valid path for %s ' % self)
        return self._dataSource.allSlices(sliceDim=sliceDim)

    #-----------------------------------------------------------------------------------------
    # Implementation functions
    #-----------------------------------------------------------------------------------------

    def _getDataSource(self, dataStore):
        """Check the validity and access the file defined by dataStore;
        returns: SpectrumDataSource instance or None when filePath and/or dataFormat of the
        dataStore instance are incorrect
        """

        if dataStore is None:
            raise ValueError('dataStore not defined')
        if not isinstance(dataStore, DataStore):
            raise ValueError('dataStore has invalid type')

        if dataStore.dataFormat == EmptySpectrumDataSource.dataFormat:
            # Special case, empty spectrum
            dataSource = EmptySpectrumDataSource(spectrum=self)

        else:
            dataSource = getSpectrumDataSource(dataStore.aPath(), dataStore.dataFormat)
            if dataSource is None:
                RuntimeError('Spectrum._getDataSource: dataStore path "%s" is incompatible with dataFormat "%s"' %
                                    (dataStore.aPath(), dataStore.dataFormat))

            # check some fundamental parameters
            if dataSource.dimensionCount != self.dimensionCount:
                RuntimeError('Spectrum._getDataSource: incompatible dimensionCount (%s) of "%s"' %
                                 (dataSource.dimensionCount, dataStore.aPath()))

            for idx, np in enumerate(self.pointCounts):
                if dataSource.pointCounts[idx] != np:
                    raise RuntimeError('Spectrum._getDataSource: incompatible pointsCount[%s] = %s of "%s"' %
                                     (idx, dataSource.pointCounts[idx], dataStore.aPath()))

        dataSource.spectrum = self
        return dataSource

    def _getPeakPicker(self):
        """Check whether a peakPicker class has been saved with this spectrum.
        Returns new peakPicker instance or None if one has not been defined
        """
        from ccpn.core.lib.PeakPickers.PeakPickerABC import PeakPickerABC

        return PeakPickerABC._restorePeakPicker(self)

    def _updateParameterValues(self):
        """This method check, and if needed updates specific parameter values
        """
        # Quietly set some values
        getLogger().debug2('Updating %s parameters' % self)
        with inactivity():
            # getting the noiseLevel by calling estimateNoise() if not defined
            if self.noiseLevel is None:
                self.noiseLevel = self.estimateNoise()

            # Check  contourLevels, contourColours
            if self.positiveContourCount == 0 or self.negativeContourCount == 0:
                self._setDefaultContourValues()
                self._setDefaultContourColours()
            if not self.sliceColour:
                self.sliceColour = self.positiveContourColour

    @classmethod
    def _restoreObject(cls, project, apiObj):
        """Subclassed to allow for initialisations on restore, not on creation via newSpectrum
        """
        spectrum = super()._restoreObject(project, apiObj)

        try:
<<<<<<< HEAD
            spectrum._dataStore = DataStore()._importFromSpectrum(spectrum)
            spectrum._dataSource = spectrum._getDataSource(spectrum._dataStore, reportWarnings=True)
            spectrum._peakPicker = spectrum._getPeakPicker()
=======
            # Restore the dataStore info
            dataStore = DataStore()._importFromSpectrum(spectrum)
            spectrum.setTraitValue('_dataStore', dataStore, force=True)
        except (ValueError, RuntimeError) as es:
            getLogger().warning('Error restoring valid data store for %s (%s)' % (spectrum, es))
>>>>>>> e23fe4c9

        try:
            # Get a dataSource object
            dataSource = spectrum._getDataSource(dataStore)
            spectrum.setTraitValue('_dataSource', dataSource, force=True)
        except (ValueError, RuntimeError) as es:
            getLogger().warning('Error restoring valid data source for %s (%s)' % (spectrum, es))

        # Assure a setting of crucial attributes
        spectrum._updateParameterValues()
        # save the spectrum metadata
        spectrum._saveSpectrumMetaData()

        return spectrum

    @renameObject()
    @logCommand(get='self')
    def rename(self, value: str):
        """Rename Spectrum, changing its name and Pid.
        """
        self._deleteSpectrumMetaData()
        result = self._rename(value)
        self._saveSpectrumMetaData()
        return result

    def _saveSpectrumMetaData(self):
        """Save the spectrum metadata in the project/state/spectra in json file for optional future reference
        """
        _tmpPath = aPath(self.project.path).fetchDir(CCPN_STATE_DIRECTORY, self._pluralLinkName)
        self.save(_tmpPath / self.name + '.json')

    def _restoreFromSpectrumMetaData(self):
        """Retore the spectrum metadata from the project/state/spectra json file
        """
        _tmpPath = aPath(self.project.path).fetchDir(CCPN_STATE_DIRECTORY, self._pluralLinkName)
        self.restore(_tmpPath / self.name + '.json')
        self._dataStore.spectrum = self
        self._dataStore._saveInternal()
        self._dataSource.spectrum = self

    def _deleteSpectrumMetaData(self):
        """Delete the spectrum metadata in the project/state/spectra
        """
        _tmpPath = aPath(self.project.path).joinpath(CCPN_STATE_DIRECTORY, self._pluralLinkName)
        _path = _tmpPath / self.name + '.json'
        if _path.exists():
            _path.removeFile()

    def _finaliseAction(self, action: str):
        """Subclassed to handle associated spectrumViews instances
        """
        if not super()._finaliseAction(action):
            return

        if action == 'create':
            self._saveSpectrumMetaData()

        if action == 'delete':
            self._deleteSpectrumMetaData()

        # notify peak/integral/multiplet list
        if action in ['create', 'delete']:
            for peakList in self.peakLists:
                peakList._finaliseAction(action)
            for multipletList in self.multipletLists:
                multipletList._finaliseAction(action)
            for integralList in self.integralLists:
                integralList._finaliseAction(action)

        # propagate the rename to associated spectrumViews
        if action in ['change']:
            for specView in self.spectrumViews:
                if specView:
                    if self._scaleChanged:
                        # force a rebuild of the contours/etc.
                        specView.buildContoursOnly = True
                    specView._finaliseAction(action)

            if self._scaleChanged:
                self._scaleChanged = False

                # notify peaks/multiplets/integrals that the scale has changed
                for peakList in self.peakLists:
                    for peak in peakList.peaks:
                        peak._finaliseAction(action)
                for multipletList in self.multipletLists:
                    for multiplet in multipletList.multiplets:
                        multiplet._finaliseAction(action)
                for integralList in self.integralLists:
                    for integral in integralList.integrals:
                        integral._finaliseAction(action)

            # from ccpn.ui.gui.lib.OpenGL.CcpnOpenGL import GLNotifier
            #
            # GLSignals = GLNotifier(parent=self)
            # GLSignals.emitPaintEvent()

    @cached.clear(_REFERENCESUBSANCESCACHE)
    def _clearCache(self):
        """Clear the cache
        """
        if self._dataSource is not None:
            self._dataSource.clearCache()

    # # in baseclass
    # @deleteObject()
    # def _delete(self):
    #     """Delete the spectrum wrapped data.
    #     """
    #     self._wrappedData.delete()

    @logCommand(get='self')
    def delete(self):
        """Delete Spectrum"""
        with undoBlock():

            # self._deleteSpectrumMetaData()

            self._clearCache()
            if self._dataSource is not None:
                self._dataSource.closeFile()

            # self.deleteAllNotifiers() TODO: no longer required?

            # handle spectrumView ordering - this should be moved to spectrumView or spectrumDisplay via notifier?
            specDisplays = []
            specViews = []
            for sp in self.spectrumViews:
                if sp._parent.spectrumDisplay not in specDisplays:
                    specDisplays.append(sp._parent.spectrumDisplay)
                    specViews.append((sp._parent, sp._parent.spectrumViews.index(sp)))

            listsToDelete = tuple(self.peakLists)
            listsToDelete += tuple(self.integralLists)
            listsToDelete += tuple(self.multipletLists)

            # delete the connected lists, should undo in the correct order
            for obj in listsToDelete:
                obj.delete()

            with undoStackBlocking() as addUndoItem:
                # notify spectrumViews of delete/create
                addUndoItem(undo=partial(self._notifySpectrumViews, 'create'),
                            redo=partial(self._notifySpectrumViews, 'delete'))

            # delete the _wrappedData
            self._delete()

            # with undoStackBlocking() as addUndoItem:
            #     # notify spectrumViews of delete
            #     addUndoItem(redo=self._finaliseSpectrumViews, '')

            for sd in specViews:
                sd[0]._removeOrderedSpectrumViewIndex(sd[1])

    def _deleteChild(self, child):
        """Delete child object
        child is Pid or V3 object
        If child exists and is a valid child then delete otherwise log a warning
        """
        child = self.project.getByPid(child) if isinstance(child, str) else child

        if child and child in self._getChildrenByClass(child):
            # only delete objects that are valid children - calls private _delete
            # so now infinite loop with baseclass delete
            child._delete()
        elif child:
            getLogger().warning(f'{child} not deleted - not child of {self}')
        else:
            getLogger().warning(f'{child} not deleted')

    def _deletePeakList(self, child):
        """Delete child object and ensure that there always exists at least one peakList
        """
        with undoBlock():
            self._deleteChild(child)
            if not self.peakLists:
                # if there are no peakLists then create another (there must always be one)
                self.newPeakList()

    #-----------------------------------------------------------------------------------------
    # CCPN properties and functions
    #-----------------------------------------------------------------------------------------

    def _resetPeakLists(self):
        """Delete autocreated peaklists and reset
        """
        for peakList in list(self.peakLists):
            peakList.delete()
        self._wrappedData.__dict__['_serialDict']['peakLists'] = 0

    @property
    def _apiDataSource(self) -> Nmr.DataSource:
        """ CCPN DataSource matching Spectrum"""
        return self._wrappedData

    @property
    def _key(self) -> str:
        """name, regularised as used for id"""
        return self._wrappedData.name.translate(Pid.remapSeparators)

    @property
    def _localCcpnSortKey(self) -> Tuple:
        """Local sorting key, in context of parent.
        """
        return (self._wrappedData.experiment.serial, self._wrappedData.serial)

    @classmethod
    def _getAllWrappedData(cls, parent: Project) -> list:
        """get wrappedData (Nmr.DataSources) for all Spectrum children of parent Project"""
        return list(x for y in parent._wrappedData.sortedExperiments() for x in y.sortedDataSources())

    def _notifySpectrumViews(self, action):
        for sv in self.spectrumViews:
            sv._finaliseAction(action)

    # Attributes belonging to ExpDimRef and DataDimRef

    def _mainExpDimRefs(self) -> tuple:
        """Get main API ExpDimRef (serial=1) for each dimension
        """
        result = []
        for ii, dataDim in enumerate(self._wrappedData.sortedDataDims()):
            # NB MUST loop over dataDims, in case of projection spectra
            result.append(dataDim.expDim.findFirstExpDimRef(serial=1))
        return tuple(result)

    def _setExpDimRefAttribute(self, attributeName: str, value: Sequence, mandatory: bool = True):
        """Set main ExpDimRef attribute (serial=1) for each dimension"""
        apiDataSource = self._wrappedData
        if len(value) == apiDataSource.numDim:
            for ii, dataDim in enumerate(self._wrappedData.sortedDataDims()):
                # NB MUST loop over dataDims, in case of projection spectra
                expDimRef = dataDim.expDim.findFirstExpDimRef(serial=1)
                val = value[ii]
                if expDimRef is None and val is not None:
                    raise ValueError("Attempt to set attribute %s in dimension %s to %s - must be None" %
                                     (attributeName, ii + 1, val))
                elif val is None and mandatory:
                    raise ValueError(
                            "Attempt to set mandatory attribute %s to None in dimension %s: %s" %
                            (attributeName, ii + 1, val))
                else:
                    setattr(expDimRef, attributeName, val)

    #-----------------------------------------------------------------------------------------
    # new'Object' and other methods
    # Call appropriate routines in their respective locations
    #-----------------------------------------------------------------------------------------

    @logCommand(get='self')
    def newPeakList(self, title: str = None, comment: str = None,
                    isSimulated: bool = False, symbolStyle: str = None, symbolColour: str = None,
                    textColour: str = None, **kwds):
        """Create new empty PeakList within Spectrum

        See the PeakList class for details.

        Optional keyword arguments can be passed in; see PeakList._newPeakList for details.

        :param title:
        :param comment:
        :param isSimulated:
        :param symbolStyle:
        :param symbolColour:
        :param textColour:
        :return: a new PeakList attached to the spectrum.
        """
        from ccpn.core.PeakList import _newPeakList

        return _newPeakList(self, title=title, comment=comment, isSimulated=isSimulated,
                            symbolStyle=symbolStyle, symbolColour=symbolColour, textColour=textColour,
                            **kwds)

    @logCommand(get='self')
    def newIntegralList(self, title: str = None, symbolColour: str = None,
                        textColour: str = None, comment: str = None, **kwds):
        """Create new IntegralList within Spectrum.

        See the IntegralList class for details.

        Optional keyword arguments can be passed in; see IntegralList._newIntegralList for details.

        :param self:
        :param title:
        :param symbolColour:
        :param textColour:
        :param comment:
        :return: a new IntegralList attached to the spectrum.
        """
        from ccpn.core.IntegralList import _newIntegralList

        return _newIntegralList(self, title=title, comment=comment,
                                symbolColour=symbolColour, textColour=textColour,
                                **kwds)

    @logCommand(get='self')
    def newMultipletList(self, title: str = None,
                         symbolColour: str = None, textColour: str = None, lineColour: str = None,
                         multipletAveraging=None,
                         comment: str = None, multiplets: Sequence[Union['Multiplet', str]] = None, **kwds):
        """Create new MultipletList within Spectrum.

        See the MultipletList class for details.

        Optional keyword arguments can be passed in; see MultipletList._newMultipletList for details.

        :param title: title string
        :param symbolColour:
        :param textColour:
        :param lineColour:
        :param multipletAveraging:
        :param comment: optional comment string
        :param multiplets: optional list of multiplets as objects or pids
        :return: a new MultipletList attached to the Spectrum.
        """
        from ccpn.core.MultipletList import _newMultipletList

        return _newMultipletList(self, title=title, comment=comment,
                                 lineColour=lineColour, symbolColour=symbolColour, textColour=textColour,
                                 multipletAveraging=multipletAveraging,
                                 multiplets=multiplets,
                                 **kwds)

    @logCommand(get='self')
    def newSpectrumHit(self, substanceName: str, pointNumber: int = 0,
                       pseudoDimensionNumber: int = 0, pseudoDimension=None,
                       figureOfMerit: float = None, meritCode: str = None, normalisedChange: float = None,
                       isConfirmed: bool = None, concentration: float = None, concentrationError: float = None,
                       concentrationUnit: str = None, comment: str = None, **kwds):
        """Create new SpectrumHit within Spectrum.

        See the SpectrumHit class for details.

        Optional keyword arguments can be passed in; see SpectrumHit._newSpectrumHit for details.

        :param substanceName:
        :param pointNumber:
        :param pseudoDimensionNumber:
        :param pseudoDimension:
        :param figureOfMerit:
        :param meritCode:
        :param normalisedChange:
        :param isConfirmed:
        :param concentration:
        :param concentrationError:
        :param concentrationUnit:
        :param comment: optional comment string
        :return: a new SpectrumHit instance.
        """
        from ccpn.core.SpectrumHit import _newSpectrumHit

        return _newSpectrumHit(self, substanceName=substanceName, pointNumber=pointNumber,
                               pseudoDimensionNumber=pseudoDimensionNumber, pseudoDimension=pseudoDimension,
                               figureOfMerit=figureOfMerit, meritCode=meritCode, normalisedChange=normalisedChange,
                               isConfirmed=isConfirmed, concentration=concentration, concentrationError=concentrationError,
                               concentrationUnit=concentrationUnit, comment=comment, **kwds)

    @logCommand(get='self')
    def newSpectrumReference(self, dimension: int, spectrometerFrequency: float,
                             isotopeCodes: Sequence[str], axisCode: str = None, measurementType: str = 'Shift',
                             maxAliasedFrequency: float = None, minAliasedFrequency: float = None,
                             foldingMode: str = None, axisUnit: str = None, referencePoint: float = 0.0,
                             referenceValue: float = 0.0, **kwds):
        """Create new SpectrumReference.

        See the SpectrumReference class for details.

        Optional keyword arguments can be passed in; see SpectrumReference._newSpectrumReference for details.

        :param dimension:
        :param spectrometerFrequency:
        :param isotopeCodes:
        :param axisCode:
        :param measurementType:
        :param maxAliasedFrequency:
        :param minAliasedFrequency:
        :param foldingMode:
        :param axisUnit:
        :param referencePoint:
        :param referenceValue:
        :return: a new SpectrumReference instance.
        """
        from ccpn.core.SpectrumReference import _newSpectrumReference

        return _newSpectrumReference(self, dimension=dimension, spectrometerFrequency=spectrometerFrequency,
                                     isotopeCodes=isotopeCodes, axisCode=axisCode, measurementType=measurementType,
                                     maxAliasedFrequency=maxAliasedFrequency, minAliasedFrequency=minAliasedFrequency,
                                     foldingMode=foldingMode, axisUnit=axisUnit, referencePoint=referencePoint,
                                     referenceValue=referenceValue, **kwds)

    #-----------------------------------------------------------------------------------------
    # Output, printing, etc
    #-----------------------------------------------------------------------------------------

    def __str__(self):
        return '<%s (%s)>' % (self.pid, ','.join(self.axisCodes))

    def _infoString(self, includeDimensions=False):
        """Return info string about self, optionally including dimensional
        parameters
        """
        string = '================= %s =================\n' % self
        string += 'path = %s\n' % self.filePath
        string += 'dataFormat = %s\n' % self.dataFormat
        string += 'dimensions = %s\n' % self.dimensionCount
        string += 'sizes = (%s)\n' % ' x '.join([str(d) for d in self.pointCounts])
        for attr in """
                scale 
                noiseLevel 
                experimentName
                """.split():
            value = getattr(self, attr)
            string += '%s = %s\n' % (attr, value)

        if includeDimensions:
            string += '\n'
            for attr in """
                dimensions
                axisCodes
                pointCounts
                isComplex
                dimensionTypes
                isotopeCodes
                measurementTypes
                spectralWidths
                spectralWidthsHz
                spectrometerFrequencies
                referencePoints
                referenceValues
                axisUnits
                foldingModes
                windowFunctions
                lorentzianBroadenings
                gaussianBroadenings
                phases0
                phases1
                assignmentTolerances
                """.split():
                values = getattr(self, attr)
                string += '%-25s: %s\n' % (attr,
                                           ' '.join(['%-20s' % str(v) for v in values])
                                           )
        return string

    def printParameters(self, includeDimensions=True):
        """Print the info string
        """
        print(self._infoString(includeDimensions))


#=========================================================================================
# New and empty spectra
#=========================================================================================

# Hack; remove the api notifier on create
# _notifiers = [nf for nf in Project._apiNotifiers if nf[3] == '__init__' and 'cls' in nf[1] and nf[1]['cls'] == Spectrum]
# if len(_notifiers) == 1:
#     Project._apiNotifiers.remove(_notifiers[0])


@newObject(Spectrum)
def _newSpectrumFromDataSource(project, dataStore, dataSource, name) -> Spectrum:
    """Create a new Spectrum instance with name using the data in dataStore and dataSource
    Returns Spectrum instance or None on error
    """
    if dataStore is None:
        raise ValueError('dataStore cannot be None')

    if dataSource is None:
        raise ValueError('dataSource cannot be None')
    if dataSource.dimensionCount == 0:
        raise ValueError('dataSource.dimensionCount = 0')

    if name is None:
        name = dataStore.path.basename
    # assure unique name
    name = Spectrum._uniqueName(project=project, name=name)

    # check the dataSources of all spectra of the project for open file pointers to the same file
    for ds in [sp._dataSource for sp in project.spectra if sp.hasValidPath()]:
        if ds.path == dataStore.aPath() and ds.hasOpenFile():
            raise RuntimeError('Unable to create new Spectrum; project has existing open dataSource %s' % ds)

    apiProject = project._wrappedData
    apiExperiment = apiProject.newExperiment(name=name, numDim=dataSource.dimensionCount)

    apiDataSource = apiExperiment.newDataSource(name=name,
                                                dataStore=None,
                                                numDim=dataSource.dimensionCount,
                                                dataType='processed'
                                                )

    # Initialise the freq/time dimensions; This seems a very complicated datastructure! (GWV)
    # dataDim classnames are FidDataDim, FreqDataDim, SampledDataDim
    for n, expDim in enumerate(apiExperiment.sortedExpDims()):
        expDim.isAcquisition = False  #(dataSource.aquisitionAxisCode == dataSource.axisCodes[n]),
        _nPoints = dataSource.pointCounts[n]
        freqDataDim = apiDataSource.newFreqDataDim(dim=n + 1, expDim=expDim,
                                                   numPoints=_nPoints,
                                                   numPointsOrig=_nPoints,
                                                   pointOffset=0,
                                                   isComplex=dataSource.isComplex[n],
                                                   valuePerPoint=dataSource.spectralWidthsHz[n] / float(_nPoints)
                                                   )

    # Done with api generation; Create the Spectrum object

    # Agggh, cannot do
    #   spectrum = Spectrum(self, apiDataSource)
    # as the object was magically already created
    # This was done by Project._newApiObject, called from Nmr.DataSource.__init__ through an api notifier.
    # This notifier is set in the AbstractWrapper class and is part of the machinery generation; i.e.
    # _linkWrapperClasses (needs overhaul!!)

    spectrum = project._data2Obj.get(apiDataSource)
    if spectrum is None:
        raise RuntimeError("something went wrong creating a new Spectrum instance")
    spectrum._apiExperiment = apiExperiment

    with inactivity():
        # initialise the dimensional SpectrumReference objects
        for n, dim in enumerate(dataSource.dimensions):
            spectrum.newSpectrumReference(dimension=dim,
                                          spectrometerFrequency=dataSource.spectrometerFrequencies[n],
                                          isotopeCodes=(dataSource.isotopeCodes[n],),
                                          axisCode=dataSource.axisCodes[n],
                                          axisUnit='ppm'
                                          )

    # Set the references between spectrum and dataStore
    dataStore.dataFormat = dataSource.dataFormat
    dataStore.spectrum = spectrum
    dataStore._saveInternal()
    spectrum.setTraitValue('_dataStore', dataStore, force=True)

    # update dataSource with proper expanded path
    dataSource.setPath(dataStore.aPath())
    # Update all parameters from the dataSource to the Spectrum instance; retain the dataSource instance
    dataSource.exportToSpectrum(spectrum, includePath=False)
    spectrum.setTraitValue('_dataSource', dataSource, force=True)

    # Quietly update some essentials
    with inactivity():
        # Link to default (i.e. first) chemicalShiftList
        spectrum.chemicalShiftList = project.chemicalShiftLists[0]
        # Assure at least one peakList
        if len(spectrum.peakLists) == 0:
            spectrum.newPeakList()

    return spectrum


def _newEmptySpectrum(project: Project, isotopeCodes: Sequence[str], name: str = 'empty') -> Spectrum:
    """Creation of new Empty Spectrum;
    :return: Spectrum instance or None on error
    """

    if not isIterable(isotopeCodes) or len(isotopeCodes) == 0:
        raise ValueError('invalid isotopeCodes "%s"' % isotopeCodes)

    dataStore = DataStore()

    # Intialise a dataSource instance
    dataSource = EmptySpectrumDataSource()
    if dataSource is None:
        raise RuntimeError('Error creating empty DataSource')
    # Fill in some of the parameters
    dataSource.dimensionCount = len(isotopeCodes)
    dataSource.isotopeCodes = isotopeCodes
    dataSource._setSpectralParametersFromIsotopeCodes()
    dataSource._assureProperDimensionality()

    spectrum = _newSpectrumFromDataSource(project, dataStore, dataSource, name)
    spectrum._updateParameterValues()

    return spectrum


def _newSpectrum(project: Project, path: str, name: str) -> (Spectrum, None):
    """Creation of new Spectrum;
    :return: Spectrum instance or None on error
    """

    logger = getLogger()

    dataStore = DataStore.newFromPath(path)
    if not dataStore.exists():
        dataStore.errorMessage()
        return None

    _path = dataStore.aPath()

    # Try to determine data format from the path and intialise a dataSource instance with parsed parameters
    dataSource = checkPathForSpectrumFormats(path=_path)
    if dataSource is None:
        logger.warning('Invalid spectrum path "%s"' % path)  # report the argument given
        return None

    spectrum = _newSpectrumFromDataSource(project, dataStore, dataSource, name)
    # Hack to trigger initialisation of contours
    spectrum.positiveContourCount = 0
    spectrum.negativeContourCount = 0
    spectrum._updateParameterValues()

    return spectrum


def _extractRegionToFile(spectrum, dimensions, position, name=None, dataStore=None, dataFormat='Hdf5') -> Spectrum:
    """Extract a region of spectrum, defined by dimensions, position to path defined by dataStore
    (optionally auto-generated from spectrum.path)

    :param dimensions:  [dim_a, dim_b, ...];  defining dimensions to be extracted (1-based)
    :param position, spectrum position-vector of length spectrum.dimensionCount (list, tuple; 1-based)
    """

    getLogger().debug('Extracting from %s, dimensions=%r, position=%r, dataStore=%s, dataFormat %r' %
                      (spectrum, dimensions, position, dataStore, dataFormat))

    if spectrum is None or not isinstance(spectrum, Spectrum):
        raise ValueError('invalid spectrum argument %r' % spectrum)
    if spectrum._dataSource is None:
        raise RuntimeError('No proper (filePath, dataFormat) set for %s' % spectrum)

    for dim in dimensions:
        if dim < 1 or dim > spectrum.dimensionCount:
            raise ValueError('invalid dimnsion %r in dimensions argument (%s)' % (dim, dimensions))
    dimensions = list(dimensions)  # assure a list

    position = spectrum._dataSource.checkForValidPosition(position)

    dimString = '_' + '_'.join(spectrum.getByDimensions('axisCodes', dimensions))
    if name is None:
        name = spectrum.name + dimString

    klass = getDataFormats().get(dataFormat)
    if klass is None:
        raise ValueError('invalid dataFormat %r' % dataFormat)

    # Do path-related stuff
    suffix = klass.suffixes[0] if len(klass.suffixes) > 0 else '.dat'
    if dataStore is None:
        dataStore = DataStore.newFromPath(spectrum.filePath, appendToName=dimString,
                                          withSuffix=suffix, autoVersioning=True)

    # Create a dataSource object
    dataSource = klass(spectrum=spectrum)

    disgardedDimensions = list(set(spectrum.dimensions) - set(dimensions))
    # The dimensional parameters of spectrum were copied on initialisation
    # remap the N-axes (as defined by the N items in the dimensions argument) onto the first N axes
    # of the dataSource;
    dimensionsMap = dict(zip(dimensions + disgardedDimensions, dataSource.dimensions))
    dataSource._mapDimensionalParameters(dimensionsMap=dimensionsMap)
    # Now reduce the dimensionality to the length of dimensions; i.e. the dimensionality of the
    # new spectrum
    dataSource.setDimensionCount(len(dimensions))

    # create the new spectrum from the dataSource
    newSpectrum = _newSpectrumFromDataSource(project=spectrum.project, dataStore=dataStore,
                                             dataSource=dataSource, name=name)
    # copy the data
    indexMap = dict((k - 1, v - 1) for k, v in dimensionsMap.items())  # source -> destination
    inverseIndexMap = dict((v - 1, k - 1) for k, v, in dimensionsMap.items())  # destination -> source

    readSliceDim = dimensions[0]  # first retained dimension from the original data
    writeSliceDim = 1  # which was mapped to the first dimension of the new data

    sliceTuples = [(p, p) for p in position]
    # assure full range for all dimensions, other than readSliceDim
    for dim in dimensions[1:]:
        sliceTuples[dim - 1] = (1, spectrum.pointCounts[dim - 1])

    with spectrum._dataSource.openExistingFile() as input:
        with newSpectrum._dataSource.openNewFile() as output:
            # loop over all requested slices
            for position, aliased in input._selectedPointsIterator(sliceTuples=sliceTuples,
                                                                   excludeDimensions=[readSliceDim]):
                data = input.getSliceData(position, readSliceDim)

                # map the input position to the output position and write the data
                outPosition = [position[inverseIndexMap[p]] for p in output.axes]
                # print('>>>', position, outPosition)
                output.setSliceData(data, outPosition, writeSliceDim)

    # copy/set some more parameters (e.g. noiseLevel)
    spectrum._copyNonDimensionalParameters(newSpectrum)
    newSpectrum._updateParameterValues()

    return newSpectrum


# Additional Notifiers:
Project._apiNotifiers.extend(
        (
            # GWV: not needed?
            # ('_finaliseApiRename', {}, Nmr.DataSource._metaclass.qualifiedName(), 'setName'),
            #
            ('_notifyRelatedApiObject', {'pathToObject': 'dataSources', 'action': 'change'},
             Nmr.Experiment._metaclass.qualifiedName(), ''),

            ('_notifyRelatedApiObject', {'pathToObject': 'dataSource', 'action': 'change'},
             Nmr.AbstractDataDim._metaclass.qualifiedName(), ''),

            ('_notifyRelatedApiObject', {'pathToObject': 'dataDim.dataSource', 'action': 'change'},
             Nmr.DataDimRef._metaclass.qualifiedName(), ''),

            ('_notifyRelatedApiObject', {'pathToObject': 'experiment.dataSources', 'action': 'change'},
             Nmr.ExpDim._metaclass.qualifiedName(), ''),

            ('_notifyRelatedApiObject', {'pathToObject': 'expDim.experiment.dataSources', 'action': 'change'},
             Nmr.ExpDimRef._metaclass.qualifiedName(), ''),

            ('_notifyRelatedApiObject', {'pathToObject': 'nmrDataSources', 'action': 'change'},
             DataLocation.AbstractDataStore._metaclass.qualifiedName(), ''),

            )
        )<|MERGE_RESOLUTION|>--- conflicted
+++ resolved
@@ -83,19 +83,13 @@
 from ccpn.core.lib.ContextManagers import \
     newObject, deleteObject, ccpNmrV3CoreSimple, \
     undoStackBlocking, renameObject, undoBlock, notificationBlanking, \
-<<<<<<< HEAD
     ccpNmrV3CoreSetter, inactivity, undoBlockWithoutSideBar
-from ccpn.core.lib.DataStore import DataStore
-=======
-    ccpNmrV3CoreSetter, inactivity
 
 from ccpn.core.lib.DataStore import DataStore, DataStoreTrait
 
 from ccpn.core.lib.SpectrumDataSources.SpectrumDataSourceABC import \
     getDataFormats, getSpectrumDataSource, checkPathForSpectrumFormats, DataSourceTrait
 from ccpn.core.lib.SpectrumDataSources.EmptySpectrumDataSource import EmptySpectrumDataSource
-
->>>>>>> e23fe4c9
 from ccpn.core.lib.Cache import cached
 
 from ccpn.util.traits.CcpNmrJson import CcpNmrJson, jsonHandler
@@ -310,17 +304,12 @@
         self._intensities = None
         self._positions = None
 
-<<<<<<< HEAD
-        # References to DataStore / DataSource instances for filePath manipulation and data reading;
-        self._dataStore = None
-        self._dataSource = None
         self._peakPicker = None
 
-=======
->>>>>>> e23fe4c9
         self.doubleCrosshairOffsets = self.dimensionCount * [0]  # TBD: do we need this to be a property?
         self.showDoubleCrosshair = False
         self._scaleChanged = False
+
     #-----------------------------------------------------------------------------------------
     # end __init__
     #-----------------------------------------------------------------------------------------
@@ -2806,17 +2795,11 @@
         spectrum = super()._restoreObject(project, apiObj)
 
         try:
-<<<<<<< HEAD
-            spectrum._dataStore = DataStore()._importFromSpectrum(spectrum)
-            spectrum._dataSource = spectrum._getDataSource(spectrum._dataStore, reportWarnings=True)
-            spectrum._peakPicker = spectrum._getPeakPicker()
-=======
             # Restore the dataStore info
             dataStore = DataStore()._importFromSpectrum(spectrum)
             spectrum.setTraitValue('_dataStore', dataStore, force=True)
         except (ValueError, RuntimeError) as es:
             getLogger().warning('Error restoring valid data store for %s (%s)' % (spectrum, es))
->>>>>>> e23fe4c9
 
         try:
             # Get a dataSource object
@@ -2824,6 +2807,11 @@
             spectrum.setTraitValue('_dataSource', dataSource, force=True)
         except (ValueError, RuntimeError) as es:
             getLogger().warning('Error restoring valid data source for %s (%s)' % (spectrum, es))
+
+        try:
+            spectrum._peakPicker = spectrum._getPeakPicker()
+        except (ValueError, RuntimeError) as es:
+            getLogger().warning('Error restoring valid peak picker for %s (%s)' % (spectrum, es))
 
         # Assure a setting of crucial attributes
         spectrum._updateParameterValues()
