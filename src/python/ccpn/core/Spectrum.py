"""Spectrum  class.
Maintains the parameters of a spectrum, including per-dimension/axis values.
Values that are not defined for a given dimension (e.g. sampled dimensions) are given as None.

Dimension identifiers run from 1 to the number of dimensions, i.e. dimensionCount,  (e.g. 1,2,3 for a 3D).
CCPN data the preferred convention is to have the acquisition dimension as dimension 1.

Axes identifiers run from 0 to the dimensionCount-1 (e.g. 0,1,2 for a 3D)
Per-axis values are given in the order data are stored in the spectrum file

The axisCodes are used as an alternative axis identifier. These are unique strings (so they can
be recognised even if the axes are reordered in display). The axisCodes reflect the isotope
on the relevant axis, and can match the dimension identifiers in the reference experiment templates,
linking a dimension to the correct reference experiment dimension. They are also used to
automatically map spectrum display-axes between different spectra.

By default the axisCodes are derived from the isotopeCodes that define the experimental data
for each dimension. Axes that are linked by a one-bond magnetisation transfer could be given a
lower-case suffix to show the nucleus bound to. Duplicate axis names should be distinguished
by a numerical suffix.
The rules are best illustrated by example:

Experiment                 axisCodes

1D Bromine NMR             Br
3D proton NOESY-TOCSY      H, H1, H2
19F-13C-HSQC               Fc, Cf
15N-NOESY-HSQC OR
15N-HSQC-NOESY:            Hn, Nh, H
4D HCCH-TOCSY              Hc, Ch, Hc1, Ch1
HNCA/CB                    H N C
HNCO                       H, N, CO
HCACO                      H, CA, CO

Useful reordering methods exist to get dimensional/axis parameters in a particular order, i.e.:
getByDimension(), setByDimension(), getByAxisCode(), setByAxisCode()
See doc strings of these methods for detailed documentation

"""
#=========================================================================================
# Licence, Reference and Credits
#=========================================================================================
__copyright__ = "Copyright (C) CCPN project (http://www.ccpn.ac.uk) 2014 - 2021"
__credits__ = ("Ed Brooksbank, Joanna Fox, Victoria A Higman, Luca Mureddu, Eliza Płoskoń",
               "Timothy J Ragan, Brian O Smith, Gary S Thompson & Geerten W Vuister")
__licence__ = ("CCPN licence. See http://www.ccpn.ac.uk/v3-software/downloads/license")
__reference__ = ("Skinner, S.P., Fogh, R.H., Boucher, W., Ragan, T.J., Mureddu, L.G., & Vuister, G.W.",
                 "CcpNmr AnalysisAssign: a flexible platform for integrated NMR analysis",
                 "J.Biomol.Nmr (2016), 66, 111-124, http://doi.org/10.1007/s10858-016-0060-y")
#=========================================================================================
# Last code modification
#=========================================================================================
__modifiedBy__ = "$modifiedBy: Ed Brooksbank $"
<<<<<<< HEAD
__dateModified__ = "$dateModified: 2021-05-17 14:50:08 +0100 (Mon, May 17, 2021) $"
=======
__dateModified__ = "$dateModified: 2021-05-20 16:58:52 +0100 (Thu, May 20, 2021) $"
>>>>>>> f8f8a3c1
__version__ = "$Revision: 3.0.4 $"
#=========================================================================================
# Created
#=========================================================================================
__author__ = "$Author: CCPN $"
__date__ = "$Date: 2017-04-07 10:28:41 +0000 (Fri, April 07, 2017) $"
#=========================================================================================
# Start of code
#=========================================================================================

import numpy as np
import sys
from typing import Sequence, Tuple, Optional, Union
from functools import partial
from itertools import permutations
import numpy

from ccpnmodel.ccpncore.api.ccp.nmr import Nmr
from ccpnmodel.ccpncore.api.ccp.general import DataLocation
# Dimensions
# GWV next three imports are unresolved!
from ccpnmodel.ccpncore.api.ccp.nmr.Nmr import FidDataDim as ApiFidDataDim
from ccpnmodel.ccpncore.api.ccp.nmr.Nmr import FreqDataDim as ApiFreqDataDim
from ccpnmodel.ccpncore.api.ccp.nmr.Nmr import SampledDataDim as ApiSampledDataDim

from ccpn.core._implementation.AbstractWrapperObject import AbstractWrapperObject
from ccpn.core.Project import Project
from ccpn.core.lib import Pid
from ccpn.core.lib.SpectrumLib import MagnetisationTransferTuple, _getProjection, \
    getDefaultSpectrumColours
from ccpn.core.lib.ContextManagers import newObject, deleteObject, ccpNmrV3CoreSimple, \
    undoStackBlocking, renameObject, undoBlock, notificationBlanking, \
    ccpNmrV3CoreSetter, inactivity
from ccpn.core.lib.DataStore import DataStore
from ccpn.core.lib.Cache import cached

from ccpn.util.Constants import SCALETOLERANCE
from ccpn.util.Common import isIterable, _getObjectsByPids
from ccpn.util.Common import getAxisCodeMatch as axisCodeMapping
from ccpn.util.Logging import getLogger

from ccpn.util.decorators import logCommand, singleton


INCLUDEPOSITIVECONTOURS = 'includePositiveContours'
INCLUDENEGATIVECONTOURS = 'includeNegativeContours'
SPECTRUMAXES = 'spectrumAxesOrdering'
SPECTRUMPREFERREDAXISORDERING = 'spectrumPreferredAxisOrdering'

SPECTRUMALIASING = 'spectrumAliasing'
MAXALIASINGRANGE = 3

DISPLAYFOLDEDCONTOURS = 'displayFoldedContours'
SPECTRUMSERIES = 'spectrumSeries'
SPECTRUMSERIESITEMS = 'spectrumSeriesItems'

DIMENSIONFID = 'Fid'
DIMENSIONFREQUENCY = 'Frequency'
DIMENSIONFREQ = 'Freq'
DIMENSIONSAMPLED = 'Sampled'
DIMENSIONTYPES = [DIMENSIONFID, DIMENSIONFREQUENCY, DIMENSIONSAMPLED]
_DIMENSIONCLASSES = {DIMENSIONFID: ApiFidDataDim, DIMENSIONFREQUENCY: ApiFreqDataDim, DIMENSIONSAMPLED: ApiSampledDataDim}


#=========================================================================================
# Decorators to define the Spectrum attributes to be copied
#=========================================================================================

@singleton
class _includeInCopyList(list):
    """Singleton class to store the attributes to be included when making a copy of object.
    Attributes can be modified and can be either non-dimensional or dimension dependent,
    Dynamically filled by two decorators
    Stored as list of (attributeName, isMultiDimensional) tuples
    """

    def getNoneDimensional(self):
        "return a list of one-dimensional attribute names"
        return [attr for attr, isNd in self if isNd == False]

    def getMultiDimensional(self):
        "return a list of one-dimensional attribute names"
        return [attr for attr, isNd in self if isNd == True]

    def appendItem(self, attribute, isMultidimensional):
        _t = (attribute, isMultidimensional)
        if _t not in self:
            super().append(_t)


def _includeInCopy(func):
    """Decorator to define that an non-dimensional attribute is to be included when making a copy of object
    """
    storage = _includeInCopyList()
    storage.appendItem(func.__name__, False)
    return func


def _includeInDimensionalCopy(func):
    """Decorator to define that a dimensional attribute is to be included when making a copy of object
    """
    storage = _includeInCopyList()
    storage.appendItem(func.__name__, True)
    return func


#=========================================================================================
# Spectrum class
#=========================================================================================

class Spectrum(AbstractWrapperObject):
    """A Spectrum object contains all the stored properties of an NMR spectrum, as well as the
    path to the stored NMR data file
    """
    #-----------------------------------------------------------------------------------------

    #: Short class name, for PID.
    shortClassName = 'SP'
    # Attribute it necessary as subclasses must use superclass className
    className = 'Spectrum'

    _parentClass = Project

    #: Name of plural link to instances of class
    _pluralLinkName = 'spectra'

    #: List of child classes.
    _childClasses = []

    # Qualified name of matching API class
    _apiClassQualifiedName = Nmr.DataSource._metaclass.qualifiedName()

    _referenceSpectrumHit = None
    _snr = None
    #-----------------------------------------------------------------------------------------

    MAXDIM = 8  # Maximum dimensionality

    X_AXIS = 0
    Y_AXIS = 1
    Z_AXIS = 2
    A_AXIS = 3
    B_AXIS = 4
    C_AXIS = 5
    D_AXIS = 6
    E_AXIS = 7
    UNDEFINED_AXIS = 8
    axisNames = {X_AXIS        : "x-axis", Y_AXIS: "y-axis", Z_AXIS: "z-axis", A_AXIS: "a-axis",
                 B_AXIS        : "b-axis", C_AXIS: "c-axis", D_AXIS: "d-axis", E_AXIS: "e-axis",
                 UNDEFINED_AXIS: "undefined"
                 }

    X_DIM = 1
    Y_DIM = 2
    Z_DIM = 3
    A_DIM = 4
    B_DIM = 5
    C_DIM = 6
    D_DIM = 7
    E_DIM = 8

    # Isotope-dependent assignment tolerances (in ppm)
    defaultAssignmentTolerance = 0.4
    isotope2Tolerance = {
        '1H' : 0.03,
        '13C': 0.4,
        '15N': 0.4,
        '19F': 0.03,
        }

    #-----------------------------------------------------------------------------------------
    # Internal NameSpace definitions
    #-----------------------------------------------------------------------------------------

    # Key for storing the dataStore info in the Ccpn internal parameter store
    _DATASTORE_KEY = '_dataStore'
    _REFERENCESUBSANCESCACHE = '_referenceSubstances'

    _AdditionalAttribute = 'AdditionalAttribute'
    _ReferenceSubstancesPids = '_ReferenceSubstancesPids'

    #-----------------------------------------------------------------------------------------
    # Attributes of the data structure
    #-----------------------------------------------------------------------------------------

    @property
    def peakLists(self):
        """STUB: hot-fixed later"""
        return ()

    @property
    def multipletLists(self):
        """STUB: hot-fixed later"""
        return ()

    @property
    def integralLists(self):
        """STUB: hot-fixed later"""
        return ()

    @property
    def spectrumViews(self):
        """STUB: hot-fixed later"""
        return ()

    @property
    def chemicalShiftList(self):
        """STUB: hot-fixed later"""
        return None

    @property
    def spectrumReferences(self):
        """STUB: hot-fixed later"""
        return None

    @property
    def spectrumHits(self):
        """STUB: hot-fixed later"""
        return None

    @property
    def sample(self):
        """STUB: hot-fixed later"""
        return None

    # Inherited from AbstractWrapperObject
    # @property
    # def project(self) -> 'Project':
    #     """The Project (root)containing the object."""
    #     return self._project

    @property
    def _parent(self) -> Project:
        """Parent (containing) object."""
        return self._project

    #-----------------------------------------------------------------------------------------

    def __init__(self, project: Project, wrappedData: Nmr.DataSource):

        super().__init__(project, wrappedData)

        # 1D data references
        self._intensities = None
        self._positions = None

        # References to DataStore / DataSource instances for filePath manipulation and data reading;
        self._dataStore = None
        self._dataSource = None

        self.doubleCrosshairOffsets = self.dimensionCount * [0]  # TBD: do we need this to be a property?
        self.showDoubleCrosshair = False
        self._scaleChanged = False

    @property
    def dataStore(self):
        """A DataStore instance encoding the path and dataFormat of the (binary) spectrum data.
        None indicates no spectrum data file path has been defined
        """
        return self._dataStore

    @property
    def dataSource(self):
        """A SpectrumDataSource instance for reading (writing) of the (binary) spectrum data.
        None indicates no valid spectrum data file has been defined
        """
        return self._dataSource

    #-----------------------------------------------------------------------------------------
    # Spectrum properties
    #-----------------------------------------------------------------------------------------

    @property
    def name(self) -> str:
        """short form of name, used for id"""
        return self._wrappedData.name

    @name.setter
    def name(self, value: str):
        """set name of Spectrum."""
        self.rename(value)

    @property
    def dimensionCount(self) -> int:
        """Number of dimensions in spectrum"""
        return self._wrappedData.numDim

    @property
    def dimensions(self) -> tuple:
        """Convenience: tuple of length dimensionCount with dimension integers (1-based); e.g. (1,2,3,..).
        Useful for mapping axisCodes: eg: self.getByAxisCodes('dimensions', ['N','C','H'])
        """
        return tuple(range(1, self.dimensionCount + 1))

    @property
    def axes(self) -> tuple:
        """Convenience: tuple of length dimensionCount with axes integers (0-based); e.g. (0,1,2,3).
        Useful for mapping axisCodes: eg: self.getByAxisCodes('axes', ['N','C','H'])
        """
        return tuple(range(0, self.dimensionCount))

    @property
<<<<<<< HEAD
=======
    def axes(self) -> tuple:
        """Convenience: tuple of length dimensionCount with axes integers (0-based); e.g. (0,1,2,3).
        Useful for mapping axisCodes: eg: self.getByAxisCodes('axes', ['N','C','H'])
        """
        return tuple(range(0, self.dimensionCount))

    @property
>>>>>>> f8f8a3c1
    def axisTriples(self) -> tuple:
        """Convenience: return a tuple of triples (axis, axisCode, dimension) for each dimension

        Useful for iterating over axis codes; eg in an H-N-CO ordered spectrum
            for axis, axisCode, dimension in self.getByAxisCodes('axisTriples', ('N','C','H'), exactMatch=False)

            would yield:
                (1, 'N', 2)
                (2, 'CO', 3)
                (0, 'H', 1)
        """
        return tuple(z for z in zip(self.axes, self.axisCodes, self.dimensions))

    @property
    @_includeInCopy
    def positiveContourCount(self) -> int:
        """number of positive contours to draw"""
        return self._wrappedData.positiveContourCount

    @positiveContourCount.setter
    def positiveContourCount(self, value):
        self._wrappedData.positiveContourCount = value

    @property
    @_includeInCopy
    def positiveContourBase(self) -> float:
        """base level of positive contours"""
        return self._wrappedData.positiveContourBase

    @positiveContourBase.setter
    def positiveContourBase(self, value):
        self._wrappedData.positiveContourBase = value

    @property
    @_includeInCopy
    def positiveContourFactor(self) -> float:
        """level multiplier for positive contours"""
        return self._wrappedData.positiveContourFactor

    @positiveContourFactor.setter
    def positiveContourFactor(self, value):
        self._wrappedData.positiveContourFactor = value

    @property
    @_includeInCopy
    def positiveContourColour(self) -> str:
        """colour of positive contours"""
        return self._wrappedData.positiveContourColour

    @positiveContourColour.setter
    def positiveContourColour(self, value):
        self._wrappedData.positiveContourColour = value

    @property
    @_includeInCopy
    def includePositiveContours(self):
        """Include flag for the positive contours
        """
        result = self._ccpnInternalData.get(INCLUDEPOSITIVECONTOURS)
        if result is None:
            tempCcpn = self._ccpnInternalData.copy()
            result = tempCcpn[INCLUDEPOSITIVECONTOURS] = True
            self._ccpnInternalData = tempCcpn
        return result

    @includePositiveContours.setter
    def includePositiveContours(self, value: bool):
        """Include flag for the positive contours
        """
        if not isinstance(self._ccpnInternalData, dict):
            raise ValueError("Spectrum.includePositiveContours: CCPN internal must be a dictionary")

        # copy needed to ensure that the v2 registers the change, and marks instance for save.
        tempCcpn = self._ccpnInternalData.copy()
        tempCcpn[INCLUDEPOSITIVECONTOURS] = value
        self._ccpnInternalData = tempCcpn

    @property
    @_includeInCopy
    def negativeContourCount(self) -> int:
        """number of negative contours to draw"""
        return self._wrappedData.negativeContourCount

    @negativeContourCount.setter
    def negativeContourCount(self, value):
        self._wrappedData.negativeContourCount = value

    @property
    @_includeInCopy
    def negativeContourBase(self) -> float:
        """base level of negative contours"""
        return self._wrappedData.negativeContourBase

    @negativeContourBase.setter
    def negativeContourBase(self, value):
        self._wrappedData.negativeContourBase = value

    @property
    @_includeInCopy
    def negativeContourFactor(self) -> float:
        """level multiplier for negative contours"""
        return self._wrappedData.negativeContourFactor

    @negativeContourFactor.setter
    def negativeContourFactor(self, value):
        self._wrappedData.negativeContourFactor = value

    @property
    @_includeInCopy
    def negativeContourColour(self) -> str:
        """colour of negative contours"""
        return self._wrappedData.negativeContourColour

    @negativeContourColour.setter
    def negativeContourColour(self, value):
        self._wrappedData.negativeContourColour = value

    @property
    @_includeInCopy
    def includeNegativeContours(self):
        """Include flag for the negative contours
        """
        result = self._ccpnInternalData.get(INCLUDENEGATIVECONTOURS)
        if result is None:
            tempCcpn = self._ccpnInternalData.copy()
            result = tempCcpn[INCLUDENEGATIVECONTOURS] = True
            self._ccpnInternalData = tempCcpn
        return result

    @includeNegativeContours.setter
    def includeNegativeContours(self, value: bool):
        """Include flag for the negative contours
        """
        if not isinstance(self._ccpnInternalData, dict):
            raise ValueError("Spectrum.includeNegativeContours: CCPN internal must be a dictionary")

        # copy needed to ensure that the v2 registers the change, and marks instance for save.
        tempCcpn = self._ccpnInternalData.copy()
        tempCcpn[INCLUDENEGATIVECONTOURS] = value
        self._ccpnInternalData = tempCcpn

    @property
    @_includeInCopy
    def sliceColour(self) -> str:
        """colour of 1D slices
        """
        return self._wrappedData.sliceColour

    @sliceColour.setter
    def sliceColour(self, value):
        self._wrappedData.sliceColour = value
        # for spectrumView in self.spectrumViews:
        #     spectrumView.setSliceColour()  # ejb - update colour here

    @property
    @_includeInCopy
    def scale(self) -> float:
        """Scaling factor for intensities and volumes.
        Intensities and volumes should be *multiplied* by scale before comparison
        """
        value = self._wrappedData.scale
        if value is None:
            getLogger().warning('Scaling {} changed from None to 1.0'.format(self))
            value = 1.0
        if -SCALETOLERANCE < value < SCALETOLERANCE:
            getLogger().warning('Scaling {} by minimum tolerance (±{})'.format(self, SCALETOLERANCE))

        return value

    @scale.setter
    @logCommand(get='self', isProperty=True)
    @ccpNmrV3CoreSimple()
    def scale(self, value: Union[float, int, None]):
        if value is None:
            getLogger().warning('Scaling {} changed from None to 1.0'.format(self))
            value = 1.0

        if not isinstance(value, (float, int)):
            raise TypeError('Spectrum.scale {} must be a float or integer'.format(self))

        if value is not None and -SCALETOLERANCE < value < SCALETOLERANCE:
            # Display a warning, but allow to be set
            getLogger().warning('Scaling {} by minimum tolerance (±{})'.format(self, SCALETOLERANCE))

        self._scaleChanged = True
        if value is None:
            self._wrappedData.scale = None
        else:
            self._wrappedData.scale = float(value)

        if self.dimensionCount == 1 and self._intensities is not None:
            # some 1D data were read before; update the intensities as the scale has changed
            self._intensities = self.getSliceData()

    @property
    @_includeInCopy
    def spinningRate(self) -> float:
        """NMR tube spinning rate (in Hz)
        """
        return self._wrappedData.experiment.spinningRate

    @spinningRate.setter
    def spinningRate(self, value: float):
        self._wrappedData.experiment.spinningRate = value

    @property
    @_includeInCopy
    def noiseLevel(self) -> (float, None):
        """Noise level for the spectrum
        """
        noise = self._wrappedData.noiseLevel
        if noise is None:
            getLogger().debug2('Returning noiseLevel=None')
        return noise

    @noiseLevel.setter
    def noiseLevel(self, value: float):
        self._wrappedData.noiseLevel = value

    @property
    @_includeInCopy
    def negativeNoiseLevel(self) -> float:
        """Negative noise level value. Stored in Internal"""
        propertyName = sys._getframe().f_code.co_name
        value = self.getParameter(self._AdditionalAttribute, propertyName)
        return value

    @negativeNoiseLevel.setter
    def negativeNoiseLevel(self, value):
        """Stored in Internal """
        propertyName = sys._getframe().f_code.co_name
        self.setParameter(self._AdditionalAttribute, propertyName, value)

    @property
    def synonym(self) -> (str, None):
        """Systematic experiment type descriptor (CCPN system)."""
        refExperiment = self._wrappedData.experiment.refExperiment
        if refExperiment is None:
            return None
        else:
            return refExperiment.synonym

    @property
    @_includeInCopy
    def experimentType(self) -> (str, None):
        """Systematic experiment type descriptor (CCPN system)."""
        refExperiment = self._wrappedData.experiment.refExperiment
        if refExperiment is None:
            return None
        else:
            return refExperiment.name

    @experimentType.setter
    def experimentType(self, value: str):
        from ccpn.core.lib.SpectrumLib import _setApiExpTransfers, _setApiRefExperiment, _clearLinkToRefExp

        if value is None:
            self._wrappedData.experiment.refExperiment = None
            self.experimentName = None
            _clearLinkToRefExp(self._wrappedData.experiment)
            return
        # nmrExpPrototype = self._wrappedData.root.findFirstNmrExpPrototype(name=value) # Why not findFirst instead of looping all sortedNmrExpPrototypes
        for nmrExpPrototype in self._wrappedData.root.sortedNmrExpPrototypes():
            for refExperiment in nmrExpPrototype.sortedRefExperiments():
                if refExperiment.name == value:
                    # set API RefExperiment and ExpTransfer
                    _setApiRefExperiment(self._wrappedData.experiment, refExperiment)
                    _setApiExpTransfers(self._wrappedData.experiment)
                    synonym = refExperiment.synonym
                    if synonym:
                        self.experimentName = synonym
                    return
        # nothing found - error:
        raise ValueError('No reference experiment matches name "%s"' % value)

    @property
    def _serial(self) -> int:
        """Return the _wrappedData serial
        CCPN Internal
        """
        return self._wrappedData.serial

    # @property
    # def _numDim(self):
    #     """Return the _wrappedData numDim
    #     CCPN Internal
    #     """
    #     return self._wrappedData.numDim

    @property
    def experiment(self):
        """Return the experiment assigned to the spectrum
        """
        return self._wrappedData.experiment

    @property
    @_includeInCopy
    def experimentName(self) -> str:
        """Common experiment type descriptor (May not be unique).
        """
        return self._wrappedData.experiment.name

    @experimentName.setter
    def experimentName(self, value):
        # force to a string
        # because: reading from .nef files extracts the name from the end of the experiment_type in nef reader
        #           which is not wrapped with quotes, so defaults to an int if it can?
        self._wrappedData.experiment.name = str(value)

    @property
    def filePath(self) -> Optional[str]:
        """Path to NMR data file; can contain redirections (e.g. $DATA)
        """
        if self.dataStore is None:
            raise RuntimeError('dataStore not defined')
        return str(self.dataStore.path)

    @filePath.setter
    @ccpNmrV3CoreSetter()
    def filePath(self, value: str):

        if self.dataStore is None:
            raise RuntimeError('dataStore not defined')

        if value is None:
            self.dataStore.path = None
            self._dataSource = None
            self._clearCache()
            return

        oldPath = self.dataStore.path
        self.dataStore.path = value
        if not self.dataStore.exists():
            self.dataStore.errorMessage()
            self.dataStore.path = oldPath
            raise ValueError('Setting Spectrum.filePath to "%s"' % value)

        newDataSource = self._getDataSource(self.dataStore, reportWarnings=True)
        if newDataSource is None:
            self.dataStore.path = oldPath
            raise ValueError('Spectrum.filePath: incompatible "%s"' % value)

        else:
            # check some fundamental parameters
            # check dataFormat
            if newDataSource.dataFormat != self.dataFormat:
                raise ValueError('Spectrum.filePath: incompatible dataFormat (%s) of "%s"' %
                                 (newDataSource.dataFormat, value))

            if self.dimensionCount != newDataSource.dimensionCount:
                self.dataStore.path = oldPath
                raise ValueError('Spectrum.filePath: incompatible dimensionCount = %s of "%s"' %
                                 (newDataSource.dimensionCount, value))

            for idx, np in enumerate(self.pointCounts):
                if newDataSource.pointCounts[idx] != np:
                    self.dataStore.path = oldPath
                    raise ValueError('Spectrum.filePath: incompatible pointsCount[%s] = %s of "%s"' %
                                     (idx, newDataSource.pointCounts[idx], value))

        self._dataSource = newDataSource
        self.dataStore._saveInternal()
        self._clearCache()

    @property
    def path(self):
        """return a Path instance defining the absolute path of filePath
        """
        if self.dataStore is None:
            raise RuntimeError('dataStore not defined')
        return self.dataStore.aPath()

    def hasValidPath(self) -> bool:
        """Return true if the spectrum's dataStore currently defines an valid dataSource object.
        """
        return (self.dataSource is not None)

    def isEmptySpectrum(self):
        """Return True if instance refers to an empty spectrum; i.e. as in without actual spectral data"
        """
        # local import to avoid cycles
        from ccpn.core.lib.SpectrumDataSources.EmptySpectrumDataSource import EmptySpectrumDataSource

        if self.dataStore is None:
            raise RuntimeError('dataStore not defined')
        return self.dataStore.dataFormat == EmptySpectrumDataSource.dataFormat

    @property
    def dataFormat(self):
        """Return the spectrum data-format identifier (e.g. Hdf5, NMRPipe)
        """
        if self.dataStore is None:
            raise RuntimeError('dataStore not defined')

        return self.dataStore.dataFormat

    # @dataFormat.setter
    # def dataFormat(self, value):
    #     self._wrappedData.dataStore.fileType = value

    # @property
    # def headerSize(self) -> Optional[int]:
    #     """File header size in bytes."""
    #     xx = self._wrappedData.dataStore
    #     if xx:
    #         return xx.headerSize
    #     else:
    #         return None
    #
    # @property
    # def numberType(self) -> Optional[str]:
    #     """Data type of numbers stored in data matrix ('int' or 'float')."""
    #     xx = self._wrappedData.dataStore
    #     if xx:
    #         return xx.numberType
    #     else:
    #         return None
    #
    # # NBNB TBD Should this be made modifiable? Would be a bit of work ...
    #
    # @property
    # def complexStoredBy(self) -> str:
    #     """Hypercomplex numbers are stored by ('timepoint', 'quadrant', or 'dimension')."""
    #     xx = self._wrappedData.dataStore
    #     if xx:
    #         return xx.complexStoredBy
    #     else:
    #         return None
    #
    # # NBNB TBD Should this be made modifiable? Would be a bit of work ...

    # Attributes belonging to AbstractDataDim

    def _setStdDataDimValue(self, attributeName, value: Sequence):
        """Set value for non-Sampled DataDims only"""
        apiDataSource = self._wrappedData
        if len(value) == apiDataSource.numDim:
            for ii, dataDim in enumerate(apiDataSource.sortedDataDims()):
                if dataDim.className != 'SampledDataDim':
                    setattr(dataDim, attributeName, value[ii])
                elif value[ii] is not None:
                    raise ValueError("Attempt to set value for invalid attribute %s in dimension %s: %s" %
                                     (attributeName, ii + 1, value))
        else:
            raise ValueError("Value must have length %s, was %s" % (apiDataSource.numDim, value))

    @property
    @_includeInDimensionalCopy
    def axisCodes(self) -> Tuple[Optional[str], ...]:
        """axisCode, per dimension - None if no main ExpDimRef
        """
        # # See if axis codes are set
        # for expDim in self._wrappedData.experiment.expDims:
        #     if expDim.findFirstExpDimRef(axisCode=None) is not None:
        #         self._wrappedData.experiment.resetAxisCodes()
        #         break

        result = []
        for dataDim in self._wrappedData.sortedDataDims():
            expDimRef = dataDim.expDim.findFirstExpDimRef(serial=1)
            if expDimRef is None:
                result.append(None)
            else:
                axisCode = expDimRef.axisCode
                result.append(axisCode)

        return tuple(result)

    @axisCodes.setter
    def axisCodes(self, values):
        check = {}
        for i, v in enumerate(values):
            if v in check:
                raise ValueError('axisCodes should be an unique sequence of strings; got duplicate entry axisCodes[%s]="%s"'
                                 % (i, v))
            else:
                check[v] = i
        self._setExpDimRefAttribute('axisCode', values, mandatory=False)

    @property
    @_includeInDimensionalCopy
    def pointCounts(self) -> Tuple[int, ...]:
        """Number active of points per dimension

        NB, Changing the pointCounts will keep the spectralWidths (after Fourier transformation)
        constant.

        NB for FidDataDims more points than these may be stored (see totalPointCount)."""
        result = []
        for dataDim in self._wrappedData.sortedDataDims():
            if hasattr(dataDim, 'numPointsValid'):
                result.append(dataDim.numPointsValid)
            else:
                result.append(dataDim.numPoints)
        return tuple(result)

    @pointCounts.setter
    def pointCounts(self, value: Sequence):
        apiDataSource = self._wrappedData
        if len(value) == apiDataSource.numDim:
            dataDimRefs = self._mainDataDimRefs()
            for ii, dataDim in enumerate(apiDataSource.sortedDataDims()):
                val = value[ii]
                className = dataDim.className
                if className == 'SampledDataDim':
                    # No sweep width to worry about. Up to programmer to make sure sampled values match.
                    dataDim.numPoints = val
                elif className == 'FidDataDim':
                    #Number of points refers to time domain, independent of sweep width
                    dataDim.numPointsValid = val
                elif className == 'FreqDataDim':
                    # Changing the number of points may NOT change the spectralWidth
                    relativeVal = val / dataDim.numPoints
                    dataDim.numPoints = val
                    dataDim.valuePerPoint /= relativeVal
                    dataDimRef = dataDimRefs[ii]
                    if dataDimRef is not None:
                        # This will work if we are changing to a different factor of two in pointCount.
                        # If we are making an arbitrary change, the referencing is not reliable anyway.
                        dataDimRef.refPoint = ((dataDimRef.refPoint - 1) * relativeVal) + 1
                else:
                    raise TypeError("API DataDim object with unknown className:", className)
        else:
            raise ValueError("pointCounts value must have length %s, was %s" %
                             (apiDataSource.numDim, value))

    @property
    @_includeInDimensionalCopy
    def totalPointCounts(self) -> Tuple[int, ...]:
        """Total number of points per dimension

        NB for FidDataDims and SampledDataDims these are the stored points,
        for FreqDataDims these are the points after transformation before cutting down.

        NB, changing the totalPointCount will *not* modify the resolution (or dwell time),
        so the implied total width will change.
        """
        result = []
        for dataDim in self._wrappedData.sortedDataDims():
            if hasattr(dataDim, 'numPointsOrig'):
                result.append(dataDim.numPointsOrig)
            else:
                result.append(dataDim.numPoints)
        return tuple(result)

    @totalPointCounts.setter
    def totalPointCounts(self, value: Sequence):
        apiDataSource = self._wrappedData
        if len(value) == apiDataSource.numDim:
            for ii, dataDim in enumerate(apiDataSource.sortedDataDims()):
                if hasattr(dataDim, 'numPointsOrig'):
                    dataDim.numPointsOrig = value[ii]
                else:
                    dataDim.numPoints = value[ii]
        else:
            raise ValueError("totalPointCount value must have length %s, was %s" %
                             (apiDataSource.numDim, value))

    # @property
    # @_includeInDimensionalCopy
    # def pointOffsets(self) -> Tuple[int, ...]:
    #     """index of first active point relative to total points, per dimension"""
    #     return tuple(x.pointOffset if x.className != 'SampledDataDim' else None
    #                  for x in self._wrappedData.sortedDataDims())
    #
    # @pointOffsets.setter
    # def pointOffsets(self, value: Sequence):
    #     self._setStdDataDimValue('pointOffset', value)

    @property
    @_includeInDimensionalCopy
    def isComplex(self) -> Tuple[bool, ...]:
        """Is dimension complex? -  per dimension"""
        return tuple(x.isComplex for x in self._wrappedData.sortedDataDims())

    @isComplex.setter
    def isComplex(self, value: Sequence):
        apiDataSource = self._wrappedData
        if len(value) == apiDataSource.numDim:
            for ii, dataDim in enumerate(apiDataSource.sortedDataDims()):
                dataDim.isComplex = value[ii]
        else:
            raise ValueError("Value must have length %s, was %s" % (apiDataSource.numDim, value))

    @property
    @_includeInDimensionalCopy
    def blockSizes(self) -> Tuple[int, ...]:
        """BlockSizes -  per dimension"""
        return tuple(self._apiDataStore.blockSizes)

    @blockSizes.setter
    def blockSizes(self, value: Sequence):
        apiDataSource = self._wrappedData
        if len(value) == apiDataSource.numDim:
            self._apiDataStore.blockSizes = value
        else:
            raise ValueError("Value must have length %s, was %s" % (apiDataSource.numDim, value))

    #TODO: add setter for dimensionTypes
    @property
    def dimensionTypes(self) -> Tuple[str, ...]:
        """dimension types ('Fid' / 'Frequency' / 'Sampled'),  per dimension
        """
        ll = [x.className[:-7] for x in self._wrappedData.sortedDataDims()]
        return tuple(DIMENSIONFREQUENCY if x == DIMENSIONFREQ else x for x in ll)

    # @dimensionTypes.setter
    # def dimensionTypes(self, value: Sequence):
    #
    #     if len(value) != self.dimensionCount:
    #         raise ValueError("DimensionTypes must have length %s, was %s" % (self.dimensionCount, value))
    #
    #     for dimType in value:
    #         if dimType not in DIMENSIONTYPES:
    #             raise ValueError("DimensionType %s not recognised" % dimType)
    #
    #     values = [i for i in zip(self.pointCounts, self.pointOffsets, self.isComplex, self.valuesPerPoint)]
    #
    #     for n, dataDimVal in enumerate(self._wrappedData.sortedDataDims()):
    #         pass

    @property
    @_includeInDimensionalCopy
    def spectralWidthsHz(self) -> Tuple[Optional[float], ...]:
        """spectral width (in Hz) before dividing by spectrometer frequency, per dimension"""
        return tuple(x.spectralWidth if hasattr(x, 'spectralWidth') else None
                     for x in self._wrappedData.sortedDataDims())

    @spectralWidthsHz.setter
    def spectralWidthsHz(self, value: Sequence):
        apiDataSource = self._wrappedData
        attributeName = 'spectralWidth'
        if len(value) == apiDataSource.numDim:
            for ii, dataDim in enumerate(apiDataSource.sortedDataDims()):
                val = value[ii]
                if hasattr(dataDim, attributeName):
                    if not val:
                        raise ValueError("Attempt to set %s to %s in dimension %s: %s"
                                         % (attributeName, val, ii + 1, value))
                    else:
                        # We assume that the number of points is constant, so setting SW changes valuePerPoint
                        swold = getattr(dataDim, attributeName)
                        dataDim.valuePerPoint *= (val / swold)
                elif val is not None:
                    raise ValueError("Attempt to set %s in sampled dimension %s: %s"
                                     % (attributeName, ii + 1, value))
        else:
            raise ValueError("SpectralWidth value must have length %s, was %s" %
                             (apiDataSource.numDim, value))

    @property
    def valuesPerPoint(self) -> Tuple[Optional[float], ...]:
        """valuePerPoint for each dimension

        in ppm for Frequency dimensions with a single, well-defined reference
        None for Frequency dimensions without a single, well-defined reference
        in time units (seconds) for FId dimensions
        None for sampled dimensions
        """
        result = []
        for dataDim in self._wrappedData.sortedDataDims():
            if hasattr(dataDim, 'primaryDataDimRef'):
                # FreqDataDim - get ppm valuePerPoint
                ddr = dataDim.primaryDataDimRef
                valuePerPoint = ddr and ddr.valuePerPoint
            elif hasattr(dataDim, 'valuePerPoint'):
                # FidDataDim - get time valuePerPoint
                valuePerPoint = dataDim.valuePerPoint
            else:
                # Sampled DataDim - return None
                valuePerPoint = None
            #
            result.append(valuePerPoint)
        #
        return tuple(result)

    @property
    @_includeInDimensionalCopy
    def phases0(self) -> tuple:
        """zero order phase correction (or None), per dimension. Always None for sampled dimensions.
        """
        return tuple(x.phase0 if x.className != 'SampledDataDim' else None
                     for x in self._wrappedData.sortedDataDims())

    @phases0.setter
    def phases0(self, value: Sequence):
        self._setStdDataDimValue('phase0', value)

    @property
    @_includeInDimensionalCopy
    def phases1(self) -> Tuple[Optional[float], ...]:
        """first order phase correction (or None) per dimension. Always None for sampled dimensions."""
        return tuple(x.phase1 if x.className != 'SampledDataDim' else None
                     for x in self._wrappedData.sortedDataDims())

    @phases1.setter
    def phases1(self, value: Sequence):
        self._setStdDataDimValue('phase1', value)

    @property
    @_includeInDimensionalCopy
    def windowFunctions(self) -> Tuple[Optional[str], ...]:
        """Window function name (or None) per dimension - e.g. 'EM', 'GM', 'SINE', 'QSINE', ....
        Always None for sampled dimensions."""
        return tuple(x.windowFunction if x.className != 'SampledDataDim' else None
                     for x in self._wrappedData.sortedDataDims())

    @windowFunctions.setter
    def windowFunctions(self, value: Sequence):
        self._setStdDataDimValue('windowFunction', value)

    @property
    @_includeInDimensionalCopy
    def lorentzianBroadenings(self) -> Tuple[Optional[float], ...]:
        """Lorenzian broadening in Hz per dimension. Always None for sampled dimensions."""
        return tuple(x.lorentzianBroadening if x.className != 'SampledDataDim' else None
                     for x in self._wrappedData.sortedDataDims())

    @lorentzianBroadenings.setter
    def lorentzianBroadenings(self, value: Sequence):
        self._setStdDataDimValue('lorentzianBroadening', value)

    @property
    @_includeInDimensionalCopy
    def gaussianBroadenings(self) -> Tuple[Optional[float], ...]:
        """Gaussian broadening per dimension. Always None for sampled dimensions."""
        return tuple(x.gaussianBroadening if x.className != 'SampledDataDim' else None
                     for x in self._wrappedData.sortedDataDims())

    @gaussianBroadenings.setter
    def gaussianBroadenings(self, value: Sequence):
        self._setStdDataDimValue('gaussianBroadening', value)

    @property
    @_includeInDimensionalCopy
    def sineWindowShifts(self) -> Tuple[Optional[float], ...]:
        """Shift of sine/sine-square window function in degrees. Always None for sampled dimensions."""
        return tuple(x.sineWindowShift if x.className != 'SampledDataDim' else None
                     for x in self._wrappedData.sortedDataDims())

    @sineWindowShifts.setter
    def sineWindowShifts(self, value: Sequence):
        self._setStdDataDimValue('sineWindowShift', value)

    @property
    @_includeInDimensionalCopy
    def spectrometerFrequencies(self) -> Tuple[Optional[float], ...]:
        """Tuple of spectrometer frequency for main dimensions reference """
        return tuple(x and x.sf for x in self._mainExpDimRefs())

    @spectrometerFrequencies.setter
    def spectrometerFrequencies(self, value):
        self._setExpDimRefAttribute('sf', value)

    @property
    @_includeInDimensionalCopy
    def measurementTypes(self) -> Tuple[Optional[str], ...]:
        """Type of value being measured, per dimension.

        In normal cases the measurementType will be 'Shift', but other values might be
        'MQSHift' (for multiple quantum axes), JCoupling (for J-resolved experiments),
        'T1', 'T2', ..."""
        return tuple(x and x.measurementType for x in self._mainExpDimRefs())

    @measurementTypes.setter
    def measurementTypes(self, value):
        self._setExpDimRefAttribute('measurementType', value)

    @property
    @_includeInDimensionalCopy
    def isotopeCodes(self) -> Tuple[Optional[str], ...]:
        """isotopeCode of isotope being measured, per dimension - None if no unique code"""
        result = []
        for dataDim in self._wrappedData.sortedDataDims():
            expDimRef = dataDim.expDim.findFirstExpDimRef(serial=1)
            if expDimRef is None:
                result.append(None)
            else:
                isotopeCodes = expDimRef.isotopeCodes
                if len(isotopeCodes) == 1:
                    result.append(isotopeCodes[0])
                else:
                    result.append(None)
        #
        return tuple(result)

    @isotopeCodes.setter
    def isotopeCodes(self, value: Sequence):
        apiDataSource = self._wrappedData
        if len(value) == apiDataSource.numDim:
            #GWV 28/8/18: commented as cannot see the reason for this, while prevented correction of errors
            # if value != self.isotopeCodes and self.peaks:
            #   raise ValueError("Cannot reset isotopeCodes in a Spectrum that contains peaks")
            for ii, dataDim in enumerate(apiDataSource.sortedDataDims()):
                expDimRef = dataDim.expDim.findFirstExpDimRef(serial=1)
                val = value[ii]
                if expDimRef is None:
                    if val is not None:
                        raise ValueError("Cannot set isotopeCode %s in dimension %s" % (val, ii + 1))
                elif val is None:
                    expDimRef.isotopeCodes = ()
                else:
                    expDimRef.isotopeCodes = (val,)
        else:
            raise ValueError("isotopeCodes must have length %s, was %s" % (apiDataSource.numDim, value))

    @property
    @_includeInDimensionalCopy
    def referenceExperimentDimensions(self) -> Tuple[Optional[str], ...]:
        """dimensions of reference experiment - None if no code"""
        result = []
        for dataDim in self._wrappedData.sortedDataDims():
            expDim = dataDim.expDim
            if expDim is None:
                result.append(None)
            else:
                referenceExperimentDimension = (expDim.ccpnInternalData and expDim.ccpnInternalData.get('expDimToRefExpDim')) or None
                result.append(referenceExperimentDimension)

        return tuple(result)

    @referenceExperimentDimensions.setter
    @ccpNmrV3CoreSetter()
    def referenceExperimentDimensions(self, values: Sequence):
        apiDataSource = self._wrappedData

        if not isinstance(values, (tuple, list)):
            raise ValueError('referenceExperimentDimensions must be a list or tuple')
        if len(values) != apiDataSource.numDim:
            raise ValueError('referenceExperimentDimensions must have length %s, was %s' % (apiDataSource.numDim, values))
        if not all(isinstance(dimVal, (str, type(None))) for dimVal in values):
            raise ValueError('referenceExperimentDimensions must be str, None')
        _vals = [val for val in values if val is not None]
        if len(_vals) != len(set(_vals)):
            raise ValueError('referenceExperimentDimensions must be unique')

        for ii, (dataDim, val) in enumerate(zip(apiDataSource.sortedDataDims(), values)):
            expDim = dataDim.expDim
            if expDim is None and val is not None:
                raise ValueError('Cannot set referenceExperimentDimension %s in dimension %s' % (val, ii + 1))
            else:
                _update = {'expDimToRefExpDim': val}
                _ccpnInt = expDim.ccpnInternalData
                if _ccpnInt is None:
                    expDim.ccpnInternalData = _update
                else:
                    _expDimCID = expDim.ccpnInternalData.copy()
                    _ccpnInt.update(_update)
                    expDim.ccpnInternalData = _ccpnInt

    def getAvailableReferenceExperimentDimensions(self, _experimentType=None) -> tuple:
        """Return list of available reference experiment dimensions based on spectrum isotopeCodes
        """
        _refExperiment = None
        if _experimentType is not None:
            # search for the named reference experiment
            _refExperiment = self.project._getReferenceExperimentFromType(_experimentType)

        # get the nucleus codes from the current isotope codes
        nCodes = tuple(val.strip('0123456789') for val in self.isotopeCodes)

        # match against the current reference experiment or passed in value
        apiExperiment = self._wrappedData.experiment
        apiRefExperiment = _refExperiment or apiExperiment.refExperiment

        if apiRefExperiment:
            # get the permutations of the axisCodes and nucleusCodes
            axisCodePerms = permutations(apiRefExperiment.axisCodes)
            nucleusPerms = permutations(apiRefExperiment.nucleusCodes)

            # return only those that match the current nucleusCodes (from isotopeCodes)
            result = tuple(ac for ac, nc in zip(axisCodePerms, nucleusPerms) if nCodes == nc)
            return result

        else:
            return ()

    @property
    @_includeInDimensionalCopy
    def foldingModes(self) -> Tuple[Optional[str], ...]:
        """folding mode (values: 'circular', 'mirror', None), per dimension"""
        dd = {True: 'mirror', False: 'circular', None: None}
        return tuple(dd[x and x.isFolded] for x in self._mainExpDimRefs())

    @foldingModes.setter
    def foldingModes(self, values):

        # TODO For NEF we should support both True, False, and None
        # That requires an API change

        dd = {'circular': False, 'mirror': True, None: False}

        if len(values) != self.dimensionCount:
            raise ValueError("Length of %s does not match number of dimensions." % str(values))
        if not all(isinstance(dimVal, (str, type(None))) and dimVal in dd.keys() for dimVal in values):
            raise ValueError("Folding modes must be 'circular', 'mirror', None")

        self._setExpDimRefAttribute('isFolded', [dd[x] for x in values])

    @property
    @_includeInCopy
    def acquisitionAxisCode(self) -> Optional[str]:
        """Axis code of acquisition axis - None if not known"""
        for dataDim in self._wrappedData.sortedDataDims():
            expDim = dataDim.expDim
            if expDim.isAcquisition:
                expDimRef = expDim.findFirstExpDimRef(serial=1)
                axisCode = expDimRef.axisCode
                if axisCode is None:
                    self._wrappedData.experiment.resetAxisCodes()
                    axisCode = expDimRef.axisCode
                return axisCode
        #
        return None

    @acquisitionAxisCode.setter
    def acquisitionAxisCode(self, value):
        if value is None:
            index = None
        else:
            index = self.axisCodes.index(value)

        for ii, dataDim in enumerate(self._wrappedData.sortedDataDims()):
            dataDim.expDim.isAcquisition = (ii == index)

    @property
    @_includeInDimensionalCopy
    def axisUnits(self) -> Tuple[Optional[str], ...]:
        """Main axis unit (most commonly 'ppm'), per dimension - None if no unique code

        Uses first Shift-type ExpDimRef if there is more than one, otherwise first ExpDimRef"""
        return tuple(x and x.unit for x in self._mainExpDimRefs())

    @axisUnits.setter
    def axisUnits(self, value):
        self._setExpDimRefAttribute('unit', value, mandatory=False)

    # Attributes belonging to DataDimRef

    def _mainDataDimRefs(self) -> list:
        """ List of DataDimRef matching main ExpDimRef for each dimension"""
        result = []
        expDimRefs = self._mainExpDimRefs()
        for ii, dataDim in enumerate(self._wrappedData.sortedDataDims()):
            if hasattr(dataDim, 'dataDimRefs'):
                result.append(dataDim.findFirstDataDimRef(expDimRef=expDimRefs[ii]))
            else:
                result.append(None)
        #
        return result

    def _setDataDimRefAttribute(self, attributeName: str, value: Sequence, mandatory: bool = True):
        """Set main DataDimRef attribute for each dimension
        - uses first ExpDimRef with serial=1"""
        apiDataSource = self._wrappedData
        if len(value) == apiDataSource.numDim:
            expDimRefs = self._mainExpDimRefs()
            for ii, dataDim in enumerate(self._wrappedData.sortedDataDims()):
                if hasattr(dataDim, 'dataDimRefs'):
                    dataDimRef = dataDim.findFirstDataDimRef(expDimRef=expDimRefs[ii])
                else:
                    dataDimRef = None

                if dataDimRef is None:
                    if value[ii] is not None:
                        raise ValueError("Cannot set value for attribute %s in dimension %s: %s" %
                                         (attributeName, ii + 1, value))
                elif value is None and mandatory:
                    raise ValueError(
                            "Attempt to set value to None for mandatory attribute %s in dimension %s: %s" %
                            (attributeName, ii + 1, value))
                else:
                    setattr(dataDimRef, attributeName, value[ii])
        else:
            raise ValueError("Value must have length %s, was %s" % (apiDataSource.numDim, value))

    @property
    @_includeInDimensionalCopy
    def referencePoints(self) -> Tuple[Optional[float], ...]:
        """point used for axis (chemical shift) referencing, per dimension."""
        return tuple(x and x.refPoint for x in self._mainDataDimRefs())

    @referencePoints.setter
    def referencePoints(self, value):
        self._setDataDimRefAttribute('refPoint', value)

    @property
    @_includeInDimensionalCopy
    def referenceValues(self) -> Tuple[Optional[float], ...]:
        """value used for axis (chemical shift) referencing, per dimension."""
        return tuple(x and x.refValue for x in self._mainDataDimRefs())

    @referenceValues.setter
    def referenceValues(self, value):
        self._setDataDimRefAttribute('refValue', value)

    @property
    @cached(_REFERENCESUBSANCESCACHE, maxItems=5000, debug=False)
    def referenceSubstances(self):
        """
        :return: a list of substances
        """
        pids = self._ccpnInternalData.get(self._ReferenceSubstancesPids) or []
        objs = _getObjectsByPids(self.project, pids)
        return objs

    @referenceSubstances.setter
    def referenceSubstances(self, substances):
        """
        """
        from ccpn.core.Substance import Substance

        pids = [su.pid for su in substances if isinstance(su, Substance)]
        if isinstance(self._ccpnInternalData, dict):
            tempCcpn = self._ccpnInternalData.copy()
            tempCcpn[self._ReferenceSubstancesPids] = pids
            self._ccpnInternalData = tempCcpn
        else:
            raise ValueError("Substance linked spectra CCPN internal must be a dictionary")

    @property
    def referenceSubstance(self):
        """
        Deprecated. See referenceSubstances
        """
        getLogger().warning('spectrum.referenceSubstance is deprecated. Use referenceSubstances instead. ')
        substance = None
        if len(self.referenceSubstances) > 0:
            substance = self.referenceSubstances[-1]
        return substance

    @referenceSubstance.setter
    def referenceSubstance(self, substance):
        getLogger().warning('spectrum.referenceSubstance is deprecated. Use referenceSubstances instead. ')
        self.referenceSubstances = [substance]

    @property
    @_includeInDimensionalCopy
    def assignmentTolerances(self) -> Tuple[Optional[float], ...]:
        """Assignment tolerance in axis unit (ppm), per dimension."""
        return tuple(x and x.assignmentTolerance for x in self._mainDataDimRefs())

    @assignmentTolerances.setter
    def assignmentTolerances(self, value):
        self._setDataDimRefAttribute('assignmentTolerance', value)

    @property
    def defaultAssignmentTolerances(self):
        """Default assignment tolerances per dimension (in ppm), upward adjusted (if needed) for
        digital resolution
        NB for Fid or Sampled dimensions value will be None
        """
        tolerances = [None] * self.dimensionCount
        for ii, dimensionType in enumerate(self.dimensionTypes):
            if dimensionType == 'Frequency':
                tolerance = self.isotope2Tolerance.get(self.isotopeCodes[ii], self.defaultAssignmentTolerance)
                tolerances[ii] = max(tolerance, self.spectralWidths[ii] / self.pointCounts[ii])
        #
        return tolerances

    @property
    @_includeInDimensionalCopy
    def spectralWidths(self) -> Tuple[Optional[float], ...]:
        """spectral width after processing in axis unit (ppm), per dimension """
        return tuple(x and x.spectralWidth for x in self._mainDataDimRefs())

    @spectralWidths.setter
    def spectralWidths(self, value):
        oldValues = self.spectralWidths
        for ii, dataDimRef in enumerate(self._mainDataDimRefs()):
            if dataDimRef is not None:
                oldsw = oldValues[ii]
                sw = value[ii]
                localValuePerPoint = dataDimRef.localValuePerPoint
                if localValuePerPoint:
                    dataDimRef.localValuePerPoint = localValuePerPoint * sw / oldsw
                else:
                    dataDimRef.dataDim.valuePerPoint *= (sw / oldsw)

    @property
    @_includeInDimensionalCopy
    def aliasingLimits(self) -> Tuple[Tuple[Optional[float], Optional[float]], ...]:
        """\- (*(float,float)*)\*dimensionCount

        tuple of tuples of (lowerAliasingLimit, higherAliasingLimit) for spectrum
        """
        result = [(x and x.minAliasedFreq, x and x.maxAliasedFreq) for x in self._mainExpDimRefs()]

        if any(None in tt for tt in result):
            # Some values not set, or missing. Try to get them as spectrum limits
            for ii, dataDimRef in enumerate(self._mainDataDimRefs()):
                if None in result[ii] and dataDimRef is not None:
                    dataDim = dataDimRef.dataDim
                    ff = dataDimRef.pointToValue
                    point1 = 1 - dataDim.pointOffset
                    result[ii] = tuple(sorted((ff(point1), ff(point1 + dataDim.numPointsOrig))))
        #
        return tuple(result)

    @aliasingLimits.setter
    def aliasingLimits(self, value):
        if len(value) != self.dimensionCount:
            raise ValueError("length of aliasingLimits must match spectrum dimension, was %s" % value)

        expDimRefs = self._mainExpDimRefs()
        for ii, tt in enumerate(value):
            expDimRef = expDimRefs[ii]
            if expDimRef:
                if len(tt) != 2:
                    raise ValueError("Aliasing limits must have two value (min,max), was %s" % tt)
                expDimRef.minAliasedFreq = tt[0]
                expDimRef.maxAliasedFreq = tt[1]

    @property
    def spectrumLimits(self) -> Tuple[Tuple[Optional[float], Optional[float]], ...]:
        """\- (*(float,float)*)\*dimensionCount

        tuple of tuples of (ppmPoint(1), ppmPoint(n+1)) for each spectrum axis
        direction of axis is preserved
        """
        ll = []
        for ii, ddr in enumerate(self._mainDataDimRefs()):
            if ddr is None:
                ll.append((None, None))
            else:
                ll.append((ddr.pointToValue(1), ddr.pointToValue(ddr.dataDim.numPoints + 1)))
        return tuple(ll)

    @property
    def axesReversed(self) -> Tuple[Optional[bool], ...]:
        """Return whether any of the axes are reversed
        May contain None for undefined axes
        """
        return tuple((x and x.isAxisReversed) for x in self._mainExpDimRefs())

    @property
    def magnetisationTransfers(self) -> Tuple[MagnetisationTransferTuple, ...]:
        """tuple of MagnetisationTransferTuple describing magnetisation transfer between
        the spectrum dimensions.

        MagnetisationTransferTuple is a namedtuple with the fields
        ['dimension1', 'dimension2', 'transferType', 'isIndirect'] of types [int, int, str, bool]
        The dimensions are dimension numbers (one-origin]
        transfertype is one of (in order of increasing priority):
        'onebond', 'Jcoupling', 'Jmultibond', 'relayed', 'relayed-alternate', 'through-space'
        isIndirect is used where there is more than one successive transfer step;
        it is combined with the highest-priority transferType in the transfer path.

        The magnetisationTransfers are deduced from the experimentType and axisCodes.
        Only when the experimentType is unset or does not match any known reference experiment
        magnetisationTransfers are kept separately in the API layer.
        """

        result = []
        apiExperiment = self._wrappedData.experiment
        apiRefExperiment = apiExperiment.refExperiment

        if apiRefExperiment:
            # We should use the refExperiment - if present
            magnetisationTransferDict = apiRefExperiment.magnetisationTransferDict()
            refExpDimRefs = [x if x is None else x.refExpDimRef for x in self._mainExpDimRefs()]
            for ii, rxdr in enumerate(refExpDimRefs):
                dim1 = ii + 1
                if rxdr is not None:
                    for jj in range(dim1, len(refExpDimRefs)):
                        rxdr2 = refExpDimRefs[jj]
                        if rxdr2 is not None:
                            tt = magnetisationTransferDict.get(frozenset((rxdr, rxdr2)))
                            if tt:
                                result.append(MagnetisationTransferTuple(dim1, jj + 1, tt[0], tt[1]))

        else:
            # Without a refExperiment use parameters stored in the API (for reproducibility)
            ll = []
            for apiExpTransfer in apiExperiment.expTransfers:
                item = [x.expDim.dim for x in apiExpTransfer.expDimRefs]
                item.sort()
                item.append(apiExpTransfer.transferType)
                item.append(not (apiExpTransfer.isDirect))
                ll.append(item)
            for item in sorted(ll):
                result.append(MagnetisationTransferTuple(*item))

        #
        return tuple(result)

    def _setMagnetisationTransfers(self, value: Tuple[MagnetisationTransferTuple, ...]):
        """Setter for magnetisation transfers

        The magnetisationTransfers are deduced from the experimentType and axisCodes.
        When the experimentType is set this function is a No-op.
        Only when the experimentType is unset or does not match any known reference experiment
        does this function set the magnetisation transfers, and the corresponding values are
        ignored if the experimentType is later set
        """

        apiExperiment = self._wrappedData.experiment
        apiRefExperiment = apiExperiment.refExperiment
        if apiRefExperiment is None:
            for et in apiExperiment.expTransfers:
                et.delete()
            mainExpDimRefs = self._mainExpDimRefs()
            for tt in value:
                try:
                    dim1, dim2, transferType, isIndirect = tt
                    expDimRefs = (mainExpDimRefs[dim1 - 1], mainExpDimRefs[dim2 - 1])
                except:
                    raise ValueError(
                            "Attempt to set incorrect magnetisationTransfer value %s in spectrum %s"
                            % (tt, self.pid)
                            )
                apiExperiment.newExpTransfer(expDimRefs=expDimRefs, transferType=transferType,
                                             isDirect=(not isIndirect))
        else:
            getLogger().warning(
                    """An attempt to set Spectrum.magnetisationTransfers directly was ignored
                  because the spectrum experimentType was defined.
                  Use axisCodes to set magnetisation transfers instead.""")

    @property
    def intensities(self) -> np.ndarray:
        """ spectral intensities as NumPy array for 1D spectra
        """

        if self.dimensionCount != 1:
            getLogger().warning('Currently this method only works for 1D spectra')
            return np.array([])

        if self._intensities is None:
            self._intensities = self.getSliceData()  # Assignment is Redundant as getSliceData does that;

            # Nevertheless for clarity
            if self._intensities is None:
                getLogger().warning('Unable to get 1D slice data for %s' % self)
                return np.array([])

        return self._intensities

    @intensities.setter
    def intensities(self, value: np.ndarray):
        self._intensities = value

        # NOTE:ED - temporary hack for showing straight the result of intensities change
        for spectrumView in self.spectrumViews:
            spectrumView.refreshData()

    @property
    def positions(self) -> np.array:
        """ spectral region in ppm as NumPy array for 1D spectra """

        if self.dimensionCount != 1:
            getLogger().warning('Currently this method only works for 1D spectra')
            return np.array([])

        if self._positions is None:
            self._positions = self.getPpmArray(dimension=1)

        return self._positions

    @positions.setter
    def positions(self, value):
        # self._scaleChanged = True
        self._positions = value

        # NOTE:ED - temporary hack for showing straight the result of intensities change
        for spectrumView in self.spectrumViews:
            spectrumView.refreshData()

    @property
    @_includeInCopy
    def displayFoldedContours(self):
        """Return whether the folded spectrum contours are to be displayed
        """
        alias = self.getParameter(SPECTRUMALIASING, DISPLAYFOLDEDCONTOURS)
        if alias is not None:
            return alias

        # set default values in the ccpnInternal store
        alias = True

        # don't need to notify this - it can be set every time if needed
        with notificationBlanking():
            self.setParameter(SPECTRUMALIASING, DISPLAYFOLDEDCONTOURS, alias)
        return alias

    @displayFoldedContours.setter
    def displayFoldedContours(self, value):
        """Set whether the folded spectrum contours are to be displayed
        """
        if not isinstance(value, bool):
            raise ValueError("displayFoldedContours must be True/False.")

        self.setParameter(SPECTRUMALIASING, DISPLAYFOLDEDCONTOURS, value)

    @property
    def aliasingValues(self) -> Optional[Tuple[Tuple, ...]]:
        """Return a tuple of the aliasing values in each dimension, as multiples of the spectral width.
        This is a derived property from the aliasingLimits.
        """
        _alias = self.aliasingLimits
        _limits = self.spectrumLimits

        values = []
        for alias, lim in zip(_alias, _limits):
            width = abs(max(lim) - min(lim))
            minA, maxA = min(alias), max(alias)
            minLim, maxLim = min(lim), max(lim)
            values.append((int((minA - minLim + width / 2) // width), int((maxA - maxLim + width / 2) // width)))

        return tuple(values)

    @property
    def _seriesItems(self):
        """Return a tuple of the series items for the spectrumGroups
        """
        items = self.getParameter(SPECTRUMSERIES, SPECTRUMSERIESITEMS)
        if items is not None:
            series = ()
            for sg in self.spectrumGroups:
                if sg.pid in items:
                    series += (items[sg.pid],)
                else:
                    series += (None,)
            return series

    @_seriesItems.setter
    @ccpNmrV3CoreSetter()
    def _seriesItems(self, items):
        """Set the series items for all spectrumGroups that spectrum is attached to.
        Must be of the form ( <item1>,
                              <item2>,
                              ...
                              <itemN>
                            )
            where <itemsN> are of the same type (or None)
        """
        if not items:
            raise ValueError('items is not defined')
        if not isinstance(items, (tuple, list, type(None))):
            raise TypeError('items is not of type tuple/None')
        if len(items) != len(self.spectrumGroups):
            raise ValueError('Number of items does not match number of spectrumGroups')

        if isinstance(items, tuple):
            diffItems = set(type(item) for item in items)
            if len(diffItems) > 2 or (len(diffItems) == 2 and type(None) not in diffItems):
                raise ValueError('Items must be of the same type (or None)')

            seriesItems = self.getParameter(SPECTRUMSERIES, SPECTRUMSERIESITEMS)
            for sg, item in zip(self.spectrumGroups, items):
                if seriesItems:
                    seriesItems[sg.pid] = item
                else:
                    seriesItems = {sg.pid: item}
            self.setParameter(SPECTRUMSERIES, SPECTRUMSERIESITEMS, seriesItems)

        else:
            self.setParameter(SPECTRUMSERIES, SPECTRUMSERIESITEMS, None)

    def _getSeriesItem(self, spectrumGroup):
        """Return the series item for the current spectrum for the selected spectrumGroup
        """
        from ccpn.core.SpectrumGroup import SpectrumGroup

        spectrumGroup = self.project.getByPid(spectrumGroup) if isinstance(spectrumGroup, str) else spectrumGroup
        if not isinstance(spectrumGroup, SpectrumGroup):
            raise TypeError('%s is not a spectrumGroup' % str(spectrumGroup))
        if self not in spectrumGroup.spectra:
            raise ValueError('Spectrum %s does not belong to spectrumGroup %s' % (str(self), str(spectrumGroup)))

        seriesItems = self.getParameter(SPECTRUMSERIES, SPECTRUMSERIESITEMS)
        if seriesItems and spectrumGroup.pid in seriesItems:
            return seriesItems[spectrumGroup.pid]

    def _setSeriesItem(self, spectrumGroup, item):
        """Set the series item for the current spectrum for the selected spectrumGroup
        MUST be called from spectrumGroup - error checking for item types is handled there
        """
        from ccpn.core.SpectrumGroup import SpectrumGroup

        # check that the spectrumGroup and spectrum are valid
        spectrumGroup = self.project.getByPid(spectrumGroup) if isinstance(spectrumGroup, str) else spectrumGroup
        if not isinstance(spectrumGroup, SpectrumGroup):
            raise TypeError('%s is not a spectrumGroup', spectrumGroup)
        if self not in spectrumGroup.spectra:
            raise ValueError('Spectrum %s does not belong to spectrumGroup %s' % (str(self), str(spectrumGroup)))

        seriesItems = self.getParameter(SPECTRUMSERIES, SPECTRUMSERIESITEMS)

        if seriesItems:
            seriesItems[spectrumGroup.pid] = item
        else:
            seriesItems = {spectrumGroup.pid: item}
        self.setParameter(SPECTRUMSERIES, SPECTRUMSERIESITEMS, seriesItems)

    def _renameSeriesItems(self, spectrumGroup, oldPid):
        """rename the keys in the seriesItems to reflect the updated spectrumGroup name
        """
        seriesItems = self.getParameter(SPECTRUMSERIES, SPECTRUMSERIESITEMS)
        if oldPid in (seriesItems if seriesItems else ()):
            # insert new items with the new pid
            oldItems = seriesItems[oldPid]
            del seriesItems[oldPid]
            seriesItems[spectrumGroup.pid] = oldItems
            self.setParameter(SPECTRUMSERIES, SPECTRUMSERIESITEMS, seriesItems)

    def _getSeriesItemsById(self, id):
        """Return the series item for the current spectrum by 'id'
        CCPNINTERNAL: used in creating new spectrumGroups - not for external use
        """
        seriesItems = self.getParameter(SPECTRUMSERIES, SPECTRUMSERIESITEMS)
        if seriesItems and id in seriesItems:
            return seriesItems[id]

    def _setSeriesItemsById(self, id, item):
        """Set the series item for the current spectrum by 'id'
        CCPNINTERNAL: used in creating new spectrumGroups - not for external use
        """
        seriesItems = self.getParameter(SPECTRUMSERIES, SPECTRUMSERIESITEMS)
        if seriesItems:
            seriesItems[id] = item
        else:
            seriesItems = {id: item}
        self.setParameter(SPECTRUMSERIES, SPECTRUMSERIESITEMS, seriesItems)

    def _removeSeriesItemsById(self, spectrumGroup, id):
        """Remove the keys in the seriesItems allocated to 'id'
        CCPNINTERNAL: used in creating new spectrumGroups - not for external use
        """
        # useful for storing an item
        seriesItems = self.getParameter(SPECTRUMSERIES, SPECTRUMSERIESITEMS)
        if id in seriesItems:
            del seriesItems[id]
            self.setParameter(SPECTRUMSERIES, SPECTRUMSERIESITEMS, seriesItems)

    # @property
    # def folding(self) -> Tuple:
    #     """return a tuple of folding values for dimensions
    #     """
    #     result = ()
    #     for dataDim in self._wrappedData.sortedDataDims():
    #         expDimRef = dataDim.expDim.findFirstExpDimRef(serial=1)
    #         if expDimRef is None:
    #             result += (None,)
    #         else:
    #             result += (expDimRef.isFolded,)
    #
    #     return result
    #
    # @folding.setter
    # def folding(self, values):
    #     if len(values) != len(self._wrappedData.sortedPeakDims()):
    #         raise ValueError("Length of %s does not match number of dimensions." % str(values))
    #     if not all(isinstance(dimVal, bool) for dimVal in values):
    #         raise ValueError("Folding values must be True/False.")

    @property
    def temperature(self):
        """The temperature of the spectrometer when the spectrum was recorded
        """
        if self._wrappedData.experiment:
            return self._wrappedData.experiment.temperature

    @temperature.setter
    def temperature(self, value):
        """The temperature of the spectrometer when the spectrum was recorded
        """
        if self._wrappedData.experiment:
            self._wrappedData.experiment.temperature = value

    @property
    def preferredAxisOrdering(self):
        """Return the preferred ordering for the axis codes when opening a new spectrumDisplay
        """
        order = self.getParameter(SPECTRUMAXES, SPECTRUMPREFERREDAXISORDERING)
        if order is not None:
            return order

        # set default ordering
        self.setParameter(SPECTRUMAXES, SPECTRUMPREFERREDAXISORDERING, None)
        return None

    @preferredAxisOrdering.setter
    def preferredAxisOrdering(self, order):
        """Set the preferred ordering for the axis codes when opening a new spectrumDisplay
        """
        if not order:
            raise ValueError('order is not defined')
        if not isinstance(order, tuple):
            raise TypeError('order is not a tuple')
        if len(order) != self.dimensionCount:
            raise TypeError('order is not the correct length')
        if not all(isinstance(ss, int) and ss >= 0 and ss < self.dimensionCount for ss in order):
            raise TypeError('order elements must be integer and in (0 .. %d)' % (self.dimensionCount - 1))
        if len(set(order)) != len(order):
            raise ValueError('order must contain unique elements')

        self.setParameter(SPECTRUMAXES, SPECTRUMPREFERREDAXISORDERING, order)

    #-----------------------------------------------------------------------------------------
    # Library functions
    #-----------------------------------------------------------------------------------------

    def ppm2point(self, value, axisCode=None, dimension=None):
        """Convert ppm value to point value for axis corresponding to either axisCode or
        dimension (1-based)
        """
        if dimension is None and axisCode is None:
            raise ValueError('Spectrum.ppm2point: either axisCode or dimension needs to be defined')
        if dimension is not None and axisCode is not None:
            raise ValueError('Spectrum.ppm2point: axisCode and dimension cannot be both defined')

        if axisCode is not None:
            dimension = self.getByAxisCodes('dimensions', [axisCode], exactMatch=False)[0]

        if dimension is None or dimension < 1 or dimension > self.dimensionCount:
            raise RuntimeError('Invalid dimension (%s)' % (dimension,))

        return self.spectrumReferences[dimension - 1].valueToPoint(value)

    def point2ppm(self, value, axisCode=None, dimension=None):
        """Convert point value to ppm for axis corresponding to to either axisCode or
        dimension (1-based)
        """
        if dimension is None and axisCode is None:
            raise ValueError('Spectrum.point2ppm: either axisCode or dimension needs to be defined')
        if dimension is not None and axisCode is not None:
            raise ValueError('Spectrum.point2ppm: axisCode and dimension cannot be both defined')

        if axisCode is not None:
            dimension = self.getByAxisCodes('dimensions', [axisCode], exactMatch=False)[0]

        if dimension is None or dimension < 1 or dimension > self.dimensionCount:
            raise RuntimeError('Invalid dimension (%s)' % (dimension,))

        return self.spectrumReferences[dimension - 1].pointToValue(value)

    def getPpmArray(self, axisCode=None, dimension=None):
        """Return a numpy array with ppm values of the grid points along axisCode or dimension
        """
        if dimension is None and axisCode is None:
            raise ValueError('Spectrum.getPpmArray: either axisCode or dimension needs to be defined')
        if dimension is not None and axisCode is not None:
            raise ValueError('Spectrum.getPpmArray: axisCode and dimension cannot be both defined')

        if axisCode is not None:
            dimension = self.getByAxisCodes('dimensions', [axisCode], exactMatch=False)[0]

        if dimension is None or dimension < 1 or dimension > self.dimensionCount:
            raise RuntimeError('Invalid dimension (%s)' % (dimension,))

        spectrumLimits = self.spectrumLimits[dimension - 1]
        axisReversed = self.axesReversed[dimension - 1]
        valuePerPoint = self.valuesPerPoint[dimension - 1] * (-1.0 if axisReversed else 1.0)

        result = np.linspace(spectrumLimits[0], spectrumLimits[1] - valuePerPoint, self.pointCounts[dimension - 1])

        return result

    def getDefaultOrdering(self, axisOrder):
        if not axisOrder:
            axisOption = self.project.application.preferences.general.axisOrderingOptions

            preferredAxisOrder = self.preferredAxisOrdering
            if preferredAxisOrder is not None:

                specAxisOrder = self.axisCodes
                axisOrder = [specAxisOrder[ii] for ii in preferredAxisOrder]

            else:

                # sets an Nd default to HCN (or possibly 2d to HC)
                specAxisOrder = self.axisCodes
                pOrder = self.searchAxisCodePermutations(('H', 'C', 'N'))
                if pOrder:
                    self.preferredAxisOrdering = pOrder
                    axisOrder = [specAxisOrder[ii] for ii in pOrder]
                    getLogger().debug('setting default axisOrdering: ', str(axisOrder))

                else:

                    # just set to the normal ordering
                    self.preferredAxisOrdering = tuple(ii for ii in range(self.dimensionCount))
                    axisOrder = specAxisOrder

                    # try permutations of repeated codes
                    duplicates = [('H', 'H'), ('C', 'C'), ('N', 'N')]
                    for dCode in duplicates:
                        pOrder = self.searchAxisCodePermutations(dCode)

                        # if permutation found and matches first axis
                        if pOrder and pOrder[0] == 0:
                            self.preferredAxisOrdering = pOrder
                            axisOrder = [specAxisOrder[ii] for ii in pOrder]
                            getLogger().debug('setting duplicate axisOrdering: ', str(axisOrder))
                            break

        return axisOrder

    # def automaticIntegration(self, spectralData):
    #     return self._apiDataSource.automaticIntegration(spectralData)

    def _mapAxisCodes(self, axisCodes: Sequence[str]):
        """Map axisCodes on self.axisCodes
        return mapped axisCodes as list
        """
        # find the map of newAxisCodeOrder to self.axisCodes; eg. 'H' to 'Hn'
        axisCodeMap = axisCodeMapping(axisCodes, self.axisCodes)
        if len(axisCodeMap) == 0:
            raise ValueError('axisCodes %s contains an invalid element' % str(axisCodes))
        return [axisCodeMap[a] for a in axisCodes]

    def _reorderValues(self, values: Sequence, newAxisCodeOrder: Sequence[str]):
        """Reorder values in spectrum dimension order to newAxisCodeOrder
        """
        mapping = dict((axisCode, i) for i, axisCode in enumerate(self.axisCodes))
        # assemble the newValues in order
        newValues = []
        for axisCode in newAxisCodeOrder:
            if axisCode in mapping:
                newValues.append(values[mapping[axisCode]])
            else:
                raise ValueError('Invalid axisCode "%s" in %s; should be one of %s' %
                                 (axisCode, newAxisCodeOrder, self.axisCodes))
        return newValues

    def getByAxisCodes(self, parameterName: str, axisCodes: Sequence[str] = None, exactMatch: bool = False, matchLength: bool = True):
        """Return values defined by attributeName in order defined by axisCodes:
        (default order if None).

        Perform a mapping if exactMatch=False (eg. 'H' to 'Hn')

        NB: Use getByDimensions for dimensions (1..dimensionCount) based access
        """
        if not hasattr(self, parameterName):
            raise ValueError('%s does not have parameter "%s"' % (self, parameterName))

        if not isIterable(axisCodes):
            raise ValueError('axisCodes is not iterable "%s"; expected list or tuple' % axisCodes)

        if axisCodes is not None and not exactMatch:
            axisCodes = self._mapAxisCodes(axisCodes)

        try:
            values = getattr(self, parameterName)
        except AttributeError:
            raise ValueError('Error getting parameter "%s" from %s' % (parameterName, self))
        if not isIterable(values):
            raise ValueError('Parameter "%s" of %s is not iterable; "%s"' % (parameterName, self, values))

        if axisCodes is not None:
            # change to order defined by axisCodes
            values = self._reorderValues(values, axisCodes[:self.dimensionCount] if matchLength else axisCodes)
        return values

    def setByAxisCodes(self, parameterName: str, values: Sequence, axisCodes: Sequence[str] = None, exactMatch: bool = False, matchLength: bool = True):
        """Set attributeName to values in order defined by axisCodes:
        (default order if None)

        Perform a mapping if exactMatch=False (eg. 'H' to 'Hn')

        NB: Use setByDimensions for dimensions (1..dimensionCount) based access
        """
        if not hasattr(self, parameterName):
            raise ValueError('%s does not have parameter "%s"' % (self, parameterName))

        if not isIterable(values):
            raise ValueError('Parameter "%s" of %s requires iterable; "%s"' % (parameterName, self, values))

        if not isIterable(axisCodes):
            raise ValueError('axisCodes is not iterable "%s"; expected list or tuple' % axisCodes)

        if axisCodes is not None and not exactMatch:
            axisCodes = self._mapAxisCodes(axisCodes)

        if axisCodes is not None:
            # change values to the order appropriate for spectrum
            values = self._reorderValues(values, axisCodes[:self.dimensionCount] if matchLength else axisCodes)
        try:
            setattr(self, parameterName, values)
        except AttributeError:
            raise ValueError('Unable to set parameter "%s" of %s to "%s"' % (parameterName, self, values))

    def getByDimensions(self, parameterName: str, dimensions: Sequence[int] = None):
        """Return values of parameterName in order defined by dimensions (1..dimensionCount).
           (default order if None)
           NB: Use getByAxisCodes for axisCode based access
        """
        if not hasattr(self, parameterName):
            raise ValueError('Spectrum object does not have parameter "%s"' % parameterName)

        values = getattr(self, parameterName)
        if not isIterable(values):
            raise ValueError('Parameter "%s" of %s is not iterable; "%s"' % (parameterName, self, values))

        if dimensions is None:
            return values

        newValues = []
        for dim in dimensions:
            if not (1 <= dim <= self.dimensionCount):
                raise ValueError('Invalid dimension "%d"; should be one of %s' % (dim, self.dimensions))
            else:
                newValues.append(values[dim - 1])
        return newValues

    def setByDimensions(self, parameterName: str, values: Sequence, dimensions: Sequence[int] = None):
        """Set parameterName to values as defined by dimensions (1..dimensionCount).
           (default order if None)
           NB: Use setByAxisCodes for axisCode based access
        """
        if not hasattr(self, parameterName):
            raise ValueError('Spectrum object does not have parameter "%s"' % parameterName)

        if not isIterable(values):
            raise ValueError('Parameter "%s" of %s requires iterable; "%s"' % (parameterName, self, values))

        if dimensions is None:
            dimensions = self.dimensions
        if not isIterable(dimensions):
            raise ValueError('dimensions "%s" is not iterable' % (dimensions))

        newValues = getattr(self, parameterName)
        for idx, dim in enumerate(dimensions):
            if not (1 <= dim <= self.dimensionCount):
                raise ValueError('Invalid dimension "%d"; should be one of %s' % (dim, self.dimensions))
            else:
                newValues[dim - 1] = values[idx]
        try:
            setattr(self, parameterName, newValues)
        except AttributeError:
            raise ValueError('Unable to set parameter "%s" of %s to "%s"' % (parameterName, self, values))

    def searchAxisCodePermutations(self, checkCodes: Tuple[str, ...]) -> Optional[Tuple[int]]:
        """Generate the permutations of the current axisCodes
        """
        if not checkCodes:
            raise ValueError('checkCodes is not defined')
        if not isinstance(checkCodes, (tuple, list)):
            raise TypeError('checkCodes is not a list/tuple')
        if not all(isinstance(ss, str) for ss in checkCodes):
            raise TypeError('checkCodes elements must be strings')

        from itertools import permutations

        # add permutations for the axes
        axisPerms = tuple(permutations([axisCode for axisCode in self.axisCodes]))
        axisOrder = tuple(permutations(list(range(len(self.axisCodes)))))

        for ii, perm in enumerate(axisPerms):
            n = min(len(checkCodes), len(perm))
            if n and all(pCode[0] == cCode[0] for pCode, cCode in zip(perm[:n], checkCodes[:n])):
                return axisOrder[ii]

    def _setDefaultContourValues(self, base=None, multiplier=1.41, count=10):
        """Set default contour values
        """
        if base is None:
            base = self.noiseLevel * multiplier if self.noiseLevel else 1e6
        base = max(base, 1.0)  # Contour bases have to be > 0.0

        self.positiveContourBase = base
        self.positiveContourFactor = multiplier
        self.positiveContourCount = count
        self.negativeContourBase = -1.0 * base
        self.negativeContourFactor = multiplier
        self.negativeContourCount = count

    def _setDefaultContourColours(self):
        """Set default contour colours
        """
        (self.positiveContourColour, self.negativeContourColour) = getDefaultSpectrumColours(self)
        self.sliceColour = self.positiveContourColour

    def getPeakAliasingRanges(self):
        """Return the min/max aliasing Values for the peakLists in the spectrum, if there are no peakLists with peaks, return None
        """
        # get the aliasingRanges for non-empty peakLists
        aliasRanges = [peakList.getPeakAliasingRanges() for peakList in self.peakLists if peakList.peaks]

        if aliasRanges:
            # if there is only one then return it (for clarity)
            if len(aliasRanges) == 1:
                return aliasRanges[0]

            # get the value from all the peakLists
            newRanges = list(aliasRanges[0])
            for ii, alias in enumerate(aliasRanges[1:]):
                if alias is not None:
                    newRanges = tuple((min(minL, minR), max(maxL, maxR)) for (minL, maxL), (minR, maxR) in zip(alias, newRanges))

            return newRanges

    def _copyDimensionalParameters(self, axisCodes, target):
        """Copy dimensional parameters for axisCodes from self to target
        """
        for attr in _includeInCopyList().getMultiDimensional():
            try:
                values = self.getByAxisCodes(attr, axisCodes, exactMatch=True)
                target.setByAxisCodes(attr, values, axisCodes, exactMatch=True)
            except Exception as es:
                getLogger().error('Copying "%s" from %s to %s for axisCodes %s: %s' %
                                  (attr, self, target, axisCodes, es)
                                  )

    def _copyNonDimensionalParameters(self, target):
        """Copy non-dimensional parameters from self to target
        """
        for parameterName in _includeInCopyList().getNoneDimensional():
            try:
                value = getattr(self, parameterName)
                setattr(target, parameterName, value)
            except Exception as es:
                getLogger().warning('Copying parameter %r from %s to %s: %s' % (parameterName, self, target, es))

    def copyParameters(self, axisCodes, target):
        """Copy non-dimensional and dimensional parameters for axisCodes from self to target
        """
        self._copyNonDimensionalParameters(target)
        self._copyDimensionalParameters(axisCodes, target)

    def estimateNoise(self):
        """Estimate and return the noise level, or None if it cannot be
        """
        if self.dataSource is not None:
            noise = self.dataSource.estimateNoise()
        else:
            noise = None
        return noise

    #-----------------------------------------------------------------------------------------
    # data access functions
    #-----------------------------------------------------------------------------------------

    @logCommand(get='self')
    def getIntensity(self, ppmPositions):
        """Returns the interpolated height at the ppm position
        """
        # The height below is not derived from any fitting
        # but is a weighted average of the values at the neighbouring grid points

        getLogger().warning('This routine has been replaced with getHeight')
        return self.getHeight(ppmPositions)

    @logCommand(get='self')
    def getHeight(self, ppmPositions):
        """Returns the interpolated height at the ppm position
        """
        if len(ppmPositions) != self.dimensionCount:
            raise ValueError('Length of %s does not match number of dimensions' % str(ppmPositions))
        if not all(isinstance(dimVal, (int, float)) for dimVal in ppmPositions):
            raise ValueError('ppmPositions values must be floats')

        pointPositions = [self.ppm2point(p, dimension=idx + 1) for idx, p in enumerate(ppmPositions)]
        return self.getPointValue(pointPositions)

    @logCommand(get='self')
    def getPointValue(self, pointPositions):
        """Return the value interpolated at the position given in points (1-based, float values).
        """
        if len(pointPositions) != self.dimensionCount:
            raise ValueError('Length of %s does not match number of dimensions.' % str(pointPositions))
        if not all(isinstance(dimVal, (int, float)) for dimVal in pointPositions):
            raise ValueError('position values must be floats.')

        if self.dataSource is None:
            getLogger().warning('No proper (filePath, dataFormat) set for %s; Returning zero' % self)
            return 0.0

        # need to check folding/circular/±sign

        # pointPositions = []
        # aliasing = []
        # for idx, (p, np) in enumerate(zip(ppmPos, spectrum.pointCounts)):
        #     pp = spectrum.ppm2point(p, dimension=idx + 1)
        #     pointPositions.append(((pp - 1) % np) + 1)
        #     aliasing.append((pp - 1) // np)

        aliasingFlags = [1] * self.dimensionCount
        value = self.dataSource.getPointValue(pointPositions, aliasingFlags=aliasingFlags)
        return value * self.scale

    @logCommand(get='self')
    def getSliceData(self, position=None, sliceDim: int = 1):
        """Get a slice defined by sliceDim and a position vector

        :param position: An optional list/tuple of point positions (1-based);
                         defaults to [1,1,1,1]
        :param sliceDim: Dimension of the slice axis (1-based)

        :return: numpy 1D data array

        NB: use getSlice() method for axisCode based access
        """
        if self.dataSource is None:
            getLogger().warning('No proper (filePath, dataFormat) set for %s; Returning zeros only' % self)
            data = numpy.zeros((self.pointCounts[sliceDim - 1],), dtype=numpy.float32)

        else:
            try:
                position = self.dataSource.checkForValidSlice(position, sliceDim)
                data = self.dataSource.getSliceData(position=position, sliceDim=sliceDim)
                data = data.copy(order='K') * self.scale

            except (RuntimeError, ValueError) as es:
                getLogger().error('Spectrum.getSliceData: %s' % es)
                raise es

        # For 1D, save as intensities attribute; TODO: remove
        self._intensities = data
        return data

    @logCommand(get='self')
    def getSlice(self, axisCode, position) -> numpy.array:
        """Get a slice defined by axisCode and a position vector

        :param axisCode: valid axisCode of the slice axis
        :param position: An optional list/tuple of point positions (1-based);
                         defaults to [1,1,1,1]

        :return: numpy 1D data array

        NB: use getSliceData() method for dimension based access
        """
        dimensions = self.getByAxisCodes('dimensions', [axisCode], exactMatch=True)
        return self.getSliceData(position=position, sliceDim=dimensions[0])

    @logCommand(get='self')
    def extractSliceToFile(self, axisCode, position, path=None, dataFormat='Hdf5'):
        """Extract 1D slice from self as new Spectrum; saved to path
        if 1D it effectively yields a copy of self

        :param axisCode: axiscode of slice to extract
        :param position: position vector (1-based)
        :param path: optional path; if None, constructed from current filePath

        :return: Spectrum instance
        """
        if self.dataSource is None:
            text = 'No proper (filePath, dataFormat) set for %s; unable to extract slice' % self
            getLogger().error(text)
            raise RuntimeError(text)

        if axisCode is None or axisCode not in self.axisCodes:
            raise ValueError('Invalid axisCode %r, should be one of %s' % (axisCode, self.axisCodes))

        try:
            dimensions = self.getByAxisCodes('dimensions', [axisCode])
            self.dataSource.checkForValidSlice(position=position, sliceDim=dimensions[0])
            newSpectrum = self._extractToFile(axisCodes=[axisCode], position=position, path=path, dataFormat=dataFormat,
                                              tag='slice')

        except (ValueError, RuntimeError) as es:
            text = 'Spectrum.extractSliceToFile: %s' % es
            raise ValueError(es)

        return newSpectrum

    @logCommand(get='self')
    def getPlaneData(self, position=None, xDim: int = 1, yDim: int = 2):
        """Get a plane defined by by xDim and yDim ('1'-based), and a position vector ('1'-based)
        Dimensionality must be >= 2

        :param position: A list/tuple of point-positions (1-based)
        :param xDim: Dimension of the first axis (1-based)
        :param yDim: Dimension of the second axis (1-based)

        :return: 2D float32 NumPy array in order (yDim, xDim)

        NB: use getPlane() method for axisCode based access
        """
        if self.dataSource is None:
            getLogger().warning('No proper (filePath, dataFormat) set for %s; Returning zeros only' % self)
            data = numpy.zeros((self.pointCounts[yDim - 1], self.pointCounts[xDim - 1]), dtype=numpy.float32)

        else:
            try:
                position = self.dataSource.checkForValidPlane(position, xDim=xDim, yDim=yDim)
            except (RuntimeError, ValueError) as es:
                getLogger().error('invalid arguments: %s' % es)
                raise es

            data = self.dataSource.getPlaneData(position=position, xDim=xDim, yDim=yDim)
            # Make a copy in order to preserve the original data and apply scaling
            data = data.copy(order='K') * self.scale

        return data

    @logCommand(get='self')
    def getPlane(self, axisCodes, position=None):
        """Get a plane defined by axisCodes and position
        Dimensionality must be >= 2

        :param axisCodes: tuple/list of two axisCodes; expand if exactMatch=False
        :param position: A list/tuple of point-positions (1-based)

        :return: 2D float32 NumPy array in order (yDim, xDim)

        NB: use getPlaneData method for dimension based access
        """
        if len(axisCodes) != 2:
            raise ValueError('Invalid axisCodes %s, len should be 2' % axisCodes)

        xDim, yDim = self.getByAxisCodes('dimensions', axisCodes, exactMatch=True)
        return self.getPlaneData(position=position, xDim=xDim, yDim=yDim)

    @logCommand(get='self')
    def extractPlaneToFile(self, axisCodes: (tuple, list), position=None, path=None, dataFormat='Hdf5'):
        """Save a plane, defined by axisCodes and position, to path using dataFormat
        Dimensionality must be >= 2

        :param axisCodes: tuple/list of two axisCodes
        :param position: a list/tuple of point-positions (1-based)
        :param path: path of the resulting file; auto-generated if None
        :param dataFormat: a data format valid for writing

        :returns plane as Spectrum instance
        """
        if self.dataSource is None:
            text = 'No proper (filePath, dataFormat) set for %s; unable to extract plane' % self
            getLogger().error(text)
            raise RuntimeError(text)

        if axisCodes is None or len(axisCodes) != 2:
            raise ValueError('Invalid parameter axisCodes "%s", should be two of %s' % (axisCodes, self.axisCodes))

        try:
            dimensions = self.getByAxisCodes('dimensions', axisCodes)
            self.dataSource.checkForValidPlane(position=position, xDim=dimensions[0], yDim=dimensions[1])
            newSpectrum = self._extractToFile(axisCodes=axisCodes, position=position, path=path, dataFormat=dataFormat,
                                              tag='plane')

        except (ValueError, RuntimeError) as es:
            text = 'Spectrum.extractPlaneToFile: %s' % es
            raise ValueError(text)

        return newSpectrum

    @logCommand(get='self')
    def getProjection(self, axisCodes: (tuple, list), method: str = 'max', threshold=None):
        """Get projected plane defined by two axisCodes, using method and an optional threshold

        :param axisCodes: tuple/list of two axisCodes; expand if exactMatch=False
        :param method: 'max', 'max above threshold', 'min', 'min below threshold',
                       'sum', 'sum above threshold', 'sum below threshold'
        :param threshold: threshold value for relevant method

        :return: projected spectrum data as 2D float32 NumPy array in order (yDim, xDim)
        """
        projectedData = _getProjection(self, axisCodes=axisCodes, method=method, threshold=threshold)
        return projectedData

    @logCommand(get='self')
    def extractProjectionToFile(self, axisCodes: (tuple, list), method: str = 'max', threshold=None,
                                path=None, dataFormat='Hdf5'):
        """Save a projected plane, defined by axisCodes and position, using method and an optional threshold,
        to path using dataFormat
        Dimensionality must be >= 2

        :param axisCodes: tuple/list of two axisCodes
        :param method: 'max', 'max above threshold', 'min', 'min below threshold',
                       'sum', 'sum above threshold', 'sum below threshold'
        :param threshold: threshold value for relevant method
        :param path: path of the resulting file; auto-generated if None
        :param dataFormat: a data format valid for writing

        :returns projected plane as Spectrum instance
        """
        if self.dataSource is None:
            text = 'No proper (filePath, dataFormat) set for %s; unable to extract plane' % self
            getLogger().error(text)
            raise RuntimeError(text)

        if axisCodes is None or len(axisCodes) != 2:
            raise ValueError('Invalid parameter axisCodes "%s", should be two of %s' % (axisCodes, self.axisCodes))

        try:
            xDim, yDim = self.getByAxisCodes('dimensions', axisCodes)
            position = [1] * self.dimensionCount
            self.dataSource.checkForValidPlane(position=position, xDim=xDim, yDim=yDim)
            newSpectrum = self._extractToFile(axisCodes=axisCodes, position=position, path=path, dataFormat=dataFormat,
                                              tag='projection')
            projectionData = self.getProjection(axisCodes=axisCodes, method=method, threshold=threshold)
            # For writing, we need to remap the axisCodes onto the newSpectrum
            xDim2, yDim2 = newSpectrum.getByAxisCodes('dimensions', axisCodes)
            newSpectrum.dataSource.setPlaneData(data=projectionData, position=position, xDim=xDim2, yDim=yDim2)

        except (ValueError, RuntimeError) as es:
            text = 'Spectrum.extractProjectionToFile: %s' % es
            raise ValueError(text)

        return newSpectrum

    def _clone1D(self):
        'Clone 1D spectrum to a new spectrum.'
        #FIXME Crude approach / hack

        newSpectrum = project.newEmptySpectrum(isotopeCodes=self.isotopeCodes, name=self.name)
        newSpectrum._positions = self.positions
        newSpectrum._intensities = self.intensities
        for peakList in self.peakLists:
            peakList.copyTo(newSpectrum)

        import inspect

        attr = inspect.getmembers(self, lambda a: not (inspect.isroutine(a)))
        filteredAttr = [a for a in attr if not (a[0].startswith('__') and a[0].endswith('__')) and not a[0].startswith('_')]
        for i in filteredAttr:
            att, val = i
            try:
                setattr(newSpectrum, att, val)
            except Exception as e:
                # print(e, att)
                pass
        return newSpectrum

    def _axisDictToSliceTuples(self, axisDict) -> list:
        """Convert dict of (key,value) = (axisCode, (startPpm, stopPpm)) pairs
        to a list of sliceTuples (1-based)

        if (axisDict[axisCode] is None) ==> use spectrumLimits
        if (startPpm is None) ==> point=1
        if (stopPpm is None) ==> point=pointCounts[axis]

        :param axisDict: dict of (axisCode, (startPpm,stopPpm)) (key,value) pairs
        :return list of sliceTuples

        CCPNINTERNAL: also used by PeakPickerABC
        """
        axisCodes = [ac for ac in axisDict.keys()]
        if None in self._mapAxisCodes(axisCodes):
            raise ValueError('Illegal axisCode in axisDict')

        # augment axisDict with any missing axisCodes or replace any None values with spectrumLimits
        for idx, ac in enumerate(self.axisCodes):
            if ac not in axisDict or axisDict[ac] is None:
                axisDict[ac] = self.spectrumLimits[idx]

        sliceTuples = [None] * self.dimensionCount
        for axis, ac, dim in self.axisTriples:
            stopPpm, startPpm = axisDict.get(ac)  # to be converted to points; ppm scale runs backwards

            if startPpm is None:
                startPoint = 1
            else:
                startPoint = int(self.ppm2point(startPpm, axisCode=ac) + 0.5)

            if stopPpm is None:
                stopPoint = self.pointCounts[axis]
            else:
                stopPoint = int(self.ppm2point(stopPpm, axisCode=ac) + 0.5)

            sliceTuples[axis] = (startPoint, stopPoint)

        getLogger().debug('Spectrum._axisDictToSliceTuples: axisDict = %s; sliceTuples = %s' %
                          (axisDict, sliceTuples))
        return sliceTuples

    def getRegion(self, **axisDict):
        """
        Return the region of the spectrum data defined by the axis limits in ppm as numpy array
        of the same dimensionality as defined by the Spectrum instance.

        Axis limits  are passed in as a dict of (axisCode, tupleLimit) key, value pairs
        with the tupleLimit supplied as (startPpm,stopPpm) axis limits in ppm (lower ppm value first).

        For axisCodes that are not included in the axisDict, the limits will by taken from the
        spectrum limits along the relevant axis
        For axisCodes that are None, the limits will by taken from the spectrum limits along the
        relevant axis

        Illegal axisCodes will raise an error.

        Example dict:
            {'Hn': (7.0, 9.0),
             'Nh': (110, 130)
             }

        Example calling function:
            regionData = spectrum.getRegion(**limitsDict)
            regionData = spectrum.getRegion(Hn=(7.0, 9.0), Nh=(110, 130))

        :param axisDict: dict of (axisCode, (startPpm,stopPpm)) key,value pairs
        :return: numpy array
        """
        self.checkValidPath()
        sliceTuples = self._axisDictToSliceTuples(axisDict)
        return self.dataSource.getRegionData(sliceTuples)

    def getRegionData(self, exclusionBuffer: Optional[Sequence] = None, minimumDimensionSize: int = 3, **axisDict):
        """Return the region of the spectrum data defined by the axis limits.
        GWV: Old routine replaced by getRegion
        """
        raise NotImplementedError('replace by getRegion')

    def _extractToFile(self, axisCodes, position, path, dataFormat, tag):
        """Local routine to prevent code duplication across extractSliceToFile, extractPlaneToFile,
        extractProjectionToFile.
        Return new spectrum instance
        """
        # local import to prevent cycles
        from ccpn.core.lib.SpectrumDataSources.SpectrumDataSourceABC import getDataFormats

        dimensions = self.getByAxisCodes('dimensions', axisCodes)

        dataFormats = getDataFormats()
        validFormats = [k.dataFormat for k in dataFormats.values() if k.hasWritingAbility]
        klass = dataFormats.get(dataFormat)
        if klass is None:
            raise ValueError('Invalid dataFormat %r; must be one of %s' % (dataFormat, validFormats))
        if not klass.hasWritingAbility:
            raise ValueError('Unable to write to dataFormat %r; must be one of %s' % (dataFormat, validFormats))
        suffix = klass.suffixes[0] if len(klass.suffixes) > 0 else '.dat'

        tagStr = '%s_%s' % (tag, '_'.join(axisCodes))
        spectrumName = '%s_%s' % (self.name, tagStr)
        appendToFilename = '_%s_%s' % (tagStr, '_'.join([str(p) for p in position]))

        if path is None:
            dataStore = DataStore.newFromPath(path=self.filePath, appendToName=appendToFilename,
                                              autoVersioning=True, withSuffix=suffix)
        else:
            dataStore = DataStore.newFromPath(path=path, autoVersioning=True, withSuffix=suffix)

        newSpectrum = _extractRegionToFile(self, dimensions=dimensions, position=position,
                                           name=spectrumName, dataStore=dataStore, dataFormat=dataFormat)
        # add some comment as to the origin of the data
        comment = newSpectrum.comment
        if comment is None:
            comment = ''
        if len(comment) > 0:
            comment += '; '
        comment += '%s at (%s) from %s' % (tagStr, ','.join([str(p) for p in position]), self)
        newSpectrum.comment = comment

        return newSpectrum

    #-----------------------------------------------------------------------------------------
    # Iterators
    #-----------------------------------------------------------------------------------------

    def allPlanes(self, axisCodes: tuple, exactMatch=True):
        """An iterator over all planes defined by axisCodes, yielding (positions, data-array) tuples
        Expand axisCodes if exactMatch=False
        positions are 1-based
        """
        if len(axisCodes) != 2:
            raise ValueError('Invalid axisCodes %s, len should be 2' % axisCodes)

        axisDims = self.getByAxisCodes('dimensions', axisCodes, exactMatch=exactMatch)  # check and optionally expand axisCodes
        if axisDims[0] == axisDims[1]:
            raise ValueError('Invalid axisCodes %s; identical' % axisCodes)

        self.checkValidPath()
        return self.dataSource.allPlanes(xDim=axisDims[0], yDim=axisDims[1])

    def allSlices(self, axisCode, exactMatch=True):
        """An iterator over all slices defined by axisCode, yielding (positions, data-array) tuples
        positions are 1-based
        """
        sliceDim = self.getByAxisCodes('dimensions', [axisCode], exactMatch=exactMatch)[0]
        self.checkValidPath()
        return self.dataSource.allSlices(sliceDim=sliceDim)

    #-----------------------------------------------------------------------------------------
    # Implementation functions
    #-----------------------------------------------------------------------------------------

    def _getDataSource(self, dataStore, reportWarnings=False):
        """Check the validity of the file defined by dataStore;
        returns SpectrumDataSource instance or None when filePath and/or dataFormat of the
        dataStore instance are incorrect
        Optionally report warnings
        """
        from ccpn.core.lib.SpectrumDataSources.SpectrumDataSourceABC import getSpectrumDataSource
        from ccpn.core.lib.SpectrumDataSources.EmptySpectrumDataSource import EmptySpectrumDataSource

        if dataStore is None:
            raise ValueError('dataStore not defined')
        if not isinstance(dataStore, DataStore):
            raise ValueError('dataStore has invalid type')

        if dataStore.dataFormat == EmptySpectrumDataSource.dataFormat:
            # Special case, empty spectrum
            dataSource = EmptySpectrumDataSource(spectrum=self)

        else:
            if not dataStore.exists():
                if reportWarnings:
                    dataStore.warningMessage()
                return None

            dataSource = getSpectrumDataSource(dataStore.aPath(), dataStore.dataFormat)
            if dataSource is None and reportWarnings:
                getLogger().warning('dataStore path "%s" is incompatible with dataFormat "%s"' %
                                    (dataStore.aPath(), dataStore.dataFormat))

        return dataSource

    def _updateParameterValues(self):
        """This method check, and if needed updates specific parameter values
        """
        # Quietly set some values
        getLogger().debug2('Updating %s parameters' % self)
        with inactivity():
            # getting the noiseLevel by calling estimateNoise() if not defined
            if self.noiseLevel is None:
                self.noiseLevel = self.estimateNoise()

            # Check  contourLevels, contourColours
            if self.positiveContourCount == 0 or self.negativeContourCount == 0:
                self._setDefaultContourValues()
                self._setDefaultContourColours()
            if not self.sliceColour:
                self.sliceColour = self.positiveContourColour

    @classmethod
    def _restoreObject(cls, project, apiObj):
        """Subclassed to allow for initialisations on restore, not on creation via newSpectrum
        """
        spectrum = super()._restoreObject(project, apiObj)

        try:
            spectrum._dataStore = DataStore()._importFromSpectrum(spectrum)
            spectrum._dataSource = spectrum._getDataSource(spectrum._dataStore, reportWarnings=True)

        except (ValueError, RuntimeError) as es:
            getLogger().warning('Error restoring valid data source for %s (%s)' % (spectrum, es))

        # Assure a setting of crucial attributes
        spectrum._updateParameterValues()
        return spectrum

    @renameObject()
    @logCommand(get='self')
    def rename(self, value: str):
        """Rename Spectrum, changing its name and Pid.
        """
        return self._rename(value)

    def _finaliseAction(self, action: str):
        """Subclassed to handle associated spectrumViews instances
        """
        if not super()._finaliseAction(action):
            return

        # notify peak/integral/multiplet list
        if action in ['create', 'delete']:
            for peakList in self.peakLists:
                peakList._finaliseAction(action)
            for multipletList in self.multipletLists:
                multipletList._finaliseAction(action)
            for integralList in self.integralLists:
                integralList._finaliseAction(action)

        # propagate the rename to associated spectrumViews
        if action in ['change']:
            for specView in self.spectrumViews:
                if specView:
                    if self._scaleChanged:
                        # force a rebuild of the contours/etc.
                        specView.buildContoursOnly = True
                    specView._finaliseAction(action)

            if self._scaleChanged:
                self._scaleChanged = False

                # notify peaks/multiplets/integrals that the scale has changed
                for peakList in self.peakLists:
                    for peak in peakList.peaks:
                        peak._finaliseAction(action)
                for multipletList in self.multipletLists:
                    for multiplet in multipletList.multiplets:
                        multiplet._finaliseAction(action)
                for integralList in self.integralLists:
                    for integral in integralList.integrals:
                        integral._finaliseAction(action)

            # from ccpn.ui.gui.lib.OpenGL.CcpnOpenGL import GLNotifier
            #
            # GLSignals = GLNotifier(parent=self)
            # GLSignals.emitPaintEvent()

    @cached.clear(_REFERENCESUBSANCESCACHE)
    def _clearCache(self):
        """Clear the cache
        """
        if self.dataSource is not None:
            self.dataSource.clearCache()

    @deleteObject()
    def _delete(self):
        """Delete the spectrum wrapped data.
        """
        self._wrappedData.delete()

    @logCommand(get='self')
    def delete(self):
        """Delete Spectrum"""
        with undoBlock():

            self._clearCache()
            if self.dataSource is not None:
                self.dataSource.closeFile()

            # self.deleteAllNotifiers() TODO: no longer required?

            # handle spectrumView ordering - this should be moved to spectrumView or spectrumDisplay via notifier?
            specDisplays = []
            specViews = []
            for sp in self.spectrumViews:
                if sp._parent.spectrumDisplay not in specDisplays:
                    specDisplays.append(sp._parent.spectrumDisplay)
                    specViews.append((sp._parent, sp._parent.spectrumViews.index(sp)))

            listsToDelete = tuple(self.peakLists)
            listsToDelete += tuple(self.integralLists)
            listsToDelete += tuple(self.multipletLists)

            # delete the connected lists, should undo in the correct order
            for obj in listsToDelete:
                obj.delete()

            with undoStackBlocking() as addUndoItem:
                # notify spectrumViews of delete/create
                addUndoItem(undo=partial(self._notifySpectrumViews, 'create'),
                            redo=partial(self._notifySpectrumViews, 'delete'))

            # delete the _wrappedData
            self._delete()

            # with undoStackBlocking() as addUndoItem:
            #     # notify spectrumViews of delete
            #     addUndoItem(redo=self._finaliseSpectrumViews, '')

            for sd in specViews:
                sd[0]._removeOrderedSpectrumViewIndex(sd[1])

    #-----------------------------------------------------------------------------------------
    # CCPN properties and functions
    #-----------------------------------------------------------------------------------------

    def _resetPeakLists(self):
        """Delete autocreated peaklists and reset
        """
        for peakList in list(self.peakLists):
            peakList.delete()
        self._wrappedData.__dict__['_serialDict']['peakLists'] = 0

    @property
    def _apiDataSource(self) -> Nmr.DataSource:
        """ CCPN DataSource matching Spectrum"""
        return self._wrappedData

    @property
    def _key(self) -> str:
        """name, regularised as used for id"""
        return self._wrappedData.name.translate(Pid.remapSeparators)

    @property
    def _localCcpnSortKey(self) -> Tuple:
        """Local sorting key, in context of parent.
        """
        return (self._wrappedData.experiment.serial, self._wrappedData.serial)

    @classmethod
    def _getAllWrappedData(cls, parent: Project) -> list:
        """get wrappedData (Nmr.DataSources) for all Spectrum children of parent Project"""
        return list(x for y in parent._wrappedData.sortedExperiments() for x in y.sortedDataSources())

    def _notifySpectrumViews(self, action):
        for sv in self.spectrumViews:
            sv._finaliseAction(action)

    # Attributes belonging to ExpDimRef and DataDimRef

    def _mainExpDimRefs(self) -> tuple:
        """Get main API ExpDimRef (serial=1) for each dimension
        """
        result = []
        for ii, dataDim in enumerate(self._wrappedData.sortedDataDims()):
            # NB MUST loop over dataDims, in case of projection spectra
            result.append(dataDim.expDim.findFirstExpDimRef(serial=1))
        return tuple(result)

    def _setExpDimRefAttribute(self, attributeName: str, value: Sequence, mandatory: bool = True):
        """Set main ExpDimRef attribute (serial=1) for each dimension"""
        apiDataSource = self._wrappedData
        if len(value) == apiDataSource.numDim:
            for ii, dataDim in enumerate(self._wrappedData.sortedDataDims()):
                # NB MUST loop over dataDims, in case of projection spectra
                expDimRef = dataDim.expDim.findFirstExpDimRef(serial=1)
                val = value[ii]
                if expDimRef is None and val is not None:
                    raise ValueError("Attempt to set attribute %s in dimension %s to %s - must be None" %
                                     (attributeName, ii + 1, val))
                elif val is None and mandatory:
                    raise ValueError(
                            "Attempt to set mandatory attribute %s to None in dimension %s: %s" %
                            (attributeName, ii + 1, val))
                else:
                    setattr(expDimRef, attributeName, val)

    #-----------------------------------------------------------------------------------------
    # new'Object' and other methods
    # Call appropriate routines in their respective locations
    #-----------------------------------------------------------------------------------------

    @logCommand(get='self')
    def newPeakList(self, title: str = None, comment: str = None,
                    isSimulated: bool = False, symbolStyle: str = None, symbolColour: str = None,
                    textColour: str = None, **kwds):
        """Create new empty PeakList within Spectrum

        See the PeakList class for details.

        Optional keyword arguments can be passed in; see PeakList._newPeakList for details.

        :param title:
        :param comment:
        :param isSimulated:
        :param symbolStyle:
        :param symbolColour:
        :param textColour:
        :return: a new PeakList attached to the spectrum.
        """
        from ccpn.core.PeakList import _newPeakList

        return _newPeakList(self, title=title, comment=comment, isSimulated=isSimulated,
                            symbolStyle=symbolStyle, symbolColour=symbolColour, textColour=textColour,
                            **kwds)

    @logCommand(get='self')
    def newIntegralList(self, title: str = None, symbolColour: str = None,
                        textColour: str = None, comment: str = None, **kwds):
        """Create new IntegralList within Spectrum.

        See the IntegralList class for details.

        Optional keyword arguments can be passed in; see IntegralList._newIntegralList for details.

        :param self:
        :param title:
        :param symbolColour:
        :param textColour:
        :param comment:
        :return: a new IntegralList attached to the spectrum.
        """
        from ccpn.core.IntegralList import _newIntegralList

        return _newIntegralList(self, title=title, comment=comment,
                                symbolColour=symbolColour, textColour=textColour,
                                **kwds)

    @logCommand(get='self')
    def newMultipletList(self, title: str = None,
                         symbolColour: str = None, textColour: str = None, lineColour: str = None,
                         multipletAveraging = None,
                         comment: str = None, multiplets: Sequence[Union['Multiplet', str]] = None, **kwds):
        """Create new MultipletList within Spectrum.

        See the MultipletList class for details.

        Optional keyword arguments can be passed in; see MultipletList._newMultipletList for details.

        :param title: title string
        :param symbolColour:
        :param textColour:
        :param lineColour:
        :param multipletAveraging:
        :param comment: optional comment string
        :param multiplets: optional list of multiplets as objects or pids
        :return: a new MultipletList attached to the Spectrum.
        """
        from ccpn.core.MultipletList import _newMultipletList

        return _newMultipletList(self, title=title, comment=comment,
                                 lineColour=lineColour, symbolColour=symbolColour, textColour=textColour,
                                 multipletAveraging=multipletAveraging,
                                 multiplets=multiplets,
                                 **kwds)

    @logCommand(get='self')
    def newSpectrumHit(self, substanceName: str, pointNumber: int = 0,
                       pseudoDimensionNumber: int = 0, pseudoDimension=None,
                       figureOfMerit: float = None, meritCode: str = None, normalisedChange: float = None,
                       isConfirmed: bool = None, concentration: float = None, concentrationError: float = None,
                       concentrationUnit: str = None, comment: str = None, **kwds):
        """Create new SpectrumHit within Spectrum.

        See the SpectrumHit class for details.

        Optional keyword arguments can be passed in; see SpectrumHit._newSpectrumHit for details.

        :param substanceName:
        :param pointNumber:
        :param pseudoDimensionNumber:
        :param pseudoDimension:
        :param figureOfMerit:
        :param meritCode:
        :param normalisedChange:
        :param isConfirmed:
        :param concentration:
        :param concentrationError:
        :param concentrationUnit:
        :param comment: optional comment string
        :return: a new SpectrumHit instance.
        """
        from ccpn.core.SpectrumHit import _newSpectrumHit

        return _newSpectrumHit(self, substanceName=substanceName, pointNumber=pointNumber,
                               pseudoDimensionNumber=pseudoDimensionNumber, pseudoDimension=pseudoDimension,
                               figureOfMerit=figureOfMerit, meritCode=meritCode, normalisedChange=normalisedChange,
                               isConfirmed=isConfirmed, concentration=concentration, concentrationError=concentrationError,
                               concentrationUnit=concentrationUnit, comment=comment, **kwds)

    @logCommand(get='self')
    def newSpectrumReference(self, dimension: int, spectrometerFrequency: float,
                             isotopeCodes: Sequence[str], axisCode: str = None, measurementType: str = 'Shift',
                             maxAliasedFrequency: float = None, minAliasedFrequency: float = None,
                             foldingMode: str = None, axisUnit: str = None, referencePoint: float = 0.0,
                             referenceValue: float = 0.0, **kwds):
        """Create new SpectrumReference.

        See the SpectrumReference class for details.

        Optional keyword arguments can be passed in; see SpectrumReference._newSpectrumReference for details.

        :param dimension:
        :param spectrometerFrequency:
        :param isotopeCodes:
        :param axisCode:
        :param measurementType:
        :param maxAliasedFrequency:
        :param minAliasedFrequency:
        :param foldingMode:
        :param axisUnit:
        :param referencePoint:
        :param referenceValue:
        :return: a new SpectrumReference instance.
        """
        from ccpn.core.SpectrumReference import _newSpectrumReference

        return _newSpectrumReference(self, dimension=dimension, spectrometerFrequency=spectrometerFrequency,
                                     isotopeCodes=isotopeCodes, axisCode=axisCode, measurementType=measurementType,
                                     maxAliasedFrequency=maxAliasedFrequency, minAliasedFrequency=minAliasedFrequency,
                                     foldingMode=foldingMode, axisUnit=axisUnit, referencePoint=referencePoint,
                                     referenceValue=referenceValue, **kwds)

    #-----------------------------------------------------------------------------------------
    # Output, printing, etc
    #-----------------------------------------------------------------------------------------

    def __str__(self):
        return '<%s (%s)>' % (self.pid, ','.join(self.axisCodes))

    def _infoString(self, includeDimensions=False):
        """Return info string about self, optionally including dimensional
        parameters
        """
        string = '================= %s =================\n' % self
        string += 'path = %s\n' % self.filePath
        string += 'dataFormat = %s\n' % self.dataFormat
        string += 'dimensions = %s\n' % self.dimensionCount
        string += 'sizes = (%s)\n' % ' x '.join([str(d) for d in self.pointCounts])
        for attr in """
                scale 
                noiseLevel 
                experimentName
                """.split():
            value = getattr(self, attr)
            string += '%s = %s\n' % (attr, value)

        if includeDimensions:
            string += '\n'
            for attr in """
                dimensions
                axisCodes
                pointCounts
                isComplex
                dimensionTypes
                isotopeCodes
                measurementTypes
                spectralWidths
                spectralWidthsHz
                spectrometerFrequencies
                referencePoints
                referenceValues
                axisUnits
                foldingModes
                windowFunctions
                lorentzianBroadenings
                gaussianBroadenings
                phases0
                phases1
                assignmentTolerances
                """.split():
                values = getattr(self, attr)
                string += '%-25s: %s\n' % (attr,
                                           ' '.join(['%-20s' % str(v) for v in values])
                                           )
        return string

    def printParameters(self, includeDimensions=True):
        """Print the info string
        """
        print(self._infoString(includeDimensions))


#=========================================================================================
# New and empty spectra
#=========================================================================================

# Hack; remove the api notifier on create
# _notifiers = [nf for nf in Project._apiNotifiers if nf[3] == '__init__' and 'cls' in nf[1] and nf[1]['cls'] == Spectrum]
# if len(_notifiers) == 1:
#     Project._apiNotifiers.remove(_notifiers[0])


@newObject(Spectrum)
def _newSpectrumFromDataSource(project, dataStore, dataSource, name) -> Spectrum:
    """Create a new Spectrum instance with name using the data in dataStore and dataSource
    Returns Spectrum instance or None on error
    """
    if dataStore is None:
        raise ValueError('dataStore cannot be None')

    if dataSource is None:
        raise ValueError('dataSource cannot be None')
    if dataSource.dimensionCount == 0:
        raise ValueError('dataSource.dimensionCount = 0')

    # assure unique name
    name = Spectrum._uniqueName(project=project, name=name)

    # check the dataSources of all spectra of the project for open file pointers to the same file
    for ds in [sp.dataSource for sp in project.spectra if sp.hasValidPath()]:
        if ds.path == dataStore.aPath and ds.hasOpenFile():
            raise RuntimeError('Unable to create new Spectrum; project has existing open dataSource %s' % ds)

    apiProject = project._wrappedData
    apiExperiment = apiProject.newExperiment(name=name, numDim=dataSource.dimensionCount)

    apiDataSource = apiExperiment.newDataSource(name=name,
                                                dataStore=None,
                                                numDim=dataSource.dimensionCount,
                                                dataType='processed'
                                                )

    # Initialise the freq/time dimensions; This seems a very complicated datastructure! (GWV)
    # dataDim classnames are FidDataDim, FreqDataDim, SampledDataDim
    for n, expDim in enumerate(apiExperiment.sortedExpDims()):
        expDim.isAcquisition = False  #(dataSource.aquisitionAxisCode == dataSource.axisCodes[n]),
        _nPoints = dataSource.pointCounts[n]
        freqDataDim = apiDataSource.newFreqDataDim(dim=n + 1, expDim=expDim,
                                                   numPoints=_nPoints,
                                                   numPointsOrig=_nPoints,
                                                   pointOffset=0,
                                                   isComplex=dataSource.isComplex[n],
                                                   valuePerPoint=dataSource.spectralWidthsHz[n] / float(_nPoints)
                                                   )

    # Done with api generation; Create the Spectrum object

    # Agggh, cannot do
    #   spectrum = Spectrum(self, apiDataSource)
    # as the object was magically already created
    # This was done by Project._newApiObject, called from Nmr.DataSource.__init__ through an api notifier.
    # This notifier is set in the AbstractWrapper class and is part of the machinery generation; i.e.
    # _linkWrapperClasses (needs overhaul!!)

    spectrum = project._data2Obj.get(apiDataSource)
    if spectrum is None:
        raise RuntimeError("something went wrong creating a new Spectrum instance")
    spectrum._apiExperiment = apiExperiment

    with inactivity():
        # initialise the dimensional SpectrumReference objects
        for dim in dataSource.dimensions:
            n = dim - 1
            spectrum.newSpectrumReference(dimension=dim,
                                          spectrometerFrequency=dataSource.spectrometerFrequencies[n],
                                          isotopeCodes=(dataSource.isotopeCodes[n],),
                                          axisCode=dataSource.axisCodes[n],
                                          axisUnit='ppm'
                                          )

    # Set the references between spectrum and dataStore
    dataStore.dataFormat = dataSource.dataFormat
    dataStore.spectrum = spectrum
    dataStore._saveInternal()
    spectrum._dataStore = dataStore

    # update dataSource with proper expanded path
    dataSource.setPath(dataStore.aPath())

    # Update all parameters from the dataSource to the Spectrum instance; retain the dataSource instance
    dataSource.exportToSpectrum(spectrum, includePath=False)
    spectrum._dataSource = dataSource

    # Quietly update some essentials
    with inactivity():
        # Link to default (i.e. first) chemicalShiftList
        spectrum.chemicalShiftList = project.chemicalShiftLists[0]
        # Assure at least one peakList
        if len(spectrum.peakLists) == 0:
            spectrum.newPeakList()

    return spectrum


def _newEmptySpectrum(project: Project, isotopeCodes: Sequence[str], name: str = 'empty') -> Spectrum:
    """Creation of new Empty Spectrum;
    :return: Spectrum instance or None on error
    """

    # Local  to prevent circular import
    from ccpn.core.lib.SpectrumDataSources.EmptySpectrumDataSource import EmptySpectrumDataSource

    if not isIterable(isotopeCodes) or len(isotopeCodes) == 0:
        raise ValueError('invalid isotopeCodes "%s"' % isotopeCodes)

    dataStore = DataStore()

    # Intialise a dataSource instance
    dataSource = EmptySpectrumDataSource()
    if dataSource is None:
        raise RuntimeError('Error creating empty DataSource')
    # Fill in some of the parameters
    dataSource.dimensionCount = len(isotopeCodes)
    dataSource.isotopeCodes = isotopeCodes
    dataSource._setSpectralParametersFromIsotopeCodes()
    dataSource._assureProperDimensionality()

    spectrum = _newSpectrumFromDataSource(project, dataStore, dataSource, name)
    spectrum._updateParameterValues()

    return spectrum


def _newSpectrum(project: Project, path: str, name: str) -> (Spectrum, None):
    """Creation of new Spectrum;
    :return: Spectrum instance or None on error
    """

    # Local  to prevent circular import
    from ccpn.core.lib.SpectrumDataSources.SpectrumDataSourceABC import checkPathForSpectrumFormats

    logger = getLogger()

    dataStore = DataStore.newFromPath(path)
    if not dataStore.exists():
        dataStore.errorMessage()
        return None

    _path = dataStore.aPath()

    # Try to determine data format from the path and intialise a dataSource instance with parsed parameters
    dataSource = checkPathForSpectrumFormats(path=_path)
    if dataSource is None:
        logger.warning('Invalid spectrum path "%s"' % path)  # report the argument given
        return None

    if name is None:
        name = _path.basename

    spectrum = _newSpectrumFromDataSource(project, dataStore, dataSource, name)
    # Hack to trigger initialisation of contours
    spectrum.positiveContourCount = 0
    spectrum.negativeContourCount = 0
    spectrum._updateParameterValues()

    return spectrum


def _extractRegionToFile(spectrum, dimensions, position, name=None, dataStore=None, dataFormat='Hdf5') -> Spectrum:
    """Extract a region of spectrum, defined by dimensions, position to path defined by dataStore
    (optionally auto-generated from spectrum.path)

    :param dimensions:  [dim_a, dim_b, ...];  defining dimensions to be extracted (1-based)
    :param position, spectrum position-vector of length spectrum.dimensionCount (list, tuple; 1-based)
    """
    # local import to prevent cycles
    from ccpn.core.lib.SpectrumDataSources.SpectrumDataSourceABC import getDataFormats

    getLogger().debug('Extracting from %s, dimensions=%r, position=%r, dataStore=%s, dataFormat %r' %
                      (spectrum, dimensions, position, dataStore, dataFormat))

    if spectrum is None or not isinstance(spectrum, Spectrum):
        raise ValueError('invalid spectrum argument %r' % spectrum)
    if spectrum.dataSource is None:
        raise RuntimeError('No proper (filePath, dataFormat) set for %s' % spectrum)

    for dim in dimensions:
        if dim < 1 or dim > spectrum.dimensionCount:
            raise ValueError('invalid dimnsion %r in dimensions argument (%s)' % (dim, dimensions))
    dimensions = list(dimensions)  # assure a list

    position = spectrum.dataSource.checkForValidPosition(position)

    dimString = '_' + '_'.join(spectrum.getByDimensions('axisCodes', dimensions))
    if name is None:
        name = spectrum.name + dimString

    klass = getDataFormats().get(dataFormat)
    if klass is None:
        raise ValueError('invalid dataFormat %r' % dataFormat)

    # Do path-related stuff
    suffix = klass.suffixes[0] if len(klass.suffixes) > 0 else '.dat'
    if dataStore is None:
        dataStore = DataStore.newFromPath(spectrum.filePath, appendToName=dimString,
                                          withSuffix=suffix, autoVersioning=True)

    # Create a dataSource object
    dataSource = klass(spectrum=spectrum)

    disgardedDimensions = list(set(spectrum.dimensions) - set(dimensions))
    # The dimensional parameters of spectrum were copied on initialisation
    # remap the N-axes (as defined by the N items in the dimensions argument) onto the first N axes
    # of the dataSource;
    dimensionsMap = dict(zip(dimensions + disgardedDimensions, dataSource.dimensions))
    dataSource._mapDimensionalParameters(dimensionsMap=dimensionsMap)
    # Now reduce the dimensionality to the length of dimensions; i.e. the dimensionality of the
    # new spectrum
    dataSource.setDimensionCount(len(dimensions))

    # create the new spectrum from the dataSource
    newSpectrum = _newSpectrumFromDataSource(project=spectrum.project, dataStore=dataStore,
                                             dataSource=dataSource, name=name)
    # copy the data
    indexMap = dict((k - 1, v - 1) for k, v in dimensionsMap.items())  # source -> destination
    inverseIndexMap = dict((v - 1, k - 1) for k, v, in dimensionsMap.items())  # destination -> source

    readSliceDim = dimensions[0]  # first retained dimension from the original data
    writeSliceDim = 1  # which was mapped to the first dimension of the new data

    sliceTuples = [(p, p) for p in position]
    # assure full range for all dimensions, other than readSliceDim
    for dim in dimensions[1:]:
        sliceTuples[dim - 1] = (1, spectrum.pointCounts[dim - 1])

    with spectrum.dataSource.openExistingFile() as input:
        with newSpectrum.dataSource.openNewFile() as output:
            # loop over all requested slices
            for position, aliased in input._selectedPointsIterator(sliceTuples=sliceTuples,
                                                                   excludeDimensions=[readSliceDim]):
                data = input.getSliceData(position, readSliceDim)

                # map the input position to the output position and write the data
                outPosition = [position[inverseIndexMap[p]] for p in output.axes]
                # print('>>>', position, outPosition)
                output.setSliceData(data, outPosition, writeSliceDim)

    # copy/set some more parameters (e.g. noiseLevel)
    spectrum._copyNonDimensionalParameters(newSpectrum)
    newSpectrum._updateParameterValues()

    return newSpectrum


# Additional Notifiers:
Project._apiNotifiers.extend(
        (
            # GWV: not needed?
            # ('_finaliseApiRename', {}, Nmr.DataSource._metaclass.qualifiedName(), 'setName'),
            #
            ('_notifyRelatedApiObject', {'pathToObject': 'dataSources', 'action': 'change'},
             Nmr.Experiment._metaclass.qualifiedName(), ''),

            ('_notifyRelatedApiObject', {'pathToObject': 'dataSource', 'action': 'change'},
             Nmr.AbstractDataDim._metaclass.qualifiedName(), ''),

            ('_notifyRelatedApiObject', {'pathToObject': 'dataDim.dataSource', 'action': 'change'},
             Nmr.DataDimRef._metaclass.qualifiedName(), ''),

            ('_notifyRelatedApiObject', {'pathToObject': 'experiment.dataSources', 'action': 'change'},
             Nmr.ExpDim._metaclass.qualifiedName(), ''),

            ('_notifyRelatedApiObject', {'pathToObject': 'expDim.experiment.dataSources', 'action': 'change'},
             Nmr.ExpDimRef._metaclass.qualifiedName(), ''),

            ('_notifyRelatedApiObject', {'pathToObject': 'nmrDataSources', 'action': 'change'},
             DataLocation.AbstractDataStore._metaclass.qualifiedName(), ''),

            )
        )<|MERGE_RESOLUTION|>--- conflicted
+++ resolved
@@ -51,11 +51,7 @@
 # Last code modification
 #=========================================================================================
 __modifiedBy__ = "$modifiedBy: Ed Brooksbank $"
-<<<<<<< HEAD
-__dateModified__ = "$dateModified: 2021-05-17 14:50:08 +0100 (Mon, May 17, 2021) $"
-=======
-__dateModified__ = "$dateModified: 2021-05-20 16:58:52 +0100 (Thu, May 20, 2021) $"
->>>>>>> f8f8a3c1
+__dateModified__ = "$dateModified: 2021-05-20 17:01:28 +0100 (Thu, May 20, 2021) $"
 __version__ = "$Revision: 3.0.4 $"
 #=========================================================================================
 # Created
@@ -358,16 +354,6 @@
         return tuple(range(0, self.dimensionCount))
 
     @property
-<<<<<<< HEAD
-=======
-    def axes(self) -> tuple:
-        """Convenience: tuple of length dimensionCount with axes integers (0-based); e.g. (0,1,2,3).
-        Useful for mapping axisCodes: eg: self.getByAxisCodes('axes', ['N','C','H'])
-        """
-        return tuple(range(0, self.dimensionCount))
-
-    @property
->>>>>>> f8f8a3c1
     def axisTriples(self) -> tuple:
         """Convenience: return a tuple of triples (axis, axisCode, dimension) for each dimension
 
