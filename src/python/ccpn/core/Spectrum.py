--- conflicted
+++ resolved
@@ -50,13 +50,8 @@
 #=========================================================================================
 # Last code modification
 #=========================================================================================
-<<<<<<< HEAD
 __modifiedBy__ = "$modifiedBy: Ed Brooksbank $"
-__dateModified__ = "$dateModified: 2022-09-05 16:58:03 +0100 (Mon, September 05, 2022) $"
-=======
-__modifiedBy__ = "$modifiedBy: Geerten Vuister $"
-__dateModified__ = "$dateModified: 2022-09-22 16:15:57 +0100 (Thu, September 22, 2022) $"
->>>>>>> 425ac908
+__dateModified__ = "$dateModified: 2022-09-22 17:43:35 +0100 (Thu, September 22, 2022) $"
 __version__ = "$Revision: 3.1.0 $"
 #=========================================================================================
 # Created
@@ -3577,19 +3572,6 @@
     for dim in dimensions[1:]:
         sliceTuples[dim - 1] = (1, spectrum.pointCounts[dim - 1])
 
-<<<<<<< HEAD
-    with spectrum.dataSource.openExistingFile(spectrum.dataSource.path) as inputFile:
-        with dataSource.openNewFile(path=dataStore.aPath()) as output:
-            # loop over all requested slices
-            for position, aliased in inputFile._selectedPointsIterator(sliceTuples=sliceTuples,
-                                                                   excludeDimensions=[readSliceDim]):
-                data = inputFile.getSliceData(position=position, sliceDim=readSliceDim)
-
-                # map the input position to the output position and write the data
-                outPosition = [position[inverseIndexMap[p]] for p in output.dimensionIndices]
-                # print('>>>', position, outPosition)
-                output.setSliceData(data=data, position=outPosition, sliceDim=writeSliceDim)
-=======
     # with spectrum.dataSource.openExistingFile() as inputFile:
     inputFile = spectrum.dataSource
     with dataSource.openNewFile(path=dataStore.aPath()) as output:
@@ -3602,7 +3584,6 @@
             outPosition = [position[inverseIndexMap[p]] for p in output.dimensionIndices]
             # print('>>>', position, outPosition)
             output.setSliceData(data=data, position=outPosition, sliceDim=writeSliceDim)
->>>>>>> 425ac908
 
     # create the new Spectrum instance from the dataSource
     newSpectrum = _newSpectrumFromDataSource(project=spectrum.project,
