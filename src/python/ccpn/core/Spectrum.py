"""Spectrum  class. Gives spectrum values, including per-dimension values as tuples.
Values that are not defined for a given dimension (e.g. sampled dimensions) are given as None.
Reference-related values apply only to the first Reference given (which is sufficient for
all common cases).

Dimension identifiers run from 1 to the number of dimensions (e.g. 1,2,3 for a 3D).
Per-dimension values are given in the order data are stored in the spectrum file - for
CCPN data the preferred convention is to have the acquisition dimension as dimension 1.

The axisCodes are used as an alternative axis identifier. They are unique strings (so they can
b recognised even if the axes are reordered in display). The axisCodes reflect the isotope
on the relevant axis, and match the dimension identifiers in the reference experiment templates,
linking a dimension to the correct reference experiment dimension. They are also used to map
automatically spectrum axes to display axes and to other spectra. By default the axis name
is the name of the atom being measured. Axes that are linked by a onebond
magnetisation transfer are given a lower-case suffix to show the nucleus bound to.
Duplicate axis names are distinguished by a
numerical suffix. The rules are best shown by example:

Experiment                 axisCodes

1D Bromine NMR             Br

3D proton NOESY-TOCSY      H, H1, H2

19F-13C-HSQC               Fc, Cf

15N-NOESY-HSQC OR
15N-HSQC-NOESY:            Hn, Nh, H

4D HCCH-TOCSY              Hc, Ch, Hc1, Ch1

HNCA/CB                    H. N. C

HNCO                       Hn, Nh, CO     *(CO is treated as a separate type)*

HCACO                      Hca, CAh, CO    *(CA is treated as a separate type)*

"""
# TODO double check axis codes for HCACO, HNCO, and use of Hcn axiscodes

#=========================================================================================
# Licence, Reference and Credits
#=========================================================================================
__copyright__ = "Copyright (C) CCPN project (http://www.ccpn.ac.uk) 2014 - 2019"
__credits__ = ("Ed Brooksbank, Luca Mureddu, Timothy J Ragan & Geerten W Vuister")
__licence__ = ("CCPN licence. See http://www.ccpn.ac.uk/v3-software/downloads/license")
__reference__ = ("Skinner, S.P., Fogh, R.H., Boucher, W., Ragan, T.J., Mureddu, L.G., & Vuister, G.W.",
                 "CcpNmr AnalysisAssign: a flexible platform for integrated NMR analysis",
                 "J.Biomol.Nmr (2016), 66, 111-124, http://doi.org/10.1007/s10858-016-0060-y")
#=========================================================================================
# Last code modification
#=========================================================================================
__modifiedBy__ = "$modifiedBy: CCPN $"
__dateModified__ = "$dateModified: 2017-07-07 16:32:30 +0100 (Fri, July 07, 2017) $"
__version__ = "$Revision: 3.0.b5 $"
#=========================================================================================
# Created
#=========================================================================================
__author__ = "$Author: CCPN $"
__date__ = "$Date: 2017-04-07 10:28:41 +0000 (Fri, April 07, 2017) $"
#=========================================================================================
# Start of code
#=========================================================================================

import numpy as np
import os
from typing import Sequence, Tuple, Optional
from functools import partial
from ccpn.util import Common as commonUtil
from ccpn.util import Constants
from ccpn.core._implementation.AbstractWrapperObject import AbstractWrapperObject
from ccpn.core.Project import Project
from ccpnmodel.ccpncore.api.ccp.nmr import Nmr
from ccpnmodel.ccpncore.api.ccp.general import DataLocation
from ccpn.core.lib import Pid
from ccpn.core.lib.SpectrumLib import MagnetisationTransferTuple, _getProjection
from ccpn.core.lib.Cache import cached
from ccpn.util.decorators import logCommand
from ccpn.core.lib.ContextManagers import newObject, deleteObject, ccpNmrV3CoreSetter, \
    logCommandBlock, undoStackBlocking, renameObject
from ccpn.util.Logging import getLogger
from ccpn.util.Common import axisCodeMapping
from ccpn.util.Logging import getLogger

from ccpnmodel.ccpncore.lib.Io import Formats


INCLUDEPOSITIVECONTOURS = 'includePositiveContours'
INCLUDENEGATIVECONTOURS = 'includeNegativeContours'


def _cumulativeArray(array):
    """ get total size and strides array.
        NB assumes fastest moving index first """

    ndim = len(array)
    cumul = ndim * [0]
    n = 1
    for i, size in enumerate(array):
        cumul[i] = n
        n = n * size

    return (n, cumul)


def _arrayOfIndex(index, cumul):
    """ Get from 1D index to point address tuple
    NB assumes fastest moving index first
    """

    ndim = len(cumul)
    array = ndim * [0]
    for i in range(ndim - 1, -1, -1):
        c = cumul[i]
        array[i], index = divmod(index, c)

    return np.array(array)


class Spectrum(AbstractWrapperObject):
    """A Spectrum object contains all the stored properties of an NMR spectrum, as well as the
    path to the stored NMR data file."""

    #: Short class name, for PID.
    shortClassName = 'SP'
    # Attribute it necessary as subclasses must use superclass className
    className = 'Spectrum'

    _parentClass = Project

    #: Name of plural link to instances of class
    _pluralLinkName = 'spectra'

    #: List of child classes.
    _childClasses = []

    # Qualified name of matching API class
    _apiClassQualifiedName = Nmr.DataSource._metaclass.qualifiedName()

    _referenceSpectrumHit = None

    MAXDIM = 4  # Maximum dimensionality

    _PLANEDATACACHE = '_planeDataCache'  # Attribute name for the planeData cache
    _SLICEDATACACHE = '_sliceDataCache'  # Attribute name for the slicedata cache
    _SLICE1DDATACACHE = '_slice1DDataCache'  # Attribute name for the 1D slicedata cache

    def __init__(self, project: Project, wrappedData: Nmr.ShiftList):

        self._intensities = None
        self._positions = None

        super().__init__(project, wrappedData)

        self.doubleCrosshairOffsets = self.dimensionCount * [0]  # TBD: do we need this to be a property?
        self.showDoubleCrosshair = False

    # CCPN properties
    @property
    def _apiDataSource(self) -> Nmr.DataSource:
        """ CCPN DataSource matching Spectrum"""
        return self._wrappedData

    @property
    def _key(self) -> str:
        """name, regularised as used for id"""
        return self._wrappedData.name.translate(Pid.remapSeparators)

    @property
    def _localCcpnSortKey(self) -> Tuple:
        """Local sorting key, in context of parent."""
        dataSource = self._wrappedData
        return (dataSource.experiment.serial, dataSource.serial)

    @property
    def name(self) -> str:
        """short form of name, used for id"""
        return self._wrappedData.name

    @name.setter
    def name(self, value:str):
        """set name of Spectrum."""
        self.rename(value)

    @property
    def _parent(self) -> Project:
        """Parent (containing) object."""
        return self._project

    # Attributes of DataSource and Experiment:

    @property
    def dimensionCount(self) -> int:
        """Number of dimensions in spectrum"""
        return self._wrappedData.numDim

    @property
    def dimensions(self) -> tuple:
        """tuple of length dimensionCount with dimesnion integers; ie. (1,2,3,..).
        Useful for mapping axisCodes: eg: self.getByAxisCodes('dimensions', ['N','C','H']
        """
        return tuple(range(1, self.dimensionCount + 1))

    @property
    def indices(self) -> tuple:
        """tuple of length dimensionCount with indices integers; ie. (0,1,2,3).
        Useful for mapping axisCodes: eg: self.getByAxisCodes('indices', ['N','C','H']
        """
        return tuple(range(0, self.dimensionCount))

    # @property
    # def comment(self) -> str:
    #     """Free-form text comment"""
    #     return self._wrappedData.details
    #
    # @comment.setter
    # def comment(self, value: str):
    #     self._wrappedData.details = value

    @property
    def positiveContourCount(self) -> int:
        """number of positive contours to draw"""
        return self._wrappedData.positiveContourCount

    @positiveContourCount.setter
    def positiveContourCount(self, value):
        self._wrappedData.positiveContourCount = value

    @property
    def positiveContourBase(self) -> float:
        """base level of positive contours"""
        return self._wrappedData.positiveContourBase

    @positiveContourBase.setter
    def positiveContourBase(self, value):
        self._wrappedData.positiveContourBase = value

    @property
    def positiveContourFactor(self) -> float:
        """level multiplier for positive contours"""
        return self._wrappedData.positiveContourFactor

    @positiveContourFactor.setter
    def positiveContourFactor(self, value):
        self._wrappedData.positiveContourFactor = value

    @property
    def positiveContourColour(self) -> str:
        """colour of positive contours"""
        return self._wrappedData.positiveContourColour

    @positiveContourColour.setter
    def positiveContourColour(self, value):
        self._wrappedData.positiveContourColour = value

    @property
    def includePositiveContours(self):
        """Include flag for the positive contours
        """
        result = self._ccpnInternalData.get(INCLUDEPOSITIVECONTOURS)
        if result is None:
            tempCcpn = self._ccpnInternalData.copy()
            result = tempCcpn[INCLUDEPOSITIVECONTOURS] = True
            self._ccpnInternalData = tempCcpn
        return result

    @includePositiveContours.setter
    def includePositiveContours(self, value: bool):
        """Include flag for the positive contours
        """
        if not isinstance(self._ccpnInternalData, dict):
            raise ValueError("Spectrum.includePositiveContours: CCPN internal must be a dictionary")

        # copy needed to ensure that the v2 registers the change, and marks instance for save.
        tempCcpn = self._ccpnInternalData.copy()
        tempCcpn[INCLUDEPOSITIVECONTOURS] = value
        self._ccpnInternalData = tempCcpn

    @property
    def negativeContourCount(self) -> int:
        """number of negative contours to draw"""
        return self._wrappedData.negativeContourCount

    @negativeContourCount.setter
    def negativeContourCount(self, value):
        self._wrappedData.negativeContourCount = value

    @property
    def negativeContourBase(self) -> float:
        """base level of negative contours"""
        return self._wrappedData.negativeContourBase

    @negativeContourBase.setter
    def negativeContourBase(self, value):
        self._wrappedData.negativeContourBase = value

    @property
    def negativeContourFactor(self) -> float:
        """level multiplier for negative contours"""
        return self._wrappedData.negativeContourFactor

    @negativeContourFactor.setter
    def negativeContourFactor(self, value):
        self._wrappedData.negativeContourFactor = value

    @property
    def negativeContourColour(self) -> str:
        """colour of negative contours"""
        return self._wrappedData.negativeContourColour

    @negativeContourColour.setter
    def negativeContourColour(self, value):
        self._wrappedData.negativeContourColour = value

    @property
    def includeNegativeContours(self):
        """Include flag for the negative contours
        """
        result = self._ccpnInternalData.get(INCLUDENEGATIVECONTOURS)
        if result is None:
            tempCcpn = self._ccpnInternalData.copy()
            result = tempCcpn[INCLUDENEGATIVECONTOURS] = True
            self._ccpnInternalData = tempCcpn
        return result

    @includeNegativeContours.setter
    def includeNegativeContours(self, value: bool):
        """Include flag for the negative contours
        """
        if not isinstance(self._ccpnInternalData, dict):
            raise ValueError("Spectrum.includeNegativeContours: CCPN internal must be a dictionary")

        # copy needed to ensure that the v2 registers the change, and marks instance for save.
        tempCcpn = self._ccpnInternalData.copy()
        tempCcpn[INCLUDENEGATIVECONTOURS] = value
        self._ccpnInternalData = tempCcpn

    @property
    def sliceColour(self) -> str:
        """colour of 1D slices"""
        return self._wrappedData.sliceColour

    @sliceColour.setter
    def sliceColour(self, value):
        self._wrappedData.sliceColour = value
        # for spectrumView in self.spectrumViews:
        #     spectrumView.setSliceColour()  # ejb - update colour here

    @property
    def scale(self) -> float:
        """Scaling factor for intensities and volumes.
        Intensities and volumes should be *multiplied* by scale before comparison."""
        return self._wrappedData.scale

    @scale.setter
    def scale(self, value: float):
        self._wrappedData.scale = value

        # # update the intensities as the scale has changed
        # self._intensities = self.getSliceData()

        # for spectrumView in self.spectrumViews:
        #     spectrumView.refreshData()

    @property
    def spinningRate(self) -> float:
        """NMR tube spinning rate (in Hz)."""
        return self._wrappedData.experiment.spinningRate

    @spinningRate.setter
    def spinningRate(self, value: float):
        self._wrappedData.experiment.spinningRate = value

    @property
    def noiseLevel(self) -> float:
        """Estimated noise level for the spectrum,
        defined as the estimated standard deviation of the points from the baseplane/baseline"""
        return self._wrappedData.noiseLevel

    @noiseLevel.setter
    def noiseLevel(self, value: float):
        self._wrappedData.noiseLevel = value

    @property
    def synonym(self) -> str:
        """Systematic experiment type descriptor (CCPN system)."""
        refExperiment = self._wrappedData.experiment.refExperiment
        if refExperiment is None:
            return None
        else:
            return refExperiment.synonym

    @property
    def experimentType(self) -> str:
        """Systematic experiment type descriptor (CCPN system)."""
        refExperiment = self._wrappedData.experiment.refExperiment
        if refExperiment is None:
            return None
        else:
            return refExperiment.name

    @experimentType.setter
    def experimentType(self, value: str):
        for nmrExpPrototype in self._wrappedData.root.sortedNmrExpPrototypes():
            for refExperiment in nmrExpPrototype.sortedRefExperiments():
                if value == refExperiment.name:
                    # refExperiment matches name string - set it
                    self._wrappedData.experiment.refExperiment = refExperiment
                    synonym = refExperiment.synonym
                    if synonym:
                        self.experimentName = synonym
                    return
        # nothing found - error:
        raise ValueError("No reference experiment matches name '%s'" % value)

    @property
    def _serial(self):
        """Return the _wrappedData serial
        CCPN Internal
        """
        return self._wrappedData.serial

    @property
    def _numDim(self):
        """Return the _wrappedData numDim
        CCPN Internal
        """
        return self._wrappedData.numDim

    @property
    def experiment(self):
        """Return the experiment assigned to the spectrum
        """
        return self._wrappedData.experiment

    @property
    def experimentName(self) -> str:
        """Common experiment type descriptor (May not be unique)."""
        return self._wrappedData.experiment.name

    @experimentName.setter
    def experimentName(self, value):
        self._wrappedData.experiment.name = value

    @property
    def filePath(self) -> Optional[str]:
        """Absolute path to NMR data file."""
        xx = self._wrappedData.dataStore
        if xx:
            return xx.fullPath
        else:
            return None

    @filePath.setter
    def filePath(self, value: str):

        apiDataStore = self._wrappedData.dataStore
        if apiDataStore is None:
            raise ValueError("Spectrum is not stored, cannot change file path")

        elif not value:
            raise ValueError("Spectrum file path cannot be set to None")

        else:
            dataUrl = self._project._wrappedData.root.fetchDataUrl(value)
            apiDataStore.repointToDataUrl(dataUrl)
            apiDataStore.path = value[len(dataUrl.url.path) + 1:]

    @property
    def isValidPath(self) -> bool:
        """Return true if the spectrum currently points to an existent file.
        (contents of the file are not checked)"""
        path = self.filePath
        if path and os.path.exists(path):
            return True

    @property
    def headerSize(self) -> Optional[int]:
        """File header size in bytes."""
        xx = self._wrappedData.dataStore
        if xx:
            return xx.headerSize
        else:
            return None

    # NBNB TBD Should this be made modifiable? Would be a bit of work ...

    @property
    def numberType(self) -> str:
        """Data type of numbers stored in data matrix ('int' or 'float')."""
        xx = self._wrappedData.dataStore
        if xx:
            return xx.numberType
        else:
            return None

    # NBNB TBD Should this be made modifiable? Would be a bit of work ...

    @property
    def complexStoredBy(self) -> str:
        """Hypercomplex numbers are stored by ('timepoint', 'quadrant', or 'dimension')."""
        xx = self._wrappedData.dataStore
        if xx:
            return xx.complexStoredBy
        else:
            return None

    # NBNB TBD Should this be made modifiable? Would be a bit of work ...

    # Attributes belonging to AbstractDataDim

    def _setStdDataDimValue(self, attributeName, value: Sequence):
        """Set value for non-Sampled DataDims only"""
        apiDataSource = self._wrappedData
        if len(value) == apiDataSource.numDim:
            for ii, dataDim in enumerate(apiDataSource.sortedDataDims()):
                if dataDim.className != 'SampledDataDim':
                    setattr(dataDim, attributeName, value[ii])
                elif value[ii] is not None:
                    raise ValueError("Attempt to set value for invalid attribute %s in dimension %s: %s" %
                                     (attributeName, ii + 1, value))
        else:
            raise ValueError("Value must have length %s, was %s" % (apiDataSource.numDim, value))

    @property
    def pointCounts(self) -> Tuple[int, ...]:
        """Number active of points per dimension

        NB, Changing the pointCounts will keep the spectralWidths (after Fourier transformation)
        constant.

        NB for FidDataDims more points than these may be stored (see totalPointCount)."""
        result = []
        for dataDim in self._wrappedData.sortedDataDims():
            if hasattr(dataDim, 'numPointsValid'):
                result.append(dataDim.numPointsValid)
            else:
                result.append(dataDim.numPoints)
        return tuple(result)

    @pointCounts.setter
    def pointCounts(self, value: Sequence):
        apiDataSource = self._wrappedData
        if len(value) == apiDataSource.numDim:
            dataDimRefs = self._mainDataDimRefs()
            for ii, dataDim in enumerate(apiDataSource.sortedDataDims()):
                val = value[ii]
                className = dataDim.className
                if className == 'SampledDataDim':
                    # No sweep width to worry about. Up to programmer to make sure sampled values match.
                    dataDim.numPoints = val
                elif className == 'FidDataDim':
                    #Number of points refers to time domain, independent of sweep width
                    dataDim.numPointsValid = val
                elif className == 'FreqDataDim':
                    # Changing the number of points may NOT change the spectralWidth
                    relativeVal = val / dataDim.numPoints
                    dataDim.numPoints = val
                    dataDim.valuePerPoint /= relativeVal
                    dataDimRef = dataDimRefs[ii]
                    if dataDimRef is not None:
                        # This will work if we are changing to a different factor of two in pointCount.
                        # If we are making an arbitrary change, the referencing is not reliable anyway.
                        dataDimRef.refPoint = ((dataDimRef.refPoint - 1) * relativeVal) + 1
                else:
                    raise TypeError("API DataDim object with unknown className:", className)
        else:
            raise ValueError("pointCounts value must have length %s, was %s" %
                             (apiDataSource.numDim, value))

    @property
    def totalPointCounts(self) -> Tuple[int, ...]:
        """Total number of points per dimension

        NB for FidDataDims and SampledDataDims these are the stored points,
        for FreqDataDims these are the points after transformation before cutting down.

        NB, changing the totalPointCount will *not* modify the resolution (or dwell time),
        so the implied total width will change."""
        result = []
        for dataDim in self._wrappedData.sortedDataDims():
            if hasattr(dataDim, 'numPointsOrig'):
                result.append(dataDim.numPointsOrig)
            else:
                result.append(dataDim.numPoints)
        return tuple(result)

    @totalPointCounts.setter
    def totalPointCounts(self, value: Sequence):
        apiDataSource = self._wrappedData
        if len(value) == apiDataSource.numDim:
            for ii, dataDim in enumerate(apiDataSource.sortedDataDims()):
                if hasattr(dataDim, 'numPointsOrig'):
                    dataDim.numPointsOrig = value[ii]
                else:
                    dataDim.numPoints = value[ii]
        else:
            raise ValueError("totalPointCount value must have length %s, was %s" %
                             (apiDataSource.numDim, value))

    @property
    def pointOffsets(self) -> Tuple[int, ...]:
        """index of first active point relative to total points, per dimension"""
        return tuple(x.pointOffset if x.className != 'SampledDataDim' else None
                     for x in self._wrappedData.sortedDataDims())

    @pointOffsets.setter
    def pointOffsets(self, value: Sequence):
        self._setStdDataDimValue('pointOffset', value)

    @property
    def isComplex(self) -> Tuple[bool, ...]:
        """Is dimension complex? -  per dimension"""
        return tuple(x.isComplex for x in self._wrappedData.sortedDataDims())

    @isComplex.setter
    def isComplex(self, value: Sequence):
        apiDataSource = self._wrappedData
        if len(value) == apiDataSource.numDim:
            for ii, dataDim in enumerate(apiDataSource.sortedDataDims()):
                dataDim.isComplex = value[ii]
        else:
            raise ValueError("Value must have length %s, was %s" % (apiDataSource.numDim, value))

    @property
    def dimensionTypes(self) -> Tuple[str, ...]:
        """dimension types ('Fid' / 'Frequency' / 'Sampled'),  per dimension"""
        ll = [x.className[:-7] for x in self._wrappedData.sortedDataDims()]
        return tuple('Frequency' if x == 'Freq' else x for x in ll)

    @property
    def spectralWidthsHz(self) -> Tuple[Optional[float], ...]:
        """spectral width (in Hz) before dividing by spectrometer frequency, per dimension"""
        return tuple(x.spectralWidth if hasattr(x, 'spectralWidth') else None
                     for x in self._wrappedData.sortedDataDims())

    @spectralWidthsHz.setter
    def spectralWidthsHz(self, value: Sequence):
        apiDataSource = self._wrappedData
        attributeName = 'spectralWidth'
        if len(value) == apiDataSource.numDim:
            for ii, dataDim in enumerate(apiDataSource.sortedDataDims()):
                val = value[ii]
                if hasattr(dataDim, attributeName):
                    if not val:
                        raise ValueError("Attempt to set %s to %s in dimension %s: %s"
                                         % (attributeName, val, ii + 1, value))
                    else:
                        # We assume that the number of points is constant, so setting SW changes valuePerPoint
                        swold = getattr(dataDim, attributeName)
                        dataDim.valuePerPoint *= (val / swold)
                elif val is not None:
                    raise ValueError("Attempt to set %s in sampled dimension %s: %s"
                                     % (attributeName, ii + 1, value))
        else:
            raise ValueError("SpectralWidth value must have length %s, was %s" %
                             (apiDataSource.numDim, value))

        @property
        def valuesPerPoint(self) -> Tuple[Optional[float], ...]:
            """valuePerPoint for each dimension

            in ppm for Frequency dimensions with a single, well-defined reference

            None for Frequency dimensions without a single, well-defined reference

            in time units (seconds) for FId dimensions

            None for sampled dimensions"""

            result = []
            for dataDim in self._wrappedData.sortedDataDims():
                if hasattr(dataDim, 'primaryDataDimRef'):
                    # FreqDataDim - get ppm valuePerPoint
                    ddr = dataDim.primaryDataDimRef
                    valuePerPoint = ddr and ddr.valuePerPoint
                elif hasattr(dataDim, 'valuePerPoint'):
                    # FidDataDim - get time valuePerPoint
                    valuePerPoint = dataDim.valuePerPoint
                else:
                    # Sampled DataDim - return None
                    valuePerPoint = None
                #
                result.append(valuePerPoint)
            #
            return tuple(result)

    @property
    def phases0(self) -> tuple:
        """zero order phase correction (or None), per dimension. Always None for sampled dimensions."""
        return tuple(x.phase0 if x.className != 'SampledDataDim' else None
                     for x in self._wrappedData.sortedDataDims())

    @phases0.setter
    def phases0(self, value: Sequence):
        self._setStdDataDimValue('phase0', value)

    @property
    def phases1(self) -> Tuple[Optional[float], ...]:
        """first order phase correction (or None) per dimension. Always None for sampled dimensions."""
        return tuple(x.phase1 if x.className != 'SampledDataDim' else None
                     for x in self._wrappedData.sortedDataDims())

    @phases1.setter
    def phases1(self, value: Sequence):
        self._setStdDataDimValue('phase1', value)

    @property
    def windowFunctions(self) -> Tuple[Optional[str], ...]:
        """Window function name (or None) per dimension - e.g. 'EM', 'GM', 'SINE', 'QSINE', ....
        Always None for sampled dimensions."""
        return tuple(x.windowFunction if x.className != 'SampledDataDim' else None
                     for x in self._wrappedData.sortedDataDims())

    @windowFunctions.setter
    def windowFunctions(self, value: Sequence):
        self._setStdDataDimValue('windowFunction', value)

    @property
    def lorentzianBroadenings(self) -> Tuple[Optional[float], ...]:
        """Lorenzian broadening in Hz per dimension. Always None for sampled dimensions."""
        return tuple(x.lorentzianBroadening if x.className != 'SampledDataDim' else None
                     for x in self._wrappedData.sortedDataDims())

    @lorentzianBroadenings.setter
    def lorentzianBroadenings(self, value: Sequence):
        self._setStdDataDimValue('lorentzianBroadening', value)

    @property
    def gaussianBroadenings(self) -> Tuple[Optional[float], ...]:
        """Gaussian broadening per dimension. Always None for sampled dimensions."""
        return tuple(x.gaussianBroadening if x.className != 'SampledDataDim' else None
                     for x in self._wrappedData.sortedDataDims())

    @gaussianBroadenings.setter
    def gaussianBroadenings(self, value: Sequence):
        self._setStdDataDimValue('gaussianBroadening', value)

    @property
    def sineWindowShifts(self) -> Tuple[Optional[float], ...]:
        """Shift of sine/sine-square window function in degrees. Always None for sampled dimensions."""
        return tuple(x.sineWindowShift if x.className != 'SampledDataDim' else None
                     for x in self._wrappedData.sortedDataDims())

    @sineWindowShifts.setter
    def sineWindowShifts(self, value: Sequence):
        self._setStdDataDimValue('sineWindowShift', value)

    # Attributes belonging to ExpDimRef and DataDimRef

    def _mainExpDimRefs(self) -> list:
        """Get main API ExpDimRef (serial=1) for each dimension"""

        result = []
        for ii, dataDim in enumerate(self._wrappedData.sortedDataDims()):
            # NB MUST loop over dataDims, in case of projection spectra
            result.append(dataDim.expDim.findFirstExpDimRef(serial=1))
        #
        return tuple(result)

    def _setExpDimRefAttribute(self, attributeName: str, value: Sequence, mandatory: bool = True):
        """Set main ExpDimRef attribute (serial=1) for each dimension"""
        apiDataSource = self._wrappedData
        if len(value) == apiDataSource.numDim:
            for ii, dataDim in enumerate(self._wrappedData.sortedDataDims()):
                # NB MUST loop over dataDims, in case of projection spectra
                expDimRef = dataDim.expDim.findFirstExpDimRef(serial=1)
                val = value[ii]
                if expDimRef is None and val is not None:
                    raise ValueError("Attempt to set attribute %s in dimension %s to %s - must be None" %
                                     (attributeName, ii + 1, val))
                elif val is None and mandatory:
                    raise ValueError(
                            "Attempt to set mandatory attribute %s to None in dimension %s: %s" %
                            (attributeName, ii + 1, val))
                else:
                    setattr(expDimRef, attributeName, val)

    @property
    def spectrometerFrequencies(self) -> Tuple[Optional[float], ...]:
        """Tuple of spectrometer frequency for main dimensions reference """
        return tuple(x and x.sf for x in self._mainExpDimRefs())

    @spectrometerFrequencies.setter
    def spectrometerFrequencies(self, value):
        self._setExpDimRefAttribute('sf', value)

    @property
    def measurementTypes(self) -> Tuple[Optional[str], ...]:
        """Type of value being measured, per dimension.

        In normal cases the measurementType will be 'Shift', but other values might be
        'MQSHift' (for multiple quantum axes), JCoupling (for J-resolved experiments),
        'T1', 'T2', ..."""
        return tuple(x and x.measurementType for x in self._mainExpDimRefs())

    @measurementTypes.setter
    def measurementTypes(self, value):
        self._setExpDimRefAttribute('measurementType', value)

    @property
    def isotopeCodes(self) -> Tuple[Optional[str], ...]:
        """isotopeCode of isotope being measured, per dimension - None if no unique code"""
        result = []
        for dataDim in self._wrappedData.sortedDataDims():
            expDimRef = dataDim.expDim.findFirstExpDimRef(serial=1)
            if expDimRef is None:
                result.append(None)
            else:
                isotopeCodes = expDimRef.isotopeCodes
                if len(isotopeCodes) == 1:
                    result.append(isotopeCodes[0])
                else:
                    result.append(None)
        #
        return tuple(result)

    @isotopeCodes.setter
    def isotopeCodes(self, value: Sequence):
        apiDataSource = self._wrappedData
        if len(value) == apiDataSource.numDim:
            #GWV 28/8/18: commented as cannot see the reason for this, while prevented correction of errors
            # if value != self.isotopeCodes and self.peaks:
            #   raise ValueError("Cannot reset isotopeCodes in a Spectrum that contains peaks")
            for ii, dataDim in enumerate(apiDataSource.sortedDataDims()):
                expDimRef = dataDim.expDim.findFirstExpDimRef(serial=1)
                val = value[ii]
                if expDimRef is None:
                    if val is not None:
                        raise ValueError("Cannot set isotopeCode %s in dimension %s" % (val, ii + 1))
                elif val is None:
                    expDimRef.isotopeCodes = ()
                else:
                    expDimRef.isotopeCodes = (val,)
        else:
            raise ValueError("Value must have length %s, was %s" % (apiDataSource.numDim, value))

    @property
    def foldingModes(self) -> Tuple[Optional[str], ...]:
        """folding mode (values: 'circular', 'mirror', None), per dimension"""
        dd = {True: 'mirror', False: 'circular', None: None}
        return tuple(dd[x and x.isFolded] for x in self._mainExpDimRefs())

    @foldingModes.setter
    def foldingModes(self, value):

        # TODO For NEF we should support both True, False, and None
        # That requires an API change

        dd = {'circular': False, 'mirror': True, None: False}
        self._setExpDimRefAttribute('isFolded', [dd[x] for x in value])

    @property
    def axisCodes(self) -> Tuple[Optional[str], ...]:
        """axisCode, per dimension - None if no main ExpDimRef
        """

        # See if axis codes are set
        for expDim in self._wrappedData.experiment.expDims:
            if expDim.findFirstExpDimRef(axisCode=None) is not None:
                self._wrappedData.experiment.resetAxisCodes()
                break

        result = []
        for dataDim in self._wrappedData.sortedDataDims():
            expDimRef = dataDim.expDim.findFirstExpDimRef(serial=1)
            if expDimRef is None:
                result.append(None)
            else:
                axisCode = expDimRef.axisCode
                result.append(axisCode)

        return tuple(result)

    @axisCodes.setter
    def axisCodes(self, values):
        check = {}
        for i, v in enumerate(values):
            if v in check:
                raise ValueError('axisCodes should be an unique sequence of strings; got duplicate entry axisCodes[%s]="%s"'
                                 % (i, v))
            else:
                check[v] = i
        self._setExpDimRefAttribute('axisCode', values, mandatory=False)

    @property
    def acquisitionAxisCode(self) -> Optional[str]:
        """Axis code of acquisition axis - None if not known"""
        for dataDim in self._wrappedData.sortedDataDims():
            expDim = dataDim.expDim
            if expDim.isAcquisition:
                expDimRef = expDim.findFirstExpDimRef(serial=1)
                axisCode = expDimRef.axisCode
                if axisCode is None:
                    self._wrappedData.experiment.resetAxisCodes()
                    axisCode = expDimRef.axisCode
                return axisCode
        #
        return None

    @acquisitionAxisCode.setter
    def acquisitionAxisCode(self, value):
        if value is None:
            index = None
        else:
            index = self.axisCodes.index(value)

        for ii, dataDim in enumerate(self._wrappedData.sortedDataDims()):
            dataDim.expDim.isAcquisition = (ii == index)

    @property
    def axisUnits(self) -> Tuple[Optional[str], ...]:
        """Main axis unit (most commonly 'ppm'), per dimension - None if no unique code

        Uses first Shift-type ExpDimRef if there is more than one, otherwise first ExpDimRef"""
        return tuple(x and x.unit for x in self._mainExpDimRefs())

    @axisUnits.setter
    def axisUnits(self, value):
        self._setExpDimRefAttribute('unit', value, mandatory=False)

    # Attributes belonging to DataDimRef

    def _mainDataDimRefs(self) -> list:
        """ List of DataDimRef matching main ExpDimRef for each dimension"""
        result = []
        expDimRefs = self._mainExpDimRefs()
        for ii, dataDim in enumerate(self._wrappedData.sortedDataDims()):
            if hasattr(dataDim, 'dataDimRefs'):
                result.append(dataDim.findFirstDataDimRef(expDimRef=expDimRefs[ii]))
            else:
                result.append(None)
        #
        return result

    def _setDataDimRefAttribute(self, attributeName: str, value: Sequence, mandatory: bool = True):
        """Set main DataDimRef attribute for each dimension
        - uses first ExpDimRef with serial=1"""
        apiDataSource = self._wrappedData
        if len(value) == apiDataSource.numDim:
            expDimRefs = self._mainExpDimRefs()
            for ii, dataDim in enumerate(self._wrappedData.sortedDataDims()):
                if hasattr(dataDim, 'dataDimRefs'):
                    dataDimRef = dataDim.findFirstDataDimRef(expDimRef=expDimRefs[ii])
                else:
                    dataDimRef = None

                if dataDimRef is None:
                    if value[ii] is not None:
                        raise ValueError("Cannot set value for attribute %s in dimension %s: %s" %
                                         (attributeName, ii + 1, value))
                elif value is None and mandatory:
                    raise ValueError(
                            "Attempt to set value to None for mandatory attribute %s in dimension %s: %s" %
                            (attributeName, ii + 1, value))
                else:
                    setattr(dataDimRef, attributeName, value[ii])
        else:
            raise ValueError("Value must have length %s, was %s" % (apiDataSource.numDim, value))

    @property
    def referencePoints(self) -> Tuple[Optional[float], ...]:
        """point used for axis (chemical shift) referencing, per dimension."""
        return tuple(x and x.refPoint for x in self._mainDataDimRefs())

    @referencePoints.setter
    def referencePoints(self, value):
        self._setDataDimRefAttribute('refPoint', value)

    @property
    def referenceValues(self) -> Tuple[Optional[float], ...]:
        """value used for axis (chemical shift) referencing, per dimension."""
        return tuple(x and x.refValue for x in self._mainDataDimRefs())

    @referenceValues.setter
    def referenceValues(self, value):
        self._setDataDimRefAttribute('refValue', value)

    @property
    def assignmentTolerances(self) -> Tuple[Optional[float], ...]:
        """Assignment tolerance in axis unit (ppm), per dimension."""
        return tuple(x and x.assignmentTolerance for x in self._mainDataDimRefs())

    @assignmentTolerances.setter
    def assignmentTolerances(self, value):
        self._setDataDimRefAttribute('assignmentTolerance', value)

    @property
    def defaultAssignmentTolerances(self):
        """Default assignment tolerances, per dimension.

        NB for Fid or Sampled dimensions value will be None
        """
        tolerances = [None] * self.dimensionCount
        for ii, dimensionType in enumerate(self.dimensionTypes):
            if dimensionType == 'Frequency':
                tolerance = Constants.isotope2Tolerance.get(self.isotopeCodes[ii],
                                                            Constants.defaultAssignmentTolerance)
                tolerances[ii] = max(tolerance, self.spectralWidths[ii] / self.pointCounts[ii])
        #
        return tolerances

    @property
    def spectralWidths(self) -> Tuple[Optional[float], ...]:
        """spectral width after processing in axis unit (ppm), per dimension """
        return tuple(x and x.spectralWidth for x in self._mainDataDimRefs())

    @spectralWidths.setter
    def spectralWidths(self, value):
        oldValues = self.spectralWidths
        for ii, dataDimRef in enumerate(self._mainDataDimRefs()):
            if dataDimRef is not None:
                oldsw = oldValues[ii]
                sw = value[ii]
                localValuePerPoint = dataDimRef.localValuePerPoint
                if localValuePerPoint:
                    dataDimRef.localValuePerPoint = localValuePerPoint * sw / oldsw
                else:
                    dataDimRef.dataDim.valuePerPoint *= (sw / oldsw)

    @property
    def aliasingLimits(self) -> Tuple[Tuple[Optional[float], Optional[float]], ...]:
        """\- (*(float,float)*)\*dimensionCount

        tuple of tuples of (lowerAliasingLimit, higherAliasingLimit) for spectrum """
        result = [(x and x.minAliasedFreq, x and x.maxAliasedFreq) for x in self._mainExpDimRefs()]

        if any(None in tt for tt in result):
            # Some values not set, or missing. Try to get them as spectrum limits
            for ii, dataDimRef in enumerate(self._mainDataDimRefs()):
                if None in result[ii] and dataDimRef is not None:
                    dataDim = dataDimRef.dataDim
                    ff = dataDimRef.pointToValue
                    point1 = 1 - dataDim.pointOffset
                    result[ii] = tuple(sorted((ff(point1), ff(point1 + dataDim.numPointsOrig))))
        #
        return tuple(result)

    @aliasingLimits.setter
    def aliasingLimits(self, value):
        if len(value) != self.dimensionCount:
            raise ValueError("length of aliasingLimits must match spectrum dimension, was %s" % value)

        expDimRefs = self._mainExpDimRefs()
        for ii, tt in enumerate(value):
            expDimRef = expDimRefs[ii]
            if expDimRef:
                if len(tt) != 2:
                    raise ValueError("Aliasing limits must have two value (min,max), was %s" % tt)
                expDimRef.minAliasedFreq = tt[0]
                expDimRef.maxAliasedFreq = tt[1]

    @property
    def spectrumLimits(self) -> Tuple[Tuple[Optional[float], Optional[float]], ...]:
        """\- (*(float,float)*)\*dimensionCount

        tuple of tuples of (lowerLimit, higherLimit) for spectrum """
        ll = []
        for ii, ddr in enumerate(self._mainDataDimRefs()):
            if ddr is None:
                ll.append((None, None))
            else:
                ll.append(tuple(sorted((ddr.pointToValue(1), ddr.pointToValue(ddr.dataDim.numPoints + 1)))))
        return tuple(ll)

    @property
    def magnetisationTransfers(self) -> Tuple[MagnetisationTransferTuple, ...]:
        """tuple of MagnetisationTransferTuple describing magnetisation transfer between
        the spectrum dimensions.

        MagnetisationTransferTuple is a namedtuple with the fields
        ['dimension1', 'dimension2', 'transferType', 'isIndirect'] of types [int, int, str, bool]
        The dimensions are dimension numbers (one-origin]
        transfertype is one of (in order of increasing priority):
        'onebond', 'Jcoupling', 'Jmultibond', 'relayed', 'relayed-alternate', 'through-space'
        isIndirect is used where there is more than one successive transfer step;
        it is combined with the highest-priority transferType in the transfer path.

        The magnetisationTransfers are deduced from the experimentType and axisCodes.
        Only when the experimentType is unset or does not match any known reference experiment
        magnetisationTransfers are kept separately in the API layer.
        """

        result = []
        apiExperiment = self._wrappedData.experiment
        apiRefExperiment = apiExperiment.refExperiment

        if apiRefExperiment:
            # We should use the refExperiment - if present
            magnetisationTransferDict = apiRefExperiment.magnetisationTransferDict()
            refExpDimRefs = [x if x is None else x.refExpDimRef for x in self._mainExpDimRefs()]
            for ii, rxdr in enumerate(refExpDimRefs):
                dim1 = ii + 1
                if rxdr is not None:
                    for jj in range(dim1, len(refExpDimRefs)):
                        rxdr2 = refExpDimRefs[jj]
                        if rxdr2 is not None:
                            tt = magnetisationTransferDict.get(frozenset((rxdr, rxdr2)))
                            if tt:
                                result.append(MagnetisationTransferTuple(dim1, jj + 1, tt[0], tt[1]))

        else:
            # Without a refExperiment use parameters stored in the API (for reproducibility)
            ll = []
            for apiExpTransfer in apiExperiment.expTransfers:
                item = [x.expDim.dim for x in apiExpTransfer.expDimRefs]
                item.sort()
                item.append(apiExpTransfer.transferType)
                item.append(not (apiExpTransfer.isDirect))
                ll.append(item)
            for item in sorted(ll):
                result.append(MagnetisationTransferTuple(*item))

        #
        return tuple(result)

    def _setMagnetisationTransfers(self, value: Tuple[MagnetisationTransferTuple, ...]):
        """Setter for magnetisation transfers.


        The magnetisationTransfers are deduced from the experimentType and axisCodes.
        When the experimentType is set this function is a No-op.
        Only when the experimentType is unset or does not match any known reference experiment
        does this function set the magnetisation transfers, and the corresponding values are
        ignored if the experimentType is later set."""

        apiExperiment = self._wrappedData.experiment
        apiRefExperiment = apiExperiment.refExperiment
        if apiRefExperiment is None:
            for et in apiExperiment.expTransfers:
                et.delete()
            mainExpDimRefs = self._mainExpDimRefs()
            for tt in value:
                try:
                    dim1, dim2, transferType, isIndirect = tt
                    expDimRefs = (mainExpDimRefs[dim1 - 1], mainExpDimRefs[dim2 - 1])
                except:
                    raise ValueError(
                            "Attempt to set incorrect magnetisationTransfer value %s in spectrum %s"
                            % (tt, self.pid)
                            )
                apiExperiment.newExpTransfer(expDimRefs=expDimRefs, transferType=transferType,
                                             isDirect=(not isIndirect))
        else:
            apiRefExperiment.root._logger.warning(
                    """An attempt to set Spectrum.magnetisationTransfers directly was ignored
                  because the spectrum experimentType was defined.
                  Use axisCodes to set magnetisation transfers instead.""")

    @property
    def intensities(self) -> np.ndarray:
        """ spectral intensities as NumPy array for 1D spectra
        """
        if self.dimensionCount != 1:
            raise RuntimeError('Currently this method only works for 1D spectra')

        if self._intensities is None:
            self.getSliceData()

        if self._intensities is None:
            getLogger().warning('Unable to get 1D slice data for %s' % self)

        # # store the unscaled value internally so need to multiply the return value again
        # if self.getSliceData() is  None:
        #     return np.array([0]*len(self.positions))
        # else:
        #     self._intensities = self.getSliceData() / self.scale
        #
        #
        # # OLD - below not needed any more since now scaled in getSliceData()
        # # if self._intensities is not None:
        # #   self._intensities *= self.scale

        return self._intensities

    @intensities.setter
    def intensities(self, value: np.ndarray):
        self._intensities = value
        # temporary hack for showing straight the result of intensities change
        for spectrumView in self.spectrumViews:
            spectrumView.refreshData()

    @property
    def positions(self) -> np.ndarray:
        """ spectral region in ppm as NumPy array for 1D spectra """

        if self.dimensionCount != 1:
            raise Exception('Currently this method only works for 1D spectra')

        if self._positions is None:
            spectrumLimits = self.spectrumLimits[0]
            pointCount = self.pointCounts[0]
            # WARNING: below assumes that spectrumLimits are "backwards" (as is true for ppm)
            scale = (spectrumLimits[0] - spectrumLimits[1]) / pointCount
            self._positions = spectrumLimits[1] + scale * np.arange(pointCount, dtype='float32')

        return self._positions

    @positions.setter
    def positions(self, value):
        self._positions = value
        # temporary hack for showing straight the result of intensities change
        for spectrumView in self.spectrumViews:
            spectrumView.refreshData()

    #=========================================================================================
    # Library functions
    #=========================================================================================

    def getHeight(self, ppmPositions):
        """returns the interpolated height at the ppm position
        """
        #TODO: Urgently needs fixing
        return 10

    def getPositionValue(self, position):
        return self._apiDataSource.getPositionValue(position)

    @cached(_SLICE1DDATACACHE, maxItems=1, debug=False)
    def _get1DSliceData(self, position, sliceDim: int):
        """Internal routine to get 1D sliceData;
        """
        return self._apiDataSource.getSliceData(position=position, sliceDim=sliceDim)

    @cached(_SLICEDATACACHE, maxItems=1024, debug=False)
    def _getSliceDataFromPlane(self, position, xDim: int, yDim: int, sliceDim: int):
        """Internal routine to get sliceData; optimised to use (buffered) getPlaneData
        CCPNINTERNAL: used in CcpnOpenGL
        """
        if not (sliceDim == xDim or sliceDim == yDim):
            raise RuntimeError('sliceDim (%s) not in plane (%s,%s)' % (sliceDim, xDim, yDim))
        data = self.getPlaneData(position, xDim, yDim)
        if sliceDim == xDim:
            slice = position[yDim - 1] - 1  # position amd dimensions are 1-based
            return data[slice, 0:]
        elif sliceDim == yDim:
            slice = position[xDim - 1] - 1  # position amd dimensions are 1-based
            return data[0:, slice]

    def getSliceData(self, position=None, sliceDim: int = 1):
        """
        Get a slice through position along sliceDim from the Spectrum
        :param position: A list/tuple of positions (1-based)
        :param sliceDim: Dimension of the slice (1-based)
        :return: numpy data array
        """
        if position is None:
            position = [1] * self.dimensionCount

        result = None
        scale = self.scale if self.scale is not None else 1.0
        if self.scale == 0.0:
            getLogger().warning('Scaling "%s" by 0.0!' % self)

        if self.dimensionCount == 1:
<<<<<<< HEAD
            result = np.array(self._get1DSliceData(position=position, sliceDim=sliceDim))

            if result is not None and result.size != 0:
                # Optionally scale data depending on self.scale
                if self.scale is not None:
                    if self.scale == 0.0:
                        getLogger().warning('Scaling "%s" by 0.0!' % self)
                    result *= self.scale
                # For 1D, save as intensities attribute
                self._intensities = result
            else:
                result = None

            return result

=======
            # 1D data
            result = self._get1DSliceData(position=position, sliceDim=sliceDim)
            # Make a copy in order to preserve the original data and apply scaling
            if result is not None:
                result = result.copy(order='K') * scale
>>>>>>> a3f0d1bb
        else:
            # nD data; get slice via appropriate plane
            position[sliceDim - 1] = 1  # To improve caching; position, dimensions are 1-based
            if sliceDim > 1:
                result = np.array(self._getSliceDataFromPlane(position=position, xDim=1, yDim=sliceDim,
                                                     sliceDim=sliceDim))
            else:
<<<<<<< HEAD
                result = np.array(self._getSliceDataFromPlane(position=position, xDim=sliceDim, yDim=sliceDim + 1,
                                                     sliceDim=sliceDim))
            return result

        # if result is not None and result.size != 0:
        #     # Optionally scale data depending on self.scale
        #     if self.scale is not None:
        #         if self.scale == 0.0:
        #             getLogger().warning('Scaling "%s" by 0.0!' % self)
        #         result *= self.scale
        #     # For 1D, save as intensities attribute
        #     self._intensities = result
        #     return result

    @cached(PLANEDATACACHE, maxItems=64, debug=False)
=======
                result = self._getSliceDataFromPlane(position=position, xDim=sliceDim, yDim=sliceDim + 1,
                                                     sliceDim=sliceDim)

            # Make a copy in order to preserve the original data; do not apply scaling, as this was already done
            # by the _getSliceDataFromPlane routine which calls getPlaneData
            if result is not None:
                result = result.copy(order='K')

        # check if we have something valid to return
        if result is None:
            raise RuntimeError('Failed to get slice data along dimension "%s" at position %s' %
                               (sliceDim, position))

        # For 1D, save as intensities attribute
        self._intensities = result
        return result

    @cached(_PLANEDATACACHE, maxItems=64, debug=False)
>>>>>>> a3f0d1bb
    def _getPlaneData(self, position, xDim: int, yDim: int):
        "Internal routine to improve caching: Calling routine set the positions of xDim, yDim to 1 "
        return self._apiDataSource.getPlaneData(position=position, xDim=xDim, yDim=yDim)

    def getPlaneData(self, position=None, xDim: int = 1, yDim: int = 2):
        """Get a plane defined by by xDim and yDim, and a position vector ('1' based)
        Dimensionality must be >= 2

        :param position: A list/tuple of positions (1-based)
        :param xDim: Dimension of the first dimension (1-based)
        :param yDim: Dimension of the second dimension (1-based)
        :return: 2D float32 NumPy array in order (yDim, xDim)

        NB: use getPlane method for axisCode based access
        """
        if self.dimensionCount < 2:
            raise ValueError('Spectrum.getPlaneData; dimensionCount must be >= 2')
        if xDim == yDim:
            raise ValueError('Spectrum.getPlaneData; must have xDim != yDim')
        dims = self.dimensions
        if xDim not in dims:
            raise ValueError('Spectrum.getPlaneData; invalid xDim "%s"; must one of %s' %
                             (xDim, dims))
        if yDim not in dims:
            raise ValueError('Spectrum.getPlaneData; invalid yDim "%s"; must one of %s' %
                             (yDim, dims))
        if position is None:
            position = [1] * self.dimensionCount

        for idx, p in enumerate(position):
            if not (1 <= p <= self.pointCounts[idx]):
                raise ValueError('Spectrum.getPlaneData; invalid position[%d] "%d"; should be in range (%d,%d)' %
                                 (idx, p, 1, self.pointCounts[idx]))

        position = list(position)  # assure we have a list so we can assign below
        # set the points of xDim, yDim to 1 as these do not matter (to improve caching)
        position[xDim - 1] = 1  # position is 1-based
        position[yDim - 1] = 1
<<<<<<< HEAD
        result = np.array(self._getPlaneData(position=position, xDim=xDim, yDim=yDim))
        # Optionally scale data depending on self.scale
        if self.scale is not None:
            if self.scale == 0.0:
                getLogger().warning('Scaling "%s" by 0.0!' % self)
            result *= self.scale
=======

        result = None
        scale = self.scale if self.scale is not None else 1.0
        if self.scale == 0.0:
            getLogger().warning('Scaling "%s" by 0.0!' % self)

        result = self._getPlaneData(position=position, xDim=xDim, yDim=yDim)
        # Make a copy in order to preserve the original data and apply scaling
        result = result.copy(order='K') * scale

        # check if we have something valid to return
        if result is None:
            raise RuntimeError('Failed to get plane data along dimensions (%s,%s) at position %s' %
                               (xDim, yDim, position))

>>>>>>> a3f0d1bb
        return result

    def getPlane(self, axisCodes: tuple, position=None, exactMatch=True):
        """Get a plane defined by a tuple of two axisCodes, and a position vector ('1' based, defaults to first point)
        Expand axisCodes if exactMatch=False
        return data array
        NB: use getPlaneData method for dimension based access
        """
        if len(axisCodes) != 2:
            raise ValueError('Invalid axisCodes %s, len should be 2' % axisCodes)
        xDim, yDim = self.getByAxisCodes('dimensions', axisCodes, exactMatch=exactMatch)
        return self.getPlaneData(position=position, xDim=xDim, yDim=yDim)

    def allPlanes(self, axisCodes: tuple, exactMatch=True):
        """An iterator over all planes defined by axisCodes, yielding (position, data-array) tuples
        Expand axisCodes if exactMatch=False
        """

        if len(axisCodes) != 2:
            raise ValueError('Invalid axisCodes %s, len should be 2' % axisCodes)
        axisCodes = self.getByAxisCodes('axisCodes', axisCodes, exactMatch=exactMatch)  # check and optionally expand axisCodes
        if axisCodes[0] == axisCodes[1]:
            raise ValueError('Invalid axisCodes %s; identical' % axisCodes)

        # get axisCodes of dimensions to interate over
        iterAxisCodes = list(set(self.axisCodes) - set(axisCodes))
        # get relevant iteration parameters
        points = self.getByAxisCodes('pointCounts', iterAxisCodes)
        indices = [idx - 1 for idx in self.getByAxisCodes('dimensions', iterAxisCodes)]
        iterData = list(zip(iterAxisCodes, points, indices))

        def _nextPosition(currentPosition):
            "Return a (done, position) tuple derived from currentPosition"
            for axisCode, point, idx in iterData:
                if currentPosition[idx] + 1 <= point:  # still an increment to make in this dimension
                    currentPosition[idx] += 1
                    return (False, currentPosition)
                else:  # reset this dimension
                    currentPosition[idx] = 1
            return (True, None)  # reached the end

        # loop over all planes
        position = [1] * self.dimensionCount
        done = False
        xDim, yDim = self.getByAxisCodes('dimensions', axisCodes, exactMatch=True)
        while not done:
            # Using direct api getPlaneData call to reduce overhead; (all parameters have been checked)
            # By-passes the caching
            planeData = self._apiDataSource.getPlaneData(position=position, xDim=xDim, yDim=yDim)
            yield (position, planeData)
            done, position = _nextPosition(position)

    def getProjection(self, axisCodes: tuple, method: str = 'max', threshold=None, path=None, format: str = Formats.NMRPIPE):
        """Get projected plane defined by a tuple of two axisCodes, using method and an optional threshold
        optionally save to path as format
        return projected spectrum data array
        """
        if path is not None and format != Formats.NMRPIPE:
            raise ValueError('Can only save spectrum projection to %s format currently' % Formats.NMRPIPE)

        projectedData = _getProjection(self, axisCodes=axisCodes, method=method, threshold=threshold)

        if path is not None:
            from ccpnmodel.ccpncore.lib._ccp.nmr.Nmr.DataSource import _saveNmrPipe2DHeader

            with open(path, 'wb') as fp:
                #TODO: remove dependency on filestorage on apiLayer
                xDim, yDim = self.getByAxisCodes('dimensions', axisCodes)[0:2]
                _saveNmrPipe2DHeader(self._wrappedData, fp, xDim, yDim)
                projectedData.tofile(fp)

        return projectedData

    def automaticIntegration(self, spectralData):
        return self._apiDataSource.automaticIntegration(spectralData)

    def estimateNoise(self):
        return self._apiDataSource.estimateNoise()

    def get1dSpectrumData(self):
        """Get position,scaledData numpy array for 1D spectrum.
        Yields first 1D slice for nD"""
        return self._apiDataSource.get1dSpectrumData()

    def _mapAxisCodes(self, axisCodes: Sequence[str]):
        """Map axisCodes on self.axisCodes
        return mapped axisCodes as list
        """
        # find the map of newAxisCodeOrder to self.axisCodes; eg. 'H' to 'Hn'
        axisCodeMap = axisCodeMapping(axisCodes, self.axisCodes)
        if len(axisCodeMap) == 0:
            raise ValueError('axisCodes %s contains an invalid element' % str(axisCodes))
        return [axisCodeMap[a] for a in axisCodes]

    def _reorderValues(self, values: Sequence, newAxisCodeOrder: Sequence[str]):
        """Reorder values in spectrum dimension order to newAxisCodeOrder
        """
        mapping = dict((axisCode, i) for i, axisCode in enumerate(self.axisCodes))
        # assemble the newValues in order
        newValues = []
        for axisCode in newAxisCodeOrder:
            if axisCode in mapping:
                newValues.append(values[mapping[axisCode]])
            else:
                raise ValueError('Invalid axisCode "%s" in %s; should be one of %s' %
                                 (axisCode, newAxisCodeOrder, self.axisCodes))
        return newValues

    def getRegionData(self, exclusionBuffer=None, **axisDict):
        """Return the region of the spectrum data defined by the axis limits.

        Axis limits are passed in as a dict containing the axis codes and the required limits.
        Each limit is defined as a key, value pair: (str, tuple),
        with the tuple supplied as (min,max) axis limits in ppm.

        For axisCodes that are not included, the limits will by taken from the aliasingLimits of the spectrum.

        Illegal axisCodes will raise an error.

        Example dict:

        ::

            {'Hn': (7.0, 9.0),
             'Nh': (110, 130)
             }

        Example calling function:

        ::

            regionData = spectrum.getRegionData(**limitsDict)
            regionData = spectrum.getRegionData(Hn=(7.0, 9.0), Nh=(110, 130))

        exclusionBuffer: defines the size to extend the region by in index units, e.g. [1, 1, 1]
                            extends the region by 1 index point in all axes.
                            Default is 1 in all axis directions.

        :param exclusionBuffer: array of int
        :param axisDict: dict of axis limits
        :return: numpy data array
        """
        if not self.isValidPath:
            return

        startPoint = []
        endPoint = []
        # spectrum = self.spectrum

        # fill with the spectrum limits first
        regionToPick = list(self.spectrumLimits)

        # insert axis regions into the limits list based on axisCode
        for axis, region in axisDict.items():
            for specAxis in self.axisCodes:
                mapAxis = axisCodeMapping([axis], [specAxis])
                if mapAxis:
                    regionToPick[self.axisCodes.index(mapAxis[axis])] = region
                    break
            else:
                raise ValueError('Invalid axis: %s' % axis)

        # convert the region limits to point coordinates with the dataSource
        dataDims = self._apiDataSource.sortedDataDims()
        aliasingLimits = self.aliasingLimits
        apiPeaks = []
        # for ii, dataDim in enumerate(dataDims):
        spectrumReferences = self.mainSpectrumReferences
        if None in spectrumReferences:
            raise ValueError("getRegionData() only works for Frequency dimensions"
                             " with defined primary SpectrumReferences ")
        if regionToPick is None:
            regionToPick = self.aliasingLimits

        for ii, spectrumReference in enumerate(spectrumReferences):
            aliasingLimit0, aliasingLimit1 = aliasingLimits[ii]
            value0 = regionToPick[ii][0]
            value1 = regionToPick[ii][1]
            value0, value1 = min(value0, value1), max(value0, value1)

            if value1 < aliasingLimit0 or value0 > aliasingLimit1:
                # completely outside limits
                break

            value0 = max(value0, aliasingLimit0)
            value1 = min(value1, aliasingLimit1)

            position0 = spectrumReference.valueToPoint(value0) - 1
            position1 = spectrumReference.valueToPoint(value1) - 1
            position0, position1 = min(position0, position1), max(position0, position1)

            # not always perfect for the plane depth region
            position0 = int(position0) + 1
            position1 = int(position1) + 1

            startPoint.append((spectrumReference.dimension, position0))
            endPoint.append((spectrumReference.dimension, position1))

        else:

            # this is a for..else, completes only if all limits are within spectrum bounds
            startPoints = [point[1] for point in sorted(startPoint)]
            endPoints = [point[1] for point in sorted(endPoint)]

            # originally from the PeakList dataSource which should be the same as the spectrum _apiDataSource
            # dataSource = self.dataSource
            dataSource = self._apiDataSource
            numDim = dataSource.numDim

            minLinewidth = [0.0] * numDim

            # if not exclusionBuffer:
            #     exclusionBuffer = [1] * numDim
            # else:
            #     if len(exclusionBuffer) != numDim:
            #         raise ValueError('Error: getRegionData, exclusion buffer length must match dimension of spectrum')
            #     for nDim in range(numDim):
            #         if exclusionBuffer[nDim] < 1:
            #             raise ValueError('Error: getRegionData, exclusion buffer must contain values >= 1')

            nonAdj = 0
            excludedRegions = []
            excludedDiagonalDims = []
            excludedDiagonalTransform = []

            startPoint = np.array(startPoints)
            endPoint = np.array(endPoints)
            startPoint, endPoint = np.minimum(startPoint, endPoint), np.maximum(startPoint, endPoint)

            if not exclusionBuffer:
                startPointBuffer = startPoint
                endPointBuffer = endPoint
            else:
                if len(exclusionBuffer) != numDim:
                    raise ValueError('Error: getRegionData, exclusion buffer length must match dimension of spectrum')
                for nDim in range(numDim):
                    if exclusionBuffer[nDim] < 0:
                        raise ValueError('Error: getRegionData, exclusion buffer must contain values >= 0')

                # extend region by exclusionBuffer
                bufferArray = np.array(exclusionBuffer)
                startPointBuffer = startPoint - bufferArray
                endPointBuffer = endPoint + bufferArray

            regions = numDim * [0]
            npts = numDim * [0]
            for n in range(numDim):
                start = startPointBuffer[n]
                end = endPointBuffer[n]
                npts[n] = dataSource.findFirstDataDim(dim=n + 1).numPointsOrig
                tile0 = start // npts[n]
                tile1 = (end - 1) // npts[n]
                region = regions[n] = []
                if tile0 == tile1:
                    region.append((start, end, tile0))
                else:
                    region.append((start, (tile0 + 1) * npts[n], tile0))
                    region.append((tile1 * npts[n], end, tile1))
                for tile in range(tile0 + 1, tile1):
                    region.append((tile * npts[n], (tile + 1) * npts[n], tile))

            peaks = []
            objectsCreated = []

            nregions = [len(region) for region in regions]

            # # force there to be only one region which is the central tile containing the spectrum
            # nregions = numDim * [1]

            nregionsTotal, cumulRegions = _cumulativeArray(nregions)

            # # allows there to be a repeating pattern of the spectrum tiled across the display
            result = ()
            for n in range(nregionsTotal):

                # fix to just the first tile
                # n = 0

                array = _arrayOfIndex(n, cumulRegions)
                chosenRegion = [regions[i][array[i]] for i in range(numDim)]
                startPointBufferActual = np.array([cr[0] for cr in chosenRegion])
                endPointBufferActual = np.array([cr[1] for cr in chosenRegion])
                tile = np.array([cr[2] for cr in chosenRegion])
                startPointBuffer = np.array([startPointBufferActual[i] - tile[i] * npts[i] for i in range(numDim)])
                endPointBuffer = np.array([endPointBufferActual[i] - tile[i] * npts[i] for i in range(numDim)])

                dataArray, intRegion = dataSource.getRegionData(startPointBuffer, endPointBuffer)

                # include extra exclusion buffer information
                startPointInt, endPointInt = intRegion
                startPointInt = np.array(startPointInt)
                endPointInt = np.array(endPointInt)
                startPointIntActual = np.array([startPointInt[i] + tile[i] * npts[i] for i in range(numDim)])
                numPointInt = endPointInt - startPointInt
                startPointBuffer = np.maximum(startPointBuffer, startPointInt)
                endPointBuffer = np.minimum(endPointBuffer, endPointInt)
                if np.any(numPointInt <= 2):  # return if any of the dimensions has <= 2 points
                    continue

                result += ((dataArray, intRegion,
                            startPoints, endPoints,
                            startPointBufferActual, endPointBufferActual,
                            startPointIntActual, numPointInt,
                            startPointBuffer, endPointBuffer),)

            return result  #dataArray, intRegion

        # for loop fails so return empty arrays in the first element
        return None

    def _getByValidAxisCodes(self, attributeName: str, axisCodes: Sequence[str] = None, exactMatch: bool = False):
        """Return values defined by attributeName in order defined by axisCodes :
           (default order if None)
            perform a mapping if exactMatch=False (eg. 'H' to 'Hn')
           NB: Use getByDimensions for dimensions (1..dimensionCount) based access
        """
        if not hasattr(self, attributeName):
            raise AttributeError('Spectrum object does not have attribute "%s"' % attributeName)

        mappings = []
        for ind, axis in enumerate(axisCodes):
            for specAxis in self.axisCodes:
                mapAxis = axisCodeMapping([axis], [specAxis])
                if mapAxis:
                    mappings.append(mapAxis[axis])  #[self.axisCodes.index(mapAxis[axis])] = ind
                    break
            else:
                # raise ValueError('Invalid axis: %s' % axis)
                pass

        values = getattr(self, attributeName)
        if mappings is not None:
            # change to order defined by axisCodes
            values = self._reorderValues(values, mappings)
        return values

    def getByAxisCodes(self, attributeName: str, axisCodes: Sequence[str] = None, exactMatch: bool = False):
        """Return values defined by attributeName in order defined by axisCodes:
        (default order if None).

        Perform a mapping if exactMatch=False (eg. 'H' to 'Hn')

        NB: Use getByDimensions for dimensions (1..dimensionCount) based access
        """
        if not hasattr(self, attributeName):
            raise AttributeError('Spectrum object does not have attribute "%s"' % attributeName)

        if axisCodes is not None and not exactMatch:
            axisCodes = self._mapAxisCodes(axisCodes)

        values = getattr(self, attributeName)
        if axisCodes is not None:
            # change to order defined by axisCodes
            values = self._reorderValues(values, axisCodes)
        return values

    def setByAxisCodes(self, attributeName: str, values: Sequence, axisCodes: Sequence[str] = None, exactMatch: bool = False):
        """Set attributeName to values in order defined by axisCodes:
        (default order if None)

        Perform a mapping if exactMatch=False (eg. 'H' to 'Hn')

        NB: Use setByDimensions for dimensions (1..dimensionCount) based access
        """
        if not hasattr(self, attributeName):
            raise AttributeError('Spectrum object does not have attribute "%s"' % attributeName)

        if axisCodes is not None and not exactMatch:
            axisCodes = self._mapAxisCodes(axisCodes)

        if axisCodes is not None:
            # change values to the order appropriate for spectrum
            values = self._reorderValues(values, axisCodes)
        setattr(self, attributeName, values)

    def getByDimensions(self, attributeName: str, dimensions: Sequence[int] = None):
        """Return values defined by attributeName in order defined by dimensions (1..dimensionCount).
           (default order if None)
           NB: Use getByAxisCodes for axisCode based access
        """
        if not hasattr(self, attributeName):
            raise AttributeError('Spectrum object does not have attribute "%s"' % attributeName)
        values = getattr(self, attributeName)

        if dimensions is None:
            return values

        newValues = []
        for dim in dimensions:
            if not (1 <= dim <= self.dimensionCount):
                raise ValueError('Invalid dimension "%d"; should be one of %s' % (dim, self.dimensions))
            else:
                newValues.append(values[dim - 1])
        return newValues

    def setByDimensions(self, attributeName: str, values: Sequence, dimensions: Sequence[int] = None):
        """Set attributeName to values in order defined by dimensions (1..dimensionCount).
           (default order if None)
           NB: Use setByAxisCodes for axisCode based access
        """
        if not hasattr(self, attributeName):
            raise AttributeError('Spectrum object does not have attribute "%s"' % attributeName)

        if dimensions is None:
            setattr(self, attributeName, values)
            return

        newValues = []
        for dim in dimensions:
            if not (1 <= dim <= self.dimensionCount):
                raise ValueError('Invalid dimension "%d"; should be one of %s' % (dim, self.dimensions))
            else:
                newValues.append(values[dim - 1])
        setattr(self, attributeName, newValues)

    def _clone1D(self):
        'Clone 1D spectrum to a new spectrum.'
        #FIXME Crude approach / hack

        newSpectrum = self.project.createDummySpectrum(name=self.name, axisCodes=self.axisCodes)
        newSpectrum._positions = self.positions
        newSpectrum._intensities = self.intensities
        for peakList in self.peakLists:
            peakList.copyTo(newSpectrum)

        import inspect

        attr = inspect.getmembers(self, lambda a: not (inspect.isroutine(a)))
        filteredAttr = [a for a in attr if not (a[0].startswith('__') and a[0].endswith('__')) and not a[0].startswith('_')]
        for i in filteredAttr:
            att, val = i
            try:
                setattr(newSpectrum, att, val)
            except Exception as e:
                # print(e, att)
                pass
        return newSpectrum

    @deleteObject()
    def _delete(self):
        """Delete the spectrum wrapped data.
        """
        self._wrappedData.delete()

    @cached.clear(_PLANEDATACACHE)  # Check if there was a planedata cache, and if so, clear it
    @cached.clear(_SLICEDATACACHE)  # Check if there was a slicedata cache, and if so, clear it
    @cached.clear(_SLICE1DDATACACHE)  # Check if there was a slice1ddata cache, and if so, clear it
    def _clearCache(self):
        """Convenience to clear the cache; all action done by the decorators
        """
        pass

    def delete(self):
        """Delete Spectrum"""
        with logCommandBlock(get='self') as log:
            log('delete')

            self._clearCache()

            # handle spectrumView ordering - this should be moved to spectrumView or spectrumDisplay via notifier?
            specDisplays = []
            specViews = []
            for sp in self.spectrumViews:
                if sp._parent.spectrumDisplay not in specDisplays:
                    specDisplays.append(sp._parent.spectrumDisplay)
                    specViews.append((sp._parent, sp._parent.spectrumViews.index(sp)))

            listsToDelete = tuple(self.peakLists)
            listsToDelete += tuple(self.integralLists)
            listsToDelete += tuple(self.multipletLists)

            # delete the connected lists, should undo in the correct order
            for obj in listsToDelete:
                obj.delete()

            with undoStackBlocking() as addUndoItem:
                # notify spectrumViews of delete/create
                addUndoItem(undo=partial(self._notifySpectrumViews, 'create'),
                            redo=partial(self._notifySpectrumViews, 'delete'))

            # delete the _wrappedData
            self._delete()

            # with undoStackBlocking() as addUndoItem:
            #     # notify spectrumViews of delete
            #     addUndoItem(redo=self._finaliseSpectrumViews, '')

            for sd in specViews:
                sd[0]._removeOrderedSpectrumViewIndex(sd[1])

    def _notifySpectrumViews(self, action):
        for sv in self.spectrumViews:
            sv._finaliseAction(action)

    @property
    def temperature(self):
        """The temperature of the spectrometer when the spectrum was recorded
        """
        if self._wrappedData.experiment:
            return self._wrappedData.experiment.temperature

    @temperature.setter
    def temperature(self, value):
        """The temperature of the spectrometer when the spectrum was recorded
        """
        if self._wrappedData.experiment:
            self._wrappedData.experiment.temperature = value

    #=========================================================================================
    # Implementation functions
    #=========================================================================================

    @classmethod
    def _getAllWrappedData(cls, parent: Project) -> list:
        """get wrappedData (Nmr.DataSources) for all Spectrum children of parent Project"""
        return list(x for y in parent._wrappedData.sortedExperiments() for x in y.sortedDataSources())

    @logCommand(get='self')
    def rename(self, value: str):
        """Rename Spectrum, changing its name and Pid.
        """
        self._validateName(value=value, allowWhitespace=False)

        with renameObject(self) as addUndoItem:
            oldName = self.name
            self._wrappedData.name = value

            addUndoItem(undo=partial(self.rename, oldName),
                        redo=partial(self.rename, value))

    # @cached.clear(PLANEDATACACHE)  # Check if there was a planedata cache, and if so, clear it
    # @cached.clear(SLICEDATACACHE)  # Check if there was a slicedata cache, and if so, clear it
    def _clearCachesOnChange(self):
        if hasattr(self, self.PLANEDATACACHE):
            cache = getattr(self, self.PLANEDATACACHE)
            cache.clear()

        if hasattr(self, self.SLICEDATACACHE):
            cache = getattr(self, self.SLICEDATACACHE)
            cache.clear()

    def _finaliseAction(self, action: str):
        """Subclassed to handle associated spectrumViews instances
        """
        super()._finaliseAction(action=action)
        # propagate the rename to associated spectrumViews
        if action in ['change']:

            self._clearCachesOnChange()

            for specView in self.spectrumViews:
                specView._finaliseAction(action=action)
        if action in ['create', 'delete']:
            for peakList in self.peakLists:
                peakList._finaliseAction(action=action)

    #=========================================================================================
    # CCPN functions
    #=========================================================================================

    #===========================================================================================
    # new'Object' and other methods
    # Call appropriate routines in their respective locations
    #===========================================================================================

    @logCommand(get='self')
    def newPeakList(self, title: str = None, comment: str = None,
                    isSimulated: bool = False, symbolStyle: str = None, symbolColour: str = None,
                    textColour: str = None, **kwds):
        """Create new empty PeakList within Spectrum

        See the PeakList class for details.

        Optional keyword arguments can be passed in; see PeakList._newPeakList for details.

        :param title:
        :param comment:
        :param isSimulated:
        :param symbolStyle:
        :param symbolColour:
        :param textColour:
        :return: a new PeakList attached to the spectrum.
        """
        from ccpn.core.PeakList import _newPeakList

        return _newPeakList(self, title=title, comment=comment, isSimulated=isSimulated,
                            symbolStyle=symbolStyle, symbolColour=symbolColour, textColour=textColour,
                            **kwds)

    @logCommand(get='self')
    def newIntegralList(self, title: str = None, symbolColour: str = None,
                        textColour: str = None, comment: str = None, **kwds):
        """Create new IntegralList within Spectrum.

        See the IntegralList class for details.

        Optional keyword arguments can be passed in; see IntegralList._newIntegralList for details.

        :param self:
        :param title:
        :param symbolColour:
        :param textColour:
        :param comment:
        :return: a new IntegralList attached to the spectrum.
        """
        from ccpn.core.IntegralList import _newIntegralList

        return _newIntegralList(self, title=title, comment=comment,
                                symbolColour=symbolColour, textColour=textColour,
                                **kwds)

    @logCommand(get='self')
    def newMultipletList(self, title: str = None,
                         symbolColour: str = None, textColour: str = None, lineColour: str = None,
                         multipletAveraging=0,
                         comment: str = None, multiplets: ['Multiplet'] = None, **kwds):
        """Create new MultipletList within Spectrum

        See the MultipletList class for details.

        Optional keyword arguments can be passed in; see MultipletList._newMultipletList for details.

        :param self:
        :param title:
        :param symbolColour:
        :param textColour:
        :param lineColour:
        :param multipletAveraging:
        :param comment:
        :param multiplets:
        :return: a new MultipletList attached to the Spectrum.
        """
        from ccpn.core.MultipletList import _newMultipletList

        return _newMultipletList(self, title=title, comment=comment,
                                 lineColour=lineColour, symbolColour=symbolColour, textColour=textColour,
                                 multipletAveraging=multipletAveraging,
                                 multiplets=multiplets,
                                 **kwds)

    @logCommand(get='self')
    def newSpectrumHit(self, substanceName: str, pointNumber: int = 0,
                       pseudoDimensionNumber: int = 0, pseudoDimension=None,
                       figureOfMerit: float = None, meritCode: str = None, normalisedChange: float = None,
                       isConfirmed: bool = None, concentration: float = None, concentrationError: float = None,
                       concentrationUnit: str = None, comment: str = None, **kwds):
        """Create new SpectrumHit within Spectrum.

        See the SpectrumHit class for details.

        Optional keyword arguments can be passed in; see SpectrumHit._newSpectrumHit for details.

        :param substanceName:
        :param pointNumber:
        :param pseudoDimensionNumber:
        :param pseudoDimension:
        :param figureOfMerit:
        :param meritCode:
        :param normalisedChange:
        :param isConfirmed:
        :param concentration:
        :param concentrationError:
        :param concentrationUnit:
        :param comment: optional comment string
        :return: a new SpectrumHit instance.
        """
        from ccpn.core.SpectrumHit import _newSpectrumHit

        return _newSpectrumHit(self, substanceName=substanceName, pointNumber=pointNumber,
                               pseudoDimensionNumber=pseudoDimensionNumber, pseudoDimension=pseudoDimension,
                               figureOfMerit=figureOfMerit, meritCode=meritCode, normalisedChange=normalisedChange,
                               isConfirmed=isConfirmed, concentration=concentration, concentrationError=concentrationError,
                               concentrationUnit=concentrationUnit, comment=comment, **kwds)

    @logCommand(get='self')
    def newSpectrumReference(self, dimension: int, spectrometerFrequency: float,
                             isotopeCodes: Sequence[str], axisCode: str = None, measurementType: str = 'Shift',
                             maxAliasedFrequency: float = None, minAliasedFrequency: float = None,
                             foldingMode: str = None, axisUnit: str = None, referencePoint: float = 0.0,
                             referenceValue: float = 0.0, **kwds):
        """Create new SpectrumReference.

        See the SpectrumReference class for details.

        Optional keyword arguments can be passed in; see SpectrumReference._newSpectrumReference for details.

        :param dimension:
        :param spectrometerFrequency:
        :param isotopeCodes:
        :param axisCode:
        :param measurementType:
        :param maxAliasedFrequency:
        :param minAliasedFrequency:
        :param foldingMode:
        :param axisUnit:
        :param referencePoint:
        :param referenceValue:
        :return: a new SpectrumReference instance.
        """
        from ccpn.core.SpectrumReference import _newSpectrumReference

        return _newSpectrumReference(self, dimension=dimension, spectrometerFrequency=spectrometerFrequency,
                                     isotopeCodes=isotopeCodes, axisCode=axisCode, measurementType=measurementType,
                                     maxAliasedFrequency=maxAliasedFrequency, minAliasedFrequency=minAliasedFrequency,
                                     foldingMode=foldingMode, axisUnit=axisUnit, referencePoint=referencePoint,
                                     referenceValue=referenceValue, **kwds)


#=========================================================================================
# Connections to parents:
#=========================================================================================

@newObject(Spectrum)
def _newSpectrum(self: Project, name: str, serial: int = None) -> Spectrum:
    """Creation of new Spectrum NOT IMPLEMENTED.
    Use Project.loadData or Project.createDummySpectrum instead"""

    raise NotImplementedError("Not implemented. Use loadSpectrum instead")


@newObject(Spectrum)
def _createDummySpectrum(self: Project, axisCodes: Sequence[str], name=None,
                         chemicalShiftList=None, serial: int = None) -> Spectrum:
    """Make dummy Spectrum from isotopeCodes list - without data and with default parameters.

    See the Spectrum class for details.

    :param self:
    :param axisCodes:
    :param name:
    :param chemicalShiftList:
    :return: a new Spectrum instance.
    """
    # TODO - change so isotopeCodes can be passed in instead of axisCodes

    apiShiftList = chemicalShiftList._wrappedData if chemicalShiftList else None

    if name:
        if Pid.altCharacter in name:
            raise ValueError("Character %s not allowed in ccpn.Spectrum.name" % Pid.altCharacter)

    apiSpectrum = self._wrappedData.createDummySpectrum(axisCodes, name=name,
                                                        shiftList=apiShiftList)
    result = self._project._data2Obj[apiSpectrum]
    if result is None:
        raise RuntimeError('Unable to generate new Spectrum item')

    # newly created spectra require a peaklist
    if not result.peakLists:
        result.newPeakList()

    return result


# EJB 20181130: not sure what do with this...
# EJB 20181210: Moved to Project.loadSpectrum, and _createDummySpectrum
# def _spectrumMakeFirstPeakList(project: Project, dataSource: Nmr.DataSource):
#     """Add PeakList if none is present - also IntegralList for 1D. For notifiers."""
#     if not dataSource.findFirstPeakList(dataType='Peak'):
#         dataSource.newPeakList()
#
#
# Project._setupApiNotifier(_spectrumMakeFirstPeakList, Nmr.DataSource, 'postInit')
# del _spectrumMakeFirstPeakList

# Connections to parents:

# EJB 20181128: moved to Project
# Project.newSpectrum = _newSpectrum
# del _newSpectrum
# Project.createDummySpectrum = _createDummySpectrum
# del _createDummySpectrum

# Additional Notifiers:
Project._apiNotifiers.extend(
        (
            ('_finaliseApiRename', {}, Nmr.DataSource._metaclass.qualifiedName(), 'setName'),
            ('_notifyRelatedApiObject', {'pathToObject': 'dataSources', 'action': 'change'},
             Nmr.Experiment._metaclass.qualifiedName(), ''),
            ('_notifyRelatedApiObject', {'pathToObject': 'dataSource', 'action': 'change'},
             Nmr.AbstractDataDim._metaclass.qualifiedName(), ''),
            ('_notifyRelatedApiObject', {'pathToObject': 'dataDim.dataSource', 'action': 'change'},
             Nmr.DataDimRef._metaclass.qualifiedName(), ''),
            ('_notifyRelatedApiObject', {'pathToObject': 'experiment.dataSources', 'action': 'change'},
             Nmr.ExpDim._metaclass.qualifiedName(), ''),
            ('_notifyRelatedApiObject', {'pathToObject': 'expDim.experiment.dataSources', 'action': 'change'},
             Nmr.ExpDimRef._metaclass.qualifiedName(), ''),
            ('_notifyRelatedApiObject', {'pathToObject': 'nmrDataSources', 'action': 'change'},
             DataLocation.AbstractDataStore._metaclass.qualifiedName(), ''),
            )
        )<|MERGE_RESOLUTION|>--- conflicted
+++ resolved
@@ -1254,53 +1254,18 @@
             getLogger().warning('Scaling "%s" by 0.0!' % self)
 
         if self.dimensionCount == 1:
-<<<<<<< HEAD
-            result = np.array(self._get1DSliceData(position=position, sliceDim=sliceDim))
-
-            if result is not None and result.size != 0:
-                # Optionally scale data depending on self.scale
-                if self.scale is not None:
-                    if self.scale == 0.0:
-                        getLogger().warning('Scaling "%s" by 0.0!' % self)
-                    result *= self.scale
-                # For 1D, save as intensities attribute
-                self._intensities = result
-            else:
-                result = None
-
-            return result
-
-=======
             # 1D data
             result = self._get1DSliceData(position=position, sliceDim=sliceDim)
             # Make a copy in order to preserve the original data and apply scaling
             if result is not None:
                 result = result.copy(order='K') * scale
->>>>>>> a3f0d1bb
         else:
             # nD data; get slice via appropriate plane
             position[sliceDim - 1] = 1  # To improve caching; position, dimensions are 1-based
             if sliceDim > 1:
-                result = np.array(self._getSliceDataFromPlane(position=position, xDim=1, yDim=sliceDim,
-                                                     sliceDim=sliceDim))
+                result = self._getSliceDataFromPlane(position=position, xDim=1, yDim=sliceDim,
+                                                     sliceDim=sliceDim)
             else:
-<<<<<<< HEAD
-                result = np.array(self._getSliceDataFromPlane(position=position, xDim=sliceDim, yDim=sliceDim + 1,
-                                                     sliceDim=sliceDim))
-            return result
-
-        # if result is not None and result.size != 0:
-        #     # Optionally scale data depending on self.scale
-        #     if self.scale is not None:
-        #         if self.scale == 0.0:
-        #             getLogger().warning('Scaling "%s" by 0.0!' % self)
-        #         result *= self.scale
-        #     # For 1D, save as intensities attribute
-        #     self._intensities = result
-        #     return result
-
-    @cached(PLANEDATACACHE, maxItems=64, debug=False)
-=======
                 result = self._getSliceDataFromPlane(position=position, xDim=sliceDim, yDim=sliceDim + 1,
                                                      sliceDim=sliceDim)
 
@@ -1319,7 +1284,6 @@
         return result
 
     @cached(_PLANEDATACACHE, maxItems=64, debug=False)
->>>>>>> a3f0d1bb
     def _getPlaneData(self, position, xDim: int, yDim: int):
         "Internal routine to improve caching: Calling routine set the positions of xDim, yDim to 1 "
         return self._apiDataSource.getPlaneData(position=position, xDim=xDim, yDim=yDim)
@@ -1358,14 +1322,6 @@
         # set the points of xDim, yDim to 1 as these do not matter (to improve caching)
         position[xDim - 1] = 1  # position is 1-based
         position[yDim - 1] = 1
-<<<<<<< HEAD
-        result = np.array(self._getPlaneData(position=position, xDim=xDim, yDim=yDim))
-        # Optionally scale data depending on self.scale
-        if self.scale is not None:
-            if self.scale == 0.0:
-                getLogger().warning('Scaling "%s" by 0.0!' % self)
-            result *= self.scale
-=======
 
         result = None
         scale = self.scale if self.scale is not None else 1.0
@@ -1381,7 +1337,6 @@
             raise RuntimeError('Failed to get plane data along dimensions (%s,%s) at position %s' %
                                (xDim, yDim, position))
 
->>>>>>> a3f0d1bb
         return result
 
     def getPlane(self, axisCodes: tuple, position=None, exactMatch=True):
