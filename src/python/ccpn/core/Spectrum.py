--- conflicted
+++ resolved
@@ -54,11 +54,7 @@
 # Last code modification
 #=========================================================================================
 __modifiedBy__ = "$modifiedBy: Ed Brooksbank $"
-<<<<<<< HEAD
-__dateModified__ = "$dateModified: 2023-11-02 15:52:58 +0000 (Thu, November 02, 2023) $"
-=======
-__dateModified__ = "$dateModified: 2024-01-03 12:25:09 +0000 (Wed, January 03, 2024) $"
->>>>>>> 93010686
+__dateModified__ = "$dateModified: 2024-01-03 17:02:38 +0000 (Wed, January 03, 2024) $"
 __version__ = "$Revision: 3.2.1 $"
 #=========================================================================================
 # Created
@@ -2829,12 +2825,8 @@
         :param path:
         :return: None
         """
-<<<<<<< HEAD
-        self._extractToFile(axisCodes=self.axisCodes, position=[1] * self.dimensionCount, path=path, dataFormat='Hdf5', tag='toHdf5')
-=======
         self._extractToFile(axisCodes=self.axisCodes, position=[1] * self.dimensionCount, path=path, dataFormat='Hdf5',
                             tag='toHdf5')
->>>>>>> 93010686
 
     def _extractToFile(self, axisCodes, position, path, dataFormat, tag):
         """Local helper routine to prevent code duplication across extractSliceToFile, extractPlaneToFile,
