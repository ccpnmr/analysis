"""Spectrum  class.
Maintains the parameters of a spectrum, including per-dimension/axis values.
Values that are not defined for a given dimension (e.g. sampled dimensions) are given as None.

Dimension identifiers run from 1 to the number of dimensions, i.e. dimensionCount,  (e.g. 1,2,3 for a 3D).
CCPN data the preferred convention is to have the acquisition dimension as dimension 1.

Axes identifiers run from 0 to the dimensionCount-1 (e.g. 0,1,2 for a 3D)
Per-axis values are given in the order data are stored in the spectrum file

The axisCodes are used as an alternative axis identifier. These are unique strings (so they can
be recognised even if the axes are reordered in display). The axisCodes reflect the isotope
on the relevant axis, and can match the dimension identifiers in the reference experiment templates,
linking a dimension to the correct reference experiment dimension. They are also used to
automatically map spectrum display-axes between different spectra.

By default the axis name is derived from the name of the atom being measured.
Axes that are linked by a one-bond magnetisation transfer could be given a lower-case suffix
to show the nucleus bound to.
Duplicate axis names should be distinguished by a numerical suffix.
The rules are best shown by example:

Experiment                 axisCodes

1D Bromine NMR             Br
3D proton NOESY-TOCSY      H, H1, H2
19F-13C-HSQC               Fc, Cf
15N-NOESY-HSQC OR
15N-HSQC-NOESY:            Hn, Nh, H
4D HCCH-TOCSY              Hc, Ch, Hc1, Ch1
HNCA/CB                    H N C
HNCO                       H, N, CO
HCACO                      H, CA, CO

Useful reordering methods exist to get dimensional/axis parameters in a particular order, i.e.:
getByDimension(), setByDimension(), getByAxisCode(), setByAxisCode()
See doc strings of these methods for detailed documentation

"""
#=========================================================================================
# Licence, Reference and Credits
#=========================================================================================
__copyright__ = "Copyright (C) CCPN project (http://www.ccpn.ac.uk) 2014 - 2021"
__credits__ = ("Ed Brooksbank, Luca Mureddu, Timothy J Ragan & Geerten W Vuister")
__licence__ = ("CCPN licence. See http://www.ccpn.ac.uk/v3-software/downloads/license")
__reference__ = ("Skinner, S.P., Fogh, R.H., Boucher, W., Ragan, T.J., Mureddu, L.G., & Vuister, G.W.",
                 "CcpNmr AnalysisAssign: a flexible platform for integrated NMR analysis",
                 "J.Biomol.Nmr (2016), 66, 111-124, http://doi.org/10.1007/s10858-016-0060-y")
#=========================================================================================
# Last code modification
#=========================================================================================
__modifiedBy__ = "$modifiedBy: Ed Brooksbank $"
__dateModified__ = "$dateModified: 2021-02-03 17:51:41 +0000 (Wed, February 03, 2021) $"
__version__ = "$Revision: 3.0.3 $"
#=========================================================================================
# Created
#=========================================================================================
__author__ = "$Author: CCPN $"
__date__ = "$Date: 2017-04-07 10:28:41 +0000 (Fri, April 07, 2017) $"
#=========================================================================================
# Start of code
#=========================================================================================

import numpy as np
import sys
from typing import Sequence, Tuple, Optional, Union
from functools import partial
import numpy

from ccpnmodel.ccpncore.api.ccp.nmr import Nmr
from ccpnmodel.ccpncore.api.ccp.general import DataLocation
# Dimensions
# GWV next three imports are unresolved!
from ccpnmodel.ccpncore.api.ccp.nmr.Nmr import FidDataDim as ApiFidDataDim
from ccpnmodel.ccpncore.api.ccp.nmr.Nmr import FreqDataDim as ApiFreqDataDim
from ccpnmodel.ccpncore.api.ccp.nmr.Nmr import SampledDataDim as ApiSampledDataDim

from ccpn.core._implementation.AbstractWrapperObject import AbstractWrapperObject
from ccpn.core.Project import Project
from ccpn.core.lib import Pid
from ccpn.core.lib.SpectrumLib import MagnetisationTransferTuple, _getProjection, \
    getDefaultSpectrumColours
from ccpn.core.lib.ContextManagers import newObject, deleteObject, ccpNmrV3CoreSimple, \
                                          undoStackBlocking, renameObject, undoBlock, notificationBlanking, \
    ccpNmrV3CoreSetter, inactivity
from ccpn.core.lib.DataStore import DataStore

from ccpn.util import Constants
from ccpn.util.Constants import SCALETOLERANCE
from ccpn.util.Common import isIterable
# 2019010:ED test new matching
# from ccpn.util.Common import axisCodeMapping
from ccpn.util.Common import getAxisCodeMatch as axisCodeMapping
from ccpn.util.Logging import getLogger

from ccpn.util.decorators import logCommand, singleton




INCLUDEPOSITIVECONTOURS = 'includePositiveContours'
INCLUDENEGATIVECONTOURS = 'includeNegativeContours'
SPECTRUMAXES = 'spectrumAxesOrdering'
SPECTRUMPREFERREDAXISORDERING = 'spectrumPreferredAxisOrdering'

SPECTRUMALIASING = 'spectrumAliasing'
VISIBLEALIASINGRANGE = 'visibleAliasingRange'
ALIASINGRANGE = 'aliasingRange'
UPDATEALIASINGRANGEFLAG = '_updateAliasingRangeFlag'
EXTENDALIASINGRANGEFLAG = 'extendAliasingRangeFlag'
MAXALIASINGRANGE = 3

DISPLAYFOLDEDCONTOURS = 'displayFoldedContours'
SPECTRUMSERIES = 'spectrumSeries'
SPECTRUMSERIESITEMS = 'spectrumSeriesItems'

DIMENSIONFID = 'Fid'
DIMENSIONFREQUENCY = 'Frequency'
DIMENSIONFREQ = 'Freq'
DIMENSIONSAMPLED = 'Sampled'
DIMENSIONTYPES = [DIMENSIONFID, DIMENSIONFREQUENCY, DIMENSIONSAMPLED]
_DIMENSIONCLASSES = {DIMENSIONFID: ApiFidDataDim, DIMENSIONFREQUENCY: ApiFreqDataDim, DIMENSIONSAMPLED: ApiSampledDataDim}


#=========================================================================================
# Decorators to define the Spectrum attributes to be copied
#=========================================================================================

@singleton
class _includeInCopyList(list):
    """Singleton class to store the attributes to be included when making a copy of object.
    Attributes can be modified and can be either non-dimensional or dimension dependent,
    Dynamically filled by two decorators
    Stored as list of (attributeName, isMultiDimensional) tuples
    """

    def getNoneDimensional(self):
        "return a list of one-dimensional attribute names"
        return [attr for attr, isNd in self if isNd == False]

    def getMultiDimensional(self):
        "return a list of one-dimensional attribute names"
        return [attr for attr, isNd in self if isNd == True]

    def appendItem(self, attribute, isMultidimensional):
        _t = (attribute, isMultidimensional)
        if _t not in self:
            super().append(_t)


def _includeInCopy(func):
    """Decorator to define that an non-dimensional attribute is to be included when making a copy of object
    """
    storage = _includeInCopyList()
    storage.appendItem(func.__name__, False)
    return func


def _includeInDimensionalCopy(func):
    """Decorator to define that a dimensional attribute is to be included when making a copy of object
    """
    storage = _includeInCopyList()
    storage.appendItem(func.__name__, True)
    return func


#=========================================================================================
# Spectrum class
#=========================================================================================

class Spectrum(AbstractWrapperObject):
    """A Spectrum object contains all the stored properties of an NMR spectrum, as well as the
    path to the stored NMR data file
    """
    #-----------------------------------------------------------------------------------------

    #: Short class name, for PID.
    shortClassName = 'SP'
    # Attribute it necessary as subclasses must use superclass className
    className = 'Spectrum'

    _parentClass = Project

    #: Name of plural link to instances of class
    _pluralLinkName = 'spectra'

    #: List of child classes.
    _childClasses = []

    # Qualified name of matching API class
    _apiClassQualifiedName = Nmr.DataSource._metaclass.qualifiedName()

    # Internal NameSpace
    _AdditionalAttribute = 'AdditionalAttribute'
    _ReferenceSubstancesPids = '_ReferenceSubstancesPids'

    _referenceSpectrumHit = None
    _snr = None
    #-----------------------------------------------------------------------------------------

    MAXDIM = 8  # Maximum dimensionality

    X_AXIS = 0
    Y_AXIS = 1
    Z_AXIS = 2
    A_AXIS = 3
    B_AXIS = 4
    C_AXIS = 5
    D_AXIS = 6
    E_AXIS = 7
    UNDEFINED_AXIS = 8
    axisNames = {X_AXIS:"x-axis", Y_AXIS:"y-axis", Z_AXIS:"z-axis", A_AXIS:"a-axis",
                 B_AXIS:"b-axis", C_AXIS:"c-axis", D_AXIS:"d-axis", E_AXIS:"e-axis",
                 UNDEFINED_AXIS:"undefined"
                }

    X_DIM = 1
    Y_DIM = 2
    Z_DIM = 3
    A_DIM = 4
    B_DIM = 5
    C_DIM = 6
    D_DIM = 7
    E_DIM = 8

    # Isotope-dependent assignment tolerances (in ppm)
    defaultAssignmentTolerance = 0.4
    isotope2Tolerance = {
        '1H' : 0.03,
        '13C': 0.4,
        '15N': 0.4,
        '19F': 0.03,
        }

    #-----------------------------------------------------------------------------------------

    _DATASTORE_KEY = '_dataStore'    # Key for storing the dataStore info in the Ccpn internal parameter store of the
    # Spectrum instance

    #-----------------------------------------------------------------------------------------
    # Attributes of the data structure
    #-----------------------------------------------------------------------------------------

    @property
    def peakLists(self):
        "STUB: hot-fixed later"
        return ()

    @property
    def multipletLists(self):
        "STUB: hot-fixed later"
        return ()

    @property
    def integralLists(self):
        "STUB: hot-fixed later"
        return ()

    @property
    def spectrumViews(self):
        "STUB: hot-fixed later"
        return ()

    @property
    def chemicalShiftList(self):
        "STUB: hot-fixed later"
        return None

    @property
    def spectrumReferences(self):
        "STUB: hot-fixed later"
        return None

    @property
    def spectrumHits(self):
        "STUB: hot-fixed later"
        return None

    # Inherited from AbstractWrapperObject
    # @property
    # def project(self) -> 'Project':
    #     """The Project (root)containing the object."""
    #     return self._project

    @property
    def _parent(self) -> Project:
        """Parent (containing) object."""
        return self._project

    #-----------------------------------------------------------------------------------------

    def __init__(self, project: Project, wrappedData: Nmr.DataSource):

        super().__init__(project, wrappedData)

        # 1D data references
        self._intensities = None
        self._positions = None

        # References to DataStore / DataSource instances for filePath manipulation and data reading;
        self._dataStore = None
        self._dataSource = None

        self.doubleCrosshairOffsets = self.dimensionCount * [0]  # TBD: do we need this to be a property?
        self.showDoubleCrosshair = False
        self._scaleChanged = False

    @property
    def dataStore(self):
        """A DataStore instance encoding the path and dataFormat of the (binary) spectrum data.
        None indicates no spectrum data file path has been defined
        """
        return self._dataStore

    @property
    def dataSource(self):
        """A SpectrumDataSource instance for reading (writing) of the (binary) spectrum data.
        None indicates no valid spectrum data file has been defined
        """
        return self._dataSource
    #-----------------------------------------------------------------------------------------
    # Spectrum properties
    #-----------------------------------------------------------------------------------------

    @property
    def name(self) -> str:
        """short form of name, used for id"""
        return self._wrappedData.name

    @name.setter
    def name(self, value: str):
        """set name of Spectrum."""
        self.rename(value)

    @property
    def dimensionCount(self) -> int:
        """Number of dimensions in spectrum"""
        return self._wrappedData.numDim

    @property
    def dimensions(self) -> tuple:
        """Convenience: tuple of length dimensionCount with dimension integers (1-based); e.g. (1,2,3,..).
        Useful for mapping axisCodes: eg: self.getByAxisCodes('dimensions', ['N','C','H'])
        """
        return tuple(range(1, self.dimensionCount + 1))

    @property
    def axes(self) -> tuple:
        """Convenience: tuple of length dimensionCount with axes integers (0-based); e.g. (0,1,2,3).
        Useful for mapping axisCodes: eg: self.getByAxisCodes('axes', ['N','C','H'])
        """
        return tuple(range(0, self.dimensionCount))

    @property
    def axisTriples(self) -> tuple:
        """Convenience: return a tuple of triples (axis, axisCode, dimension) for each dimension

        Useful for iterating over axis codes; eg in an H-N-CO ordered spectrum
            for axis, axisCode, dimension in self.getByAxisCodes('axisTriples', ('N','C','H'), exactMatch=False)

            would yield:
                (1, 'N', 2)
                (2, 'CO', 3)
                (0, 'H', 1)
        """
        return tuple(z for z in zip(self.axes, self.axisCodes, self.dimensions))

    @property
    @_includeInCopy
    def positiveContourCount(self) -> int:
        """number of positive contours to draw"""
        return self._wrappedData.positiveContourCount

    @positiveContourCount.setter
    def positiveContourCount(self, value):
        self._wrappedData.positiveContourCount = value

    @property
    @_includeInCopy
    def positiveContourBase(self) -> float:
        """base level of positive contours"""
        return self._wrappedData.positiveContourBase

    @positiveContourBase.setter
    def positiveContourBase(self, value):
        self._wrappedData.positiveContourBase = value

    @property
    @_includeInCopy
    def positiveContourFactor(self) -> float:
        """level multiplier for positive contours"""
        return self._wrappedData.positiveContourFactor

    @positiveContourFactor.setter
    def positiveContourFactor(self, value):
        self._wrappedData.positiveContourFactor = value

    @property
    @_includeInCopy
    def positiveContourColour(self) -> str:
        """colour of positive contours"""
        return self._wrappedData.positiveContourColour

    @positiveContourColour.setter
    def positiveContourColour(self, value):
        self._wrappedData.positiveContourColour = value

    @property
    @_includeInCopy
    def includePositiveContours(self):
        """Include flag for the positive contours
        """
        result = self._ccpnInternalData.get(INCLUDEPOSITIVECONTOURS)
        if result is None:
            tempCcpn = self._ccpnInternalData.copy()
            result = tempCcpn[INCLUDEPOSITIVECONTOURS] = True
            self._ccpnInternalData = tempCcpn
        return result

    @includePositiveContours.setter
    def includePositiveContours(self, value: bool):
        """Include flag for the positive contours
        """
        if not isinstance(self._ccpnInternalData, dict):
            raise ValueError("Spectrum.includePositiveContours: CCPN internal must be a dictionary")

        # copy needed to ensure that the v2 registers the change, and marks instance for save.
        tempCcpn = self._ccpnInternalData.copy()
        tempCcpn[INCLUDEPOSITIVECONTOURS] = value
        self._ccpnInternalData = tempCcpn

    @property
    @_includeInCopy
    def negativeContourCount(self) -> int:
        """number of negative contours to draw"""
        return self._wrappedData.negativeContourCount

    @negativeContourCount.setter
    def negativeContourCount(self, value):
        self._wrappedData.negativeContourCount = value

    @property
    @_includeInCopy
    def negativeContourBase(self) -> float:
        """base level of negative contours"""
        return self._wrappedData.negativeContourBase

    @negativeContourBase.setter
    def negativeContourBase(self, value):
        self._wrappedData.negativeContourBase = value

    @property
    @_includeInCopy
    def negativeContourFactor(self) -> float:
        """level multiplier for negative contours"""
        return self._wrappedData.negativeContourFactor

    @negativeContourFactor.setter
    def negativeContourFactor(self, value):
        self._wrappedData.negativeContourFactor = value

    @property
    @_includeInCopy
    def negativeContourColour(self) -> str:
        """colour of negative contours"""
        return self._wrappedData.negativeContourColour

    @negativeContourColour.setter
    def negativeContourColour(self, value):
        self._wrappedData.negativeContourColour = value

    @property
    @_includeInCopy
    def includeNegativeContours(self):
        """Include flag for the negative contours
        """
        result = self._ccpnInternalData.get(INCLUDENEGATIVECONTOURS)
        if result is None:
            tempCcpn = self._ccpnInternalData.copy()
            result = tempCcpn[INCLUDENEGATIVECONTOURS] = True
            self._ccpnInternalData = tempCcpn
        return result

    @includeNegativeContours.setter
    def includeNegativeContours(self, value: bool):
        """Include flag for the negative contours
        """
        if not isinstance(self._ccpnInternalData, dict):
            raise ValueError("Spectrum.includeNegativeContours: CCPN internal must be a dictionary")

        # copy needed to ensure that the v2 registers the change, and marks instance for save.
        tempCcpn = self._ccpnInternalData.copy()
        tempCcpn[INCLUDENEGATIVECONTOURS] = value
        self._ccpnInternalData = tempCcpn

    @property
    @_includeInCopy
    def sliceColour(self) -> str:
        """colour of 1D slices
        """
        return self._wrappedData.sliceColour

    @sliceColour.setter
    def sliceColour(self, value):
        self._wrappedData.sliceColour = value
        # for spectrumView in self.spectrumViews:
        #     spectrumView.setSliceColour()  # ejb - update colour here

    @property
    @_includeInCopy
    def scale(self) -> float:
        """Scaling factor for intensities and volumes.
        Intensities and volumes should be *multiplied* by scale before comparison
        """
        value = self._wrappedData.scale
        if value is None:
            getLogger().warning('Scaling {} changed from None to 1.0'.format(self))
            value = 1.0
        if -SCALETOLERANCE < value < SCALETOLERANCE:
            getLogger().warning('Scaling {} by minimum tolerance (±{})'.format(self, SCALETOLERANCE))

        return value

    @scale.setter
    @logCommand(get='self', isProperty=True)
    @ccpNmrV3CoreSimple()
    def scale(self, value: Union[float, int, None]):
        if value is None:
            getLogger().warning('Scaling {} changed from None to 1.0'.format(self))
            value = 1.0

        if not isinstance(value, (float, int)):
            raise TypeError('Spectrum.scale {} must be a float or integer'.format(self))

        if value is not None and -SCALETOLERANCE < value < SCALETOLERANCE:
            # Display a warning, but allow to be set
            getLogger().warning('Scaling {} by minimum tolerance (±{})'.format(self, SCALETOLERANCE))

        self._scaleChanged = True
        if value is None:
            self._wrappedData.scale = None
        else:
            self._wrappedData.scale = float(value)

        if self.dimensionCount == 1 and self._intensities is not None:
            # some 1D data were read before; update the intensities as the scale has changed
            self._intensities = self.getSliceData()

    @property
    @_includeInCopy
    def spinningRate(self) -> float:
        """NMR tube spinning rate (in Hz)
        """
        return self._wrappedData.experiment.spinningRate

    @spinningRate.setter
    def spinningRate(self, value: float):
        self._wrappedData.experiment.spinningRate = value

    @property
    @_includeInCopy
    def noiseLevel(self) -> (float, None):
        """Noise level for the spectrum
        """
        noise = self._wrappedData.noiseLevel
        if noise is None:
            getLogger().debug2('Returning noiseLevel=None')
        return noise

    @noiseLevel.setter
    def noiseLevel(self, value: float):
        self._wrappedData.noiseLevel = value

    @property
    @_includeInCopy
    def negativeNoiseLevel(self) -> float:
        """ Negative noise level value. Stored in Internal"""
        propertyName = sys._getframe().f_code.co_name
        value = self.getParameter(self._AdditionalAttribute, propertyName)
        return value

    @negativeNoiseLevel.setter
    def negativeNoiseLevel(self, value):
        """Stored in Internal """
        propertyName = sys._getframe().f_code.co_name
        self.setParameter(self._AdditionalAttribute, propertyName, value)

    @property
    def synonym(self) -> (str, None):
        """Systematic experiment type descriptor (CCPN system)."""
        refExperiment = self._wrappedData.experiment.refExperiment
        if refExperiment is None:
            return None
        else:
            return refExperiment.synonym

    @property
    @_includeInCopy
    def experimentType(self) -> (str, None):
        """Systematic experiment type descriptor (CCPN system)."""
        refExperiment = self._wrappedData.experiment.refExperiment
        if refExperiment is None:
            return None
        else:
            return refExperiment.name

    @experimentType.setter
    def experimentType(self, value: str):
        for nmrExpPrototype in self._wrappedData.root.sortedNmrExpPrototypes():
            for refExperiment in nmrExpPrototype.sortedRefExperiments():
                if value == refExperiment.name:
                    # refExperiment matches name string - set it
                    self._wrappedData.experiment.refExperiment = refExperiment
                    synonym = refExperiment.synonym
                    if synonym:
                        self.experimentName = synonym
                    return
        # nothing found - error:
        raise ValueError('No reference experiment matches name "%s"' % value)

    @property
    def _serial(self) -> int:
        """Return the _wrappedData serial
        CCPN Internal
        """
        return self._wrappedData.serial

    # @property
    # def _numDim(self):
    #     """Return the _wrappedData numDim
    #     CCPN Internal
    #     """
    #     return self._wrappedData.numDim

    @property
    def experiment(self):
        """Return the experiment assigned to the spectrum
        """
        return self._wrappedData.experiment

    @property
    @_includeInCopy
    def experimentName(self) -> str:
        """Common experiment type descriptor (May not be unique).
        """
        return self._wrappedData.experiment.name

    @experimentName.setter
    def experimentName(self, value):
        # force to a string
        # because: reading from .nef files extracts the name from the end of the experiment_type in nef reader
        #           which is not wrapped with quotes, so defaults to an int if it can?
        self._wrappedData.experiment.name = str(value)

    @property
    def filePath(self) -> Optional[str]:
        """Path to NMR data file; can contain redirections (e.g. $DATA)
        """
        if self.dataStore is None:
            raise RuntimeError('dataStore not defined')
        return str(self.dataStore.path)

    @filePath.setter
    @ccpNmrV3CoreSetter()
    def filePath(self, value: str):

        if self.dataStore is None:
            raise RuntimeError('dataStore not defined')

        if value is None:
            self.dataStore.path = None
            self._dataSource = None
            self._clearCache()
            return

        oldPath = self.dataStore.path
        self.dataStore.path = value
        if not self.dataStore.exists():
            self.dataStore.errorMessage()
            self.dataStore.path = oldPath
            raise ValueError('Setting Spectrum.filePath to "%s"' % value)

        newDataSource = self._getDataSource(self.dataStore, reportWarnings=True)
        if newDataSource is None:
            self.dataStore.path = oldPath
            raise ValueError('Spectrum.filePath: incompatible "%s"' % value)

        else:
            # check some fundamental parameters
            # check dataFormat
            if newDataSource.dataFormat != self.dataFormat:
                raise ValueError('Spectrum.filePath: incompatible dataFormat (%s) of "%s"' %
                                 (newDataSource.dataFormat,value))

            if self.dimensionCount != newDataSource.dimensionCount:
                self.dataStore.path = oldPath
                raise ValueError('Spectrum.filePath: incompatible dimensionCount = %s of "%s"' %
                                 (newDataSource.dimensionCount,value))

            for idx, np in enumerate(self.pointCounts):
                if newDataSource.pointCounts[idx] != np:
                    self.dataStore.path = oldPath
                    raise ValueError('Spectrum.filePath: incompatible pointsCount[%s] = %s of "%s"' %
                                     (idx, newDataSource.pointCounts[idx], value))

        self._dataSource = newDataSource
        self.dataStore._saveInternal()
        self._clearCache()

    @property
    def path(self):
        """return a Path instance defining the absolute path of filePath
        """
        if self.dataStore is None:
            raise RuntimeError('dataStore not defined')
        return self.dataStore.aPath()

    def hasValidPath(self) -> bool:
        """Return true if the spectrum currently points to an valid dataSource object.
        """
        return (self.dataSource is not None)

    def isEmptySpectrum(self):
        """Return True if instance refers to an empty spectrum; i.e. as in without actual spectral data"
        """
        # local import to avoid cycles
        from ccpn.core.lib.SpectrumDataSources.EmptySpectrumDataSource import EmptySpectrumDataSource
        if self.dataStore is None:
            raise RuntimeError('dataStore not defined')
        return self.dataStore.dataFormat == EmptySpectrumDataSource.dataFormat

    @property
    def dataFormat(self):
        """Return the spectrum data-format identifier (e.g. Hdf5, NMRPipe)
        """
        if self.dataStore is None:
            raise RuntimeError('dataStore not defined')

        return self.dataStore.dataFormat


    # @dataFormat.setter
    # def dataFormat(self, value):
    #     self._wrappedData.dataStore.fileType = value

    # @property
    # def headerSize(self) -> Optional[int]:
    #     """File header size in bytes."""
    #     xx = self._wrappedData.dataStore
    #     if xx:
    #         return xx.headerSize
    #     else:
    #         return None
    #
    # @property
    # def numberType(self) -> Optional[str]:
    #     """Data type of numbers stored in data matrix ('int' or 'float')."""
    #     xx = self._wrappedData.dataStore
    #     if xx:
    #         return xx.numberType
    #     else:
    #         return None
    #
    # # NBNB TBD Should this be made modifiable? Would be a bit of work ...
    #
    # @property
    # def complexStoredBy(self) -> str:
    #     """Hypercomplex numbers are stored by ('timepoint', 'quadrant', or 'dimension')."""
    #     xx = self._wrappedData.dataStore
    #     if xx:
    #         return xx.complexStoredBy
    #     else:
    #         return None
    #
    # # NBNB TBD Should this be made modifiable? Would be a bit of work ...

    # Attributes belonging to AbstractDataDim

    def _setStdDataDimValue(self, attributeName, value: Sequence):
        """Set value for non-Sampled DataDims only"""
        apiDataSource = self._wrappedData
        if len(value) == apiDataSource.numDim:
            for ii, dataDim in enumerate(apiDataSource.sortedDataDims()):
                if dataDim.className != 'SampledDataDim':
                    setattr(dataDim, attributeName, value[ii])
                elif value[ii] is not None:
                    raise ValueError("Attempt to set value for invalid attribute %s in dimension %s: %s" %
                                     (attributeName, ii + 1, value))
        else:
            raise ValueError("Value must have length %s, was %s" % (apiDataSource.numDim, value))

    @property
    @_includeInDimensionalCopy
    def axisCodes(self) -> Tuple[Optional[str], ...]:
        """axisCode, per dimension - None if no main ExpDimRef
        """
        # # See if axis codes are set
        # for expDim in self._wrappedData.experiment.expDims:
        #     if expDim.findFirstExpDimRef(axisCode=None) is not None:
        #         self._wrappedData.experiment.resetAxisCodes()
        #         break

        result = []
        for dataDim in self._wrappedData.sortedDataDims():
            expDimRef = dataDim.expDim.findFirstExpDimRef(serial=1)
            if expDimRef is None:
                result.append(None)
            else:
                axisCode = expDimRef.axisCode
                result.append(axisCode)

        return tuple(result)

    @axisCodes.setter
    def axisCodes(self, values):
        check = {}
        for i, v in enumerate(values):
            if v in check:
                raise ValueError('axisCodes should be an unique sequence of strings; got duplicate entry axisCodes[%s]="%s"'
                                 % (i, v))
            else:
                check[v] = i
        self._setExpDimRefAttribute('axisCode', values, mandatory=False)

    @property
    @_includeInDimensionalCopy
    def pointCounts(self) -> Tuple[int, ...]:
        """Number active of points per dimension

        NB, Changing the pointCounts will keep the spectralWidths (after Fourier transformation)
        constant.

        NB for FidDataDims more points than these may be stored (see totalPointCount)."""
        result = []
        for dataDim in self._wrappedData.sortedDataDims():
            if hasattr(dataDim, 'numPointsValid'):
                result.append(dataDim.numPointsValid)
            else:
                result.append(dataDim.numPoints)
        return tuple(result)

    @pointCounts.setter
    def pointCounts(self, value: Sequence):
        apiDataSource = self._wrappedData
        if len(value) == apiDataSource.numDim:
            dataDimRefs = self._mainDataDimRefs()
            for ii, dataDim in enumerate(apiDataSource.sortedDataDims()):
                val = value[ii]
                className = dataDim.className
                if className == 'SampledDataDim':
                    # No sweep width to worry about. Up to programmer to make sure sampled values match.
                    dataDim.numPoints = val
                elif className == 'FidDataDim':
                    #Number of points refers to time domain, independent of sweep width
                    dataDim.numPointsValid = val
                elif className == 'FreqDataDim':
                    # Changing the number of points may NOT change the spectralWidth
                    relativeVal = val / dataDim.numPoints
                    dataDim.numPoints = val
                    dataDim.valuePerPoint /= relativeVal
                    dataDimRef = dataDimRefs[ii]
                    if dataDimRef is not None:
                        # This will work if we are changing to a different factor of two in pointCount.
                        # If we are making an arbitrary change, the referencing is not reliable anyway.
                        dataDimRef.refPoint = ((dataDimRef.refPoint - 1) * relativeVal) + 1
                else:
                    raise TypeError("API DataDim object with unknown className:", className)
        else:
            raise ValueError("pointCounts value must have length %s, was %s" %
                             (apiDataSource.numDim, value))

    @property
    @_includeInDimensionalCopy
    def totalPointCounts(self) -> Tuple[int, ...]:
        """Total number of points per dimension

        NB for FidDataDims and SampledDataDims these are the stored points,
        for FreqDataDims these are the points after transformation before cutting down.

        NB, changing the totalPointCount will *not* modify the resolution (or dwell time),
        so the implied total width will change.
        """
        result = []
        for dataDim in self._wrappedData.sortedDataDims():
            if hasattr(dataDim, 'numPointsOrig'):
                result.append(dataDim.numPointsOrig)
            else:
                result.append(dataDim.numPoints)
        return tuple(result)

    @totalPointCounts.setter
    def totalPointCounts(self, value: Sequence):
        apiDataSource = self._wrappedData
        if len(value) == apiDataSource.numDim:
            for ii, dataDim in enumerate(apiDataSource.sortedDataDims()):
                if hasattr(dataDim, 'numPointsOrig'):
                    dataDim.numPointsOrig = value[ii]
                else:
                    dataDim.numPoints = value[ii]
        else:
            raise ValueError("totalPointCount value must have length %s, was %s" %
                             (apiDataSource.numDim, value))

    # @property
    # @_includeInDimensionalCopy
    # def pointOffsets(self) -> Tuple[int, ...]:
    #     """index of first active point relative to total points, per dimension"""
    #     return tuple(x.pointOffset if x.className != 'SampledDataDim' else None
    #                  for x in self._wrappedData.sortedDataDims())
    #
    # @pointOffsets.setter
    # def pointOffsets(self, value: Sequence):
    #     self._setStdDataDimValue('pointOffset', value)

    @property
    @_includeInDimensionalCopy
    def isComplex(self) -> Tuple[bool, ...]:
        """Is dimension complex? -  per dimension"""
        return tuple(x.isComplex for x in self._wrappedData.sortedDataDims())

    @isComplex.setter
    def isComplex(self, value: Sequence):
        apiDataSource = self._wrappedData
        if len(value) == apiDataSource.numDim:
            for ii, dataDim in enumerate(apiDataSource.sortedDataDims()):
                dataDim.isComplex = value[ii]
        else:
            raise ValueError("Value must have length %s, was %s" % (apiDataSource.numDim, value))

    @property
    @_includeInDimensionalCopy
    def blockSizes(self) -> Tuple[int, ...]:
        """BlockSizes -  per dimension"""
        return tuple(self._apiDataStore.blockSizes)

    @blockSizes.setter
    def blockSizes(self, value: Sequence):
        apiDataSource = self._wrappedData
        if len(value) == apiDataSource.numDim:
            self._apiDataStore.blockSizes = value
        else:
            raise ValueError("Value must have length %s, was %s" % (apiDataSource.numDim, value))

    #TODO: add setter for dimensionTypes
    @property
    def dimensionTypes(self) -> Tuple[str, ...]:
        """dimension types ('Fid' / 'Frequency' / 'Sampled'),  per dimension
        """
        ll = [x.className[:-7] for x in self._wrappedData.sortedDataDims()]
        return tuple(DIMENSIONFREQUENCY if x == DIMENSIONFREQ else x for x in ll)

    # @dimensionTypes.setter
    # def dimensionTypes(self, value: Sequence):
    #
    #     if len(value) != self.dimensionCount:
    #         raise ValueError("DimensionTypes must have length %s, was %s" % (self.dimensionCount, value))
    #
    #     for dimType in value:
    #         if dimType not in DIMENSIONTYPES:
    #             raise ValueError("DimensionType %s not recognised" % dimType)
    #
    #     values = [i for i in zip(self.pointCounts, self.pointOffsets, self.isComplex, self.valuesPerPoint)]
    #
    #     for n, dataDimVal in enumerate(self._wrappedData.sortedDataDims()):
    #         pass

    @property
    @_includeInDimensionalCopy
    def spectralWidthsHz(self) -> Tuple[Optional[float], ...]:
        """spectral width (in Hz) before dividing by spectrometer frequency, per dimension"""
        return tuple(x.spectralWidth if hasattr(x, 'spectralWidth') else None
                     for x in self._wrappedData.sortedDataDims())

    @spectralWidthsHz.setter
    def spectralWidthsHz(self, value: Sequence):
        apiDataSource = self._wrappedData
        attributeName = 'spectralWidth'
        if len(value) == apiDataSource.numDim:
            for ii, dataDim in enumerate(apiDataSource.sortedDataDims()):
                val = value[ii]
                if hasattr(dataDim, attributeName):
                    if not val:
                        raise ValueError("Attempt to set %s to %s in dimension %s: %s"
                                         % (attributeName, val, ii + 1, value))
                    else:
                        # We assume that the number of points is constant, so setting SW changes valuePerPoint
                        swold = getattr(dataDim, attributeName)
                        dataDim.valuePerPoint *= (val / swold)
                elif val is not None:
                    raise ValueError("Attempt to set %s in sampled dimension %s: %s"
                                     % (attributeName, ii + 1, value))
        else:
            raise ValueError("SpectralWidth value must have length %s, was %s" %
                             (apiDataSource.numDim, value))

    @property
    def valuesPerPoint(self) -> Tuple[Optional[float], ...]:
        """valuePerPoint for each dimension

        in ppm for Frequency dimensions with a single, well-defined reference
        None for Frequency dimensions without a single, well-defined reference
        in time units (seconds) for FId dimensions
        None for sampled dimensions
        """
        result = []
        for dataDim in self._wrappedData.sortedDataDims():
            if hasattr(dataDim, 'primaryDataDimRef'):
                # FreqDataDim - get ppm valuePerPoint
                ddr = dataDim.primaryDataDimRef
                valuePerPoint = ddr and ddr.valuePerPoint
            elif hasattr(dataDim, 'valuePerPoint'):
                # FidDataDim - get time valuePerPoint
                valuePerPoint = dataDim.valuePerPoint
            else:
                # Sampled DataDim - return None
                valuePerPoint = None
            #
            result.append(valuePerPoint)
        #
        return tuple(result)

    @property
    @_includeInDimensionalCopy
    def phases0(self) -> tuple:
        """zero order phase correction (or None), per dimension. Always None for sampled dimensions.
        """
        return tuple(x.phase0 if x.className != 'SampledDataDim' else None
                     for x in self._wrappedData.sortedDataDims())

    @phases0.setter
    def phases0(self, value: Sequence):
        self._setStdDataDimValue('phase0', value)

    @property
    @_includeInDimensionalCopy
    def phases1(self) -> Tuple[Optional[float], ...]:
        """first order phase correction (or None) per dimension. Always None for sampled dimensions."""
        return tuple(x.phase1 if x.className != 'SampledDataDim' else None
                     for x in self._wrappedData.sortedDataDims())

    @phases1.setter
    def phases1(self, value: Sequence):
        self._setStdDataDimValue('phase1', value)

    @property
    @_includeInDimensionalCopy
    def windowFunctions(self) -> Tuple[Optional[str], ...]:
        """Window function name (or None) per dimension - e.g. 'EM', 'GM', 'SINE', 'QSINE', ....
        Always None for sampled dimensions."""
        return tuple(x.windowFunction if x.className != 'SampledDataDim' else None
                     for x in self._wrappedData.sortedDataDims())

    @windowFunctions.setter
    def windowFunctions(self, value: Sequence):
        self._setStdDataDimValue('windowFunction', value)

    @property
    @_includeInDimensionalCopy
    def lorentzianBroadenings(self) -> Tuple[Optional[float], ...]:
        """Lorenzian broadening in Hz per dimension. Always None for sampled dimensions."""
        return tuple(x.lorentzianBroadening if x.className != 'SampledDataDim' else None
                     for x in self._wrappedData.sortedDataDims())

    @lorentzianBroadenings.setter
    def lorentzianBroadenings(self, value: Sequence):
        self._setStdDataDimValue('lorentzianBroadening', value)

    @property
    @_includeInDimensionalCopy
    def gaussianBroadenings(self) -> Tuple[Optional[float], ...]:
        """Gaussian broadening per dimension. Always None for sampled dimensions."""
        return tuple(x.gaussianBroadening if x.className != 'SampledDataDim' else None
                     for x in self._wrappedData.sortedDataDims())

    @gaussianBroadenings.setter
    def gaussianBroadenings(self, value: Sequence):
        self._setStdDataDimValue('gaussianBroadening', value)

    @property
    @_includeInDimensionalCopy
    def sineWindowShifts(self) -> Tuple[Optional[float], ...]:
        """Shift of sine/sine-square window function in degrees. Always None for sampled dimensions."""
        return tuple(x.sineWindowShift if x.className != 'SampledDataDim' else None
                     for x in self._wrappedData.sortedDataDims())

    @sineWindowShifts.setter
    def sineWindowShifts(self, value: Sequence):
        self._setStdDataDimValue('sineWindowShift', value)

    @property
    @_includeInDimensionalCopy
    def spectrometerFrequencies(self) -> Tuple[Optional[float], ...]:
        """Tuple of spectrometer frequency for main dimensions reference """
        return tuple(x and x.sf for x in self._mainExpDimRefs())

    @spectrometerFrequencies.setter
    def spectrometerFrequencies(self, value):
        self._setExpDimRefAttribute('sf', value)

    @property
    @_includeInDimensionalCopy
    def measurementTypes(self) -> Tuple[Optional[str], ...]:
        """Type of value being measured, per dimension.

        In normal cases the measurementType will be 'Shift', but other values might be
        'MQSHift' (for multiple quantum axes), JCoupling (for J-resolved experiments),
        'T1', 'T2', ..."""
        return tuple(x and x.measurementType for x in self._mainExpDimRefs())

    @measurementTypes.setter
    def measurementTypes(self, value):
        self._setExpDimRefAttribute('measurementType', value)

    @property
    @_includeInDimensionalCopy
    def isotopeCodes(self) -> Tuple[Optional[str], ...]:
        """isotopeCode of isotope being measured, per dimension - None if no unique code"""
        result = []
        for dataDim in self._wrappedData.sortedDataDims():
            expDimRef = dataDim.expDim.findFirstExpDimRef(serial=1)
            if expDimRef is None:
                result.append(None)
            else:
                isotopeCodes = expDimRef.isotopeCodes
                if len(isotopeCodes) == 1:
                    result.append(isotopeCodes[0])
                else:
                    result.append(None)
        #
        return tuple(result)

    @isotopeCodes.setter
    def isotopeCodes(self, value: Sequence):
        apiDataSource = self._wrappedData
        if len(value) == apiDataSource.numDim:
            #GWV 28/8/18: commented as cannot see the reason for this, while prevented correction of errors
            # if value != self.isotopeCodes and self.peaks:
            #   raise ValueError("Cannot reset isotopeCodes in a Spectrum that contains peaks")
            for ii, dataDim in enumerate(apiDataSource.sortedDataDims()):
                expDimRef = dataDim.expDim.findFirstExpDimRef(serial=1)
                val = value[ii]
                if expDimRef is None:
                    if val is not None:
                        raise ValueError("Cannot set isotopeCode %s in dimension %s" % (val, ii + 1))
                elif val is None:
                    expDimRef.isotopeCodes = ()
                else:
                    expDimRef.isotopeCodes = (val,)
        else:
            raise ValueError("Value must have length %s, was %s" % (apiDataSource.numDim, value))

    @property
    @_includeInDimensionalCopy
    def foldingModes(self) -> Tuple[Optional[str], ...]:
        """folding mode (values: 'circular', 'mirror', None), per dimension"""
        dd = {True: 'mirror', False: 'circular', None: None}
        return tuple(dd[x and x.isFolded] for x in self._mainExpDimRefs())

    @foldingModes.setter
    def foldingModes(self, values):

        # TODO For NEF we should support both True, False, and None
        # That requires an API change

        dd = {'circular': False, 'mirror': True, None: False}

        if len(values) != self.dimensionCount:
            raise ValueError("Length of %s does not match number of dimensions." % str(values))
        if not all(isinstance(dimVal, (str, type(None))) and dimVal in dd.keys() for dimVal in values):
            raise ValueError("Folding modes must be 'circular', 'mirror', None")

        self._setExpDimRefAttribute('isFolded', [dd[x] for x in values])

    @property
    @_includeInCopy
    def acquisitionAxisCode(self) -> Optional[str]:
        """Axis code of acquisition axis - None if not known"""
        for dataDim in self._wrappedData.sortedDataDims():
            expDim = dataDim.expDim
            if expDim.isAcquisition:
                expDimRef = expDim.findFirstExpDimRef(serial=1)
                axisCode = expDimRef.axisCode
                if axisCode is None:
                    self._wrappedData.experiment.resetAxisCodes()
                    axisCode = expDimRef.axisCode
                return axisCode
        #
        return None

    @acquisitionAxisCode.setter
    def acquisitionAxisCode(self, value):
        if value is None:
            index = None
        else:
            index = self.axisCodes.index(value)

        for ii, dataDim in enumerate(self._wrappedData.sortedDataDims()):
            dataDim.expDim.isAcquisition = (ii == index)

    @property
    @_includeInDimensionalCopy
    def axisUnits(self) -> Tuple[Optional[str], ...]:
        """Main axis unit (most commonly 'ppm'), per dimension - None if no unique code

        Uses first Shift-type ExpDimRef if there is more than one, otherwise first ExpDimRef"""
        return tuple(x and x.unit for x in self._mainExpDimRefs())

    @axisUnits.setter
    def axisUnits(self, value):
        self._setExpDimRefAttribute('unit', value, mandatory=False)

    # Attributes belonging to DataDimRef

    def _mainDataDimRefs(self) -> list:
        """ List of DataDimRef matching main ExpDimRef for each dimension"""
        result = []
        expDimRefs = self._mainExpDimRefs()
        for ii, dataDim in enumerate(self._wrappedData.sortedDataDims()):
            if hasattr(dataDim, 'dataDimRefs'):
                result.append(dataDim.findFirstDataDimRef(expDimRef=expDimRefs[ii]))
            else:
                result.append(None)
        #
        return result

    def _setDataDimRefAttribute(self, attributeName: str, value: Sequence, mandatory: bool = True):
        """Set main DataDimRef attribute for each dimension
        - uses first ExpDimRef with serial=1"""
        apiDataSource = self._wrappedData
        if len(value) == apiDataSource.numDim:
            expDimRefs = self._mainExpDimRefs()
            for ii, dataDim in enumerate(self._wrappedData.sortedDataDims()):
                if hasattr(dataDim, 'dataDimRefs'):
                    dataDimRef = dataDim.findFirstDataDimRef(expDimRef=expDimRefs[ii])
                else:
                    dataDimRef = None

                if dataDimRef is None:
                    if value[ii] is not None:
                        raise ValueError("Cannot set value for attribute %s in dimension %s: %s" %
                                         (attributeName, ii + 1, value))
                elif value is None and mandatory:
                    raise ValueError(
                            "Attempt to set value to None for mandatory attribute %s in dimension %s: %s" %
                            (attributeName, ii + 1, value))
                else:
                    setattr(dataDimRef, attributeName, value[ii])
        else:
            raise ValueError("Value must have length %s, was %s" % (apiDataSource.numDim, value))

    @property
    @_includeInDimensionalCopy
    def referencePoints(self) -> Tuple[Optional[float], ...]:
        """point used for axis (chemical shift) referencing, per dimension."""
        return tuple(x and x.refPoint for x in self._mainDataDimRefs())

    @referencePoints.setter
    def referencePoints(self, value):
        self._setDataDimRefAttribute('refPoint', value)

    @property
    @_includeInDimensionalCopy
    def referenceValues(self) -> Tuple[Optional[float], ...]:
        """value used for axis (chemical shift) referencing, per dimension."""
        return tuple(x and x.refValue for x in self._mainDataDimRefs())

    @referenceValues.setter
    def referenceValues(self, value):
        self._setDataDimRefAttribute('refValue', value)

    @property
    def referenceSubstances(self):
        """
        :return: a list of substances
        """
        pids = self._ccpnInternalData.get(self._ReferenceSubstancesPids) or []
        objs = [self.project.getByPid(pid) for pid in pids if pid is not None]
        return objs

    @referenceSubstances.setter
    def referenceSubstances(self, substances):
        """
        """
        from ccpn.core.Substance import Substance

        pids = [su.pid for su in substances if isinstance(su, Substance)]
        if isinstance(self._ccpnInternalData, dict):
            tempCcpn = self._ccpnInternalData.copy()
            tempCcpn[self._ReferenceSubstancesPids] = pids
            self._ccpnInternalData = tempCcpn
        else:
            raise ValueError("Substance linked spectra CCPN internal must be a dictionary")

    @property
    def referenceSubstance(self):
        """
        Deprecated. See referenceSubstances
        """
        getLogger().warning('spectrum.referenceSubstance is deprecated. Use referenceSubstances instead. ')
        substance = None
        if len(self.referenceSubstances) > 0:
            substance = self.referenceSubstances[-1]
        return substance

    @referenceSubstance.setter
    def referenceSubstance(self, substance):
        getLogger().warning('spectrum.referenceSubstance is deprecated. Use referenceSubstances instead. ')
        self.referenceSubstances = [substance]

    @property
    @_includeInDimensionalCopy
    def assignmentTolerances(self) -> Tuple[Optional[float], ...]:
        """Assignment tolerance in axis unit (ppm), per dimension."""
        return tuple(x and x.assignmentTolerance for x in self._mainDataDimRefs())

    @assignmentTolerances.setter
    def assignmentTolerances(self, value):
        self._setDataDimRefAttribute('assignmentTolerance', value)

    @property
    def defaultAssignmentTolerances(self):
        """Default assignment tolerances per dimension (in ppm), upward adjusted (if needed) for
        digital resolution
        NB for Fid or Sampled dimensions value will be None
        """
        tolerances = [None] * self.dimensionCount
        for ii, dimensionType in enumerate(self.dimensionTypes):
            if dimensionType == 'Frequency':
                tolerance = self.isotope2Tolerance.get(self.isotopeCodes[ii], self.defaultAssignmentTolerance)
                tolerances[ii] = max(tolerance, self.spectralWidths[ii] / self.pointCounts[ii])
        #
        return tolerances

    @property
    @_includeInDimensionalCopy
    def spectralWidths(self) -> Tuple[Optional[float], ...]:
        """spectral width after processing in axis unit (ppm), per dimension """
        return tuple(x and x.spectralWidth for x in self._mainDataDimRefs())

    @spectralWidths.setter
    def spectralWidths(self, value):
        oldValues = self.spectralWidths
        for ii, dataDimRef in enumerate(self._mainDataDimRefs()):
            if dataDimRef is not None:
                oldsw = oldValues[ii]
                sw = value[ii]
                localValuePerPoint = dataDimRef.localValuePerPoint
                if localValuePerPoint:
                    dataDimRef.localValuePerPoint = localValuePerPoint * sw / oldsw
                else:
                    dataDimRef.dataDim.valuePerPoint *= (sw / oldsw)

    @property
    @_includeInDimensionalCopy
    def aliasingLimits(self) -> Tuple[Tuple[Optional[float], Optional[float]], ...]:
        """\- (*(float,float)*)\*dimensionCount

        tuple of tuples of (lowerAliasingLimit, higherAliasingLimit) for spectrum
        """
        result = [(x and x.minAliasedFreq, x and x.maxAliasedFreq) for x in self._mainExpDimRefs()]

        if any(None in tt for tt in result):
            # Some values not set, or missing. Try to get them as spectrum limits
            for ii, dataDimRef in enumerate(self._mainDataDimRefs()):
                if None in result[ii] and dataDimRef is not None:
                    dataDim = dataDimRef.dataDim
                    ff = dataDimRef.pointToValue
                    point1 = 1 - dataDim.pointOffset
                    result[ii] = tuple(sorted((ff(point1), ff(point1 + dataDim.numPointsOrig))))
        #
        return tuple(result)

    @aliasingLimits.setter
    def aliasingLimits(self, value):
        if len(value) != self.dimensionCount:
            raise ValueError("length of aliasingLimits must match spectrum dimension, was %s" % value)

        expDimRefs = self._mainExpDimRefs()
        for ii, tt in enumerate(value):
            expDimRef = expDimRefs[ii]
            if expDimRef:
                if len(tt) != 2:
                    raise ValueError("Aliasing limits must have two value (min,max), was %s" % tt)
                expDimRef.minAliasedFreq = tt[0]
                expDimRef.maxAliasedFreq = tt[1]

    @property
    def spectrumLimits(self) -> Tuple[Tuple[Optional[float], Optional[float]], ...]:
        """\- (*(float,float)*)\*dimensionCount

<<<<<<< HEAD
        tuple of tuples of (lowerLimit, higherLimit) for spectrum
=======
        tuple of tuples of (ppmPoint(1), ppmPoint(n+1)) for each spectrum axis
        direction of axis is preserved
>>>>>>> d19a55cb
        """
        ll = []
        for ii, ddr in enumerate(self._mainDataDimRefs()):
            if ddr is None:
                ll.append((None, None))
            else:
                ll.append((ddr.pointToValue(1), ddr.pointToValue(ddr.dataDim.numPoints + 1)))
        return tuple(ll)

    @property
    @_includeInDimensionalCopy
    def axesReversed(self) -> Tuple[Optional[bool], ...]:
        """Return whether any of the axes are reversed
        May contain None for undefined axes
        """
        return tuple((x and x.isAxisReversed) for x in self._mainExpDimRefs())

    @property
    def magnetisationTransfers(self) -> Tuple[MagnetisationTransferTuple, ...]:
        """tuple of MagnetisationTransferTuple describing magnetisation transfer between
        the spectrum dimensions.

        MagnetisationTransferTuple is a namedtuple with the fields
        ['dimension1', 'dimension2', 'transferType', 'isIndirect'] of types [int, int, str, bool]
        The dimensions are dimension numbers (one-origin]
        transfertype is one of (in order of increasing priority):
        'onebond', 'Jcoupling', 'Jmultibond', 'relayed', 'relayed-alternate', 'through-space'
        isIndirect is used where there is more than one successive transfer step;
        it is combined with the highest-priority transferType in the transfer path.

        The magnetisationTransfers are deduced from the experimentType and axisCodes.
        Only when the experimentType is unset or does not match any known reference experiment
        magnetisationTransfers are kept separately in the API layer.
        """

        result = []
        apiExperiment = self._wrappedData.experiment
        apiRefExperiment = apiExperiment.refExperiment

        if apiRefExperiment:
            # We should use the refExperiment - if present
            magnetisationTransferDict = apiRefExperiment.magnetisationTransferDict()
            refExpDimRefs = [x if x is None else x.refExpDimRef for x in self._mainExpDimRefs()]
            for ii, rxdr in enumerate(refExpDimRefs):
                dim1 = ii + 1
                if rxdr is not None:
                    for jj in range(dim1, len(refExpDimRefs)):
                        rxdr2 = refExpDimRefs[jj]
                        if rxdr2 is not None:
                            tt = magnetisationTransferDict.get(frozenset((rxdr, rxdr2)))
                            if tt:
                                result.append(MagnetisationTransferTuple(dim1, jj + 1, tt[0], tt[1]))

        else:
            # Without a refExperiment use parameters stored in the API (for reproducibility)
            ll = []
            for apiExpTransfer in apiExperiment.expTransfers:
                item = [x.expDim.dim for x in apiExpTransfer.expDimRefs]
                item.sort()
                item.append(apiExpTransfer.transferType)
                item.append(not (apiExpTransfer.isDirect))
                ll.append(item)
            for item in sorted(ll):
                result.append(MagnetisationTransferTuple(*item))

        #
        return tuple(result)

    def _setMagnetisationTransfers(self, value: Tuple[MagnetisationTransferTuple, ...]):
        """Setter for magnetisation transfers

        The magnetisationTransfers are deduced from the experimentType and axisCodes.
        When the experimentType is set this function is a No-op.
        Only when the experimentType is unset or does not match any known reference experiment
        does this function set the magnetisation transfers, and the corresponding values are
        ignored if the experimentType is later set
        """

        apiExperiment = self._wrappedData.experiment
        apiRefExperiment = apiExperiment.refExperiment
        if apiRefExperiment is None:
            for et in apiExperiment.expTransfers:
                et.delete()
            mainExpDimRefs = self._mainExpDimRefs()
            for tt in value:
                try:
                    dim1, dim2, transferType, isIndirect = tt
                    expDimRefs = (mainExpDimRefs[dim1 - 1], mainExpDimRefs[dim2 - 1])
                except:
                    raise ValueError(
                            "Attempt to set incorrect magnetisationTransfer value %s in spectrum %s"
                            % (tt, self.pid)
                    )
                apiExperiment.newExpTransfer(expDimRefs=expDimRefs, transferType=transferType,
                                             isDirect=(not isIndirect))
        else:
            getLogger().warning(
                    """An attempt to set Spectrum.magnetisationTransfers directly was ignored
                  because the spectrum experimentType was defined.
                  Use axisCodes to set magnetisation transfers instead.""")

    @property
    def intensities(self) -> np.ndarray:
        """ spectral intensities as NumPy array for 1D spectra
        """

        if self.dimensionCount != 1:
            getLogger().warning('Currently this method only works for 1D spectra')
            return np.array([])

        if self._intensities is None:
            self._intensities = self.getSliceData()  # Assignment is Redundant as getSliceData does that;

            # Nevertheless for clarity
            if self._intensities is None:
                getLogger().warning('Unable to get 1D slice data for %s' % self)
                return np.array([])

        return self._intensities

    @intensities.setter
    def intensities(self, value: np.ndarray):
        self._intensities = value

        # NOTE:ED - temporary hack for showing straight the result of intensities change
        for spectrumView in self.spectrumViews:
            spectrumView.refreshData()

    @property
    def positions(self) -> np.array:
        """ spectral region in ppm as NumPy array for 1D spectra """

        if self.dimensionCount != 1:
            getLogger().warning('Currently this method only works for 1D spectra')
            return np.array([])

        if self._positions is None:
            self._positions = self.getPpmArray(dimension=1)

        return self._positions

    @positions.setter
    def positions(self, value):
        # self._scaleChanged = True
        self._positions = value

        # NOTE:ED - temporary hack for showing straight the result of intensities change
        for spectrumView in self.spectrumViews:
            spectrumView.refreshData()

    @property
    @_includeInCopy
    def displayFoldedContours(self):
        """Return whether the folded spectrum contours are to be displayed
        """
        alias = self.getParameter(SPECTRUMALIASING, DISPLAYFOLDEDCONTOURS)
        if alias is not None:
            return alias

        # set default values in the ccpnInternal store
        alias = True

        # don't need to notify this - it can be set every time if needed
        with notificationBlanking():
            self.setParameter(SPECTRUMALIASING, DISPLAYFOLDEDCONTOURS, alias)
        return alias

    @displayFoldedContours.setter
    def displayFoldedContours(self, value):
        """Set whether the folded spectrum contours are to be displayed
        """
        if not isinstance(value, bool):
            raise ValueError("displayFoldedContours must be True/False.")

        self.setParameter(SPECTRUMALIASING, DISPLAYFOLDEDCONTOURS, value)

    @property
    def _updateAliasingRangeFlag(self):
        """Return whether the aliasingRange needs to be updated when aliasing
        of peaks has changed - from spectrumProperties popup
        """
        alias = self.getParameter(SPECTRUMALIASING, UPDATEALIASINGRANGEFLAG)
        if alias is not None:
            return alias

        # set default values in the ccpnInternal store
        alias = True

        # don't need to notify this - it can be set every time if needed
        with notificationBlanking():
            self.setParameter(SPECTRUMALIASING, UPDATEALIASINGRANGEFLAG, alias)
        return alias

    @_updateAliasingRangeFlag.setter
    def _updateAliasingRangeFlag(self, value):
        """Set whether the aliasingRange needs to be updated when aliasing
        of peaks has changed
        """
        if not isinstance(value, bool):
            raise ValueError("_updateAliasingRangeFlag must be True/False.")

        self.setParameter(SPECTRUMALIASING, UPDATEALIASINGRANGEFLAG, value)

    @property
    def extendAliasingRangeFlag(self):
        """Return whether the aliasingRange needs to be extended when aliasing
        of peaks has changed - from spectrumProperties popup
        """
        alias = self.getParameter(SPECTRUMALIASING, EXTENDALIASINGRANGEFLAG)
        if alias is not None:
            return alias

        # set default values in the ccpnInternal store
        alias = True

        # don't need to notify this - it can be set every time if needed
        with notificationBlanking():
            self.setParameter(SPECTRUMALIASING, EXTENDALIASINGRANGEFLAG, alias)
        return alias

    @extendAliasingRangeFlag.setter
    def extendAliasingRangeFlag(self, value):
        """Set whether the aliasingRange needs to be extendd when aliasing
        of peaks has changed
        """
        if not isinstance(value, bool):
            raise ValueError("extendAliasingRangeFlag must be True/False.")

        self.setParameter(SPECTRUMALIASING, EXTENDALIASINGRANGEFLAG, value)

    @property
    def visibleAliasingRange(self) -> Optional[Tuple[Tuple, ...]]:
        """Return a tuple of the aliasing range in each dimension, or None of not set
        """
        alias = self.getParameter(SPECTRUMALIASING, VISIBLEALIASINGRANGE)
        if alias is not None:
            return tuple(tuple(rr) for rr in alias)

        # set default values in the ccpnInternal store
        alias = ((0, 0),) * self.dimensionCount

        # don't need to notify this - it can be set every time if needed
        with notificationBlanking():
            self.setParameter(SPECTRUMALIASING, VISIBLEALIASINGRANGE, alias)
        return alias

    @visibleAliasingRange.setter
    def visibleAliasingRange(self, values: Tuple[Tuple, ...]):
        """Set the aliasing range for each of the spectrum dimensions
        Must be a tuple matching the number of dimension.
        Each element is a tuple of the form (min, max)
        where min/max are integer in the range -3 -> +3

            e.g. visibleAliasingRange = ((0, 0), (-1, 1), ...)

        visibleAliasingRange is clipped to ±3
        """
        tupleError = 'Visible aliasing values must be tuple(tuple(min:int, max:int), tuple(min:int, max:int), ...)'

        # error checking that the tuples are correctly defined
        if len(values) != self.dimensionCount:
            raise ValueError("Length of {} does not match number of dimensions ({})".format(values, self.dimensionCount))
        if not all(isinstance(dimVal, Tuple) and len(dimVal) == 2 for dimVal in values):
            raise ValueError(tupleError)
        if not all(isinstance(dimVal[0], int) and isinstance(dimVal[1], int) for dimVal in values):
            raise ValueError(tupleError)
        if not all(dimVal[0] <= dimVal[1] for dimVal in values):
            raise ValueError(tupleError)

        clippedRange = ()
        for alias in values:
            clippedRange += ((max(-MAXALIASINGRANGE, alias[0]),
                              min(MAXALIASINGRANGE, alias[1])),)

        self.setParameter(SPECTRUMALIASING, VISIBLEALIASINGRANGE, clippedRange)

    @property
    @_includeInDimensionalCopy
    def aliasingRange(self) -> Optional[Tuple[Tuple, ...]]:
        """Return a tuple of the aliasing range in each dimension, or None of not set
        Note, this is an attribute, not a property;
        to get the property use spectrum._getAliasingRange, or peakList._getAliasingRange
        """
        alias = self.getParameter(SPECTRUMALIASING, ALIASINGRANGE)
        if alias is not None:
            return tuple(tuple(rr) for rr in alias)

        # set default values in the ccpnInternal store
        alias = ((0, 0),) * self.dimensionCount

        # don't need to notify this - it can be set every time if needed
        with notificationBlanking():
            self.setParameter(SPECTRUMALIASING, ALIASINGRANGE, alias)
        return alias

    @aliasingRange.setter
    def aliasingRange(self, values: Tuple[Tuple, ...]):
        """Set the currentAliasingRange for each of the spectrum dimensions
        Must be a tuple matching the number of dimension.
        Each element is a tuple of the form (min, max)

            e.g. aliasingRange = ((0, 0), (-1, 1), ...)
        """
        tupleError = 'Aliasing values must be tuple(tuple(min:int, max:int), tuple(min:int, max:int), ...)'

        # error checking that the tuples are correctly defined
        if len(values) != self.dimensionCount:
            raise ValueError("Length of {} does not match number of dimensions ({})".format(values, self.dimensionCount))
        if not all(isinstance(dimVal, Tuple) and len(dimVal) == 2 for dimVal in values):
            raise ValueError(tupleError)
        if not all(isinstance(dimVal[0], int) and isinstance(dimVal[1], int) for dimVal in values):
            raise ValueError(tupleError)
        if not all(dimVal[0] <= dimVal[1] for dimVal in values):
            raise ValueError(tupleError)

        self.setParameter(SPECTRUMALIASING, ALIASINGRANGE, values)

    @property
    def _seriesItems(self):
        """Return a tuple of the series items for the spectrumGroups
        """
        items = self.getParameter(SPECTRUMSERIES, SPECTRUMSERIESITEMS)
        if items is not None:
            series = ()
            for sg in self.spectrumGroups:
                if sg.pid in items:
                    series += (items[sg.pid],)
                else:
                    series += (None,)
            return series

    @_seriesItems.setter
    @ccpNmrV3CoreSetter()
    def _seriesItems(self, items):
        """Set the series items for all spectrumGroups that spectrum is attached to.
        Must be of the form ( <item1>,
                              <item2>,
                              ...
                              <itemN>
                            )
            where <itemsN> are of the same type (or None)
        """
        if not items:
            raise ValueError('items is not defined')
        if not isinstance(items, (tuple, list, type(None))):
            raise TypeError('items is not of type tuple/None')
        if len(items) != len(self.spectrumGroups):
            raise ValueError('Number of items does not match number of spectrumGroups')

        if isinstance(items, tuple):
            diffItems = set(type(item) for item in items)
            if len(diffItems) > 2 or (len(diffItems) == 2 and type(None) not in diffItems):
                raise ValueError('Items must be of the same type (or None)')

            seriesItems = self.getParameter(SPECTRUMSERIES, SPECTRUMSERIESITEMS)
            for sg, item in zip(self.spectrumGroups, items):
                if seriesItems:
                    seriesItems[sg.pid] = item
                else:
                    seriesItems = {sg.pid: item}
            self.setParameter(SPECTRUMSERIES, SPECTRUMSERIESITEMS, seriesItems)

        else:
            self.setParameter(SPECTRUMSERIES, SPECTRUMSERIESITEMS, None)

    def _getSeriesItem(self, spectrumGroup):
        """Return the series item for the current spectrum for the selected spectrumGroup
        """
        from ccpn.core.SpectrumGroup import SpectrumGroup

        spectrumGroup = self.project.getByPid(spectrumGroup) if isinstance(spectrumGroup, str) else spectrumGroup
        if not isinstance(spectrumGroup, SpectrumGroup):
            raise TypeError('%s is not a spectrumGroup' % str(spectrumGroup))
        if self not in spectrumGroup.spectra:
            raise ValueError('Spectrum %s does not belong to spectrumGroup %s' % (str(self), str(spectrumGroup)))

        seriesItems = self.getParameter(SPECTRUMSERIES, SPECTRUMSERIESITEMS)
        if seriesItems and spectrumGroup.pid in seriesItems:
            return seriesItems[spectrumGroup.pid]

    def _setSeriesItem(self, spectrumGroup, item):
        """Set the series item for the current spectrum for the selected spectrumGroup
        MUST be called from spectrumGroup - error checking for item types is handled there
        """
        from ccpn.core.SpectrumGroup import SpectrumGroup

        # check that the spectrumGroup and spectrum are valid
        spectrumGroup = self.project.getByPid(spectrumGroup) if isinstance(spectrumGroup, str) else spectrumGroup
        if not isinstance(spectrumGroup, SpectrumGroup):
            raise TypeError('%s is not a spectrumGroup', spectrumGroup)
        if self not in spectrumGroup.spectra:
            raise ValueError('Spectrum %s does not belong to spectrumGroup %s' % (str(self), str(spectrumGroup)))

        seriesItems = self.getParameter(SPECTRUMSERIES, SPECTRUMSERIESITEMS)

        if seriesItems:
            seriesItems[spectrumGroup.pid] = item
        else:
            seriesItems = {spectrumGroup.pid: item}
        self.setParameter(SPECTRUMSERIES, SPECTRUMSERIESITEMS, seriesItems)

    def _renameSeriesItems(self, spectrumGroup, oldPid):
        """rename the keys in the seriesItems to reflect the updated spectrumGroup name
        """
        seriesItems = self.getParameter(SPECTRUMSERIES, SPECTRUMSERIESITEMS)
        if oldPid in (seriesItems if seriesItems else ()):
            # insert new items with the new pid
            oldItems = seriesItems[oldPid]
            del seriesItems[oldPid]
            seriesItems[spectrumGroup.pid] = oldItems
            self.setParameter(SPECTRUMSERIES, SPECTRUMSERIESITEMS, seriesItems)

    def _getSeriesItemsById(self, id):
        """Return the series item for the current spectrum by 'id'
        CCPNINTERNAL: used in creating new spectrumGroups - not for external use
        """
        seriesItems = self.getParameter(SPECTRUMSERIES, SPECTRUMSERIESITEMS)
        if seriesItems and id in seriesItems:
            return seriesItems[id]

    def _setSeriesItemsById(self, id, item):
        """Set the series item for the current spectrum by 'id'
        CCPNINTERNAL: used in creating new spectrumGroups - not for external use
        """
        seriesItems = self.getParameter(SPECTRUMSERIES, SPECTRUMSERIESITEMS)
        if seriesItems:
            seriesItems[id] = item
        else:
            seriesItems = {id: item}
        self.setParameter(SPECTRUMSERIES, SPECTRUMSERIESITEMS, seriesItems)

    def _removeSeriesItemsById(self, spectrumGroup, id):
        """Remove the keys in the seriesItems allocated to 'id'
        CCPNINTERNAL: used in creating new spectrumGroups - not for external use
        """
        # useful for storing an item
        seriesItems = self.getParameter(SPECTRUMSERIES, SPECTRUMSERIESITEMS)
        if id in seriesItems:
            del seriesItems[id]
            self.setParameter(SPECTRUMSERIES, SPECTRUMSERIESITEMS, seriesItems)

    # @property
    # def folding(self) -> Tuple:
    #     """return a tuple of folding values for dimensions
    #     """
    #     result = ()
    #     for dataDim in self._wrappedData.sortedDataDims():
    #         expDimRef = dataDim.expDim.findFirstExpDimRef(serial=1)
    #         if expDimRef is None:
    #             result += (None,)
    #         else:
    #             result += (expDimRef.isFolded,)
    #
    #     return result
    #
    # @folding.setter
    # def folding(self, values):
    #     if len(values) != len(self._wrappedData.sortedPeakDims()):
    #         raise ValueError("Length of %s does not match number of dimensions." % str(values))
    #     if not all(isinstance(dimVal, bool) for dimVal in values):
    #         raise ValueError("Folding values must be True/False.")

<<<<<<< HEAD
    @property
    def temperature(self):
        """The temperature of the spectrometer when the spectrum was recorded
        """
        if self._wrappedData.experiment:
            return self._wrappedData.experiment.temperature
=======
    #=========================================================================================
    # Library functions
    #-----------------------------------------------------------------------------------------

    def ppm2point(self, value, axisCode=None, dimension=None):
        """Convert ppm value to point value for axis corresponding to either axisCode or
        dimension (1-based)
        """
        if dimension is None and axisCode is None:
            raise ValueError('Spectrum.ppm2point: either axisCode or dimension needs to be defined')
        if dimension is not None and axisCode is not None:
            raise ValueError('Spectrum.ppm2point: axisCode and dimension cannot be both defined')

        if axisCode is not None:
            dimension = self.getByAxisCodes('dimensions', [axisCode], exactMatch=False)[0]

        if dimension is None or dimension < 1 or dimension > self.dimensionCount:
            raise RuntimeError('Invalid dimension (%s)' % (dimension,))

        return self.spectrumReferences[dimension - 1].valueToPoint(value)

    def point2ppm(self, value, axisCode=None, dimension=None):
        """Convert point value to ppm for axis corresponding to to either axisCode or
        dimension (1-based)
        """
        if dimension is None and axisCode is None:
            raise ValueError('Spectrum.point2ppm: either axisCode or dimension needs to be defined')
        if dimension is not None and axisCode is not None:
            raise ValueError('Spectrum.point2ppm: axisCode and dimension cannot be both defined')

        if axisCode is not None:
            dimension = self.getByAxisCodes('dimensions', [axisCode], exactMatch=False)[0]

        if dimension is None or dimension < 1 or dimension > self.dimensionCount:
            raise RuntimeError('Invalid dimension (%s)' % (dimension,))

        return self.spectrumReferences[dimension - 1].pointToValue(value)

    def getPpmArray(self, axisCode=None, dimension=None):
        """Return a numpy array with ppm values of the grid points along axisCode or dimension
        """
        if dimension is None and axisCode is None:
            raise ValueError('Spectrum.getPpmArray: either axisCode or dimension needs to be defined')
        if dimension is not None and axisCode is not None:
            raise ValueError('Spectrum.getPpmArray: axisCode and dimension cannot be both defined')

        if axisCode is not None:
            dimension = self.getByAxisCodes('dimensions', [axisCode], exactMatch=False)[0]

        if dimension is None or dimension < 1 or dimension > self.dimensionCount:
            raise RuntimeError('Invalid dimension (%s)' % (dimension,))

        spectrumLimits = self.spectrumLimits[dimension - 1]
        axisReversed = self.axesReversed[dimension -1]
        valuePerPoint = self.valuesPerPoint[dimension - 1] * (-1.0 if axisReversed else 1.0)

        result = np.linspace(spectrumLimits[0], spectrumLimits[1] - valuePerPoint, self.pointCounts[dimension - 1])

        return result
>>>>>>> d19a55cb

    @temperature.setter
    def temperature(self, value):
        """The temperature of the spectrometer when the spectrum was recorded
        """
        if self._wrappedData.experiment:
            self._wrappedData.experiment.temperature = value

    @property
    def preferredAxisOrdering(self):
        """Return the preferred ordering for the axis codes when opening a new spectrumDisplay
        """
        order = self.getParameter(SPECTRUMAXES, SPECTRUMPREFERREDAXISORDERING)
        if order is not None:
            return order

        # set default ordering
        self.setParameter(SPECTRUMAXES, SPECTRUMPREFERREDAXISORDERING, None)
        return None

    @preferredAxisOrdering.setter
    def preferredAxisOrdering(self, order):
        """Set the preferred ordering for the axis codes when opening a new spectrumDisplay
        """
        if not order:
            raise ValueError('order is not defined')
        if not isinstance(order, tuple):
            raise TypeError('order is not a tuple')
        if len(order) != self.dimensionCount:
            raise TypeError('order is not the correct length')
        if not all(isinstance(ss, int) and ss >= 0 and ss < self.dimensionCount for ss in order):
            raise TypeError('order elements must be integer and in (0 .. %d)' % (self.dimensionCount - 1))
        if len(set(order)) != len(order):
            raise ValueError('order must contain unique elements')

        self.setParameter(SPECTRUMAXES, SPECTRUMPREFERREDAXISORDERING, order)

    #-----------------------------------------------------------------------------------------
    # Library functions
    #-----------------------------------------------------------------------------------------

    def ppm2point(self, value, axisCode=None, dimension=None):
        """Convert ppm value to point value for axis corresponding to either axisCode or
        dimension (1-based)
        """
        if dimension is None and axisCode is None:
            raise ValueError('Spectrum.ppm2point: either axisCode or dimension needs to be defined')
        if dimension is not None and axisCode is not None:
            raise ValueError('Spectrum.ppm2point: axisCode and dimension cannot be both defined')

        if axisCode is not None:
            dimension = self.getByAxisCodes('dimensions', [axisCode], exactMatch=False)[0]

        if dimension is None or dimension < 1 or dimension > self.dimensionCount:
            raise RuntimeError('Invalid dimension (%s)' % (dimension,))

        return self.spectrumReferences[dimension-1].valueToPoint(value)

    def point2ppm(self, value, axisCode=None, dimension=None):
        """Convert point value to ppm for axis corresponding to to either axisCode or
        dimension (1-based)
        """
        if dimension is None and axisCode is None:
            raise ValueError('Spectrum.point2ppm: either axisCode or dimension needs to be defined')
        if dimension is not None and axisCode is not None:
            raise ValueError('Spectrum.point2ppm: axisCode and dimension cannot be both defined')

        if axisCode is not None:
            dimension = self.getByAxisCodes('dimensions', [axisCode], exactMatch=False)[0]

        if dimension is None or dimension < 1 or dimension > self.dimensionCount:
            raise RuntimeError('Invalid dimension (%s)' % (dimension,))

        return self.spectrumReferences[dimension-1].pointToValue(value)

    def getPpmArray(self, axisCode=None, dimension=None):
        """Return a numpy array with ppm values of the grid points along axisCode or dimension
        """
        if dimension is None and axisCode is None:
            raise ValueError('Spectrum.getPpmArray: either axisCode or dimension needs to be defined')
        if dimension is not None and axisCode is not None:
            raise ValueError('Spectrum.getPpmArray: axisCode and dimension cannot be both defined')

        if axisCode is not None:
            dimension = self.getByAxisCodes('dimensions', [axisCode], exactMatch=False)[0]

        if dimension is None or dimension < 1 or dimension > self.dimensionCount:
            raise RuntimeError('Invalid dimension (%s)' % (dimension,))

        result = numpy.linspace(self.spectrumLimits[dimension-1][0], self.spectrumLimits[dimension-1][1],
                                self.pointCounts[dimension-1])
        return result

    def getDefaultOrdering(self, axisOrder):
        if not axisOrder:
            axisOption = self.project.application.preferences.general.axisOrderingOptions

            preferredAxisOrder = self.preferredAxisOrdering
            if preferredAxisOrder is not None:

                specAxisOrder = self.axisCodes
                axisOrder = [specAxisOrder[ii] for ii in preferredAxisOrder]

            else:

                # sets an Nd default to HCN (or possibly 2d to HC)
                specAxisOrder = self.axisCodes
                pOrder = self.searchAxisCodePermutations(('H', 'C', 'N'))
                if pOrder:
                    self.preferredAxisOrdering = pOrder
                    axisOrder = [specAxisOrder[ii] for ii in pOrder]
                    getLogger().debug('setting default axisOrdering: ', str(axisOrder))

                else:

                    # just set to the normal ordering
                    self.preferredAxisOrdering = tuple(ii for ii in range(self.dimensionCount))
                    axisOrder = specAxisOrder

                    # try permutations of repeated codes
                    duplicates = [('H', 'H'), ('C', 'C'), ('N', 'N')]
                    for dCode in duplicates:
                        pOrder = self.searchAxisCodePermutations(dCode)

                        # if permutation found and matches first axis
                        if pOrder and pOrder[0] == 0:
                            self.preferredAxisOrdering = pOrder
                            axisOrder = [specAxisOrder[ii] for ii in pOrder]
                            getLogger().debug('setting duplicate axisOrdering: ', str(axisOrder))
                            break

        return axisOrder

    # def automaticIntegration(self, spectralData):
    #     return self._apiDataSource.automaticIntegration(spectralData)

    def _mapAxisCodes(self, axisCodes: Sequence[str]):
        """Map axisCodes on self.axisCodes
        return mapped axisCodes as list
        """
        # find the map of newAxisCodeOrder to self.axisCodes; eg. 'H' to 'Hn'
        axisCodeMap = axisCodeMapping(axisCodes, self.axisCodes)
        if len(axisCodeMap) == 0:
            raise ValueError('axisCodes %s contains an invalid element' % str(axisCodes))
        return [axisCodeMap[a] for a in axisCodes]

    def _reorderValues(self, values: Sequence, newAxisCodeOrder: Sequence[str]):
        """Reorder values in spectrum dimension order to newAxisCodeOrder
        """
        mapping = dict((axisCode, i) for i, axisCode in enumerate(self.axisCodes))
        # assemble the newValues in order
        newValues = []
        for axisCode in newAxisCodeOrder:
            if axisCode in mapping:
                newValues.append(values[mapping[axisCode]])
            else:
                raise ValueError('Invalid axisCode "%s" in %s; should be one of %s' %
                                 (axisCode, newAxisCodeOrder, self.axisCodes))
        return newValues

<<<<<<< HEAD
    def getByAxisCodes(self, parameterName: str, axisCodes: Sequence[str] = None, exactMatch: bool = False):
=======
    @cached(_REGIONDATACACHE, maxItems=16, debug=False)
    def getRegionData(self, exclusionBuffer: Optional[Sequence] = None, minimumDimensionSize: int = 3, **axisDict):
        """Return the region of the spectrum data defined by the axis limits.

        Axis limits are passed in as a dict containing the axis codes and the required limits.
        Each limit is defined as a key, value pair: (str, tuple),
        with the tuple supplied as (min,max) axis limits in ppm.

        For axisCodes that are not included, the limits will by taken from the aliasingLimits of the spectrum.

        Illegal axisCodes will raise an error.

        Example dict:

        ::

            {'Hn': (7.0, 9.0),
             'Nh': (110, 130)
             }

        Example calling function:

        ::

            regionData = spectrum.getRegionData(**limitsDict)
            regionData = spectrum.getRegionData(Hn=(7.0, 9.0), Nh=(110, 130))

            and

            regionData = spectrum.getRegionData()           to get all the data, this may be very large!

        exclusionBuffer: defines the size to extend the region by in index units, e.g. [1, 1, 1] for a 3d array,
                            extends the region by 1 index point in all axes.
                            Default is 1 in all axis directions.
                            Must be the correct length for the number of dimensions

        minimumDimensionSize:   defines the minimum number of elements in each dimension that are needed
                                for the region to be valid.

                                default is 3, as mostly used for parabolic curve fitting which
                                requires 3 points in any given dimension

        The returned regionData is a tuple of regions, each of the form:

                single region = (dataArray,                 numpy array containing the data
                                intRegion,
                                startPoints,
                                endPoints,
                                startPointBufferActual,
                                endPointBufferActual,
                                startPointIntActual,
                                numPointInt,
                                startPointBuffer,
                                endPointBuffer)

        :param exclusionBuffer: array of int
        :param minimumDimensionSize: int
        :param axisDict: dict of axis limits
        :return: tuple of regions
        """
        if not self.isValidPath:
            return

        startPoint = []
        endPoint = []

        # fill with the spectrum limits first
        regionToPick = sorted(self.spectrumLimits)

        codes = axisDict.keys()
        limits = tuple(axisDict.values())

        # map from input codes to self, done this way as MAY (but shouldn't) contain any Nones
        indices = getAxisCodeMatchIndices(self.axisCodes, codes)
        # for n, ind in enumerate(indices):
        #     if ind is not None:
        #         regionToPick[n] = limits[ind]

        indices = getAxisCodeMatchIndices(codes, self.axisCodes)
        for n, ind in enumerate(indices):
            if ind is not None:
                regionToPick[ind] = limits[n]

        # convert the region limits to point coordinates with the dataSource
        dataDims = self._apiDataSource.sortedDataDims()
        aliasingLimits = self.aliasingLimits
        apiPeaks = []
        # for ii, dataDim in enumerate(dataDims):
        spectrumReferences = self.mainSpectrumReferences
        if None in spectrumReferences:
            raise ValueError("getRegionData() only works for Frequency dimensions"
                             " with defined primary SpectrumReferences ")
        if regionToPick is None:
            regionToPick = self.aliasingLimits

        for ii, spectrumReference in enumerate(spectrumReferences):
            aliasingLimit0, aliasingLimit1 = aliasingLimits[ii]
            value0 = regionToPick[ii][0]
            value1 = regionToPick[ii][1]
            value0, value1 = min(value0, value1), max(value0, value1)

            if value1 < aliasingLimit0 or value0 > aliasingLimit1:
                # completely outside limits
                break

                # OR find aliasing offsets and change values to inside aliasing limits

            value0 = max(value0, aliasingLimit0)
            value1 = min(value1, aliasingLimit1)

            position0 = spectrumReference.valueToPoint(value0) - 1
            position1 = spectrumReference.valueToPoint(value1) - 1
            position0, position1 = min(position0, position1), max(position0, position1)

            # not always perfect for the plane depth region
            position0 = int(position0) + 1
            position1 = int(position1) + 1

            startPoint.append((spectrumReference.dimension, position0))
            endPoint.append((spectrumReference.dimension, position1))

        else:

            # this is a for..else, completes only if all limits are within spectrum bounds
            startPoints = [point[1] for point in sorted(startPoint)]
            endPoints = [point[1] for point in sorted(endPoint)]

            # originally from the PeakList dataSource which should be the same as the spectrum _apiDataSource
            # dataSource = self.dataSource
            dataSource = self._apiDataSource
            numDim = dataSource.numDim

            minLinewidth = [0.0] * numDim

            # if not exclusionBuffer:
            #     exclusionBuffer = [1] * numDim
            # else:
            #     if len(exclusionBuffer) != numDim:
            #         raise ValueError('Error: getRegionData, exclusion buffer length must match dimension of spectrum')
            #     for nDim in range(numDim):
            #         if exclusionBuffer[nDim] < 1:
            #             raise ValueError('Error: getRegionData, exclusion buffer must contain values >= 1')

            nonAdj = 0
            excludedRegions = []
            excludedDiagonalDims = []
            excludedDiagonalTransform = []

            startPoint = np.array(startPoints)
            endPoint = np.array(endPoints)
            startPoint, endPoint = np.minimum(startPoint, endPoint), np.maximum(startPoint, endPoint)

            if not exclusionBuffer:
                startPointBuffer = startPoint
                endPointBuffer = endPoint
            else:
                if len(exclusionBuffer) != numDim:
                    raise ValueError('Error: getRegionData, exclusion buffer length must match dimension of spectrum')
                for nDim in range(numDim):
                    if exclusionBuffer[nDim] < 0:
                        raise ValueError('Error: getRegionData, exclusion buffer must contain values >= 0')

                # extend region by exclusionBuffer
                bufferArray = np.array(exclusionBuffer)
                startPointBuffer = startPoint - bufferArray
                endPointBuffer = endPoint + bufferArray

            regions = numDim * [0]
            npts = numDim * [0]
            for n in range(numDim):
                start = startPointBuffer[n]
                end = endPointBuffer[n]
                # npts[n] = dataSource.findFirstDataDim(dim=n + 1).numPointsOrig
                npts[n] = spectrumReferences[n].numPointsOrig
                tile0 = start // npts[n]
                tile1 = (end - 1) // npts[n]
                region = regions[n] = []
                if tile0 == tile1:
                    region.append((start, end, tile0))
                else:
                    region.append((start, (tile0 + 1) * npts[n], tile0))
                    region.append((tile1 * npts[n], end, tile1))
                for tile in range(tile0 + 1, tile1):
                    region.append((tile * npts[n], (tile + 1) * npts[n], tile))

            peaks = []
            objectsCreated = []

            nregions = [len(region) for region in regions]

            # # force there to be only one region which is the central tile containing the spectrum
            # nregions = numDim * [1]

            nregionsTotal, cumulRegions = _cumulativeArray(nregions)

            # # allows there to be a repeating pattern of the spectrum tiled across the display
            result = ()
            for n in range(nregionsTotal):

                # fix to just the first tile
                # n = 0

                array = _arrayOfIndex(n, cumulRegions)
                chosenRegion = [regions[i][array[i]] for i in range(numDim)]
                startPointBufferActual = np.array([cr[0] for cr in chosenRegion])
                endPointBufferActual = np.array([cr[1] for cr in chosenRegion])
                tile = np.array([cr[2] for cr in chosenRegion])
                startPointBuffer = np.array([startPointBufferActual[i] - tile[i] * npts[i] for i in range(numDim)])
                endPointBuffer = np.array([endPointBufferActual[i] - tile[i] * npts[i] for i in range(numDim)])

                dataArray, intRegion = dataSource.getRegionData(startPointBuffer, endPointBuffer)

                # both None implies that the dataSource is not defined
                if dataArray is None and intRegion is None:
                    continue

                # include extra exclusion buffer information
                startPointInt, endPointInt = intRegion
                startPointInt = np.array(startPointInt)
                endPointInt = np.array(endPointInt)
                startPointIntActual = np.array([startPointInt[i] + tile[i] * npts[i] for i in range(numDim)])
                numPointInt = endPointInt - startPointInt
                startPointBuffer = np.maximum(startPointBuffer, startPointInt)
                endPointBuffer = np.minimum(endPointBuffer, endPointInt)

                # check that the number of elements in each dimension, skip if too small
                if np.any(numPointInt < minimumDimensionSize):
                    continue

                result += ((dataArray, intRegion,
                            startPoints, endPoints,
                            startPointBufferActual, endPointBufferActual,
                            startPointIntActual, numPointInt,
                            startPointBuffer, endPointBuffer),)

            return result  #dataArray, intRegion

        # for loop fails so return empty arrays in the first element
        return None

    def getByAxisCodes(self, attributeName: str, axisCodes: Sequence[str] = None, exactMatch: bool = False):
>>>>>>> d19a55cb
        """Return values defined by attributeName in order defined by axisCodes:
        (default order if None).

        Perform a mapping if exactMatch=False (eg. 'H' to 'Hn')

        NB: Use getByDimensions for dimensions (1..dimensionCount) based access
        """
        if not hasattr(self, parameterName):
            raise ValueError('%s does not have parameter "%s"' % (self, parameterName))

        if not isIterable(axisCodes):
            raise ValueError('axisCodes is not iterable "%s"; expected list or tuple' % axisCodes)

        if axisCodes is not None and not exactMatch:
            axisCodes = self._mapAxisCodes(axisCodes)

        try:
            values = getattr(self, parameterName)
        except AttributeError:
            raise ValueError('Error getting parameter "%s" from %s' % (parameterName, self))
        if not isIterable(values):
            raise ValueError('Parameter "%s" of %s is not iterable; "%s"' % (parameterName, self, values))

        if axisCodes is not None:
            # change to order defined by axisCodes
            values = self._reorderValues(values, axisCodes)
        return values

    def setByAxisCodes(self, parameterName: str, values: Sequence, axisCodes: Sequence[str] = None, exactMatch: bool = False):
        """Set attributeName to values in order defined by axisCodes:
        (default order if None)

        Perform a mapping if exactMatch=False (eg. 'H' to 'Hn')

        NB: Use setByDimensions for dimensions (1..dimensionCount) based access
        """
        if not hasattr(self, parameterName):
            raise ValueError('%s does not have parameter "%s"' % (self, parameterName))

        if not isIterable(values):
            raise ValueError('Parameter "%s" of %s requires iterable; "%s"' % (parameterName, self, values))

        if not isIterable(axisCodes):
            raise ValueError('axisCodes is not iterable "%s"; expected list or tuple' % axisCodes)

        if axisCodes is not None and not exactMatch:
            axisCodes = self._mapAxisCodes(axisCodes)

        if axisCodes is not None:
            # change values to the order appropriate for spectrum
            values = self._reorderValues(values, axisCodes)
        try:
            setattr(self, parameterName, values)
        except AttributeError:
            raise ValueError('Unable to set parameter "%s" of %s to "%s"' % (parameterName, self, values))

    def getByDimensions(self, parameterName: str, dimensions: Sequence[int] = None):
        """Return values of parameterName in order defined by dimensions (1..dimensionCount).
           (default order if None)
           NB: Use getByAxisCodes for axisCode based access
        """
        if not hasattr(self, parameterName):
            raise ValueError('Spectrum object does not have parameter "%s"' % parameterName)

        values = getattr(self, parameterName)
        if not isIterable(values):
            raise ValueError('Parameter "%s" of %s is not iterable; "%s"' % (parameterName, self, values))

        if dimensions is None:
            return values

        newValues = []
        for dim in dimensions:
            if not (1 <= dim <= self.dimensionCount):
                raise ValueError('Invalid dimension "%d"; should be one of %s' % (dim, self.dimensions))
            else:
                newValues.append(values[dim - 1])
        return newValues

    def setByDimensions(self, parameterName: str, values: Sequence, dimensions: Sequence[int] = None):
        """Set parameterName to values as defined by dimensions (1..dimensionCount).
           (default order if None)
           NB: Use setByAxisCodes for axisCode based access
        """
        if not hasattr(self, parameterName):
            raise ValueError('Spectrum object does not have parameter "%s"' % parameterName)

        if not isIterable(values):
            raise ValueError('Parameter "%s" of %s requires iterable; "%s"' % (parameterName, self, values))

        if dimensions is None:
            dimensions = self.dimensions
        if not isIterable(dimensions):
            raise ValueError('dimensions "%s" is not iterable' % (dimensions))

        newValues = getattr(self, parameterName)
        for idx, dim in enumerate(dimensions):
            if not (1 <= dim <= self.dimensionCount):
                raise ValueError('Invalid dimension "%d"; should be one of %s' % (dim, self.dimensions))
            else:
                newValues[dim-1] = values[idx]
        try:
            setattr(self, parameterName, newValues)
        except AttributeError:
            raise ValueError('Unable to set parameter "%s" of %s to "%s"' % (parameterName, self, values))

    def searchAxisCodePermutations(self, checkCodes: Tuple[str, ...]) -> Optional[Tuple[int]]:
        """Generate the permutations of the current axisCodes
        """
        if not checkCodes:
            raise ValueError('checkCodes is not defined')
        if not isinstance(checkCodes, (tuple, list)):
            raise TypeError('checkCodes is not a list/tuple')
        if not all(isinstance(ss, str) for ss in checkCodes):
            raise TypeError('checkCodes elements must be strings')

        from itertools import permutations

        # add permutations for the axes
        axisPerms = tuple(permutations([axisCode for axisCode in self.axisCodes]))
        axisOrder = tuple(permutations(list(range(len(self.axisCodes)))))

        for ii, perm in enumerate(axisPerms):
            n = min(len(checkCodes), len(perm))
            if n and all(pCode[0] == cCode[0] for pCode, cCode in zip(perm[:n], checkCodes[:n])):
                return axisOrder[ii]

    def _setDefaultContourValues(self, base=None, multiplier=1.41, count=10):
        """Set default contour values
        """
        if base is None:
            base = self.noiseLevel * multiplier if self.noiseLevel else 1e6
        base = max(base, 1.0)  # Contour bases have to be > 0.0

        self.positiveContourBase = base
        self.positiveContourFactor = multiplier
        self.positiveContourCount = count
        self.negativeContourBase = -1.0 * base
        self.negativeContourFactor = multiplier
        self.negativeContourCount = count

    def _setDefaultContourColours(self):
        """Set default contour colours
        """
        (self.positiveContourColour, self.negativeContourColour) = getDefaultSpectrumColours(self)
        self.sliceColour = self.positiveContourColour

    def _getAliasingRange(self):
        """Return the min/max aliasing range for the peakLists in the spectrum, if there are no peakLists with peaks, return None
        """
        # get the aliasingRanges for non-empty peakLists
        aliasRanges = [peakList._getAliasingRange() for peakList in self.peakLists if peakList.peaks]

        if aliasRanges:
            # if there is only one then return it (for clarity)
            if len(aliasRanges) == 1:
                return aliasRanges[0]

            # get the range from all the peakLists
            newRange = list(aliasRanges[0])
            for ii, alias in enumerate(aliasRanges[1:]):
                if alias is not None:
                    newRange = tuple((min(minL, minR), max(maxL, maxR)) for (minL, maxL), (minR, maxR) in zip(alias, newRange))

            return newRange

    def _copyDimensionalParameters(self, axisCodes, target):
        """Copy dimensional parameters for axisCodes from self to target
        """
        for attr in _includeInCopyList().getMultiDimensional():
            try:
                values = self.getByAxisCodes(attr, axisCodes, exactMatch=True)
                target.setByAxisCodes(attr, values, axisCodes, exactMatch=True)
            except Exception as es:
                getLogger().error('Copying "%s" from %s to %s for axisCodes %s: %s' %
                                  (attr, self, target, axisCodes, es)
                                  )

    def _copyNonDimensionalParameters(self, target):
        """Copy non-dimensional parameters from self to target
        """
        for parameterName in _includeInCopyList().getNoneDimensional():
            try:
                value = getattr(self, parameterName)
                setattr(target, parameterName, value)
            except Exception as es:
                getLogger().warning('Copying parameter %r from %s to %s: %s' % (parameterName, self, target, es))

    def copyParameters(self, axisCodes, target):
        """Copy non-dimensional and dimensional parameters for axisCodes from self to target
        """
        self._copyNonDimensionalParameters(target)
        self._copyDimensionalParameters(axisCodes, target)

    def estimateNoise(self):
        """Estimate and return the noise level, or None if it cannot be
        """
        if self.dataSource is not None:
            noise = self.dataSource.estimateNoise()
        else:
            noise = None
        return noise

    #-----------------------------------------------------------------------------------------
    # data access functions
    #-----------------------------------------------------------------------------------------

    # @logCommand(get='self')
    def getIntensity(self, ppmPositions):
        """Returns the interpolated height at the ppm position
        """
        # The height below is not derived from any fitting
        # but is a weighted average of the values at the neighbouring grid points

<<<<<<< HEAD
        getLogger().warning('This routine has been replaced with getHeight')
        return self.getHeight(ppmPositions)
=======
        if self.dimensionCount != 1:
            raise ValueError('getIntensity only valid for 1d spectra')
        if len(ppmPositions) != 1:
            raise ValueError('Length of {} must be 1.'.format(ppmPositions))
        if not all(isinstance(dimVal, (int, float)) for dimVal in ppmPositions):
            raise ValueError('ppmPositions values must be floats.')

        ref = self.mainSpectrumReferences[0]
        pp = ref.valueToPoint(ppmPositions[0])
        frac = pp % 1

        if self._intensities is not None and self._intensities.size != 0:
            # need to interpolate between pp-1, and pp
            try:
                height = self._intensities[int(pp) - 1] + \
                         frac * (self._intensities[int(pp)] - self._intensities[int(pp) - 1])
            except IndexError as ie:
                height = 0
                getLogger().warning('Intensity not found found at the ppm position: %s' %
                                    ', '.join(map(str, ppmPositions)))

            # don't need to scale as _intensities is already scaled
            return height
>>>>>>> d19a55cb

    @logCommand(get='self')
    def getHeight(self, ppmPosition):
        """Returns the interpolated height at the ppm position
        """
        if len(ppmPosition) != self.dimensionCount:
            raise ValueError('Length of %s does not match number of dimensions' % str(ppmPosition))
        if not all(isinstance(dimVal, (int, float)) for dimVal in ppmPosition):
            raise ValueError('ppmPositions values must be floats')

        pointPosition = [self.ppm2point(p, dimension=idx+1) for idx, p in enumerate(ppmPosition)]
        return self.getPointvalue(pointPosition)

    @logCommand(get='self')
    def getPointvalue(self, pointPosition):
        """Return the value interpolated at the position given in points (1-based, float values).
        """
        if len(pointPosition) != self.dimensionCount:
            raise ValueError('Length of %s does not match number of dimensions.' % str(pointPosition))
        if not all(isinstance(dimVal, (int, float)) for dimVal in pointPosition):
            raise ValueError('position values must be floats.')

        if self.dataSource is None:
            getLogger().warning('No proper (filePath, dataFormat) set for %s; Returning zero' % self)
            return 0.0

        value = self.dataSource.getPointValue(pointPosition)
        return value * self.scale

    @logCommand(get='self')
    def getSliceData(self, position=None, sliceDim: int = 1):
        """Get a slice defined by sliceDim and a position vector

        :param position: An optional list/tuple of point positions (1-based);
                         defaults to [1,1,1,1]
        :param sliceDim: Dimension of the slice axis (1-based)

        :return: numpy 1D data array

        NB: use getSlice() method for axisCode based access
        """
        if self.dataSource is None:
            getLogger().warning('No proper (filePath, dataFormat) set for %s; Returning zeros only' % self)
            data = numpy.zeros( (self.pointCounts[sliceDim-1], ), dtype=numpy.float32)

        else:
            try:
                position = self.dataSource.checkForValidSlice(position, sliceDim)
                data = self.dataSource.getSliceData(position=position, sliceDim=sliceDim)
                data = data.copy(order='K') * self.scale

            except (RuntimeError, ValueError) as es:
                getLogger().error('Spectrum.getSliceData: %s' % es)
                raise es

        # For 1D, save as intensities attribute; TODO: remove
        self._intensities = data
        return data

    @logCommand(get='self')
    def getSlice(self, axisCode, position) -> numpy.array:
        """Get a slice defined by axisCode and a position vector

        :param axisCode: valid axisCode of the slice axis
        :param position: An optional list/tuple of point positions (1-based);
                         defaults to [1,1,1,1]

        :return: numpy 1D data array

        NB: use getSliceData() method for dimension based access
        """
        dimensions = self.getByAxisCodes('dimensions', [axisCode], exactMatch=True)
        return self.getSliceData(position=position, sliceDim=dimensions[0])

    @logCommand(get='self')
    def extractSliceToFile(self, axisCode, position, path=None, dataFormat='Hdf5'):
        """Extract 1D slice from self as new Spectrum; saved to path
        if 1D it effectively yields a copy of self

        :param axisCode: axiscode of slice to extract
        :param position: position vector (1-based)
        :param path: optional path; if None, constructed from current filePath

        :return: Spectrum instance
        """
        if self.dataSource is None:
            text = 'No proper (filePath, dataFormat) set for %s; unable to extract slice' % self
            getLogger().error(text)
            raise RuntimeError(text)

        if axisCode is None or axisCode not in self.axisCodes:
            raise ValueError('Invalid axisCode %r, should be one of %s' % (axisCode, self.axisCodes))

        try:
            dimensions = self.getByAxisCodes('dimensions', [axisCode])
            self.dataSource.checkForValidSlice(position=position, sliceDim=dimensions[0])
            newSpectrum = self._extractToFile(axisCodes=[axisCode], position=position, path=path, dataFormat=dataFormat,
                                              tag='slice')

        except (ValueError, RuntimeError) as es:
            text = 'Spectrum.extractSliceToFile: %s' % es
            raise ValueError(es)

        return newSpectrum

    @logCommand(get='self')
    def getPlaneData(self, position=None, xDim: int = 1, yDim: int = 2):
        """Get a plane defined by by xDim and yDim ('1'-based), and a position vector ('1'-based)
        Dimensionality must be >= 2

        :param position: A list/tuple of point-positions (1-based)
        :param xDim: Dimension of the first axis (1-based)
        :param yDim: Dimension of the second axis (1-based)

        :return: 2D float32 NumPy array in order (yDim, xDim)

        NB: use getPlane() method for axisCode based access
        """
        if self.dataSource is None:
            getLogger().warning('No proper (filePath, dataFormat) set for %s; Returning zeros only' % self)
            data = numpy.zeros( (self.pointCounts[yDim-1], self.pointCounts[xDim-1]), dtype=numpy.float32)

        else:
            try:
                position = self.dataSource.checkForValidPlane(position, xDim=xDim, yDim=yDim)
            except (RuntimeError, ValueError) as es:
                getLogger().error('invalid arguments: %s' % es)
                raise es

            data = self.dataSource.getPlaneData(position=position, xDim=xDim, yDim=yDim)
            # Make a copy in order to preserve the original data and apply scaling
            data = data.copy(order='K') * self.scale

        return data

    @logCommand(get='self')
    def getPlane(self, axisCodes, position=None):
        """Get a plane defined by axisCodes and position
        Dimensionality must be >= 2

        :param axisCodes: tuple/list of two axisCodes; expand if exactMatch=False
        :param position: A list/tuple of point-positions (1-based)

        :return: 2D float32 NumPy array in order (yDim, xDim)

        NB: use getPlaneData method for dimension based access
        """
        if len(axisCodes) != 2:
            raise ValueError('Invalid axisCodes %s, len should be 2' % axisCodes)

        xDim, yDim = self.getByAxisCodes('dimensions', axisCodes, exactMatch=True)
        return self.getPlaneData(position=position, xDim=xDim, yDim=yDim)

    @logCommand(get='self')
    def extractPlaneToFile(self, axisCodes: (tuple, list), position=None, path=None, dataFormat='Hdf5'):
        """Save a plane, defined by axisCodes and position, to path using dataFormat
        Dimensionality must be >= 2

        :param axisCodes: tuple/list of two axisCodes
        :param position: a list/tuple of point-positions (1-based)
        :param path: path of the resulting file; auto-generated if None
        :param dataFormat: a data format valid for writing

        :returns plane as Spectrum instance
        """
        if self.dataSource is None:
            text = 'No proper (filePath, dataFormat) set for %s; unable to extract plane' % self
            getLogger().error(text)
            raise RuntimeError(text)

        if axisCodes is None or len(axisCodes) != 2:
            raise ValueError('Invalid parameter axisCodes "%s", should be two of %s' % (axisCodes, self.axisCodes))

        try:
            dimensions = self.getByAxisCodes('dimensions', axisCodes)
            self.dataSource.checkForValidPlane(position=position, xDim=dimensions[0], yDim=dimensions[1])
            newSpectrum = self._extractToFile(axisCodes=axisCodes, position=position, path=path, dataFormat=dataFormat,
                                              tag='plane')

        except (ValueError, RuntimeError) as es:
            text = 'Spectrum.extractPlaneToFile: %s' % es
            raise ValueError(text)

        return newSpectrum

    @logCommand(get='self')
    def getProjection(self, axisCodes: (tuple, list), method: str = 'max', threshold=None):
        """Get projected plane defined by two axisCodes, using method and an optional threshold

        :param axisCodes: tuple/list of two axisCodes; expand if exactMatch=False
        :param method: 'max', 'max above threshold', 'min', 'min below threshold',
                       'sum', 'sum above threshold', 'sum below threshold'
        :param threshold: threshold value for relevant method

        :return: projected spectrum data as 2D float32 NumPy array in order (yDim, xDim)
        """
        projectedData = _getProjection(self, axisCodes=axisCodes, method=method, threshold=threshold)
        return projectedData

    @logCommand(get='self')
    def extractProjectionToFile(self, axisCodes: (tuple, list), method: str = 'max', threshold=None,
                                path=None, dataFormat='Hdf5'):
        """Save a projected plane, defined by axisCodes and position, using method and an optional threshold,
        to path using dataFormat
        Dimensionality must be >= 2

        :param axisCodes: tuple/list of two axisCodes
        :param method: 'max', 'max above threshold', 'min', 'min below threshold',
                       'sum', 'sum above threshold', 'sum below threshold'
        :param threshold: threshold value for relevant method
        :param path: path of the resulting file; auto-generated if None
        :param dataFormat: a data format valid for writing

        :returns projected plane as Spectrum instance
        """
        if self.dataSource is None:
            text = 'No proper (filePath, dataFormat) set for %s; unable to extract plane' % self
            getLogger().error(text)
            raise RuntimeError(text)

        if axisCodes is None or len(axisCodes) != 2:
            raise ValueError('Invalid parameter axisCodes "%s", should be two of %s' % (axisCodes, self.axisCodes))

        try:
            xDim, yDim = self.getByAxisCodes('dimensions', axisCodes)
            position = [1]*self.dimensionCount
            self.dataSource.checkForValidPlane(position=position, xDim=xDim, yDim=yDim)
            newSpectrum = self._extractToFile(axisCodes=axisCodes, position=position, path=path, dataFormat=dataFormat,
                                              tag='projection')
            projectionData = self.getProjection(axisCodes=axisCodes, method=method, threshold=threshold)
            # For writing, we need to remap the axisCodes onto the newSpectrum
            xDim2, yDim2 = newSpectrum.getByAxisCodes('dimensions', axisCodes)
            newSpectrum.dataSource.setPlaneData(data=projectionData, position=position, xDim=xDim2, yDim=yDim2)

        except (ValueError, RuntimeError) as es:
            text = 'Spectrum.extractProjectionToFile: %s' % es
            raise ValueError(text)

        return newSpectrum

    def _clone1D(self):
        'Clone 1D spectrum to a new spectrum.'
        #FIXME Crude approach / hack

        newSpectrum = self.project.createDummySpectrum(name=self.name, axisCodes=self.axisCodes)
        newSpectrum._positions = self.positions
        newSpectrum._intensities = self.intensities
        for peakList in self.peakLists:
            peakList.copyTo(newSpectrum)

        import inspect

        attr = inspect.getmembers(self, lambda a: not (inspect.isroutine(a)))
        filteredAttr = [a for a in attr if not (a[0].startswith('__') and a[0].endswith('__')) and not a[0].startswith('_')]
        for i in filteredAttr:
            att, val = i
            try:
                setattr(newSpectrum, att, val)
            except Exception as e:
                # print(e, att)
                pass
        return newSpectrum

    def _axisDictToSliceTuples(self, axisDict) -> list:
        """Convert dict of (key,value) = (axisCode, (startPpm, stopPpm)) pairs
        to a list of sliceTuples (1-based)

        if (axisDict[axisCode] is None) ==> use spectrumLimits
        if (startPpm is None) ==> point=1
        if (stopPpm is None) ==> point=pointCounts[axis]

        :param axisDict: dict of (axisCode, (startPpm,stopPpm)) (key,value) pairs
        :return list of sliceTuples

        CCPNINTERMAL: also used by PeakPickerABC
        """
        axisCodes = [ac for ac in axisDict.keys()]
        if None in self._mapAxisCodes(axisCodes):
            raise ValueError('Illegal axisCode in axisDict')

       # augment axisDict with any missing axisCodes or replace any None values with spectrumLimits
        for idx, ac in enumerate(self.axisCodes):
            if ac not in axisDict or axisDict[ac] is None:
                axisDict[ac] = self.spectrumLimits[idx]

        sliceTuples = [None]*self.dimensionCount
        for axis, ac, dim in self.axisTriples:
            stopPpm, startPpm = axisDict.get(ac)  # to be converted to points; ppm scale runs backwards

            if startPpm is None:
                startPoint = 1
            else:
                startPoint = int(self.ppm2point(startPpm, axisCode=ac) + 0.5)

            if stopPpm is None:
                stopPoint = self.pointCounts[axis]
            else:
                stopPoint = int(self.ppm2point(stopPpm, axisCode=ac) + 0.5)

            sliceTuples[axis] = (startPoint,stopPoint)

        getLogger().debug('Spectrum._axisDictToSliceTuples: axisDict = %s; sliceTuples = %s' %
                          (axisDict, sliceTuples))
        return sliceTuples

    def getRegion(self, **axisDict):
        """
        Return the region of the spectrum data defined by the axis limits in ppm as numpy array
        of the same dimensionality as defined by the Spectrum instance.

        Axis limits  are passed in as a dict of (axisCode, tupleLimit) key, value pairs
        with the tupleLimit supplied as (startPpm,stopPpm) axis limits in ppm (lower ppm value first).

        For axisCodes that are not included in the axisDict, the limits will by taken from the
        spectrum limits along the relevant axis
        For axisCodes that are None, the limits will by taken from the spectrum limits along the
        relevant axis

        Illegal axisCodes will raise an error.

        Example dict:
            {'Hn': (7.0, 9.0),
             'Nh': (110, 130)
             }

        Example calling function:
            regionData = spectrum.getRegion(**limitsDict)
            regionData = spectrum.getRegion(Hn=(7.0, 9.0), Nh=(110, 130))

        :param axisDict: dict of (axisCode, (startPpm,stopPpm)) key,value pairs
        :return: numpy array
        """
        if not self.hasValidPath():
            raise RuntimeError('No valid spectral datasource defined')
        sliceTuples = self._axisDictToSliceTuples(axisDict)
        return self.dataSource.getRegionData(sliceTuples)

    def getRegionData(self, exclusionBuffer: Optional[Sequence] = None, minimumDimensionSize: int = 3, **axisDict):
        """Return the region of the spectrum data defined by the axis limits.
        GWV: Old routine replaced by getRegion
        """
        raise NotImplementedError('replace by getRegion')

    def _extractToFile(self, axisCodes, position, path, dataFormat, tag):
        """Local routine to prevent code duplication across extractSliceToFile, extractPlaneToFile,
        extractProjectionToFile.
        Return new spectrum instance
        """
        # local import to prevent cycles
        from ccpn.core.lib.SpectrumDataSources.SpectrumDataSourceABC import getDataFormats

        dimensions = self.getByAxisCodes('dimensions', axisCodes)

        dataFormats = getDataFormats()
        validFormats = [k.dataFormat for k in dataFormats.values() if k.hasWritingAbility]
        klass = dataFormats.get(dataFormat)
        if klass is None:
            raise ValueError('Invalid dataFormat %r; must be one of %s' % (dataFormat, validFormats))
        if not klass.hasWritingAbility:
            raise ValueError('Unable to write to dataFormat %r; must be one of %s' % (dataFormat, validFormats))
        suffix = klass.suffixes[0] if len(klass.suffixes) > 0 else '.dat'

        tagStr = '%s_%s' % (tag, '_'.join(axisCodes))
        spectrumName = '%s_%s' % (self.name, tagStr)
        appendToFilename = '_%s_%s' % (tagStr, '_'.join([str(p) for p in position]))

        if path is None:
            dataStore = DataStore.newFromPath(path=self.filePath, appendToName=appendToFilename,
                                              autoVersioning=True, withSuffix=suffix)
        else:
            dataStore = DataStore.newFromPath(path=path, autoVersioning=True, withSuffix=suffix)

        newSpectrum = _extractRegionToFile(self, dimensions=dimensions, position=position,
                                           name=spectrumName, dataStore=dataStore, dataFormat=dataFormat)
        # add some comment as to the origin of the data
        comment = newSpectrum.comment
        if comment is None:
            comment = ''
        if len(comment) > 0:
            comment += '; '
        comment += '%s at (%s) from %s' % (tagStr, ','.join([str(p) for p in position]), self)
        newSpectrum.comment = comment

        return newSpectrum

    #-----------------------------------------------------------------------------------------
    # Iterators
    #-----------------------------------------------------------------------------------------

    def allPlanes(self, axisCodes: tuple, exactMatch=True):
        """An iterator over all planes defined by axisCodes, yielding (positions, data-array) tuples
        Expand axisCodes if exactMatch=False
        positions are 1-based
        """
        if len(axisCodes) != 2:
            raise ValueError('Invalid axisCodes %s, len should be 2' % axisCodes)

        axisDims = self.getByAxisCodes('dimensions', axisCodes, exactMatch=exactMatch)  # check and optionally expand axisCodes
        if axisDims[0] == axisDims[1]:
            raise ValueError('Invalid axisCodes %s; identical' % axisCodes)

        if not self.hasValidPath():
            raise RuntimeError('No valid spectral datasource defined')

        return self.dataSource.allPlanes(xDim=axisDims[0], yDim=axisDims[1])

    def allSlices(self, axisCode, exactMatch=True):
        """An iterator over all slices defined by axisCode, yielding (positions, data-array) tuples
        positions are 1-based
        """
        sliceDim = self.getByAxisCodes('dimensions', [axisCode], exactMatch=exactMatch)[0]

        if self.hasValidPath():
            raise RuntimeError('No valid spectral datasource defined')

        return self.dataSource.allSlices(sliceDim=sliceDim)

    #-----------------------------------------------------------------------------------------
    # Implementation functions
    #-----------------------------------------------------------------------------------------

    def _getDataSource(self, dataStore, reportWarnings=False):
        """Check the validity of the file defined by dataStore;
        returns SpectrumDataSource instance or None when filePath and/or dataFormat of the
        dataStore instance are incorrect
        Optionally report warnings
        """
        from ccpn.core.lib.SpectrumDataSources.SpectrumDataSourceABC import getSpectrumDataSource
        from ccpn.core.lib.SpectrumDataSources.EmptySpectrumDataSource import EmptySpectrumDataSource

        if dataStore is None:
            raise RuntimeError('dataStore not defined')

        if dataStore.dataFormat == EmptySpectrumDataSource.dataFormat:
            # Special case, empty spectrum
            dataSource = EmptySpectrumDataSource(spectrum=self)

        else:
            if not dataStore.exists():
                if reportWarnings:
                    dataStore.warningMessage()
                return None
            dataSource = getSpectrumDataSource(dataStore.aPath(), dataStore.dataFormat)

        if dataSource is None and reportWarnings:
            getLogger().warning('data format "%s" is incompatible with path "%s"' %
                                (dataStore.dataFormat, dataStore.path))

        return dataSource

    def _updateParameterValues(self):
        """This method check, and if needed updates specific parameter values
        """
        # Quietly set some values
        getLogger().debug('Updating %s parameters' % self)
        with inactivity():
            # getting the noiseLevel by calling estimateNoise() if not defined
            if self.noiseLevel is None:
                self.noiseLevel = self.estimateNoise()

            # Check  contourLevels, contourColours
            if self.positiveContourCount == 0 or self.negativeContourCount == 0:
                self._setDefaultContourValues()
                self._setDefaultContourColours()
            if not self.sliceColour:
                self.sliceColour = self.positiveContourColour

    @classmethod
    def _restoreObject(cls, project, apiObj):
        """Subclassed to allow for initialisations on restore, not on creation via newSpectrum
        """
        spectrum = super()._restoreObject(project, apiObj)

        try:
            spectrum._dataStore = DataStore(spectrum=spectrum)
            spectrum._dataSource = spectrum._getDataSource(spectrum._dataStore, reportWarnings=True)

        except (ValueError, RuntimeError) as es:
            getLogger().warning('Error restoring valid data source for %s (%s)' % (spectrum, es))

        # Assure a setting of crucial attributes
        spectrum._updateParameterValues()
        return spectrum

    @renameObject()
    @logCommand(get='self')
    def rename(self, value: str):
        """Rename Spectrum, changing its name and Pid.
        """
        return self._rename(value)

    def _finaliseAction(self, action: str):
        """Subclassed to handle associated spectrumViews instances
        """
        if not super()._finaliseAction(action):
            return

        # notify peak/integral/multiplet list
        if action in ['create', 'delete']:
            for peakList in self.peakLists:
                peakList._finaliseAction(action)
            for multipletList in self.multipletLists:
                multipletList._finaliseAction(action)
            for integralList in self.integralLists:
                integralList._finaliseAction(action)

        # propagate the rename to associated spectrumViews
        if action in ['change']:
            for specView in self.spectrumViews:
                if specView:
                    if self._scaleChanged:
                        # force a rebuild of the contours/etc.
                        specView.buildContoursOnly = True
                    specView._finaliseAction(action)

            if self._scaleChanged:
                self._scaleChanged = False

                # notify peaks/multiplets/integrals that the scale has changed
                for peakList in self.peakLists:
                    for peak in peakList.peaks:
                        peak._finaliseAction(action)
                for multipletList in self.multipletLists:
                    for multiplet in multipletList.multiplets:
                        multiplet._finaliseAction(action)
                for integralList in self.integralLists:
                    for integral in integralList.integrals:
                        integral._finaliseAction(action)

            # from ccpn.ui.gui.lib.OpenGL.CcpnOpenGL import GLNotifier
            #
            # GLSignals = GLNotifier(parent=self)
            # GLSignals.emitPaintEvent()

    def _clearCache(self):
        """Clear the cache
        """
        if self.dataSource is not None:
            self.dataSource.clearCache()

    @deleteObject()
    def _delete(self):
        """Delete the spectrum wrapped data.
        """
        self._wrappedData.delete()

    @logCommand(get='self')
    def delete(self):
        """Delete Spectrum"""
        with undoBlock():

            self._clearCache()
            if self.dataSource is not None:
                self.dataSource.closeFile()

            # self.deleteAllNotifiers() TODO: no longer required?

            # handle spectrumView ordering - this should be moved to spectrumView or spectrumDisplay via notifier?
            specDisplays = []
            specViews = []
            for sp in self.spectrumViews:
                if sp._parent.spectrumDisplay not in specDisplays:
                    specDisplays.append(sp._parent.spectrumDisplay)
                    specViews.append((sp._parent, sp._parent.spectrumViews.index(sp)))

            listsToDelete = tuple(self.peakLists)
            listsToDelete += tuple(self.integralLists)
            listsToDelete += tuple(self.multipletLists)

            # delete the connected lists, should undo in the correct order
            for obj in listsToDelete:
                obj.delete()

            with undoStackBlocking() as addUndoItem:
                # notify spectrumViews of delete/create
                addUndoItem(undo=partial(self._notifySpectrumViews, 'create'),
                            redo=partial(self._notifySpectrumViews, 'delete'))

            # delete the _wrappedData
            self._delete()

            # with undoStackBlocking() as addUndoItem:
            #     # notify spectrumViews of delete
            #     addUndoItem(redo=self._finaliseSpectrumViews, '')

            for sd in specViews:
                sd[0]._removeOrderedSpectrumViewIndex(sd[1])

    #-----------------------------------------------------------------------------------------
    # CCPN properties and functions
    #-----------------------------------------------------------------------------------------

    def _resetPeakLists(self):
        """Delete autocreated peaklists and reset
        """
        for peakList in list(self.peakLists):
            peakList.delete()
        self._wrappedData.__dict__['_serialDict']['peakLists'] = 0

    @property
    def _apiDataSource(self) -> Nmr.DataSource:
        """ CCPN DataSource matching Spectrum"""
        return self._wrappedData

    @property
    def _key(self) -> str:
        """name, regularised as used for id"""
        return self._wrappedData.name.translate(Pid.remapSeparators)

    @property
    def _localCcpnSortKey(self) -> Tuple:
        """Local sorting key, in context of parent.
        """
        return (self._wrappedData.experiment.serial, self._wrappedData.serial)

    @classmethod
    def _getAllWrappedData(cls, parent: Project) -> list:
        """get wrappedData (Nmr.DataSources) for all Spectrum children of parent Project"""
        return list(x for y in parent._wrappedData.sortedExperiments() for x in y.sortedDataSources())

    def _notifySpectrumViews(self, action):
        for sv in self.spectrumViews:
            sv._finaliseAction(action)

    # Attributes belonging to ExpDimRef and DataDimRef

    def _mainExpDimRefs(self) -> tuple:
        """Get main API ExpDimRef (serial=1) for each dimension
        """
        result = []
        for ii, dataDim in enumerate(self._wrappedData.sortedDataDims()):
            # NB MUST loop over dataDims, in case of projection spectra
            result.append(dataDim.expDim.findFirstExpDimRef(serial=1))
        return tuple(result)

    def _setExpDimRefAttribute(self, attributeName: str, value: Sequence, mandatory: bool = True):
        """Set main ExpDimRef attribute (serial=1) for each dimension"""
        apiDataSource = self._wrappedData
        if len(value) == apiDataSource.numDim:
            for ii, dataDim in enumerate(self._wrappedData.sortedDataDims()):
                # NB MUST loop over dataDims, in case of projection spectra
                expDimRef = dataDim.expDim.findFirstExpDimRef(serial=1)
                val = value[ii]
                if expDimRef is None and val is not None:
                    raise ValueError("Attempt to set attribute %s in dimension %s to %s - must be None" %
                                     (attributeName, ii + 1, val))
                elif val is None and mandatory:
                    raise ValueError(
                            "Attempt to set mandatory attribute %s to None in dimension %s: %s" %
                            (attributeName, ii + 1, val))
                else:
                    setattr(expDimRef, attributeName, val)

    #-----------------------------------------------------------------------------------------
    # new'Object' and other methods
    # Call appropriate routines in their respective locations
    #-----------------------------------------------------------------------------------------

    @logCommand(get='self')
    def newPeakList(self, title: str = None, comment: str = None,
                    isSimulated: bool = False, symbolStyle: str = None, symbolColour: str = None,
                    textColour: str = None, **kwds):
        """Create new empty PeakList within Spectrum

        See the PeakList class for details.

        Optional keyword arguments can be passed in; see PeakList._newPeakList for details.

        :param title:
        :param comment:
        :param isSimulated:
        :param symbolStyle:
        :param symbolColour:
        :param textColour:
        :return: a new PeakList attached to the spectrum.
        """
        from ccpn.core.PeakList import _newPeakList

        return _newPeakList(self, title=title, comment=comment, isSimulated=isSimulated,
                            symbolStyle=symbolStyle, symbolColour=symbolColour, textColour=textColour,
                            **kwds)

    @logCommand(get='self')
    def newIntegralList(self, title: str = None, symbolColour: str = None,
                        textColour: str = None, comment: str = None, **kwds):
        """Create new IntegralList within Spectrum.

        See the IntegralList class for details.

        Optional keyword arguments can be passed in; see IntegralList._newIntegralList for details.

        :param self:
        :param title:
        :param symbolColour:
        :param textColour:
        :param comment:
        :return: a new IntegralList attached to the spectrum.
        """
        from ccpn.core.IntegralList import _newIntegralList

        return _newIntegralList(self, title=title, comment=comment,
                                symbolColour=symbolColour, textColour=textColour,
                                **kwds)

    @logCommand(get='self')
    def newMultipletList(self, title: str = None,
                         symbolColour: str = None, textColour: str = None, lineColour: str = None,
                         multipletAveraging=None,
                         comment: str = None, multiplets: Sequence[Union['Multiplet', str]] = None, **kwds):
        """Create new MultipletList within Spectrum.

        See the MultipletList class for details.

        Optional keyword arguments can be passed in; see MultipletList._newMultipletList for details.

        :param title: title string
        :param symbolColour:
        :param textColour:
        :param lineColour:
        :param multipletAveraging:
        :param comment: optional comment string
        :param multiplets: optional list of multiplets as objects or pids
        :return: a new MultipletList attached to the Spectrum.
        """
        from ccpn.core.MultipletList import _newMultipletList

        return _newMultipletList(self, title=title, comment=comment,
                                 lineColour=lineColour, symbolColour=symbolColour, textColour=textColour,
                                 multipletAveraging=multipletAveraging,
                                 multiplets=multiplets,
                                 **kwds)

    @logCommand(get='self')
    def newSpectrumHit(self, substanceName: str, pointNumber: int = 0,
                       pseudoDimensionNumber: int = 0, pseudoDimension=None,
                       figureOfMerit: float = None, meritCode: str = None, normalisedChange: float = None,
                       isConfirmed: bool = None, concentration: float = None, concentrationError: float = None,
                       concentrationUnit: str = None, comment: str = None, **kwds):
        """Create new SpectrumHit within Spectrum.

        See the SpectrumHit class for details.

        Optional keyword arguments can be passed in; see SpectrumHit._newSpectrumHit for details.

        :param substanceName:
        :param pointNumber:
        :param pseudoDimensionNumber:
        :param pseudoDimension:
        :param figureOfMerit:
        :param meritCode:
        :param normalisedChange:
        :param isConfirmed:
        :param concentration:
        :param concentrationError:
        :param concentrationUnit:
        :param comment: optional comment string
        :return: a new SpectrumHit instance.
        """
        from ccpn.core.SpectrumHit import _newSpectrumHit

        return _newSpectrumHit(self, substanceName=substanceName, pointNumber=pointNumber,
                               pseudoDimensionNumber=pseudoDimensionNumber, pseudoDimension=pseudoDimension,
                               figureOfMerit=figureOfMerit, meritCode=meritCode, normalisedChange=normalisedChange,
                               isConfirmed=isConfirmed, concentration=concentration, concentrationError=concentrationError,
                               concentrationUnit=concentrationUnit, comment=comment, **kwds)

    @logCommand(get='self')
    def newSpectrumReference(self, dimension: int, spectrometerFrequency: float,
                             isotopeCodes: Sequence[str], axisCode: str = None, measurementType: str = 'Shift',
                             maxAliasedFrequency: float = None, minAliasedFrequency: float = None,
                             foldingMode: str = None, axisUnit: str = None, referencePoint: float = 0.0,
                             referenceValue: float = 0.0, **kwds):
        """Create new SpectrumReference.

        See the SpectrumReference class for details.

        Optional keyword arguments can be passed in; see SpectrumReference._newSpectrumReference for details.

        :param dimension:
        :param spectrometerFrequency:
        :param isotopeCodes:
        :param axisCode:
        :param measurementType:
        :param maxAliasedFrequency:
        :param minAliasedFrequency:
        :param foldingMode:
        :param axisUnit:
        :param referencePoint:
        :param referenceValue:
        :return: a new SpectrumReference instance.
        """
        from ccpn.core.SpectrumReference import _newSpectrumReference

        return _newSpectrumReference(self, dimension=dimension, spectrometerFrequency=spectrometerFrequency,
                                     isotopeCodes=isotopeCodes, axisCode=axisCode, measurementType=measurementType,
                                     maxAliasedFrequency=maxAliasedFrequency, minAliasedFrequency=minAliasedFrequency,
                                     foldingMode=foldingMode, axisUnit=axisUnit, referencePoint=referencePoint,
                                     referenceValue=referenceValue, **kwds)

    #-----------------------------------------------------------------------------------------
    # Output, printing, etc
    #-----------------------------------------------------------------------------------------

    def __str__(self):
        return '<%s (%s)>' % (self.pid, ','.join(self.axisCodes))

    def _infoString(self, includeDimensions=False):
        """Return info string about self, optionally including dimensional
        parameters
        """
        string = '================= %s =================\n' % self
        string += 'path = %s\n' % self.filePath
        string += 'dataFormat = %s\n' % self.dataFormat
        string += 'dimensions = %s\n' % self.dimensionCount
        string += 'sizes = (%s)\n' % ' x '.join([str(d) for d in self.pointCounts])
        for attr in """
                scale 
                noiseLevel 
                experimentName
                """.split():
            value = getattr(self, attr)
            string += '%s = %s\n' % (attr, value)

        if includeDimensions:
            string += '\n'
            for attr in """
                dimensions
                axisCodes
                pointCounts
                isComplex
                dimensionTypes
                isotopeCodes
                measurementTypes
                spectralWidths
                spectralWidthsHz
                spectrometerFrequencies
                referencePoints
                referenceValues
                axisUnits
                foldingModes
                windowFunctions
                lorentzianBroadenings
                gaussianBroadenings
                phases0
                phases1
                assignmentTolerances
                """.split():
                values = getattr(self, attr)
                string += '%-25s: %s\n' % (attr,
                                           ' '.join(['%-20s' % str(v) for v in values])
                                           )
        return string

    def printParameters(self, includeDimensions=True):
        "Print the info string"
        print(self._infoString(includeDimensions))


#=========================================================================================
# New and empty spectra
#=========================================================================================

# Hack; remove the api notifier on create
# _notifiers = [nf for nf in Project._apiNotifiers if nf[3] == '__init__' and 'cls' in nf[1] and nf[1]['cls'] == Spectrum]
# if len(_notifiers) == 1:
#     Project._apiNotifiers.remove(_notifiers[0])


@newObject(Spectrum)
def _newSpectrumFromDataSource(project, dataStore, dataSource, name) -> Spectrum:
    """Create a new Spectrum instance with name using the data in dataStore and dataSource
    Returns Spectrum instance or None on error
    """
    if dataStore is None:
        raise ValueError('dataStore cannot be None')

    if dataSource is None:
        raise ValueError('dataSource cannot be None')
    if dataSource.dimensionCount == 0:
        raise ValueError('dataSource.dimensionCount = 0')

    # assure unique name
    name = Spectrum._uniqueName(project=project, name=name)

    # check the dataSources of all spectra of the project for open file pointers to the same file
    for ds in [sp.dataSource for sp in project.spectra if sp.hasValidPath()]:
        if ds.path == dataStore.aPath and ds.hasOpenFile():
            raise RuntimeError('Unable to create new Spectrum; project has existing open dataSource %s' % ds)

    apiProject = project._wrappedData
    apiExperiment = apiProject.newExperiment(name=name, numDim=dataSource.dimensionCount)

    apiDataSource = apiExperiment.newDataSource(name=name,
                                                dataStore=None,
                                                numDim=dataSource.dimensionCount,
                                                dataType='processed'
                                                )



    # Intialise the freq/time dimensions; This seems a very complicated datastructure! (GWV)
    # dataDim classnames are FidDataDim, FreqDataDim, SampledDataDim
    for n, expDim in enumerate(apiExperiment.sortedExpDims()):
        expDim.isAcquisition = False  #(dataSource.aquisitionAxisCode == dataSource.axisCodes[n]),
        _nPoints = dataSource.pointCounts[n]
        freqDataDim = apiDataSource.newFreqDataDim(dim=n+1, expDim=expDim,
                                                   numPoints=_nPoints,
                                                   numPointsOrig=_nPoints,
                                                   pointOffset=0,
                                                   isComplex=dataSource.isComplex[n],
                                                   valuePerPoint=dataSource.spectralWidthsHz[n]/float(_nPoints)
                                                   )

    # Done with api generation; Create the Spectrum object

    # Agggh, cannot do
    #   spectrum = Spectrum(self, apiDataSource)
    # as the object was magically already created
    # This was done by Project._newApiObject, called from Nmr.DataSource.__init__ through an api notifier.
    # This notifier is set in the AbstractWrapper class and is part of the machinery generation; i.e.
    # _linkWrapperClasses (needs overhaul!!)

    spectrum = project._data2Obj.get(apiDataSource)
    if spectrum is None:
        raise RuntimeError("something went wrong creating a new Spectrum instance")
    spectrum._apiExperiment = apiExperiment

    with inactivity():
        # initialise the dimensional SpectrumReference objects
        for dim in dataSource.dimensions:
            n = dim-1
            spectrum.newSpectrumReference(dimension = dim,
                                          spectrometerFrequency = dataSource.spectrometerFrequencies[n],
                                          isotopeCodes=(dataSource.isotopeCodes[n],),
                                          axisCode=dataSource.axisCodes[n],
                                          axisUnit='ppm'
            )

    # Set the references between spectrum and dataStore
    dataStore.dataFormat = dataSource.dataFormat
    dataStore.spectrum = spectrum
    dataStore._saveInternal()
    spectrum._dataStore = dataStore

    # update dataSource with proper expanded path
    dataSource.setPath(dataStore.aPath())

    # Update all parameters from the dataSource to the Spectrum instance; retain the dataSource instance
    dataSource.exportToSpectrum(spectrum, includePath=False)
    spectrum._dataSource = dataSource

    # Quietly update some essentials
    with inactivity():
        # Link to default (i.e. first) chemicalShiftList
        spectrum.chemicalShiftList = project.chemicalShiftLists[0]
        # Assure at least one peakList
        if len(spectrum.peakLists) == 0:
            spectrum.newPeakList()

    return spectrum


def _newEmptySpectrum(project: Project, isotopeCodes:Sequence[str], name: str='empty') -> Spectrum:
    """Creation of new Empty Spectrum;
    :return: Spectrum instance or None on error
    """

    # Local  to prevent circular import
    from ccpn.core.lib.SpectrumDataSources.EmptySpectrumDataSource import EmptySpectrumDataSource

    if not isIterable(isotopeCodes) or len(isotopeCodes) == 0:
        raise ValueError('invalid isotopeCodes "%s"' % isotopeCodes)

    dataStore = DataStore()

    # Intialise a dataSource instance
    dataSource = EmptySpectrumDataSource()
    if dataSource is None:
        raise RuntimeError('Error creating empty DataSource')
    # Fill in some of the parameters
    dataSource.dimensionCount = len(isotopeCodes)
    dataSource.isotopeCodes = isotopeCodes
    dataSource._setSpectralParametersFromIsotopeCodes()
    dataSource._assureProperDimensionality()

    spectrum = _newSpectrumFromDataSource(project, dataStore, dataSource, name)
    spectrum._updateParameterValues()

    return spectrum


def _newSpectrum(project: Project, path: str, name: str) -> (Spectrum, None):
    """Creation of new Spectrum;
    :return: Spectrum instance or None on error
    """

    # Local  to prevent circular import
    from ccpn.core.lib.SpectrumDataSources.SpectrumDataSourceABC import checkPathForSpectrumFormats

    logger = getLogger()

    dataStore = DataStore.newFromPath(path)
    if not dataStore.exists():
        dataStore.errorMessage()
        return None

    _path = dataStore.aPath()

    # Try to determine data format from the path and intialise a dataSource instance with parsed parameters
    dataSource = checkPathForSpectrumFormats(path=_path)
    if dataSource is None:
        logger.warning('Invalid spectrum path "%s"' % path) # report the argument given
        return None

    if name is None:
        name = _path.basename

    spectrum = _newSpectrumFromDataSource(project, dataStore, dataSource, name)
    # Hack to trigger initialisation of contours
    spectrum.positiveContourCount = 0
    spectrum.negativeContourCount = 0
    spectrum._updateParameterValues()

    return spectrum


def _extractRegionToFile(spectrum, dimensions, position, name=None, dataStore=None, dataFormat = 'Hdf5') -> Spectrum:
    """Extract a region of spectrum, defined by dimensions, position to path defined by dataStore
    (optionally auto-generated from spectrum.path)

    :param dimensions:  [dim_a, dim_b, ...];  defining dimensions to be extracted (1-based)
    :param position, spectrum position-vector of length spectrum.dimensionCount (list, tuple; 1-based)
    """
    # local import to prevent cycles
    from ccpn.core.lib.SpectrumDataSources.SpectrumDataSourceABC import getDataFormats

    getLogger().debug('Extracting from %s, dimensions=%r, position=%r, dataStore=%s, dataFormat %r' %
                      (spectrum, dimensions, position, dataStore, dataFormat))

    if spectrum is None or not isinstance(spectrum, Spectrum):
        raise ValueError('invalid spectrum argument %r' % spectrum)
    if spectrum.dataSource is None:
        raise RuntimeError('No proper (filePath, dataFormat) set for %s' % spectrum)

    for dim in dimensions:
        if dim < 1 or dim > spectrum.dimensionCount:
            raise ValueError('invalid dimnsion %r in dimensions argument (%s)' % (dim, dimensions))
    dimensions = list(dimensions)  # assure a list

    position = spectrum.dataSource.checkForValidPosition(position)

    dimString = '_' + '_'.join(spectrum.getByDimensions('axisCodes', dimensions))
    if name is None:
        name = spectrum.name + dimString

    klass = getDataFormats().get(dataFormat)
    if klass is None:
        raise ValueError('invalid dataFormat %r' % dataFormat)

    # Do path-related stuff
    suffix = klass.suffixes[0] if len(klass.suffixes)>0 else '.dat'
    if dataStore is None:
        dataStore = DataStore.newFromPath(spectrum.filePath, appendToName=dimString,
                                          withSuffix=suffix, autoVersioning=True)

    # Create a dataSource object
    dataSource = klass(spectrum=spectrum)

    disgardedDimensions = list(set(spectrum.dimensions) - set(dimensions))
    # The dimensional parameters of spectrum were copied on initialisation
    # remap the N-axes (as defined by the N items in the dimensions argument) onto the first N axes
    # of the dataSource;
    dimensionsMap = dict(zip(dimensions+disgardedDimensions, dataSource.dimensions))
    dataSource._mapDimensionalParameters(dimensionsMap=dimensionsMap)
    # Now reduce the dimensionality to the length of dimensions; i.e. the dimensionality of the
    # new spectrum
    dataSource.setDimensionCount(len(dimensions))

    # create the new spectrum from the dataSource
    newSpectrum = _newSpectrumFromDataSource(project=spectrum.project, dataStore=dataStore,
                                             dataSource=dataSource, name=name)
    # copy the data
    indexMap = dict((k-1,v-1) for k,v in dimensionsMap.items())  # source -> destination
    inverseIndexMap = dict((v-1, k-1) for k,v, in dimensionsMap.items())  # destination -> source

    readSliceDim = dimensions[0]  # first retained dimension from the original data
    writeSliceDim = 1             # which was mapped to the first dimension of the new data

    sliceTuples = [(p,p) for p in position]
    # assure full range for all dimensions, other than readSliceDim
    for dim in dimensions[1:]:
        sliceTuples[dim-1] = (1, spectrum.pointCounts[dim-1])

    with spectrum.dataSource.openExistingFile() as input:
        with newSpectrum.dataSource.openNewFile() as output:
            # loop over all requested slices
            for position, aliased in input._selectedPointsIterator(sliceTuples=sliceTuples,
                                                                   excludeDimensions=[readSliceDim]):
                data = input.getSliceData(position, readSliceDim)

                # map the input position to the output position and write the data
                outPosition = [position[inverseIndexMap[p]] for p in output.axes]
                # print('>>>', position, outPosition)
                output.setSliceData(data, outPosition, writeSliceDim)
    # copy/set some more parameters (e.g. noiseLevel)
    spectrum._copyNonDimensionalParameters(newSpectrum)
    newSpectrum._updateParameterValues()

    return newSpectrum


# Additional Notifiers:
Project._apiNotifiers.extend(
        (
# GWV: not needed?
            # ('_finaliseApiRename', {}, Nmr.DataSource._metaclass.qualifiedName(), 'setName'),
            #
            ('_notifyRelatedApiObject', {'pathToObject': 'dataSources', 'action': 'change'},
                                         Nmr.Experiment._metaclass.qualifiedName(), ''),

            ('_notifyRelatedApiObject', {'pathToObject': 'dataSource', 'action': 'change'},
                                         Nmr.AbstractDataDim._metaclass.qualifiedName(), ''),

            ('_notifyRelatedApiObject', {'pathToObject': 'dataDim.dataSource', 'action': 'change'},
                                         Nmr.DataDimRef._metaclass.qualifiedName(), ''),

            ('_notifyRelatedApiObject', {'pathToObject': 'experiment.dataSources', 'action': 'change'},
                                         Nmr.ExpDim._metaclass.qualifiedName(), ''),

            ('_notifyRelatedApiObject', {'pathToObject': 'expDim.experiment.dataSources', 'action': 'change'},
                                         Nmr.ExpDimRef._metaclass.qualifiedName(), ''),

            ('_notifyRelatedApiObject', {'pathToObject': 'nmrDataSources', 'action': 'change'},
                                         DataLocation.AbstractDataStore._metaclass.qualifiedName(), ''),

        )
)
<|MERGE_RESOLUTION|>--- conflicted
+++ resolved
@@ -50,7 +50,7 @@
 # Last code modification
 #=========================================================================================
 __modifiedBy__ = "$modifiedBy: Ed Brooksbank $"
-__dateModified__ = "$dateModified: 2021-02-03 17:51:41 +0000 (Wed, February 03, 2021) $"
+__dateModified__ = "$dateModified: 2021-02-04 12:07:29 +0000 (Thu, February 04, 2021) $"
 __version__ = "$Revision: 3.0.3 $"
 #=========================================================================================
 # Created
@@ -1388,12 +1388,8 @@
     def spectrumLimits(self) -> Tuple[Tuple[Optional[float], Optional[float]], ...]:
         """\- (*(float,float)*)\*dimensionCount
 
-<<<<<<< HEAD
-        tuple of tuples of (lowerLimit, higherLimit) for spectrum
-=======
         tuple of tuples of (ppmPoint(1), ppmPoint(n+1)) for each spectrum axis
         direction of axis is preserved
->>>>>>> d19a55cb
         """
         ll = []
         for ii, ddr in enumerate(self._mainDataDimRefs()):
@@ -1856,74 +1852,12 @@
     #     if not all(isinstance(dimVal, bool) for dimVal in values):
     #         raise ValueError("Folding values must be True/False.")
 
-<<<<<<< HEAD
     @property
     def temperature(self):
         """The temperature of the spectrometer when the spectrum was recorded
         """
         if self._wrappedData.experiment:
             return self._wrappedData.experiment.temperature
-=======
-    #=========================================================================================
-    # Library functions
-    #-----------------------------------------------------------------------------------------
-
-    def ppm2point(self, value, axisCode=None, dimension=None):
-        """Convert ppm value to point value for axis corresponding to either axisCode or
-        dimension (1-based)
-        """
-        if dimension is None and axisCode is None:
-            raise ValueError('Spectrum.ppm2point: either axisCode or dimension needs to be defined')
-        if dimension is not None and axisCode is not None:
-            raise ValueError('Spectrum.ppm2point: axisCode and dimension cannot be both defined')
-
-        if axisCode is not None:
-            dimension = self.getByAxisCodes('dimensions', [axisCode], exactMatch=False)[0]
-
-        if dimension is None or dimension < 1 or dimension > self.dimensionCount:
-            raise RuntimeError('Invalid dimension (%s)' % (dimension,))
-
-        return self.spectrumReferences[dimension - 1].valueToPoint(value)
-
-    def point2ppm(self, value, axisCode=None, dimension=None):
-        """Convert point value to ppm for axis corresponding to to either axisCode or
-        dimension (1-based)
-        """
-        if dimension is None and axisCode is None:
-            raise ValueError('Spectrum.point2ppm: either axisCode or dimension needs to be defined')
-        if dimension is not None and axisCode is not None:
-            raise ValueError('Spectrum.point2ppm: axisCode and dimension cannot be both defined')
-
-        if axisCode is not None:
-            dimension = self.getByAxisCodes('dimensions', [axisCode], exactMatch=False)[0]
-
-        if dimension is None or dimension < 1 or dimension > self.dimensionCount:
-            raise RuntimeError('Invalid dimension (%s)' % (dimension,))
-
-        return self.spectrumReferences[dimension - 1].pointToValue(value)
-
-    def getPpmArray(self, axisCode=None, dimension=None):
-        """Return a numpy array with ppm values of the grid points along axisCode or dimension
-        """
-        if dimension is None and axisCode is None:
-            raise ValueError('Spectrum.getPpmArray: either axisCode or dimension needs to be defined')
-        if dimension is not None and axisCode is not None:
-            raise ValueError('Spectrum.getPpmArray: axisCode and dimension cannot be both defined')
-
-        if axisCode is not None:
-            dimension = self.getByAxisCodes('dimensions', [axisCode], exactMatch=False)[0]
-
-        if dimension is None or dimension < 1 or dimension > self.dimensionCount:
-            raise RuntimeError('Invalid dimension (%s)' % (dimension,))
-
-        spectrumLimits = self.spectrumLimits[dimension - 1]
-        axisReversed = self.axesReversed[dimension -1]
-        valuePerPoint = self.valuesPerPoint[dimension - 1] * (-1.0 if axisReversed else 1.0)
-
-        result = np.linspace(spectrumLimits[0], spectrumLimits[1] - valuePerPoint, self.pointCounts[dimension - 1])
-
-        return result
->>>>>>> d19a55cb
 
     @temperature.setter
     def temperature(self, value):
@@ -1980,7 +1914,7 @@
         if dimension is None or dimension < 1 or dimension > self.dimensionCount:
             raise RuntimeError('Invalid dimension (%s)' % (dimension,))
 
-        return self.spectrumReferences[dimension-1].valueToPoint(value)
+        return self.spectrumReferences[dimension - 1].valueToPoint(value)
 
     def point2ppm(self, value, axisCode=None, dimension=None):
         """Convert point value to ppm for axis corresponding to to either axisCode or
@@ -1997,7 +1931,7 @@
         if dimension is None or dimension < 1 or dimension > self.dimensionCount:
             raise RuntimeError('Invalid dimension (%s)' % (dimension,))
 
-        return self.spectrumReferences[dimension-1].pointToValue(value)
+        return self.spectrumReferences[dimension - 1].pointToValue(value)
 
     def getPpmArray(self, axisCode=None, dimension=None):
         """Return a numpy array with ppm values of the grid points along axisCode or dimension
@@ -2013,8 +1947,12 @@
         if dimension is None or dimension < 1 or dimension > self.dimensionCount:
             raise RuntimeError('Invalid dimension (%s)' % (dimension,))
 
-        result = numpy.linspace(self.spectrumLimits[dimension-1][0], self.spectrumLimits[dimension-1][1],
-                                self.pointCounts[dimension-1])
+        spectrumLimits = self.spectrumLimits[dimension - 1]
+        axisReversed = self.axesReversed[dimension -1]
+        valuePerPoint = self.valuesPerPoint[dimension - 1] * (-1.0 if axisReversed else 1.0)
+
+        result = np.linspace(spectrumLimits[0], spectrumLimits[1] - valuePerPoint, self.pointCounts[dimension - 1])
+
         return result
 
     def getDefaultOrdering(self, axisOrder):
@@ -2084,251 +2022,7 @@
                                  (axisCode, newAxisCodeOrder, self.axisCodes))
         return newValues
 
-<<<<<<< HEAD
     def getByAxisCodes(self, parameterName: str, axisCodes: Sequence[str] = None, exactMatch: bool = False):
-=======
-    @cached(_REGIONDATACACHE, maxItems=16, debug=False)
-    def getRegionData(self, exclusionBuffer: Optional[Sequence] = None, minimumDimensionSize: int = 3, **axisDict):
-        """Return the region of the spectrum data defined by the axis limits.
-
-        Axis limits are passed in as a dict containing the axis codes and the required limits.
-        Each limit is defined as a key, value pair: (str, tuple),
-        with the tuple supplied as (min,max) axis limits in ppm.
-
-        For axisCodes that are not included, the limits will by taken from the aliasingLimits of the spectrum.
-
-        Illegal axisCodes will raise an error.
-
-        Example dict:
-
-        ::
-
-            {'Hn': (7.0, 9.0),
-             'Nh': (110, 130)
-             }
-
-        Example calling function:
-
-        ::
-
-            regionData = spectrum.getRegionData(**limitsDict)
-            regionData = spectrum.getRegionData(Hn=(7.0, 9.0), Nh=(110, 130))
-
-            and
-
-            regionData = spectrum.getRegionData()           to get all the data, this may be very large!
-
-        exclusionBuffer: defines the size to extend the region by in index units, e.g. [1, 1, 1] for a 3d array,
-                            extends the region by 1 index point in all axes.
-                            Default is 1 in all axis directions.
-                            Must be the correct length for the number of dimensions
-
-        minimumDimensionSize:   defines the minimum number of elements in each dimension that are needed
-                                for the region to be valid.
-
-                                default is 3, as mostly used for parabolic curve fitting which
-                                requires 3 points in any given dimension
-
-        The returned regionData is a tuple of regions, each of the form:
-
-                single region = (dataArray,                 numpy array containing the data
-                                intRegion,
-                                startPoints,
-                                endPoints,
-                                startPointBufferActual,
-                                endPointBufferActual,
-                                startPointIntActual,
-                                numPointInt,
-                                startPointBuffer,
-                                endPointBuffer)
-
-        :param exclusionBuffer: array of int
-        :param minimumDimensionSize: int
-        :param axisDict: dict of axis limits
-        :return: tuple of regions
-        """
-        if not self.isValidPath:
-            return
-
-        startPoint = []
-        endPoint = []
-
-        # fill with the spectrum limits first
-        regionToPick = sorted(self.spectrumLimits)
-
-        codes = axisDict.keys()
-        limits = tuple(axisDict.values())
-
-        # map from input codes to self, done this way as MAY (but shouldn't) contain any Nones
-        indices = getAxisCodeMatchIndices(self.axisCodes, codes)
-        # for n, ind in enumerate(indices):
-        #     if ind is not None:
-        #         regionToPick[n] = limits[ind]
-
-        indices = getAxisCodeMatchIndices(codes, self.axisCodes)
-        for n, ind in enumerate(indices):
-            if ind is not None:
-                regionToPick[ind] = limits[n]
-
-        # convert the region limits to point coordinates with the dataSource
-        dataDims = self._apiDataSource.sortedDataDims()
-        aliasingLimits = self.aliasingLimits
-        apiPeaks = []
-        # for ii, dataDim in enumerate(dataDims):
-        spectrumReferences = self.mainSpectrumReferences
-        if None in spectrumReferences:
-            raise ValueError("getRegionData() only works for Frequency dimensions"
-                             " with defined primary SpectrumReferences ")
-        if regionToPick is None:
-            regionToPick = self.aliasingLimits
-
-        for ii, spectrumReference in enumerate(spectrumReferences):
-            aliasingLimit0, aliasingLimit1 = aliasingLimits[ii]
-            value0 = regionToPick[ii][0]
-            value1 = regionToPick[ii][1]
-            value0, value1 = min(value0, value1), max(value0, value1)
-
-            if value1 < aliasingLimit0 or value0 > aliasingLimit1:
-                # completely outside limits
-                break
-
-                # OR find aliasing offsets and change values to inside aliasing limits
-
-            value0 = max(value0, aliasingLimit0)
-            value1 = min(value1, aliasingLimit1)
-
-            position0 = spectrumReference.valueToPoint(value0) - 1
-            position1 = spectrumReference.valueToPoint(value1) - 1
-            position0, position1 = min(position0, position1), max(position0, position1)
-
-            # not always perfect for the plane depth region
-            position0 = int(position0) + 1
-            position1 = int(position1) + 1
-
-            startPoint.append((spectrumReference.dimension, position0))
-            endPoint.append((spectrumReference.dimension, position1))
-
-        else:
-
-            # this is a for..else, completes only if all limits are within spectrum bounds
-            startPoints = [point[1] for point in sorted(startPoint)]
-            endPoints = [point[1] for point in sorted(endPoint)]
-
-            # originally from the PeakList dataSource which should be the same as the spectrum _apiDataSource
-            # dataSource = self.dataSource
-            dataSource = self._apiDataSource
-            numDim = dataSource.numDim
-
-            minLinewidth = [0.0] * numDim
-
-            # if not exclusionBuffer:
-            #     exclusionBuffer = [1] * numDim
-            # else:
-            #     if len(exclusionBuffer) != numDim:
-            #         raise ValueError('Error: getRegionData, exclusion buffer length must match dimension of spectrum')
-            #     for nDim in range(numDim):
-            #         if exclusionBuffer[nDim] < 1:
-            #             raise ValueError('Error: getRegionData, exclusion buffer must contain values >= 1')
-
-            nonAdj = 0
-            excludedRegions = []
-            excludedDiagonalDims = []
-            excludedDiagonalTransform = []
-
-            startPoint = np.array(startPoints)
-            endPoint = np.array(endPoints)
-            startPoint, endPoint = np.minimum(startPoint, endPoint), np.maximum(startPoint, endPoint)
-
-            if not exclusionBuffer:
-                startPointBuffer = startPoint
-                endPointBuffer = endPoint
-            else:
-                if len(exclusionBuffer) != numDim:
-                    raise ValueError('Error: getRegionData, exclusion buffer length must match dimension of spectrum')
-                for nDim in range(numDim):
-                    if exclusionBuffer[nDim] < 0:
-                        raise ValueError('Error: getRegionData, exclusion buffer must contain values >= 0')
-
-                # extend region by exclusionBuffer
-                bufferArray = np.array(exclusionBuffer)
-                startPointBuffer = startPoint - bufferArray
-                endPointBuffer = endPoint + bufferArray
-
-            regions = numDim * [0]
-            npts = numDim * [0]
-            for n in range(numDim):
-                start = startPointBuffer[n]
-                end = endPointBuffer[n]
-                # npts[n] = dataSource.findFirstDataDim(dim=n + 1).numPointsOrig
-                npts[n] = spectrumReferences[n].numPointsOrig
-                tile0 = start // npts[n]
-                tile1 = (end - 1) // npts[n]
-                region = regions[n] = []
-                if tile0 == tile1:
-                    region.append((start, end, tile0))
-                else:
-                    region.append((start, (tile0 + 1) * npts[n], tile0))
-                    region.append((tile1 * npts[n], end, tile1))
-                for tile in range(tile0 + 1, tile1):
-                    region.append((tile * npts[n], (tile + 1) * npts[n], tile))
-
-            peaks = []
-            objectsCreated = []
-
-            nregions = [len(region) for region in regions]
-
-            # # force there to be only one region which is the central tile containing the spectrum
-            # nregions = numDim * [1]
-
-            nregionsTotal, cumulRegions = _cumulativeArray(nregions)
-
-            # # allows there to be a repeating pattern of the spectrum tiled across the display
-            result = ()
-            for n in range(nregionsTotal):
-
-                # fix to just the first tile
-                # n = 0
-
-                array = _arrayOfIndex(n, cumulRegions)
-                chosenRegion = [regions[i][array[i]] for i in range(numDim)]
-                startPointBufferActual = np.array([cr[0] for cr in chosenRegion])
-                endPointBufferActual = np.array([cr[1] for cr in chosenRegion])
-                tile = np.array([cr[2] for cr in chosenRegion])
-                startPointBuffer = np.array([startPointBufferActual[i] - tile[i] * npts[i] for i in range(numDim)])
-                endPointBuffer = np.array([endPointBufferActual[i] - tile[i] * npts[i] for i in range(numDim)])
-
-                dataArray, intRegion = dataSource.getRegionData(startPointBuffer, endPointBuffer)
-
-                # both None implies that the dataSource is not defined
-                if dataArray is None and intRegion is None:
-                    continue
-
-                # include extra exclusion buffer information
-                startPointInt, endPointInt = intRegion
-                startPointInt = np.array(startPointInt)
-                endPointInt = np.array(endPointInt)
-                startPointIntActual = np.array([startPointInt[i] + tile[i] * npts[i] for i in range(numDim)])
-                numPointInt = endPointInt - startPointInt
-                startPointBuffer = np.maximum(startPointBuffer, startPointInt)
-                endPointBuffer = np.minimum(endPointBuffer, endPointInt)
-
-                # check that the number of elements in each dimension, skip if too small
-                if np.any(numPointInt < minimumDimensionSize):
-                    continue
-
-                result += ((dataArray, intRegion,
-                            startPoints, endPoints,
-                            startPointBufferActual, endPointBufferActual,
-                            startPointIntActual, numPointInt,
-                            startPointBuffer, endPointBuffer),)
-
-            return result  #dataArray, intRegion
-
-        # for loop fails so return empty arrays in the first element
-        return None
-
-    def getByAxisCodes(self, attributeName: str, axisCodes: Sequence[str] = None, exactMatch: bool = False):
->>>>>>> d19a55cb
         """Return values defined by attributeName in order defined by axisCodes:
         (default order if None).
 
@@ -2536,41 +2230,15 @@
     # data access functions
     #-----------------------------------------------------------------------------------------
 
-    # @logCommand(get='self')
+    @logCommand(get='self')
     def getIntensity(self, ppmPositions):
         """Returns the interpolated height at the ppm position
         """
         # The height below is not derived from any fitting
         # but is a weighted average of the values at the neighbouring grid points
 
-<<<<<<< HEAD
         getLogger().warning('This routine has been replaced with getHeight')
         return self.getHeight(ppmPositions)
-=======
-        if self.dimensionCount != 1:
-            raise ValueError('getIntensity only valid for 1d spectra')
-        if len(ppmPositions) != 1:
-            raise ValueError('Length of {} must be 1.'.format(ppmPositions))
-        if not all(isinstance(dimVal, (int, float)) for dimVal in ppmPositions):
-            raise ValueError('ppmPositions values must be floats.')
-
-        ref = self.mainSpectrumReferences[0]
-        pp = ref.valueToPoint(ppmPositions[0])
-        frac = pp % 1
-
-        if self._intensities is not None and self._intensities.size != 0:
-            # need to interpolate between pp-1, and pp
-            try:
-                height = self._intensities[int(pp) - 1] + \
-                         frac * (self._intensities[int(pp)] - self._intensities[int(pp) - 1])
-            except IndexError as ie:
-                height = 0
-                getLogger().warning('Intensity not found found at the ppm position: %s' %
-                                    ', '.join(map(str, ppmPositions)))
-
-            # don't need to scale as _intensities is already scaled
-            return height
->>>>>>> d19a55cb
 
     @logCommand(get='self')
     def getHeight(self, ppmPosition):
@@ -3278,7 +2946,7 @@
     @logCommand(get='self')
     def newMultipletList(self, title: str = None,
                          symbolColour: str = None, textColour: str = None, lineColour: str = None,
-                         multipletAveraging=None,
+                         multipletAveraging = None,
                          comment: str = None, multiplets: Sequence[Union['Multiplet', str]] = None, **kwds):
         """Create new MultipletList within Spectrum.
 
