"""Spectrum  class.
Maintains the parameters of a spectrum, including per-dimension/axis values.
Values that are not defined for a given dimension (e.g. sampled dimensions) are given as None.

Dimension identifiers run from 1 to the number of dimensions, i.e. dimensionCount,  (e.g. 1,2,3 for a 3D).
CCPN data the preferred convention is to have the acquisition dimension as dimension 1.

Axes identifiers run from 0 to the dimensionCount-1 (e.g. 0,1,2 for a 3D)
Per-axis values are given in the order data are stored in the spectrum file

The axisCodes are used as an alternative axis identifier. These are unique strings that typically
reflect the isotope on the relevant axis.
By default upon loading a new spectrum, the axisCodes are derived from the isotopeCodes that define
the experimental data for each dimension.
They can match the dimension identifiers in the reference experiment templates, linking a dimension
to the correct reference experiment dimension.
They are also used to automatically map spectrum display-axes between different spectra on a first
character basis.
Axes that are linked by a one-bond magnetisation transfer could be given a lower-case suffix to
show the nucleus bound to. Duplicate axis names should be distinguished by a numerical suffix.
The rules are best illustrated by example:

Experiment                          axisCodes

15N-NOESY-HSQC OR 15N-HSQC-NOESY:   Hn, Nh, H
4D HCCH-TOCSY                       Hc, Ch, Hc1, Ch1
HNCA/CB                             H, N, C
HNCO                                H, N, CO
HCACO                               H, CA, CO
3D proton NOESY-TOCSY               H, H1, H2

1D Bromine NMR                      Br
19F-13C-HSQC                        Fc, Cf

Useful reordering methods exist to get dimensional/axis parameters in a particular order, i.e.:
getByDimension(), setByDimension(), getByAxisCode(), setByAxisCode()
See doc strings of these methods for detailed documentation

"""
#=========================================================================================
# Licence, Reference and Credits
#=========================================================================================
__copyright__ = "Copyright (C) CCPN project (https://www.ccpn.ac.uk) 2014 - 2022"
__credits__ = ("Ed Brooksbank, Joanna Fox, Victoria A Higman, Luca Mureddu, Eliza Płoskoń",
               "Timothy J Ragan, Brian O Smith, Gary S Thompson & Geerten W Vuister")
__licence__ = ("CCPN licence. See https://ccpn.ac.uk/software/licensing/")
__reference__ = ("Skinner, S.P., Fogh, R.H., Boucher, W., Ragan, T.J., Mureddu, L.G., & Vuister, G.W.",
                 "CcpNmr AnalysisAssign: a flexible platform for integrated NMR analysis",
                 "J.Biomol.Nmr (2016), 66, 111-124, http://doi.org/10.1007/s10858-016-0060-y")
#=========================================================================================
# Last code modification
#=========================================================================================
__modifiedBy__ = "$modifiedBy: Geerten Vuister $"
<<<<<<< HEAD
__dateModified__ = "$dateModified: 2022-03-21 16:23:17 +0000 (Mon, March 21, 2022) $"
=======
__dateModified__ = "$dateModified: 2022-03-22 17:45:06 +0000 (Tue, March 22, 2022) $"
>>>>>>> 14f008ac
__version__ = "$Revision: 3.1.0 $"
#=========================================================================================
# Created
#=========================================================================================
__author__ = "$Author: CCPN $"
__date__ = "$Date: 2017-04-07 10:28:41 +0000 (Fri, April 07, 2017) $"
#=========================================================================================
# Start of code
#=========================================================================================

from typing import Sequence, Tuple, Optional, Union, List
from functools import partial
from itertools import permutations
import numpy

from ccpnmodel.ccpncore.api.ccp.nmr import Nmr

from ccpn.core._implementation.AbstractWrapperObject import AbstractWrapperObject
from ccpn.core._implementation.SpectrumTraits import SpectrumTraits
from ccpn.core._implementation.SpectrumData import SliceData, PlaneData, RegionData

from ccpn.core.Project import Project
from ccpn.core.lib import Pid

import ccpn.core.lib.SpectrumLib as specLib
from ccpn.core.lib.SpectrumLib import MagnetisationTransferTuple, _getProjection, getDefaultSpectrumColours
from ccpn.core.lib.SpectrumLib import _includeInDimensionalCopy, _includeInCopy, _includeInCopyList, \
    checkSpectrumPropertyValue, _setDefaultAxisOrdering

from ccpn.core.lib.ContextManagers import \
    newObject, deleteObject, ccpNmrV3CoreSimple, \
    undoStackBlocking, renameObject, undoBlock, notificationBlanking, \
    ccpNmrV3CoreSetter, inactivity, undoBlockWithoutSideBar

from ccpn.core.lib.DataStore import DataStore, DataStoreTrait

from ccpn.core.lib.SpectrumDataSources.SpectrumDataSourceABC import \
    getDataFormats, getSpectrumDataSource, checkPathForSpectrumFormats, DataSourceTrait
from ccpn.core.lib.SpectrumDataSources.EmptySpectrumDataSource import EmptySpectrumDataSource
from ccpn.core.lib.SpectrumDataSources.Hdf5SpectrumDataSource import Hdf5SpectrumDataSource

from ccpn.core.lib.Cache import cached

from ccpn.core.lib.PeakPickers.PeakPickerABC import PeakPickerTrait

from ccpn.util.traits.CcpNmrJson import CcpNmrJson, jsonHandler
from ccpn.util.traits.CcpNmrTraits import Int, Float, Instance, Any
from ccpn.core.lib.SpectrumLib import SpectrumDimensionTrait

from ccpn.framework.PathsAndUrls import CCPN_STATE_DIRECTORY, CCPN_SPECTRA_DIRECTORY
from ccpn.framework.Application import getApplication

from ccpn.util.Constants import SCALETOLERANCE
from ccpn.util.Common import isIterable, _getObjectsByPids
from ccpn.core.lib.AxisCodeLib import getAxisCodeMatch
from ccpn.util.Logging import getLogger
from ccpn.util.decorators import logCommand, singleton
from ccpn.util.Path import Path, aPath

# defined here too as imported from Spectrum throughout the code base
MAXALIASINGRANGE = specLib.MAXALIASINGRANGE

#=========================================================================================
# Spectrum class
#=========================================================================================

from ccpn.core._implementation.updates.update_3_0_4 import _updateSpectrum_3_0_4_to_3_1_0
from ccpn.core._implementation.Updater import updateObject, UPDATE_POST_PROJECT_INITIALISATION

@updateObject(fromVersion = '3.0.4',
              toVersion = '3.1.0',
              updateFunction =_updateSpectrum_3_0_4_to_3_1_0,
              updateMethod = UPDATE_POST_PROJECT_INITIALISATION
              )
class Spectrum(AbstractWrapperObject):
    """A Spectrum object contains all the stored properties of an NMR spectrum, as well as the
    path to the NMR (binary) data file. The Spectrum object has methods to get the binary data
    as SpectrumData (i.e. numpy.ndarray) objects.
    """
    #-----------------------------------------------------------------------------------------

    #: Short class name, for PID.
    shortClassName = 'SP'
    # Attribute it necessary as subclasses must use superclass className
    className = 'Spectrum'

    _parentClass = Project

    #: Name of plural link to instances of class
    _pluralLinkName = 'spectra'

    #: List of child classes.
    _childClasses = []

    # Qualified name of matching API class
    _apiClassQualifiedName = Nmr.DataSource._metaclass.qualifiedName()

    #-----------------------------------------------------------------------------------------
    # 'local' definition of MAXDIM; defining defs in SpectrumLib to prevent circular imports
    MAXDIM = specLib.MAXDIM  # 8  # Maximum dimensionality

    #-----------------------------------------------------------------------------------------
    # Internal NameSpace  and other definitions
    #-----------------------------------------------------------------------------------------

    # Key for storing the dataStore info in the Ccpn internal parameter store
    _DATASTORE_KEY = '_dataStore'
    _REFERENCESUBSTANCESCACHE = '_referenceSubstances'

    _AdditionalAttribute = 'AdditionalAttribute'
    _ReferenceSubstancesPids = '_ReferenceSubstancesPids'
    _REFERENCESUBSTANCES = 'referenceSubstances'

    _INCLUDEPOSITIVECONTOURS = 'includePositiveContours'
    _INCLUDENEGATIVECONTOURS = 'includeNegativeContours'
    _PREFERREDAXISORDERING = '_preferredAxisOrdering'
    _SERIESITEMS = '_seriesItems'
    _DISPLAYFOLDEDCONTOURS = 'displayFoldedContours'
    _NEGATIVENOISELEVEL = 'negativeNoiseLevel'

    #-----------------------------------------------------------------------------------------
    # Attributes of the data structure (incomplete?)
    #-----------------------------------------------------------------------------------------

    @property
    def peakLists(self) -> list:
        """STUB: hot-fixed later"""
        return []

    @property
    def multipletLists(self) -> list:
        """STUB: hot-fixed later"""
        return []

    @property
    def integralLists(self) -> list:
        """STUB: hot-fixed later"""
        return []

    @property
    def spectrumViews(self) -> tuple:
        """Return a tuple of SpectrumView instances associated with this spectrum"""
        specViews = [self._project._data2Obj.get(y)
                     for x in self._wrappedData.sortedSpectrumViews()
                     for y in x.sortedStripSpectrumViews()]
        return tuple(specViews)

    @property
    def chemicalShiftList(self):
        """STUB: hot-fixed later"""
        return None

    @property
    def spectrumReferences(self) -> list:
        """list of spectrumReferences objects
        STUB: hot-fixed later
        """
        return []

    @property
    def spectrumDimensions(self) -> tuple:
        """:return A tuple with the spectrum dimensions (== SpectrumReference or PseudoDimension) instances
        """
        if self._spectrumDimensions is None:
            data2obj = self.project._data2Obj

            dataDims = []
            for dim in self._wrappedData.sortedDataDims():
                if dim.className == 'FreqDataDim':
                    dataDims.append(list(dim.dataDimRefs)[0])
                else:
                    dataDims.append(dim)

            sDims = [data2obj.get(dim) for dim in dataDims]
            self._spectrumDimensions = tuple(sDims)
        return tuple(self._spectrumDimensions)

    @property
    def spectrumHits(self) -> list:
        """STUB: hot-fixed later"""
        return []

    @property
    def sample(self):
        """STUB: hot-fixed later"""
        return None

    # Inherited from AbstractWrapperObject
    # @property
    # def project(self) -> 'Project':
    #     """The Project (root)containing the object."""
    #     return self._project

    @property
    def _parent(self) -> Project:
        """Parent (containing) object."""
        return self._project

    #-----------------------------------------------------------------------------------------

    def __init__(self, project: Project, wrappedData: Nmr.DataSource):

        # super().__init__(project, wrappedData)
        # CcpNmrJson.__init__(self)
        AbstractWrapperObject.__init__(self, project, wrappedData)

        self._spectrumTraits = SpectrumTraits(spectrum=self)

        # 1D data references
        self._intensities = None
        self._positions = None

        self._spectrumDimensions = None  # A tuple of SpectrumReferences instances; set once and retained for speed

        self.doubleCrosshairOffsets = self.dimensionCount * [0]  # TBD: do we need this to be a property?
        self.showDoubleCrosshair = False
        self._scaleChanged = False

    #-----------------------------------------------------------------------------------------
    # end __init__
    #-----------------------------------------------------------------------------------------

    # References to DataStore / DataSource instances for filePath manipulation and (binary)
    # data reading;

    @property
    def _dataStore(self):
        """A DataStore instance encoding the filePath and dataFormat of the (binary) spectrum data.
           None indicates no spectrum filePile path has been defined
        """
        return self._spectrumTraits.dataStore

    @property
    def dataSource(self):
        """A SpectrumDataSource instance for reading (writing) of the (binary) spectrum data.
        None indicates no valid spectrum data file has been defined
        """
        return self._spectrumTraits.dataSource

    @property
    def peakPicker(self):
        """A PeakPicker instance for region picking in this spectrum.
        None indicates no valid PeakPicker has been defined
        """
        # GWV: this should not happen; a default is set on restore or newSpectrum
        # if self._spectrumTraits.peakPicker is None:
        #     if (_peakPicker := self._getPeakPicker()) is not None:
        #         self.peakPicker = _peakPicker

        return self._spectrumTraits.peakPicker

    @peakPicker.setter
    def peakPicker(self, peakPicker):
        """Set the current peakPicker or deassign when None
        """
        if peakPicker and peakPicker.spectrum != self:
            raise ValueError(f'Invalid peakPicker: already linked to {peakPicker.spectrum}')

        if peakPicker:
            with undoBlockWithoutSideBar():
                # set the current peakPicker
                self._spectrumTraits.peakPicker = peakPicker
                # automatically store in the spectrum CCPN internal store
                peakPicker._storeAttributes()
                getLogger().debug('Setting peakPicker to %s' % peakPicker)
        else:
            with undoBlockWithoutSideBar():
                # clear the current peakPicker
                if self._spectrumTraits.peakPicker is not None:
                    self._spectrumTraits.peakPicker._detachFromSpectrum()
                    self._spectrumTraits.peakPicker = None
                    getLogger().debug('Clearing current peakPicker')

    #-----------------------------------------------------------------------------------------
    # Spectrum properties
    #-----------------------------------------------------------------------------------------

    @property
    def name(self) -> str:
        """short form of name, used for id"""
        return self._wrappedData.name

    @name.setter
    def name(self, value: str):
        """set name of Spectrum."""
        self.rename(value)

    @property
    def dimensionCount(self) -> int:
        """Number of dimensions in spectrum"""
        return self._wrappedData.numDim

    @property
    def dimensions(self) -> tuple:
        """Convenience: tuple (len dimensionCount) with the dimension integers (1-based);
        e.g. (1,2,3,..).
        Useful for mapping in axisCodes order: eg: self.getByAxisCodes('dimensions', ['N','C','H'])
        """
        return tuple(range(1, self.dimensionCount+1))

    @property
    def dimensionIndices(self) -> tuple:
        """Convenience: tuple (len dimensionCount) with the dimension indices (0-based);
        e.g. (0,1,2,3).
        Useful for mapping in axisCodes order: eg: self.getByAxisCodes('dimensionIndices', ['N','C','H'])
        """
        return tuple(range(0, self.dimensionCount))

    # legacy
    axisIndices = dimensionIndices

    @property
    def dimensionTriples(self) -> tuple:
        """Convenience: return a tuple of triples (dimensionIndex, axisCode, dimension) for each dimension

        Useful for iterating over axis codes; eg in an H-N-CO ordered spectrum
            for dimIndex, axisCode, dimension in self.getByAxisCodes('dimensionTriples', ('N','C','H'), exactMatch=False)

            would yield:
                (1, 'N', 2)
                (2, 'CO', 3)
                (0, 'H', 1)
        """
        return tuple(z for z in zip(self.dimensionIndices, self.axisCodes, self.dimensions))

    @property
    @_includeInCopy
    def positiveContourCount(self) -> int:
        """number of positive contours to draw"""
        return self._wrappedData.positiveContourCount

    @positiveContourCount.setter
    @logCommand(get='self', isProperty=True)
    def positiveContourCount(self, value):
        self._wrappedData.positiveContourCount = value

    @property
    @_includeInCopy
    def positiveContourBase(self) -> float:
        """base level of positive contours"""
        return self._wrappedData.positiveContourBase

    @positiveContourBase.setter
    @logCommand(get='self', isProperty=True)
    def positiveContourBase(self, value):
        self._wrappedData.positiveContourBase = value

    @property
    @_includeInCopy
    def positiveContourFactor(self) -> float:
        """level multiplier for positive contours"""
        return self._wrappedData.positiveContourFactor

    @positiveContourFactor.setter
    @logCommand(get='self', isProperty=True)
    def positiveContourFactor(self, value):
        self._wrappedData.positiveContourFactor = value

    @property
    @_includeInCopy
    def positiveContourColour(self) -> str:
        """colour of positive contours"""
        return self._wrappedData.positiveContourColour

    @positiveContourColour.setter
    @logCommand(get='self', isProperty=True)
    def positiveContourColour(self, value):
        self._wrappedData.positiveContourColour = value

    @property
    @_includeInCopy
    def includePositiveContours(self):
        """Include flag for the positive contours
        """
        result = self._getInternalParameter(self._INCLUDEPOSITIVECONTOURS)
        if result is None:
            # default to True
            return True
        return result

    @includePositiveContours.setter
    @logCommand(get='self', isProperty=True)
    def includePositiveContours(self, value: bool):
        """Include flag for the positive contours
        """
        if not isinstance(value, bool):
            raise ValueError("Spectrum.includePositiveContours: must be True/False")

        self._setInternalParameter(self._INCLUDEPOSITIVECONTOURS, value)

    @property
    @_includeInCopy
    def negativeContourCount(self) -> int:
        """number of negative contours to draw"""
        return self._wrappedData.negativeContourCount

    @negativeContourCount.setter
    @logCommand(get='self', isProperty=True)
    def negativeContourCount(self, value):
        self._wrappedData.negativeContourCount = value

    @property
    @_includeInCopy
    def negativeContourBase(self) -> float:
        """base level of negative contours"""
        return self._wrappedData.negativeContourBase

    @negativeContourBase.setter
    @logCommand(get='self', isProperty=True)
    def negativeContourBase(self, value):
        self._wrappedData.negativeContourBase = value

    @property
    @_includeInCopy
    def negativeContourFactor(self) -> float:
        """level multiplier for negative contours"""
        return self._wrappedData.negativeContourFactor

    @negativeContourFactor.setter
    @logCommand(get='self', isProperty=True)
    def negativeContourFactor(self, value):
        self._wrappedData.negativeContourFactor = value

    @property
    @_includeInCopy
    def negativeContourColour(self) -> str:
        """colour of negative contours"""
        return self._wrappedData.negativeContourColour

    @negativeContourColour.setter
    @logCommand(get='self', isProperty=True)
    def negativeContourColour(self, value):
        self._wrappedData.negativeContourColour = value

    @property
    @_includeInCopy
    def includeNegativeContours(self):
        """Include flag for the negative contours
        """
        result = self._getInternalParameter(self._INCLUDENEGATIVECONTOURS)
        if result is None:
            # default to True
            return True
        return result

    @includeNegativeContours.setter
    @logCommand(get='self', isProperty=True)
    def includeNegativeContours(self, value: bool):
        """Include flag for the negative contours
        """
        if not isinstance(value, bool):
            raise ValueError("Spectrum.includeNegativeContours: must be True/False")

        self._setInternalParameter(self._INCLUDENEGATIVECONTOURS, value)

    @property
    @_includeInCopy
    def sliceColour(self) -> str:
        """colour of 1D slices
        """
        return self._wrappedData.sliceColour

    @sliceColour.setter
    @logCommand(get='self', isProperty=True)
    def sliceColour(self, value):
        self._wrappedData.sliceColour = value
        # for spectrumView in self.spectrumViews:
        #     spectrumView.setSliceColour()  # ejb - update colour here

    @property
    @_includeInCopy
    def scale(self) -> float:
        """Scaling factor for data in the spectrum.
        """
        value = self._wrappedData.scale
        if value is None:
            getLogger().warning('Scaling {} changed from None to 1.0'.format(self))
            value = 1.0
        if -SCALETOLERANCE < value < SCALETOLERANCE:
            getLogger().warning('Scaling {} by minimum tolerance (±{})'.format(self, SCALETOLERANCE))

        return value

    @scale.setter
    @logCommand(get='self', isProperty=True)
    @ccpNmrV3CoreSimple()
    def scale(self, value: Union[float, int, None]):
        if value is None:
            getLogger().warning('Scaling {} changed from None to 1.0'.format(self))
            value = 1.0

        if not isinstance(value, (float, int)):
            raise TypeError('Spectrum.scale {} must be a float or integer'.format(self))

        if value is not None and -SCALETOLERANCE < value < SCALETOLERANCE:
            # Display a warning, but allow to be set
            getLogger().warning('Scaling {} by minimum tolerance (±{})'.format(self, SCALETOLERANCE))

        self._scaleChanged = True
        if value is None:
            self._wrappedData.scale = None
        else:
            self._wrappedData.scale = float(value)

        if self.dimensionCount == 1 and self._intensities is not None:
            # some 1D data were read before; update the intensities as the scale has changed
            self._intensities = self.getSliceData()

    @property
    @_includeInCopy
    def spinningRate(self) -> float:
        """NMR tube spinning rate (in Hz)
        """
        return self._wrappedData.experiment.spinningRate

    @spinningRate.setter
    @logCommand(get='self', isProperty=True)
    def spinningRate(self, value: float):
        self._wrappedData.experiment.spinningRate = value

    @property
    @_includeInCopy
    def noiseLevel(self) -> (float, None):
        """Noise level for the spectrum
        """
        noise = self._wrappedData.noiseLevel
        if noise is None:
            getLogger().debug2('Returning noiseLevel=None')
        return noise

    @noiseLevel.setter
    @logCommand(get='self', isProperty=True)
    def noiseLevel(self, value: float):
        val = float(value) if value is not None else None
        self._wrappedData.noiseLevel = val

    @property
    @_includeInCopy
    def negativeNoiseLevel(self) -> float:
        """Negative noise level value. Stored in Internal"""
        value = self._getInternalParameter(self._NEGATIVENOISELEVEL)
        if value is None:
            getLogger().debug2('Returning negativeNoiseLevel=None')
        return value

    @negativeNoiseLevel.setter
    @logCommand(get='self', isProperty=True)
    def negativeNoiseLevel(self, value):
        """Stored in Internal """
        self._setInternalParameter(self._NEGATIVENOISELEVEL, value)

    @property
    def synonym(self) -> Optional[str]:
        """Systematic experiment type descriptor (CCPN system)."""
        refExperiment = self._wrappedData.experiment.refExperiment
        if refExperiment is None:
            return None
        else:
            return refExperiment.synonym

    @property
    @_includeInCopy
    def experimentType(self) -> Optional[str]:
        """Systematic experiment type descriptor (CCPN system)."""
        refExperiment = self._wrappedData.experiment.refExperiment
        if refExperiment is None:
            return None
        else:
            return refExperiment.name

    @experimentType.setter
    @logCommand(get='self', isProperty=True)
    def experimentType(self, value: str):
        from ccpn.core.lib.SpectrumLib import _setApiExpTransfers, _setApiRefExperiment, _clearLinkToRefExp

        if value is None:
            self._wrappedData.experiment.refExperiment = None
            self.experimentName = None
            _clearLinkToRefExp(self._wrappedData.experiment)
            return
        # nmrExpPrototype = self._wrappedData.root.findFirstNmrExpPrototype(name=value) # Why not findFirst instead of looping all sortedNmrExpPrototypes
        for nmrExpPrototype in self._wrappedData.root.sortedNmrExpPrototypes():
            for refExperiment in nmrExpPrototype.sortedRefExperiments():
                if refExperiment.name == value:
                    # set API RefExperiment and ExpTransfer
                    _setApiRefExperiment(self._wrappedData.experiment, refExperiment)
                    _setApiExpTransfers(self._wrappedData.experiment)
                    synonym = refExperiment.synonym
                    if synonym:
                        self.experimentName = synonym
                    return
        # nothing found - error:
        raise ValueError('No reference experiment matches name "%s"' % value)

    @property
    def experiment(self):
        """Return the experiment assigned to the spectrum
        """
        return self._wrappedData.experiment

    @property
    @_includeInCopy
    def experimentName(self) -> str:
        """Common experiment type descriptor (May not be unique).
        """
        return self._wrappedData.experiment.name

    @experimentName.setter
    @logCommand(get='self', isProperty=True)
    def experimentName(self, value):
        # force to a string
        # because: reading from .nef files extracts the name from the end of the experiment_type in nef reader
        #           which is not wrapped with quotes, so defaults to an int if it can?
        self._wrappedData.experiment.name = str(value)

    @property
    def filePath(self) -> Optional[str]:
        """Definition of the NMR (binary) dataSource file; can contain redirections (e.g. $DATA)
        Use Spectrum.path attribute for an absolute, decoded path
        """
        if self._dataStore is None:
            raise RuntimeError('dataStore not defined')
        return str(self._dataStore.path)

    @filePath.setter
    @logCommand(get='self', isProperty=True)
    @ccpNmrV3CoreSetter()
    def filePath(self, value: str):

        if self._dataStore is None:
            raise RuntimeError('dataStore not defined')

        if value is None:
            self._close()
            self._dataStore.path = None
            return

<<<<<<< HEAD
        self._close()
        self._openFile(path=value, dataFormat=self.dataFormat, checkParameters=True)

        # newDataStore, newDataSource = self._getDataSourceFromPath(path=value, dataFormat=self.dataFormat, checkParameters=True)
        # if newDataStore is None:
        #     raise ValueError('Spectrum.filePath: %s invalid filePath "%s"' % (self, value))
        # if newDataSource is None:
        #     raise ValueError('Spectrum.filePath: %s incompatible dataSource "%s"' % (self, value))
        #
        # # we found a valid new file
        # self._close()
        # self._spectrumTraits.dataSource = newDataSource
        # self._spectrumTraits.dataStore =  newDataStore
        # self._dataStore._saveInternal()
        # self._saveSpectrumMetaData()
=======
        self._openFile(path=value, dataFormat=self.dataFormat, checkParameters=True)

    @property
    def dataFormat(self) -> str:
        """The spectrum data-format identifier (e.g. Hdf5, NMRPipe);
        Automatically determined upon creating newSpectrum from a path containing spectral data.
        (change at your own peril!)
        """
        if self._dataStore is None:
            raise RuntimeError('dataStore not defined')
        return self._dataStore.dataFormat

    @dataFormat.setter
    def dataFormat(self, value):
        self._openFile(path=self.filePath, dataFormat=value, checkParameters=True)
>>>>>>> 14f008ac

    def _openFile(self, path:str, dataFormat, checkParameters=True):
        """Open the spectrum as defined by path, creating a dataSource object
        :param path: a path to the spectrum; may contain redirections (e.g. $DATA)
        :param dataFormat: a dataFormat defined by one of the SpectrumDataSource types

        CCPNMRINTERNAL: also used in nef loader
        """
        if path is None:
            raise ValueError(f'Undefined path')

<<<<<<< HEAD
        newDataStore, newDataSource = self._getDataSourceFromPath(path,
                                                                  dataFormat=dataFormat,
                                                                  checkParameters=checkParameters)
        if newDataStore is None or newDataSource is None:
            raise ValueError('Spectrum._openFile: unable to open "%s"' % path)
=======
        validFormats = tuple(getDataFormats().keys())
        if not isinstance(dataFormat, str) or dataFormat not in validFormats:
            raise ValueError('invalid dataFormat %r; should be one of %r' % (dataFormat, validFormats))
>>>>>>> 14f008ac

        self._close()

        newDataStore = DataStore.newFromPath(path=path, dataFormat=dataFormat)
        newDataStore.spectrum = self
        self._spectrumTraits.dataStore = newDataStore
        self._dataStore._saveInternal()

        if (newDataSource := self._getDataSource(dataStore=newDataStore, checkParameters=checkParameters)) is None:
            getLogger().warning('Spectrum._openFile: unable to open "%s"' % path)
        else:
            # we defined a new file
            self._spectrumTraits.dataSource = newDataSource
            self._saveSpectrumMetaData()

    @logCommand(get='self')
    def reload(self, path:str = None):
        """Reload the spectrum as defined by path;
        DataFormat and dimensionality need to match with the current Spectrum instance.
        All other parameters will be pulled from the (binary) spectrum data.

        :param path: a path to the spectrum; may contain redirections (e.g. $DATA)
                     defaults to self.filePath.
        """
        if path is None:
            path = self.filePath

        self._close()
        self._openFile(path=path, dataFormat=self.dataFormat, checkParameters=False)
        if self.dataSource is not None:
            self.dataSource.exportToSpectrum(self, includePath=False)

    @property
    def path(self) -> Path:
        """return a Path instance defining the absolute, decoded path of filePath
        """
        if self._dataStore is None:
            raise RuntimeError('dataStore not defined')
        return self._dataStore.aPath()

    def hasValidPath(self) -> bool:
        """Return true if the spectrum's dataSource currently defines an valid dataSource object
        with a valid path defined
        """
        return self.dataSource is not None and self.dataSource.hasValidPath()

    def isEmptySpectrum(self) -> bool:
        """Return True if instance refers to an empty spectrum; i.e. as in without actual spectral data"
        """
        if self._dataStore is None:
            raise RuntimeError('dataStore not defined')
        return self._dataStore.dataFormat == EmptySpectrumDataSource.dataFormat

<<<<<<< HEAD
    @property
    def dataFormat(self) -> str:
        """The spectrum data-format identifier (e.g. Hdf5, NMRPipe);
        Automatically determined upon creating newSpectrum from a path containing spectral data.
        (change at your own peril!)
        """
        if self._dataStore is None:
            raise RuntimeError('dataStore not defined')
        return self._dataStore.dataFormat

    @dataFormat.setter
    def dataFormat(self, value):
        validFormats = tuple(getDataFormats().keys())
        if not isinstance(value, str) or value not in validFormats:
            raise ValueError('invalid dataFormat %r; should be one of %r' % (value, validFormats))

        self._close()
        self._openFile(path=self.filePath, dataFormat=value, checkParameters=True)

=======
>>>>>>> 14f008ac
    #-----------------------------------------------------------------------------------------
    # Dimensional Attributes
    #-----------------------------------------------------------------------------------------

    def _setDimensionalAttributes(self, attributeName: str, value: (list, tuple)):
        """Conveniance function set the spectrumReference.attributeName to the items of value
        Assumes all checks have been done
        """
        specDims = self.spectrumDimensions  # local copy to avoid getting it N-times
        for idx, val in enumerate(value):
            setattr(specDims[idx], attributeName, val)

    def _getDimensionalAttributes(self, attributeName: str) -> list:
        """Conveniance function get the values for each spectrumReference.attributeName
        """
        specDims = self.spectrumDimensions  # local copy to avoid getting it N-times
        return [getattr(specDim, attributeName) if hasattr(specDim, attributeName) else None for specDim in specDims]

    @property
    @_includeInDimensionalCopy
    def pointCounts(self) -> List[int]:
        """Number of points per dimension"""
        return self._getDimensionalAttributes('pointCount')

    @pointCounts.setter
    @checkSpectrumPropertyValue(iterable=True, types=(int, float))
    def pointCounts(self, value: Sequence):
        self._setDimensionalAttributes('pointCount', value)

    # @property
    # def totalPointCounts(self) -> List[int]:
    #     """Total number of points per dimension; i.e. twice pointCounts in case of complex data"""
    #     result = self.pointCounts
    #     for axis, isC in enumerate(self.isComplex):
    #         if isC:
    #             result[axis] *= 2
    #     return result

    @property
    @_includeInDimensionalCopy
    def isComplex(self) -> List[bool]:
        """Boolean denoting Complex data per dimension"""
        return self._getDimensionalAttributes('isComplex')

    @isComplex.setter
    @checkSpectrumPropertyValue(iterable=True, types=(bool, int, float))
    def isComplex(self, value: Sequence):
        self._setDimensionalAttributes('isComplex', value)

    @property
    @_includeInDimensionalCopy
    def isAquisition(self) -> List[bool]:
        """Boolean per dimension denoting if it is the aquisition dimension"""
        return self._getDimensionalAttributes('isAcquisition')

    @isAquisition.setter
    @checkSpectrumPropertyValue(iterable=True, types=(bool, int, float))
    def isAquisition(self, value: Sequence):
        trues = [val for val in value if val == True]
        if len(trues) > 1:
            raise ValueError('Spectrum.isAquisition: expected zero or one dimension; got %r' % value)
        self._setDimensionalAttributes('isAcquisition', value)

    @property
    @_includeInDimensionalCopy
    def axisCodes(self) -> List[Optional[str]]:
        """List of an unique axisCode per dimension"""
        return self._getDimensionalAttributes('axisCode')

    @axisCodes.setter
    @checkSpectrumPropertyValue(iterable=True, unique=True, allowNone=True, types=(str,))
    def axisCodes(self, value):
        self._setDimensionalAttributes('axisCode', value)

    @property
    def acquisitionAxisCode(self) -> Optional[str]:
        """Axis code of acquisition axis - None if not known"""
        trues = [idx for idx, val in enumerate(self.isAquisition) if val == True]
        if len(trues) == 0:
            return None
        elif len(trues) == 1:
            return self.axisCodes[trues[0]]
        else:
            raise RuntimeError(
                    'Spectrum.aquisitionAxisCode: this should not happen; more then one dimension defined as acquisition dimension')

    @property
    def dimensionTypes(self) -> List[Optional[str]]:
        """Dimension types ('Time' / 'Frequency' / 'Sampled') per dimension"""
        return self._getDimensionalAttributes('dimensionType')

    @dimensionTypes.setter
    @checkSpectrumPropertyValue(iterable=True, allowNone=True, types=(str,), enumerated=specLib.DIMENSIONTYPES)
    def dimensionTypes(self, value):
        self._setDimensionalAttributes('dimensionType', value)

    @property
    def isTimeDomains(self) -> list:
        """Conveniance: A list of booleans per dimension indicating if dimension is
          time domain
        """
        return [(dimType == specLib.DIMENSION_TIME) for dimType in self.dimensionTypes]

    @property
    def isSampledDomains(self) -> list:
        """Conveniance: A list of booleans per dimension indicating if dimension is
          sampled
        """
        return [(dimType == specLib.DIMENSION_SAMPLED) for dimType in self.dimensionTypes]

    @property
    @_includeInDimensionalCopy
    def spectralWidthsHz(self) -> List[float]:
        """spectral width (in Hz) per dimension"""
        return self._getDimensionalAttributes('spectralWidthHz')

    @spectralWidthsHz.setter
    @checkSpectrumPropertyValue(iterable=True, types=(float, int))
    def spectralWidthsHz(self, value: Sequence):
        self._setDimensionalAttributes('spectralWidthHz', value)

    @property
    @_includeInDimensionalCopy
    def spectralWidths(self) -> List[float]:
        """spectral width (in ppm) per dimension """
        return self._getDimensionalAttributes('spectralWidth')

    @spectralWidths.setter
    @checkSpectrumPropertyValue(iterable=True, types=(float, int))
    def spectralWidths(self, value):
        self._setDimensionalAttributes('spectralWidth', value)

    @property
    def ppmPerPoints(self) -> List[float]:
        """Convenience; ppm-per-point for each dimension"""
        return self._getDimensionalAttributes('ppmPerPoint')

    @property
    def _valuePerPoints(self) -> List[Optional[float]]:
        """For backward compatibility; _valuePerPoint for each dimension
        CCPNINTERNAL: used by Peak.pointLineWidths
        """
        return self._getDimensionalAttributes('_valuePerPoint')

    # @property
    # def valuesPerPoint(self) -> List[Optional[float]]:
    #     """valuePerPoint for each dimension:
    #     in ppm for Frequency dimensions
    #     in time units (seconds) for Time (Fid) dimensions
    #     1.0 for sampled dimensions
    #     """
    #     result = []
    #     _widths = self.spectralWidths
    #     _widthsHz = self.spectralWidthsHz
    #     _pCounts = self.pointCounts
    #     _isComplex = self.isComplex
    #     for axis, dimType in enumerate(self.dimensionTypes):
    #
    #         if dimType == specLib.DIMENSION_FREQUENCY:
    #             valuePerPoint = _widths[axis] / _pCounts[axis]
    #
    #         elif dimType == specLib.DIMENSION_TIME:
    #             # valuePerPoint is dwell time
    #             valuePerPoint = 1.0 / _widthsHz[axis] if _isComplex[axis] \
    #                 else 0.5 / _widthsHz[axis]
    #
    #         elif dimType == specLib.DIMENSION_SAMPLED:
    #             valuePerPoint = 1.0
    #         else:
    #             valuePerPoint = None
    #
    #         result.append(valuePerPoint)
    #
    #     return result

    @property
    @_includeInDimensionalCopy
    def phases0(self) -> List[Optional[float]]:
        """Zero-order phase correction (or None), per dimension"""
        return self._getDimensionalAttributes('phase0')

    @phases0.setter
    @checkSpectrumPropertyValue(iterable=True, allowNone=True, types=(float, int))
    def phases0(self, value: Sequence):
        self._setDimensionalAttributes('phase0', value)

    @property
    @_includeInDimensionalCopy
    def phases1(self) -> List[Optional[float]]:
        """First-order phase correction (or None) per dimension"""
        return self._getDimensionalAttributes('phase1')

    @phases1.setter
    @checkSpectrumPropertyValue(iterable=True, allowNone=True, types=(float, int))
    def phases1(self, value: Sequence):
        self._setDimensionalAttributes('phase1', value)

    @property
    @_includeInDimensionalCopy
    def windowFunctions(self) -> List[Optional[str]]:
        """Window function name (or None); per dimension
        e.g. 'EM', 'GM', 'SINE', 'QSINE', .... (defined in SpectrumLib.WINDOW_FUNCTIONS)
        """
        return self._getDimensionalAttributes('windowFunction')

    @windowFunctions.setter
    @checkSpectrumPropertyValue(iterable=True, allowNone=True, types=(str,), enumerated=specLib.WINDOW_FUNCTIONS)
    def windowFunctions(self, value: Sequence):
        self._setDimensionalAttributes('windowFunction', value)

    @property
    @_includeInDimensionalCopy
    def lorentzianBroadenings(self) -> List[Optional[float]]:
        """Lorenzian broadening (in Hz) or None; per dimension"""
        return self._getDimensionalAttributes('lorentzianBroadening')

    @lorentzianBroadenings.setter
    @checkSpectrumPropertyValue(iterable=True, allowNone=True, types=(float, int))
    def lorentzianBroadenings(self, value: Sequence):
        self._setDimensionalAttributes('lorentzianBroadening', value)

    @property
    @_includeInDimensionalCopy
    def gaussianBroadenings(self) -> List[Optional[float]]:
        """Gaussian broadening or None; per dimension"""
        return self._getDimensionalAttributes('gaussianBroadening')

    @gaussianBroadenings.setter
    @checkSpectrumPropertyValue(iterable=True, allowNone=True, types=(float, int))
    def gaussianBroadenings(self, value: Sequence):
        self._setDimensionalAttributes('gaussianBroadening', value)

    @property
    @_includeInDimensionalCopy
    def sineWindowShifts(self) -> List[Optional[float]]:
        """Shift of sine/sine-square window function (in degrees) or None; per dimension"""
        return self._getDimensionalAttributes('sineWindowShift')

    @sineWindowShifts.setter
    @checkSpectrumPropertyValue(iterable=True, allowNone=True, types=(float, int))
    def sineWindowShifts(self, value: Sequence):
        self._setDimensionalAttributes('sineWindowShift', value)

    @property
    @_includeInDimensionalCopy
    def spectrometerFrequencies(self) -> List[float]:
        """Spectrometer frequency; per dimension"""
        return self._getDimensionalAttributes('spectrometerFrequency')

    @spectrometerFrequencies.setter
    @checkSpectrumPropertyValue(iterable=True, types=(float, int))
    def spectrometerFrequencies(self, value):
        self._setDimensionalAttributes('spectrometerFrequency', value)

    @property
    @_includeInDimensionalCopy
    def measurementTypes(self) -> List[Optional[str]]:
        """Type of value being measured, per dimension.
        In normal cases the measurementType will be 'Shift', but other values might be
        'MQSHift' (for multiple quantum axes), JCoupling (for J-resolved experiments),
        'T1', 'T2', --- defined SpectrumLib.MEASUREMENT_TYPES
        """
        return self._getDimensionalAttributes('measurementType')

    @measurementTypes.setter
    @checkSpectrumPropertyValue(iterable=True, types=(str,), enumerated=specLib.MEASUREMENT_TYPES,
                                mapping={'shift': 'Shift'}, allowNone=True)
    def measurementTypes(self, value):
        self._setDimensionalAttributes('measurementType', value)

    @property
    @_includeInDimensionalCopy
    def isotopeCodes(self) -> List[str]:
        """isotopeCode or None; per dimension"""
        return self._getDimensionalAttributes('isotopeCode')

    @isotopeCodes.setter
    @logCommand(get='self', isProperty=True)
    @checkSpectrumPropertyValue(iterable=True, allowNone=True, types=(str,))
    def isotopeCodes(self, value: Sequence):
        self._setDimensionalAttributes('isotopeCode', value)

    @property
    @_includeInDimensionalCopy
    def referenceExperimentDimensions(self) -> Tuple[Optional[str], ...]:
        """dimensions of reference experiment - None if no code"""
        result = []
        for dataDim in self._wrappedData.sortedDataDims():
            expDim = dataDim.expDim
            if expDim is None:
                result.append(None)
            else:
                referenceExperimentDimension = (expDim.ccpnInternalData and expDim.ccpnInternalData.get('expDimToRefExpDim')) or None
                result.append(referenceExperimentDimension)

        return tuple(result)

    @referenceExperimentDimensions.setter
    @logCommand(get='self', isProperty=True)
    @ccpNmrV3CoreSetter()
    @checkSpectrumPropertyValue(iterable=True, unique=True, allowNone=True, types=(str,))
    def referenceExperimentDimensions(self, values: Sequence):
        apiDataSource = self._wrappedData

        # if not isinstance(values, (tuple, list)):
        #     raise ValueError('referenceExperimentDimensions must be a list or tuple')
        # if len(values) != apiDataSource.numDim:
        #     raise ValueError('referenceExperimentDimensions must have length %s, was %s' % (apiDataSource.numDim, values))
        # if not all(isinstance(dimVal, (str, type(None))) for dimVal in values):
        #     raise ValueError('referenceExperimentDimensions must be str, None')

        # _vals = [val for val in values if val is not None]
        # if len(_vals) != len(set(_vals)):
        #     raise ValueError('referenceExperimentDimensions must be unique')

        #TODO: use self.spectrumDimensions and its attributes/methods (if needed add method)
        for ii, (dataDim, val) in enumerate(zip(apiDataSource.sortedDataDims(), values)):
            expDim = dataDim.expDim
            if expDim is None and val is not None:
                raise ValueError('Cannot set referenceExperimentDimension %s in dimension %s' % (val, ii + 1))
            else:
                _update = {'expDimToRefExpDim': val}
                _ccpnInt = expDim.ccpnInternalData
                if _ccpnInt is None:
                    expDim.ccpnInternalData = _update
                else:
                    _expDimCID = expDim.ccpnInternalData.copy()
                    _ccpnInt.update(_update)
                    expDim.ccpnInternalData = _ccpnInt

    def getAvailableReferenceExperimentDimensions(self, _experimentType=None) -> tuple:
        """Return list of available reference experiment dimensions based on spectrum isotopeCodes
        """
        _refExperiment = None
        if _experimentType is not None:
            # search for the named reference experiment
            _refExperiment = self.project._getReferenceExperimentFromType(_experimentType)

        # get the nucleus codes from the current isotope codes
        nCodes = tuple(val.strip('0123456789') for val in self.isotopeCodes)

        # match against the current reference experiment or passed in value
        apiExperiment = self._wrappedData.experiment
        apiRefExperiment = _refExperiment or apiExperiment.refExperiment

        if apiRefExperiment:
            # get the permutations of the axisCodes and nucleusCodes
            axisCodePerms = permutations(apiRefExperiment.axisCodes)
            nucleusPerms = permutations(apiRefExperiment.nucleusCodes)

            # return only those that match the current nucleusCodes (from isotopeCodes)
            result = tuple(ac for ac, nc in zip(axisCodePerms, nucleusPerms) if nCodes == nc)
            return result

        else:
            return ()

    @property
    @_includeInDimensionalCopy
    def foldingModes(self) -> List[Optional[str]]:
        """List of folding modes (values: 'circular', 'mirror', None); per dimension"""
        return self._getDimensionalAttributes('foldingMode')
        # dd = {True: 'mirror', False: 'circular', None: None}
        # return tuple(dd[x and x.isFolded] for x in self._mainExpDimRefs())

    @foldingModes.setter
    @logCommand(get='self', isProperty=True)
    @checkSpectrumPropertyValue(iterable=True, allowNone=True, types=(str,), enumerated=specLib.FOLDING_MODES)
    def foldingModes(self, value):
        self._setDimensionalAttributes('foldingMode', value)

        # dd = {'circular': False, 'mirror': True, None: False}
        #
        # if len(values) != self.dimensionCount:
        #     raise ValueError("Length of %s does not match number of dimensions." % str(values))
        # if not all(isinstance(dimVal, (str, type(None))) and dimVal in dd.keys() for dimVal in values):
        #     raise ValueError("Folding modes must be 'circular', 'mirror', None")
        #
        # self._setExpDimRefAttribute('isFolded', [dd[x] for x in values])

    @property
    @_includeInDimensionalCopy
    def axisUnits(self) -> List[Optional[str]]:
        """List of axis units (most commonly 'ppm') or None; per dimension"""
        return self._getDimensionalAttributes('axisUnit')

    @axisUnits.setter
    @checkSpectrumPropertyValue(iterable=True, allowNone=True, types=(str,))
    def axisUnits(self, value):
        self._setDimensionalAttributes('axisUnit', value)

    @property
    @_includeInDimensionalCopy
    def referencePoints(self) -> List[Optional[float]]:
        """List of points used for axis (chemical shift) referencing; per dimension.
        """
        return self._getDimensionalAttributes('referencePoint')

    @referencePoints.setter
    @checkSpectrumPropertyValue(iterable=True, allowNone=False, types=(float, int))
    def referencePoints(self, value):
        self._setDimensionalAttributes('referencePoint', value)

    @property
    @_includeInDimensionalCopy
    def referenceValues(self) -> List[Optional[float]]:
        """List of ppm-values used for axis (chemical shift) referencing; per dimension.
        """
        return self._getDimensionalAttributes('referenceValue')

    @referenceValues.setter
    @checkSpectrumPropertyValue(iterable=True, allowNone=False, types=(float, int))
    def referenceValues(self, value):
        self._setDimensionalAttributes('referenceValue', value)

    @property
    # @cached(_REFERENCESUBSTANCESCACHE, maxItems=5000, debug=False)
    def referenceSubstances(self):
        """
        :return: a list of substances
        """
        pids = self._getInternalParameter(self._REFERENCESUBSTANCES) or []
        objs = _getObjectsByPids(self.project, pids)
        return objs

    @referenceSubstances.setter
    def referenceSubstances(self, substances):
        """
        """
        from ccpn.core.Substance import Substance

        pids = [su.pid for su in substances if isinstance(su, Substance)]
        self._setInternalParameter(self._REFERENCESUBSTANCES, pids)

    @property
    def referenceSubstance(self):
        """
        Deprecated. See referenceSubstances
        """
        getLogger().warning('spectrum.referenceSubstance is deprecated. Use referenceSubstances instead. ')
        substance = None
        if len(self.referenceSubstances) > 0:
            substance = self.referenceSubstances[-1]
        return substance

    @referenceSubstance.setter
    def referenceSubstance(self, substance):
        getLogger().warning('spectrum.referenceSubstance is deprecated. Use referenceSubstances instead. ')
        self.referenceSubstances = [substance]

    @property
    @_includeInDimensionalCopy
    def assignmentTolerances(self) -> List[float]:
        """Assignment tolerance in axis unit (ppm); per dimension;
        set to default value on basis of isotopeCode
        """
        return self._getDimensionalAttributes('assignmentTolerance')

    @assignmentTolerances.setter
    @checkSpectrumPropertyValue(iterable=True, allowNone=True, types=(float, int))
    def assignmentTolerances(self, value):
        self._setDimensionalAttributes('assignmentTolerance', value)

    # @property
    # def defaultAssignmentTolerances(self) -> List[Optional[float]]:
    #     """Default assignment tolerances per dimension (in ppm), upward adjusted (if needed) for
    #     digital resolution.
    #     """
    #     return self._getDimensionalAttributes('defaultAssignmentTolerance')

    @property
    @_includeInDimensionalCopy
    def aliasingLimits(self) -> List[Tuple[float, float]]:
        """List of tuples of sorted(minAliasingLimit, maxAliasingLimit) per dimension.
        Setting these values will round them to the nearest multiple of the spectralWidth.
        """
        return self._getDimensionalAttributes('aliasingLimits')

    @aliasingLimits.setter
    @logCommand(get='self', isProperty=True)
    @checkSpectrumPropertyValue(iterable=True, allowNone=False, types=(tuple, list))
    def aliasingLimits(self, value):
        self._setDimensionalAttributes('aliasingLimits', value)

    @property
    def aliasingPointLimits(self) -> Tuple[Tuple[int,int], ...]:
        """Return a tuple of sorted(minAliasingPointLimit, maxAliasingPointLimit) per dimension.
        i.e. The actual point limits of the full (including the aliased regions) limits.
        """
        return tuple(self._getDimensionalAttributes('aliasingPointLimits'))

    @property
    def aliasingIndexes(self) -> Tuple[Tuple[int,int], ...]:
        """Return a tuple of the number of times the spectralWidth are folded in each dimension.
        This is a derived property from the aliasingLimits; setting aliasingIndexes value will alter
        the aliasingLimits parameter accordingly.
        """
        return tuple(self._getDimensionalAttributes('aliasingIndexes'))

    @aliasingIndexes.setter
    @checkSpectrumPropertyValue(iterable=True, allowNone=False, types=(tuple, list))
    def aliasingIndexes(self, value):
        self._setDimensionalAttributes('aliasingIndexes', value)

    # GWV, plural of index is indices
    aliasingIndices = aliasingIndexes

    @property
    def spectrumLimits(self) -> List[Tuple[float, float]]:
        """list of tuples of (ppmPoint(1), ppmPoint(n)) for each dimension
        """
        return self._getDimensionalAttributes('spectrumLimits')

    @property
    def foldingLimits(self) -> List[Tuple[float, float]]:
        """list of tuples of (ppmPoint(0.5), ppmPoint(n+0.5)) for each dimension
        """
        return self._getDimensionalAttributes('foldingLimits')

    def get1Dlimits(self):
        """Get the 1D spectrum ppm-limits and the intensity limits
        :return ((ppm1, ppm2), (minValue, maxValue)
        """
        if self.dimensionCount != 1:
            raise RuntimeError('Spectrum.get1Dlimits() is only implemented for 1D spectra')
        ppmLimits = self.spectrumLimits[0]
        sliceData = self.getSliceData()
        minValue = float(min(sliceData))
        maxValue = float(max(sliceData))
        return (ppmLimits, (minValue, maxValue))

    @property
    def axesReversed(self) -> Tuple[Optional[bool], ...]:
        """Return True if the axis is reversed per dimension
        """
        return tuple(self._getDimensionalAttributes('isReversed'))

    @axesReversed.setter
    @ccpNmrV3CoreSetter()
    def axesReversed(self, value):
        self._setDimensionalAttributes('isReversed', value)

    @property
    def magnetisationTransfers(self) -> Tuple[MagnetisationTransferTuple, ...]:
        """tuple of MagnetisationTransferTuple describing magnetisation transfer between
        the spectrum dimensions.

        MagnetisationTransferTuple is a namedtuple with the fields
        ['dimension1', 'dimension2', 'transferType', 'isIndirect'] of types [int, int, str, bool]
        The dimensions are dimension numbers (one-origin]
        transfertype is one of (in order of increasing priority):
        'onebond', 'Jcoupling', 'Jmultibond', 'relayed', 'relayed-alternate', 'through-space'
        isIndirect is used where there is more than one successive transfer step;
        it is combined with the highest-priority transferType in the transfer path.

        The magnetisationTransfers are deduced from the experimentType and axisCodes.
        Only when the experimentType is unset or does not match any known reference experiment
        magnetisationTransfers are kept separately in the API layer.
        """

        result = []
        apiExperiment = self._wrappedData.experiment
        apiRefExperiment = apiExperiment.refExperiment

        if apiRefExperiment:
            # We should use the refExperiment - if present
            magnetisationTransferDict = apiRefExperiment.magnetisationTransferDict()
            mainExpDimRefs = [dim._expDimRef for dim in self.spectrumReferences]
            refExpDimRefs = [x if x is None else x.refExpDimRef for x in mainExpDimRefs]
            for ii, rxdr in enumerate(refExpDimRefs):
                dim1 = ii + 1
                if rxdr is not None:
                    for jj in range(dim1, len(refExpDimRefs)):
                        rxdr2 = refExpDimRefs[jj]
                        if rxdr2 is not None:
                            tt = magnetisationTransferDict.get(frozenset((rxdr, rxdr2)))
                            if tt:
                                result.append(MagnetisationTransferTuple(dim1, jj + 1, tt[0], tt[1]))

        else:
            # Without a refExperiment use parameters stored in the API (for reproducibility)
            ll = []
            for apiExpTransfer in apiExperiment.expTransfers:
                item = [x.expDim.dim for x in apiExpTransfer.expDimRefs]
                item.sort()
                item.append(apiExpTransfer.transferType)
                item.append(not (apiExpTransfer.isDirect))
                ll.append(item)
            for item in sorted(ll):
                result.append(MagnetisationTransferTuple(*item))

        #
        return tuple(result)

    def _setMagnetisationTransfers(self, value: Tuple[MagnetisationTransferTuple, ...]):
        """Setter for magnetisation transfers

        The magnetisationTransfers are deduced from the experimentType and axisCodes.
        When the experimentType is set this function is a No-op.
        Only when the experimentType is unset or does not match any known reference experiment
        does this function set the magnetisation transfers, and the corresponding values are
        ignored if the experimentType is later set
        """

        apiExperiment = self._wrappedData.experiment
        apiRefExperiment = apiExperiment.refExperiment
        if apiRefExperiment is None:
            for et in apiExperiment.expTransfers:
                et.delete()
            mainExpDimRefs = [dim._expDimRef for dim in self.spectrumReferences]  # self._mainExpDimRefs()
            for tt in value:
                try:
                    dim1, dim2, transferType, isIndirect = tt
                    expDimRefs = (mainExpDimRefs[dim1 - 1], mainExpDimRefs[dim2 - 1])
                except:
                    raise ValueError(
                            "Attempt to set incorrect magnetisationTransfer value %s in spectrum %s"
                            % (tt, self.pid)
                            )
                apiExperiment.newExpTransfer(expDimRefs=expDimRefs, transferType=transferType,
                                             isDirect=(not isIndirect))
        else:
            getLogger().warning(
                    """An attempt to set Spectrum.magnetisationTransfers directly was ignored
                  because the spectrum experimentType was defined.
                  Use axisCodes to set magnetisation transfers instead.""")

    @property
    def intensities(self) -> SliceData:
        """ spectral intensities as a SliceData (i.e. NumPy array) for 1D spectra
        """
        if self.dimensionCount != 1:
            getLogger().warning('Currently this method only works for 1D spectra')
            return SliceData((self.pointCounts[0],))

        if self._intensities is None:
            # Assignment is Redundant as getSliceData does that;
            # Nevertheless for clarity
            self._intensities = self.getSliceData()

        return self._intensities

    @intensities.setter
    def intensities(self, value: numpy.array):
        self._intensities = value

        # NOTE:ED - temporary hack for showing straight the result of intensities change
        for spectrumView in self.spectrumViews:
            spectrumView.refreshData()

    @property
    def positions(self) -> numpy.array:
        """ spectral region in ppm as NumPy array for 1D spectra """

        if self.dimensionCount != 1:
            getLogger().warning('Currently this method only works for 1D spectra')
            return numpy.array([])

        if self._positions is None:
            self._positions = self.getPpmArray(dimension=1)

        return self._positions

    @positions.setter
    def positions(self, value):
        # self._scaleChanged = True
        self._positions = value

        # NOTE:ED - temporary hack for showing straight the result of intensities change
        for spectrumView in self.spectrumViews:
            spectrumView.refreshData()

    @property
    @_includeInCopy
    def displayFoldedContours(self):
        """Return whether the folded spectrum contours are to be displayed
        """
        result = self._getInternalParameter(self._DISPLAYFOLDEDCONTOURS)
        if result is None:
            # default to True
            return True
        return result

    @displayFoldedContours.setter
    def displayFoldedContours(self, value):
        """Set whether the folded spectrum contours are to be displayed
        """
        if not isinstance(value, bool):
            raise ValueError("Spectrum.displayFoldedContours: must be True/False.")

        self._setInternalParameter(self._DISPLAYFOLDEDCONTOURS, value)

    @property
    def _seriesItems(self):
        """Return a tuple of the series items for the spectrumGroups
        """
        items = self._getInternalParameter(self._SERIESITEMS)
        if items is not None:
            series = ()
            for sg in self.spectrumGroups:
                if sg.pid in items:
                    series += (items[sg.pid],)
                else:
                    series += (None,)
            return series

    @_seriesItems.setter
    @ccpNmrV3CoreSetter()
    def _seriesItems(self, items):
        """Set the series items for all spectrumGroups that spectrum is attached to.
        Must be of the form ( <item1>,
                              <item2>,
                              ...
                              <itemN>
                            )
            where <itemsN> are of the same type (or None)
        """
        if not items:
            raise ValueError('items is not defined')
        if not isinstance(items, (tuple, list, type(None))):
            raise TypeError('items is not of type tuple/None')
        if len(items) != len(self.spectrumGroups):
            raise ValueError('Number of items does not match number of spectrumGroups')

        if isinstance(items, tuple):
            diffItems = set(type(item) for item in items)
            if len(diffItems) > 2 or (len(diffItems) == 2 and type(None) not in diffItems):
                raise ValueError('Items must be of the same type (or None)')

            seriesItems = self._getInternalParameter(self._SERIESITEMS)
            for sg, item in zip(self.spectrumGroups, items):
                if seriesItems:
                    seriesItems[sg.pid] = item
                else:
                    seriesItems = {sg.pid: item}
            self._setInternalParameter(self._SERIESITEMS, seriesItems)

        else:
            self._setInternalParameter(self._SERIESITEMS, None)

    def _getSeriesItem(self, spectrumGroup):
        """Return the series item for the current spectrum for the selected spectrumGroup
        """
        from ccpn.core.SpectrumGroup import SpectrumGroup

        spectrumGroup = self.project.getByPid(spectrumGroup) if isinstance(spectrumGroup, str) else spectrumGroup
        if not isinstance(spectrumGroup, SpectrumGroup):
            raise TypeError('%s is not a spectrumGroup' % str(spectrumGroup))
        if self not in spectrumGroup.spectra:
            raise ValueError('Spectrum %s does not belong to spectrumGroup %s' % (str(self), str(spectrumGroup)))

        seriesItems = self._getInternalParameter(self._SERIESITEMS)
        if seriesItems and spectrumGroup.pid in seriesItems:
            return seriesItems[spectrumGroup.pid]

    def _setSeriesItem(self, spectrumGroup, item):
        """Set the series item for the current spectrum for the selected spectrumGroup
        MUST be called from spectrumGroup - error checking for item types is handled there
        """
        from ccpn.core.SpectrumGroup import SpectrumGroup

        # check that the spectrumGroup and spectrum are valid
        spectrumGroup = self.project.getByPid(spectrumGroup) if isinstance(spectrumGroup, str) else spectrumGroup
        if not isinstance(spectrumGroup, SpectrumGroup):
            raise TypeError('%s is not a spectrumGroup', spectrumGroup)
        if self not in spectrumGroup.spectra:
            raise ValueError('Spectrum %s does not belong to spectrumGroup %s' % (str(self), str(spectrumGroup)))

        seriesItems = self._getInternalParameter(self._SERIESITEMS)

        if seriesItems:
            seriesItems[spectrumGroup.pid] = item
        else:
            seriesItems = {spectrumGroup.pid: item}
        self._setInternalParameter(self._SERIESITEMS, seriesItems)

    def _renameSeriesItems(self, spectrumGroup, oldPid):
        """rename the keys in the seriesItems to reflect the updated spectrumGroup name
        """
        seriesItems = self._getInternalParameter(self._SERIESITEMS)
        if oldPid in (seriesItems if seriesItems else ()):
            # insert new items with the new pid
            oldItems = seriesItems[oldPid]
            del seriesItems[oldPid]
            seriesItems[spectrumGroup.pid] = oldItems
            self._setInternalParameter(self._SERIESITEMS, seriesItems)

    def _getSeriesItemsById(self, pid):
        """Return the series item for the current spectrum by 'pid'
        CCPNINTERNAL: used in creating new spectrumGroups - not for external use
        """
        seriesItems = self._getInternalParameter(self._SERIESITEMS)
        if seriesItems and pid in seriesItems:
            return seriesItems[pid]

    def _setSeriesItemsById(self, pid, item):
        """Set the series item for the current spectrum by 'pid'
        CCPNINTERNAL: used in creating new spectrumGroups - not for external use
        """
        seriesItems = self._getInternalParameter(self._SERIESITEMS)
        if seriesItems:
            seriesItems[pid] = item
        else:
            seriesItems = {pid: item}
        self._setInternalParameter(self._SERIESITEMS, seriesItems)

    def _removeSeriesItemsById(self, pid):
        """Remove the keys in the seriesItems allocated to 'pid'
        CCPNINTERNAL: used in creating new spectrumGroups - not for external use
        """
        # useful for storing an item
        seriesItems = self._getInternalParameter(self._SERIESITEMS)
        if pid in seriesItems:
            del seriesItems[pid]
            self._setInternalParameter(self._SERIESITEMS, seriesItems)

    @property
    def temperature(self):
        """The temperature of the spectrometer when the spectrum was recorded
        """
        if self._wrappedData.experiment:
            return self._wrappedData.experiment.temperature

    @temperature.setter
    def temperature(self, value):
        """The temperature of the spectrometer when the spectrum was recorded
        """
        if self._wrappedData.experiment:
            self._wrappedData.experiment.temperature = value

    @property
    def _preferredAxisOrdering(self):
        """Return the preferred ordering for the axes (i.e zero-based); e.g. used when opening a
        new spectrumDisplay
        """
        result = self._getInternalParameter(self._PREFERREDAXISORDERING)
        if result is None:
            result = self.dimensionIndices
        return result

    @_preferredAxisOrdering.setter
    @checkSpectrumPropertyValue(iterable=True, unique=True, types=(int,))
    def _preferredAxisOrdering(self, value):
        self._setInternalParameter(self._PREFERREDAXISORDERING, value)

    @checkSpectrumPropertyValue(iterable=True, unique=True, types=(int,))
    def setPreferredDimensionOrdering(self, dimensionOrder):
        """Set the preferred dimension ordering
        ;param dimensionOrder: tuple,list of dimensions (1-based; len dimensionCount)
        """
        self._preferredAxisOrdering = [d-1 for d in dimensionOrder]

    def _setDefaultAxisOrdering(self):
        """Set the default axis ordering based on some hierarchy rules (defined in the
        core/lib/SpectrumLib.oy file
        """
        _setDefaultAxisOrdering(self)

    #-----------------------------------------------------------------------------------------
    # Library functions
    #-----------------------------------------------------------------------------------------

    def ppm2point(self, value, axisCode=None, dimension=None):
        """Convert ppm value to point value for axis corresponding to either axisCode or
        dimension (1-based)
        """
        if dimension is None and axisCode is None:
            raise ValueError('Spectrum.ppm2point: either axisCode or dimension needs to be defined')
        if dimension is not None and axisCode is not None:
            raise ValueError('Spectrum.ppm2point: axisCode and dimension cannot be both defined')

        if axisCode is not None:
            dimension = self.getByAxisCodes('dimensions', [axisCode], exactMatch=False)[0]

        if dimension is None or dimension < 1 or dimension > self.dimensionCount:
            raise RuntimeError('Invalid dimension (%s)' % (dimension,))

        return self.spectrumDimensions[dimension - 1].valueToPoint(value)

    def point2ppm(self, value, axisCode=None, dimension=None):
        """Convert point value to ppm for axis corresponding to to either axisCode or
        dimension (1-based)
        """
        if dimension is None and axisCode is None:
            raise ValueError('Spectrum.point2ppm: either axisCode or dimension needs to be defined')
        if dimension is not None and axisCode is not None:
            raise ValueError('Spectrum.point2ppm: axisCode and dimension cannot be both defined')

        if axisCode is not None:
            dimension = self.getByAxisCodes('dimensions', [axisCode], exactMatch=False)[0]

        if dimension is None or dimension < 1 or dimension > self.dimensionCount:
            raise RuntimeError('Invalid dimension (%s)' % (dimension,))

        return self.spectrumDimensions[dimension - 1].pointToValue(value)

    def getPpmArray(self, axisCode=None, dimension=None) -> numpy.array:
        """Return a numpy array with ppm values of the grid points along axisCode or dimension
        """
        if dimension is None and axisCode is None:
            raise ValueError('Spectrum.getPpmArray: either axisCode or dimension needs to be defined')
        if dimension is not None and axisCode is not None:
            raise ValueError('Spectrum.getPpmArray: axisCode and dimension cannot be both defined')

        if axisCode is not None:
            dimension = self.getByAxisCodes('dimensions', [axisCode], exactMatch=False)[0]

        if dimension is None or dimension < 1 or dimension > self.dimensionCount:
            raise RuntimeError('Invalid dimension (%s)' % (dimension,))

        spectrumLimits = self.spectrumLimits[dimension - 1]
        result = numpy.linspace(spectrumLimits[0], spectrumLimits[1], self.pointCounts[dimension - 1])

        return result

    # def _verifyAxisCodeDimension(self, axisCode, dimension):
    #     """Verify the axisCode and dimension
    #     Return the aliasing information for the given axis
    #     """
    #     if dimension is None and axisCode is None:
    #         raise ValueError('Spectrum._verifyAxisCodeDimension: either axisCode or dimension needs to be defined')
    #     if dimension is not None and axisCode is not None:
    #         raise ValueError('Spectrum._verifyAxisCodeDimension: axisCode and dimension cannot be both defined')
    #     if axisCode is not None:
    #         dimension = self.getByAxisCodes('dimensions', [axisCode], exactMatch=False)[0]
    #     if dimension is None or dimension < 1 or dimension > self.dimensionCount:
    #         raise RuntimeError('Invalid dimension (%s)' % (dimension,))
    #
    #     aliasLims = self.aliasingLimits[dimension - 1]
    #     axisRevd = self.axesReversed[dimension - 1]
    #     pCount = self.pointCounts[dimension - 1]
    #     vpp = self.valuesPerPoint[dimension - 1] * 0.5  # offset for aliasingLimits
    #     if axisRevd:
    #         aliasLims = list(reversed(aliasLims))
    #         vpp = -vpp
    #     ppmL, ppmR = aliasLims[0] + vpp, aliasLims[1] - vpp
    #     pL, pR = round(self.ppm2point(ppmL, dimension=dimension)), round(self.ppm2point(ppmR, dimension=dimension))
    #
    #     # clip to the maximum allowed aliasing limits
    #     pL = min((MAXALIASINGRANGE + 1) * pCount, max(-MAXALIASINGRANGE * pCount, pL))
    #     pR = min((MAXALIASINGRANGE + 1) * pCount, max(-MAXALIASINGRANGE * pCount, pR))
    #     return ppmL, ppmR, pL, pR

    # def getPpmAliasingLimitsArray(self, axisCode=None, dimension=None) -> numpy.array:
    #     """Return a numpy array of ppm values of the grid points along axisCode or dimension
    #     for the points contained by the aliasing limits, end points are inclusive
    #     """
    #     ppmL, ppmR, pL, pR = self._verifyAxisCodeDimension(axisCode, dimension)
    #     return numpy.linspace(ppmL, ppmR, pR - pL + 1)
    #
    # def getPpmAliasingLimits(self, axisCode=None, dimension=None):
    #     """Return a tuple of ppm values of the (first, last) grid points along axisCode or dimension
    #     for the points contained by the aliasing limits, end points are inclusive
    #     """
    #     ppmL, ppmR, _tmp1, _tmp2 = self._verifyAxisCodeDimension(axisCode, dimension)
    #     return (ppmL, ppmR)

    # def getPointAliasingLimitsArray(self, axisCode=None, dimension=None) -> numpy.array:
    #     """Return a numpy array with point values of the grid points along axisCode or dimension
    #     """
    #     _tmp1, _tmp2, pL, pR = self._verifyAxisCodeDimension(axisCode, dimension)
    #     return numpy.linspace(pL, pR, pR - pL + 1)

    # def getPointAliasingLimits(self, axisCode=None, dimension=None):
    #     """Return a tuple of point values of the (first, last) grid points along axisCode or dimension
    #     """
    #     _tmp1, _tmp2, pL, pR = self._verifyAxisCodeDimension(axisCode, dimension)
    #     return (pL, pR)

    # def automaticIntegration(self, spectralData):
    #     return self._apiDataSource.automaticIntegration(spectralData)

    def _mapAxisCodes(self, axisCodes: Sequence[str]) -> list:
        """Map axisCodes on self.axisCodes
        :return mapped axisCodes as list

        CCPNMRINTERNAL: used in SpectrumDisplay._getDimensionsMapping()
        """
        # find the map of newAxisCodeOrder to self.axisCodes; eg. 'H' to 'Hn'
        axisCodeMap = getAxisCodeMatch(axisCodes, self.axisCodes)
        if len(axisCodeMap) == 0:
            raise ValueError('axisCodes %r contains an invalid element' % axisCodes)
        return [axisCodeMap[a] for a in axisCodes]

    def orderByAxisCodes(self, iterable, axisCodes: Sequence[str] = None, exactMatch: bool = False) -> list:
        """Return a list with values of an iterable in order defined by axisCodes (default order if None).
        Perform a mapping if exactMatch=False (eg. 'H' to 'Hn')

        :param iterable: an iterable (tuple, list)
        :param axisCodes: a tuple or list of axisCodes
        :param exactMatch: a boolean optional testing for an exact match with the instance axisCodes
        :return: the values defined by iterable in axisCode order

        Related:
        Use getByDimensions() for dimensions (1..dimensionCount) based access of dimensional parameters of the
            Spectrum class.
        Use getByAxisCodes() for axisCode based access of dimensional parameters of the Spectrum class.
        """
        from ccpn.core.lib.SpectrumLib import _orderByDimensions

        if axisCodes is None:
            axisCodes = self.axisCodes

        else:
            if not isIterable(axisCodes):
                raise ValueError('%s.orderByAxisCodes: axisCodes is not iterable "%s"; expected list or tuple' %
                                 (self.className, axisCodes))

            # do some optional axis code matching
            if not exactMatch:
                if (_axisCodes := self._mapAxisCodes(axisCodes)) is None:
                    raise ValueError('%s.orderByAxisCodes: Failed mapping axisCodes "%s"' %
                                     (self.className, axisCodes))
                axisCodes = _axisCodes

        # we now should have valid axisCodes
        for ac in axisCodes:
            if not ac in self.axisCodes:
                raise ValueError('%s.orderByAxisCodes: invalid axisCode "%s" in %r' %
                                 (self.className, ac, axisCodes))

        # create an (axisCode, dimension) mapping
        mapping = dict([(ac, dim) for dimIndx, ac, dim in self.dimensionTriples])
        # get the dimensions in axisCode order
        dimensions = [mapping[ac] for ac in axisCodes]
        # get the values of iterable in axisCode==dimensions order
        values = _orderByDimensions(iterable, dimensions=dimensions, dimensionCount=self.dimensionCount)
        return values

    def getByAxisCodes(self, parameterName: str, axisCodes: Sequence[str] = None,
                       exactMatch: bool = False) -> list:
        """Return a list of values defined by parameterName in order defined by axisCodes (default order if None).
        Perform a mapping if exactMatch=False (eg. 'H' to 'Hn')

        :param parameterName: a str denoting a Spectrum dimensional attribute
        :param axisCodes: a tuple or list of axisCodes
        :param exactMatch: a boolean optional testing for an exact match with the instance axisCodes
        :return: the values defined by parameterName in axisCode order

        Related:
        Use getByDimensions() for dimensions (1..dimensionCount) based access of dimensional parameters of the
            Spectrum class.
        """
        from ccpn.core.lib.SpectrumLib import _getParameterValues

        if axisCodes is None:
            dimensions = self.dimensions
        else:
            dimensions = self.orderByAxisCodes(self.dimensions, axisCodes=axisCodes, exactMatch=exactMatch)

        try:
            newValues = _getParameterValues(self, parameterName,
                                            dimensions=dimensions, dimensionCount=self.dimensionCount)
        except ValueError as es:
            raise ValueError('%s.getByAxisCodes: %s' % (self.__class__.__name__, str(es)))

        return newValues

    def setByAxisCodes(self, parameterName:str, values:Sequence, axisCodes:Sequence[str] = None,
                       exactMatch:bool = False) -> list:
        """Set attributeName to values in order defined by axisCodes (default order if None)
        Perform a mapping if exactMatch=False (eg. 'H' to 'Hn')

        :param parameterName: a str denoting a Spectrum dimensional attribute
        :param values: an iterable with values
        :param axisCodes: a tuple or list of axisCodes
        :param exactMatch: a boolean optional testing for an exact match with the instance axisCodes
        :return: a list of newly set values of parameterName (in default order)

        Related:
        Use setByDimensions() for dimensions (1..dimensionCount) based setting of dimensional parameters of the
            Spectrum class.
        """
        from ccpn.core.lib.SpectrumLib import _setParameterValues

        if axisCodes is None:
            dimensions = self.dimensions
        else:
            dimensions = self.orderByAxisCodes(self.dimensions, axisCodes=axisCodes, exactMatch=exactMatch)

        try:
            newValues = _setParameterValues(self, parameterName, values,
                                            dimensions=dimensions, dimensionCount=self.dimensionCount)
        except ValueError as es:
            raise ValueError('%s.setByAxisCodes: %s' % (self.__class__.__name__, str(es)))

        return newValues

    def orderByDimensions(self, iterable, dimensions=None) -> list:
        """Return a list of values of iterable in order defined by dimensions (default order if None).

        :param iterable: an iterable (tuple, list)
        :param dimensions: a tuple or list of dimensions (1..dimensionCount)
        :return: a list with values defined by iterable in dimensions order
        """
        from ccpn.core.lib.SpectrumLib import _orderByDimensions
        if dimensions is None:
            dimensions = self.dimensions
        return _orderByDimensions(iterable, dimensions=dimensions, dimensionCount=self.dimensionCount)

    def getByDimensions(self, parameterName:str, dimensions:Sequence[int] = None) -> list:
        """Return a list of values of Spectrum dimensional attribute parameterName in order defined
        by dimensions (default order if None).

        :param parameterName: a str denoting a Spectrum dimensional attribute
        :param dimensions: a tuple or list of dimensions (1..dimensionCount)
        :return: a list of values defined by parameterName in dimensions order

        Related:
        Use getByAxisCodes() for axisCode based access of dimensional parameters of the Spectrum class.
        """
        from ccpn.core.lib.SpectrumLib import _getParameterValues

        if dimensions is None:
            dimensions = self.dimensions

        try:
            newValues = _getParameterValues(self, parameterName,
                                            dimensions=dimensions, dimensionCount=self.dimensionCount)
        except ValueError as es:
            raise ValueError('%s.getByDimensions: %s' % (self.__class__.__name__, str(es)))

        return newValues

    def setByDimensions(self, parameterName: str, values:Sequence, dimensions:Sequence[int] = None) -> list:
        """Set Spectrum dimensional attribute parameterName to values in the order as defined by
        dimensions (1..dimensionCount)(default order if None)

        :param parameterName: a str denoting a Spectrum dimensional attribute
        :param values: a list of values to set for each dimension
        :param dimensions: a tuple or list of dimensions (1..dimensionCount)
        :return: a list of newly set values of parameterName (in default order)

        Related:
        Use setByAxisCodes() for axisCode based setting of dimensional parameters of the Spectrum class.
        """
        from ccpn.core.lib.SpectrumLib import _setParameterValues

        if dimensions is None:
            dimensions = self.dimensions

        try:
            newValues = _setParameterValues(self, parameterName, values,
                                            dimensions=dimensions, dimensionCount=self.dimensionCount)
        except ValueError as es:
            raise ValueError('%s.setByDimensions: %s' % (self.__class__.__name__, str(es)))

        return newValues

    def _setDefaultContourValues(self, base=None, multiplier=1.41, count=10):
        """Set default contour values
        """
        if base is None:
            base = self.noiseLevel * multiplier if self.noiseLevel else 1e6
        base = max(base, 1.0)  # Contour bases have to be > 0.0

        self.positiveContourBase = base
        self.positiveContourFactor = multiplier
        self.positiveContourCount = count
        self.negativeContourBase = -1.0 * base
        self.negativeContourFactor = multiplier
        self.negativeContourCount = count

    def _setDefaultContourColours(self):
        """Set default contour colours
        """
        (self.positiveContourColour, self.negativeContourColour) = getDefaultSpectrumColours(self)
        self.sliceColour = self.positiveContourColour

    def getPeakAliasingRanges(self):
        """Return the min/max aliasing Values for the peakLists in the spectrum, if there are no peakLists with peaks, return None
        """
        # get the aliasingRanges for non-empty peakLists
        aliasRanges = [peakList.getPeakAliasingRanges() for peakList in self.peakLists if peakList.peaks]

        if aliasRanges:
            # if there is only one then return it (for clarity)
            if len(aliasRanges) == 1:
                return aliasRanges[0]

            # get the value from all the peakLists
            newRanges = list(aliasRanges[0])
            for ii, alias in enumerate(aliasRanges[1:]):
                if alias is not None:
                    newRanges = tuple((min(minL, minR), max(maxL, maxR)) for (minL, maxL), (minR, maxR) in zip(alias, newRanges))

            return newRanges

    def _copyDimensionalParameters(self, axisCodes, target):
        """Copy dimensional parameters for axisCodes from self to target
        """
        for attr in _includeInCopyList().getMultiDimensional():
            try:
                values = self.getByAxisCodes(attr, axisCodes, exactMatch=True)
                target.setByAxisCodes(attr, values, axisCodes, exactMatch=True)
            except Exception as es:
                getLogger().error('Copying "%s" from %s to %s for axisCodes %s: %s' %
                                  (attr, self, target, axisCodes, es)
                                  )

    def _copyNonDimensionalParameters(self, target):
        """Copy non-dimensional parameters from self to target
        """
        for parameterName in _includeInCopyList().getNoneDimensional():
            try:
                value = getattr(self, parameterName)
                setattr(target, parameterName, value)
            except Exception as es:
                getLogger().warning('Copying parameter %r from %s to %s: %s' % (parameterName, self, target, es))

    def copyParameters(self, axisCodes, target):
        """Copy non-dimensional and dimensional parameters for axisCodes from self to target
        """
        self._copyNonDimensionalParameters(target)
        self._copyDimensionalParameters(axisCodes, target)

    def estimateNoise(self):
        """Estimate and return the noise level, or None if it cannot be
        """
        if self.dataSource is not None:
            noise = self.dataSource.estimateNoise()
        else:
            noise = None
        return noise

    #-----------------------------------------------------------------------------------------
    # data access functions
    #-----------------------------------------------------------------------------------------

    def isBuffered(self):
        """Return True if dataSource of spectrum is buffered
        """
        if self.dataSource is None:
            return False
        return self.dataSource.isBuffered

    def setBuffering(self, isBuffered:bool, path:str = None):
        """Set Hdf5-buffering.
        Buffering status is retained (upon exit/save) if path is None; i.e. autobuffering, until
        buffering is disabled by isBuffered=False

        :param isBuffered: set the buffering status
        :param path: store hdf5buffer file at path; implies non-temporary buffer
        """
        if self.dataSource is None:
            getLogger().warning('No proper (filePath, dataFormat) set for %s' % self)
            return

        if isBuffered:
            bufferIsTemporary = (path is None)
            if path is not None:
                _bufferStore = DataStore.newFromPath(path=path,
                                                     autoVersioning=True,
                                                     dataFormat=Hdf5SpectrumDataSource.dataFormat,
                                                     withSuffix=Hdf5SpectrumDataSource.suffixes[0]
                                                   )
                path = _bufferStore.aPath()
                self._dataStore.useBuffer = False  # Explicit path, no autobuffering
            else:
                self._dataStore.useBuffer = True

            self.dataSource.setBuffering(isBuffered=True, bufferIsTemporary=bufferIsTemporary, bufferPath=path)

        else:
            # Turn off buffering
            if self.dataSource.isBuffered:
                self.dataSource.closeHdf5Buffer()
            self.dataSource.setBuffering(isBuffered=False)
            self._dataStore.useBuffer = False

        self._dataStore._saveInternal()

    @logCommand(get='self')
    def getIntensity(self, ppmPositions) -> float:
        """Returns the interpolated height at the ppm position
        """
        # The height below is not derived from any fitting
        # but is a weighted average of the values at the neighbouring grid points

        getLogger().warning('This routine has been replaced with getHeight')
        return self.getHeight(ppmPositions)

    @logCommand(get='self')
    def getHeight(self, ppmPositions) -> float:
        """Returns the interpolated height at the ppm position
        """
        if len(ppmPositions) != self.dimensionCount:
            raise ValueError('Length of %s does not match number of dimensions' % str(ppmPositions))
        if not all(isinstance(dimVal, (int, float)) for dimVal in ppmPositions):
            raise ValueError('ppmPositions values must be floats')

        pointPositions = [self.ppm2point(p, dimension=idx + 1) for idx, p in enumerate(ppmPositions)]
        return self.getPointValue(pointPositions)

    @logCommand(get='self')
    def getPointValue(self, pointPositions) -> float:
        """Return the value interpolated at the position given in points (1-based, float values).
        """
        if len(pointPositions) != self.dimensionCount:
            raise ValueError('Length of %s does not match number of dimensions.' % str(pointPositions))
        if not all(isinstance(dimVal, (int, float)) for dimVal in pointPositions):
            raise ValueError('position values must be floats.')

        if self.dataSource is None:
            getLogger().warning('No proper (filePath, dataFormat) set for %s; Returning zero' % self)
            return 0.0

        # need to check folding/circular/±sign

        # pointPositions = []
        # aliasing = []
        # for idx, (p, np) in enumerate(zip(ppmPos, spectrum.pointCounts)):
        #     pp = spectrum.ppm2point(p, dimension=idx + 1)
        #     pointPositions.append(((pp - 1) % np) + 1)
        #     aliasing.append((pp - 1) // np)

        aliasingFlags = [1] * self.dimensionCount
        value = self.dataSource.getPointValue(pointPositions, aliasingFlags=aliasingFlags)
        return value * self.scale

    @logCommand(get='self')
    def getSliceData(self, position=None, sliceDim: int = 1) -> SliceData:
        """Get a slice defined by sliceDim and a position vector as a SliceData object
        (i.e. a numpy array).

        :param position: An optional list/tuple of point positions (1-based);
                         defaults to [1,1,1,1]
        :param sliceDim: Dimension of the slice axis (1-based); defaults to 1

        :return: SliceData 1D data array

        NB: use getSlice() method for axisCode based access
        """
        if self.dataSource is None:
            getLogger().warning('No proper (filePath, dataFormat) set for %s; Returning zeros only' % self)
            data = SliceData(shape=(self.pointCounts[sliceDim - 1],),
                             dimensions=(sliceDim,),
                             position=[1]*self.dimensionCount
                             )

        else:
            try:
                position = self.dataSource.checkForValidSlice(position, sliceDim)
                data = self.dataSource.getSliceData(position=position, sliceDim=sliceDim)
                data = data.copy(order='K') * self.scale

            except (RuntimeError, ValueError) as es:
                getLogger().error('Spectrum.getSliceData: %s' % es)
                raise es

        # For 1D, save as intensities attribute;
        self._intensities = data
        return data

    @logCommand(get='self')
    def getSlice(self, axisCode, position) -> SliceData:
        """Get a slice defined by axisCode and a position vector a SliceData object
        (i.e. a numpy array)

        :param axisCode: valid axisCode of the slice axis
        :param position: An optional list/tuple of point positions (1-based);
                         defaults to [1,1,1,1]

        :return: SliceData 1D data array

        NB: use getSliceData() method for dimension based access
        """
        dimensions = self.getByAxisCodes('dimensions', [axisCode], exactMatch=True)
        return self.getSliceData(position=position, sliceDim=dimensions[0])

    def setSliceData(self, data, position: Sequence = None, sliceDim: int = 1):
        """Set data as slice defined by sliceDim and position (all 1-based)
        """
        if self.dataSource is None:
            getLogger().warning('No proper (filePath, dataFormat) set for %s; cannot set plane data' % self)
            return

        try:
            position = self.dataSource.checkForValidSlice(position, sliceDim=sliceDim)
        except (RuntimeError, ValueError) as es:
            getLogger().error('invalid arguments: %s' % es)
            raise es

        self.dataSource.setSliceData(data=data, position=position, sliceDim=sliceDim)

    @logCommand(get='self')
    def extractSliceToFile(self, axisCode, position, path=None, dataFormat='Hdf5'):
        """Extract 1D slice from self as new Spectrum instance;
        saved to path (autogenerated if None)
        if 1D it effectively yields a copy of self

        :param axisCode: axiscode of slice to extract
        :param position: position vector (1-based)
        :param path: optional path; if None, constructed from current filePath
        :param dataFormat: string identifier for dataFormat of resulting file;
                           dataFormat need to have writing abilty (currently only for Hdf5)

        :return: Spectrum instance
        """
        if self.dataSource is None:
            text = 'No proper (filePath, dataFormat) set for %s; unable to extract slice' % self
            getLogger().error(text)
            raise RuntimeError(text)

        if axisCode is None or axisCode not in self.axisCodes:
            raise ValueError('Invalid axisCode %r, should be one of %s' % (axisCode, self.axisCodes))

        try:
            dimensions = self.getByAxisCodes('dimensions', [axisCode])
            self.dataSource.checkForValidSlice(position=position, sliceDim=dimensions[0])
            newSpectrum = self._extractToFile(axisCodes=[axisCode], position=position,
                                              path=path, dataFormat=dataFormat, tag='slice')

        except (ValueError, RuntimeError) as es:
            text = 'Spectrum.extractSliceToFile: %s' % es
            raise ValueError(text)

        return newSpectrum

    @logCommand(get='self')
    def getPlaneData(self, position=None, xDim: int = 1, yDim: int = 2) -> PlaneData:
        """Get a plane defined by by xDim and yDim ('1'-based), and a position vector ('1'-based)
        as a PlaneData object (i.e. a 2D numpy.ndarray). Dimensionality must be >= 2

        :param position: A list/tuple of point-positions (1-based)
        :param xDim: Dimension of the first axis (1-based)
        :param yDim: Dimension of the second axis (1-based)

        :return: a PlaneData object (i.e. a 2D numpy.ndarray in order (yDim, xDim))

        NB: use getPlane() method for axisCode based access
        """
        if self.dimensionCount < 2:
            raise RuntimeError("Spectrum.getPlaneData: dimensionality < 2")

        if self.dataSource is None:
            getLogger().warning('No proper (filePath, dataFormat) set for %s; Returning zeros only' % self)
            return PlaneData(shape=(self.pointCounts[yDim - 1], self.pointCounts[xDim - 1]),
                             dimensions=(xDim, yDim),
                             position=[1]*self.dimensionCount
                            )

        try:
            position = self.dataSource.checkForValidPlane(position, xDim=xDim, yDim=yDim)
        except (RuntimeError, ValueError) as es:
            getLogger().error('invalid arguments: %s' % es)
            raise es

        data = self.dataSource.getPlaneData(position=position, xDim=xDim, yDim=yDim)
        # Make a copy in order to preserve the original data and apply scaling
        data = data.copy(order='K') * self.scale

        #TODO: settle on the axisReversed issue

        # if self.axesReversed[xDim-1]:
        #     data = numpy.flip(data, axis=0)  # data are [y,x] ordered
        # if self.axesReversed[yDim-1]:
        #     data = numpy.flip(data, axis=1)  # data are [y,x] ordered

        return data

    @logCommand(get='self')
    def getPlane(self, axisCodes, position=None) -> PlaneData:
        """Get a plane defined by axisCodes and position as a a PlaneData object
        (i.e. a 2D numpy.ndarray in order (yDim, xDim)). Dimensionality must be >= 2

        :param axisCodes: tuple/list of two axisCodes; expand if exactMatch=False
        :param position: A list/tuple of point-positions (1-based)
        :param axisCodes: A list/tuple of axisCodes that define the plane dimensions

        :return: a PlaneData object (i.e. a 2D numpy.ndarray in order (yDim, xDim))

        NB: use getPlaneData method for dimension based access
        """
        if len(axisCodes) != 2:
            raise ValueError('Invalid axisCodes %s, len should be 2' % axisCodes)

        xDim, yDim = self.getByAxisCodes('dimensions', axisCodes, exactMatch=True)
        return self.getPlaneData(position=position, xDim=xDim, yDim=yDim)

    def setPlaneData(self, data, position: Sequence = None, xDim: int = 1, yDim: int = 2):
        """Set the plane data as defined by xDim, yDim and position (all 1-based).

        :param data: A 2-dimensional float32 numpy array in order (yDim, xDim)
        :param position: position: A list/tuple of point-positions (1-based)
        :param xDim: Dimension of the first axis (1-based)
        :param yDim: Dimension of the second axis (1-based)
        """
        if self.dimensionCount < 2:
            raise RuntimeError("Spectrum.gstPlaneData: dimensionality < 2")

        if self.dataSource is None:
            getLogger().warning('No proper (filePath, dataFormat) set for %s; cannot set plane data' % self)
            return

        try:
            position = self.dataSource.checkForValidPlane(position, xDim=xDim, yDim=yDim)
        except (RuntimeError, ValueError) as es:
            getLogger().error('invalid arguments: %s' % es)
            raise es

        self.dataSource.setPlaneData(data=data, position=position, xDim=xDim, yDim=yDim)

    @logCommand(get='self')
    def extractPlaneToFile(self, axisCodes: (tuple, list), position=None, path=None, dataFormat='Hdf5'):
        """Save a plane, defined by axisCodes and position, to path using dataFormat
        Dimensionality must be >= 2

        :param axisCodes: tuple/list of two axisCodes
        :param position: a list/tuple of point-positions (1-based)
        :param path: path of the resulting file; auto-generated if None
        :param dataFormat: a data format valid for writing (default='Hdf5')

        :returns plane as Spectrum instance
        """
        if self.dataSource is None:
            text = 'No proper (filePath, dataFormat) set for %s; unable to extract plane' % self
            getLogger().error(text)
            raise RuntimeError(text)

        if axisCodes is None or len(axisCodes) != 2:
            raise ValueError('Invalid parameter axisCodes "%s", should be two of %s' % (axisCodes, self.axisCodes))

        try:
            dimensions = self.getByAxisCodes('dimensions', axisCodes)
            self.dataSource.checkForValidPlane(position=position, xDim=dimensions[0], yDim=dimensions[1])
            newSpectrum = self._extractToFile(axisCodes=axisCodes, position=position, path=path, dataFormat=dataFormat,
                                              tag='plane')

        except (ValueError, RuntimeError) as es:
            text = 'Spectrum.extractPlaneToFile: %s' % es
            raise ValueError(text)

        return newSpectrum

    @logCommand(get='self')
    def getProjection(self, axisCodes: (tuple, list), method: str = 'max', threshold=None) -> PlaneData:
        """Get projected plane defined by two axisCodes, using method and an optional threshold

        :param axisCodes: tuple/list of two axisCodes; expand if exactMatch=False
        :param method: 'max', 'max above threshold', 'min', 'min below threshold',
                       'sum', 'sum above threshold', 'sum below threshold'
        :param threshold: threshold value for relevant method

        :return: projected spectrum data as a PlaneData object (i.e. a 2D numpy.ndarray in order (yDim, xDim))
        """
        projectedData = _getProjection(self, axisCodes=axisCodes, method=method, threshold=threshold)
        return projectedData

    @logCommand(get='self')
    def extractProjectionToFile(self, axisCodes: (tuple, list), method: str = 'max', threshold=None,
                                path=None, dataFormat='Hdf5'):
        """Save a projected plane, defined by axisCodes and position, using method and an optional threshold,
        to path using dataFormat
        Dimensionality must be >= 2

        :param axisCodes: tuple/list of two axisCodes
        :param method: 'max', 'max above threshold', 'min', 'min below threshold',
                       'sum', 'sum above threshold', 'sum below threshold'
        :param threshold: threshold value for relevant method
        :param path: path of the resulting file; auto-generated if None
        :param dataFormat: a data format valid for writing

        :returns projected plane as Spectrum instance
        """
        if self.dataSource is None:
            text = 'No proper (filePath, dataFormat) set for %s; unable to extract plane' % self
            getLogger().error(text)
            raise RuntimeError(text)

        if axisCodes is None or len(axisCodes) != 2:
            raise ValueError('Invalid parameter axisCodes "%s", should be two of %s' % (axisCodes, self.axisCodes))

        try:
            xDim, yDim = self.getByAxisCodes('dimensions', axisCodes)
            position = [1] * self.dimensionCount
            self.dataSource.checkForValidPlane(position=position, xDim=xDim, yDim=yDim)
            newSpectrum = self._extractToFile(axisCodes=axisCodes, position=position, path=path, dataFormat=dataFormat,
                                              tag='projection')
            projectionData = self.getProjection(axisCodes=axisCodes, method=method, threshold=threshold)
            # For writing, we need to remap the axisCodes onto the newSpectrum
            xDim2, yDim2 = newSpectrum.getByAxisCodes('dimensions', axisCodes)
            newSpectrum.dataSource.setPlaneData(data=projectionData, position=position, xDim=xDim2, yDim=yDim2)

        except (ValueError, RuntimeError) as es:
            text = 'Spectrum.extractProjectionToFile: %s' % es
            raise ValueError(text)

        return newSpectrum

    @logCommand(get='self')
    def cloneAsHdf5(self):
        """Clone self and all peakLists as an Hdf5 type file
        :return: a Spectrum instance of the cloned spectrum
        """
        from ccpn.core.lib.SpectrumDataSources.Hdf5SpectrumDataSource import Hdf5SpectrumDataSource

        if not self.hasValidPath():
            raise RuntimeError('Not valid path for %s ' % self)

        name = self.name + '_cloned'

        _path = self.dataSource.parentPath / name
        suffix = Hdf5SpectrumDataSource.suffixes[0]
        dataFormat = Hdf5SpectrumDataSource.dataFormat

        dataStore = DataStore.newFromPath(path=_path,
                                          autoVersioning=True, withSuffix=suffix,
                                          dataFormat=dataFormat)

        # Duplicate the data in an Hdf5 file
        hdf5DataSource = self.dataSource.duplicateDataToHdf5(dataStore.aPath())
        # Update the dataSource parameters from self
        # hdf5DataSource.importFromSpectrum(self, includePath=False)
        # hdf5DataSource.writeParameters()

        # Create a new Spectrum instance
        newSpectrum = _newSpectrumFromDataSource(project=self.project,
                                                 dataStore=dataStore,
                                                 dataSource=hdf5DataSource,
                                                 name=name)

        # Copy the dimensional parameters
        self._copyDimensionalParameters(self.axisCodes, newSpectrum)
        # Copy/set some more parameters (e.g. noiseLevel)
        self._copyNonDimensionalParameters(newSpectrum)
        newSpectrum._updateParameterValues()

        # Copy the peakList/peaks
        for idx, pl in enumerate(self.peakLists):
            if idx+1 < len(newSpectrum.peakLists):
                newSpectrum.newPeakList()
            targetPl = newSpectrum.peakLists[idx]
            pl.copyTo(targetSpectrum=newSpectrum, targetPeakList=targetPl)

        newSpectrum.appendComment('Cloned from %s' % self.name)
        return newSpectrum

    def _clone1D(self):
        """Clone 1D spectrum to a new spectrum."""
        #FIXME Crude approach / hack

        newSpectrum = self.project.newEmptySpectrum(isotopeCodes=self.isotopeCodes, name=self.name)
        newSpectrum._positions = self.positions
        newSpectrum._intensities = self.intensities
        for peakList in self.peakLists:
            peakList.copyTo(newSpectrum)

        import inspect

        attr = inspect.getmembers(self, lambda a: not (inspect.isroutine(a)))
        filteredAttr = [a for a in attr if not (a[0].startswith('__') and a[0].endswith('__')) and not a[0].startswith('_')]
        for i in filteredAttr:
            att, val = i
            try:
                setattr(newSpectrum, att, val)
            except AttributeError:
                # print(e, att)
                pass
        return newSpectrum

    def _axisDictToSliceTuples(self, axisDict) -> list:
        """Convert dict of (key,value) = (axisCode, (startPpm, stopPpm)) pairs
        to a list of (startPoint,stopPoint) sliceTuples (1-based) for each dimension

        if (axisDict[axisCode] is None) ==> use spectrumLimits
        if (startPpm is None) ==> point=1
        if (stopPpm is None) ==> point=pointCounts[axis]

        :param axisDict: dict of (axisCode, (startPpm,stopPpm)) (key,value) pairs
        :return list of (startPoint,stopPoint) sliceTuples (1-based) for each dimension
        """
        axisCodes = [ac for ac in axisDict.keys()]

        # augment axisDict with any missing axisCodes or replace any None values with spectrumLimits
        inds = self.getByAxisCodes('dimensionIndices', axisCodes)
        for idx, ac in enumerate(self.axisCodes):
            if idx not in inds or axisDict[ac] is None:
                axisDict[ac] = self.spectrumLimits[idx]

        axisPpms = [ppm for ppm in axisDict.values()]
        sliceTuples = [None] * self.dimensionCount
        for dimIndex, ac, dim in self.dimensionTriples:
            idx = inds.index(dimIndex)
            minPpm = min(axisPpms[idx])
            maxPpm = max(axisPpms[idx])

            # ppm axis runs backward
            if maxPpm is None:
                startPoint = 1
            else:
                startPoint = int(self.ppm2point(maxPpm, dimension=idx + 1) + 0.5)

            if minPpm is None:
                stopPoint = self.pointCounts[dimIndex]
            else:
                stopPoint = int(self.ppm2point(minPpm, dimension=idx + 1) + 0.5)

            sliceTuples[dimIndex] = tuple(sorted((startPoint, stopPoint)))

        getLogger().debug('Spectrum._axisDictToSliceTuples: axisDict = %s; sliceTuples = %s' %
                          (axisDict, sliceTuples))
        return sliceTuples

    @logCommand(get='self')
    def getRegion(self, **axisDict) -> RegionData:
        """
        Return the region of the spectrum data defined by the axis limits in ppm as a RegionData object,
        i.e. a numpy.ndarray of the same dimensionality as defined by the Spectrum instance.

        Axis limits  are passed in as a dict of (axisCode, tupleLimit) key, value pairs
        with the tupleLimit supplied as (startPpm,stopPpm) axis limits in ppm (lower ppm value first).
        For axisCodes that are not included in the axisDict, the limits will by taken from the
        spectrum limits along the relevant axis
        For axisCodes that are None, the limits will by taken from the spectrum limits along the
        relevant axis. Illegal axisCodes will raise an error.

        Example axisDict:
            {'Hn': (7.0, 9.0), 'Nh': (110, 130)}

        Example calling function:
            regionData = spectrum.getRegion(**limitsDict)
            regionData = spectrum.getRegion(Hn=(7.0, 9.0), Nh=(110, 130))

        :param axisDict: dict of (axisCode, (startPpm,stopPpm)) key,value pairs
        :return: RegionData object
        """
        if not self.hasValidPath():
            raise RuntimeError('Not valid path for %s ' % self)
        sliceTuples = self._axisDictToSliceTuples(axisDict)
        return self.dataSource.getRegionData(sliceTuples, aliasingFlags=[1] * self.dimensionCount)

    @logCommand(get='self')
    def createPeak(self, peakList=None, height=None, **ppmPositions) -> Optional['Peak']:
        """Create and return peak at position specified by the ppmPositions dict.

        Ppm positions are passed in as a dict of (axisCode, ppmValue) key, value pairs
        with the ppmValue supplied mapping to the closest matching axis.
        Illegal or non-matching axisCodes will return None.

        Example ppmPosition dict:
            {'Hn': 7.0, 'Nh': 110}

        Example calling function:
        >>> peak = spectrum.createPeak(**ppmPositions)
        >>> peak = spectrum.createPeak(peakList, **ppmPositions)
        >>> peak = spectrum.createPeak(peakList=peakList, Hn=7.0, Nh=110)

        :param peakList: peakList to create new peak in, or None for the last peakList belonging to spectrum
        :param ppmPositions: dict of (axisCode, ppmValue) key,value pairs
        :return: new peak or None
        """
        from ccpn.core.lib.SpectrumLib import _createPeak
        return _createPeak(self, peakList, height=height, **ppmPositions)

    @logCommand(get='self')
    def pickPeaks(self, peakList=None, positiveThreshold=None, negativeThreshold=None, **ppmRegions) -> Tuple['Peak', ...]:
        """Pick peaks in the region defined by the ppmRegions dict.

        Ppm regions are passed in as a dict containing the axis codes and the required limits.
        Each limit is defined as a key, value pair: (str, tuple), with the tuple supplied as (min, max) axis limits in ppm.
        Axis codes supplied are mapped to the closest matching axis.
        Illegal or non-matching axisCodes will return None.

        Example ppmRegions dict:
            {'Hn': (7.0, 9.0), 'Nh': (110, 130)}

        Example calling function:
        >>> peaks = spectrum.pickPeaks(**ppmRegions)
        >>> peaks = spectrum.pickPeaks(peakList, **ppmRegions)
        >>> peaks = spectrum.pickPeaks(peakList=peakList, Hn=(7.0, 9.0), Nh=(110, 130))

        :param peakList: peakList to create new peak in, or None for the last peakList belonging to spectrum
        :param positiveThreshold: float or None specifying the positive threshold above which to find peaks.
                                  if None, positive peak picking is disabled.
        :param negativeThreshold: float or None specifying the negative threshold below which to find peaks.
                                  if None, negative peak picking is disabled.
        :param ppmRegions: dict of (axisCode, tupleValue) key, value pairs
        :return: tuple of new Peak instances
        """
        from ccpn.core.lib.SpectrumLib import _pickPeaksByRegion

        if peakList is None:
            peakList = self.peakLists[-1]

        # get the dimensions by mapping the keys of the ppmRegions dict
        _axisCodes = tuple([a for a in ppmRegions.keys()])
        dimensions = self.getByAxisCodes('dimensions', _axisCodes)
        # now get all other parameters in dimensions order
        axisCodes = self.getByDimensions('axisCodes', dimensions)
        ppmValues = [sorted(float(pos) for pos in region) for region in ppmRegions.values()]
        ppmValues = self.orderByDimensions(ppmValues, dimensions) # now sorted in order of dimensions

        axisDict = dict((axisCode, region) for axisCode, region in zip(axisCodes, ppmValues))
        sliceTuples = self._axisDictToSliceTuples(axisDict)

        return _pickPeaksByRegion(self,
                                  sliceTuples= sliceTuples, peakList=peakList,
                                  positiveThreshold=positiveThreshold, negativeThreshold=negativeThreshold)

    def _extractToFile(self, axisCodes, position, path, dataFormat, tag):
        """Local helper routine to prevent code duplication across extractSliceToFile, extractPlaneToFile,
        extractProjectionToFile.
        :return: new Spectrum instance
        """
        dimensions = self.getByAxisCodes('dimensions', axisCodes)

        dataFormats = getDataFormats()
        validFormats = [k.dataFormat for k in dataFormats.values() if k.hasWritingAbility]
        klass = dataFormats.get(dataFormat)
        if klass is None:
            raise ValueError('Invalid dataFormat %r; must be one of %s' % (dataFormat, validFormats))
        if not klass.hasWritingAbility:
            raise ValueError('Unable to write to dataFormat %r; must be one of %s' % (dataFormat, validFormats))
        suffix = klass.suffixes[0] if len(klass.suffixes) > 0 else '.dat'

        tagStr = '%s_%s' % (tag, '_'.join(axisCodes))
        if path is None:
            appendToFilename = '_%s_%s' % (tagStr, '_'.join([str(p) for p in position]))
            path = self.dataSource.parentPath / self.name + appendToFilename

        dataStore = DataStore.newFromPath(path=path,
                                          autoVersioning=True, withSuffix=suffix,
                                          dataFormat=klass.dataFormat)

        newSpectrum = _extractRegionToFile(self, dimensions=dimensions, position=position, dataStore=dataStore)

        # add some comment as to the origin of the data
        comment = '%s at (%s) from %s' % (tagStr, ','.join([str(p) for p in position]), self)
        newSpectrum.appendComment(comment)

        return newSpectrum

    @logCommand(get='self')
    def setPeakAliasing(self, peaks, aliasingIndexes, updateSpectrumAliasingIndexes=False):
        """Set the peak aliasing for a set of peaks in the spectrum

        Peaks is an iterable of type str of Peak - bad strings are ignored
        Core objects that are not of type Peak will raise error

        :param peaks:
        :param aliasingIndexes: tuple(int, int)
        :param updateSpectrumAliasingIndexes: True/False
        :return:
        """
        # avoid circular import
        from ccpn.core.Peak import Peak

        if (pks := set(self.project.getByPid(pk) if isinstance(pk, str) else pk for pk in peaks) - {None}):
            for pk in pks:
                if not isinstance(pk, Peak):
                    raise ValueError('Spectrum.setPeakAliasing: peaks must all be of type Peak')
                if not any(pk in pkList.peaks for pkList in self.peakLists):
                    raise ValueError('Spectrum.setPeakAliasing: peaks must belong to one of spectrum.peakLists')
            if not isinstance(aliasingIndexes, (tuple, list)) and len(aliasingIndexes) == self.dimensionCount:
                raise ValueError(f'Spectrum.setPeakAliasing: aliasingIndexes must be tuple/list of length {self.dimensionCount}')
            if not all(-MAXALIASINGRANGE <= aa <= MAXALIASINGRANGE for aa in aliasingIndexes):
                raise ValueError(f'Spectrum.setPeakAliasing: aliasingIndexes must be in range [{-MAXALIASINGRANGE}, {MAXALIASINGRANGE}]')
            if not isinstance(updateSpectrumAliasingIndexes, bool):
                raise ValueError('Spectrum.setPeakAliasing: updateSpectrumAliasingIndexes must be True/False')

            if updateSpectrumAliasingIndexes:
                # update the aliasing limits for the spectrum
                aliasInds = self.aliasingIndexes
                folding = self.foldingLimits
                widths = self.spectralWidths

                newLimits = [(min(fold) + (min(*aa, newAl) * width),
                              max(fold) + (max(*aa, newAl) * width))
                             for dim, (aa, fold, width, newAl) in enumerate(zip(aliasInds, folding, widths, aliasingIndexes))]
                self.aliasingLimits = newLimits

            for pk in pks:
                pk.aliasing = aliasingIndexes

    #-----------------------------------------------------------------------------------------
    # Iterators
    #-----------------------------------------------------------------------------------------

    def allPlanes(self, axisCodes: tuple, exactMatch:bool = True):
        """An iterator over all planes defined by axisCodes, yielding (positions, data-array) tuples.

        :param axisCodes: a tuple/list of two axisCodes defining the plane
        :param exactMatch: match the axisCodes if True
        :return: iterator (position, data-array); position is a (1-based) tuple of length dimensionCount
        """
        if len(axisCodes) != 2:
            raise ValueError('Invalid axisCodes %s, len should be 2' % axisCodes)

        axisDims = self.getByAxisCodes('dimensions', axisCodes, exactMatch=exactMatch)  # check and optionally expand axisCodes
        if axisDims[0] == axisDims[1]:
            raise ValueError('Invalid axisCodes %s; identical' % axisCodes)

        if not self.hasValidPath():
            raise RuntimeError('Not valid path for %s ' % self)
        return self.dataSource.allPlanes(xDim=axisDims[0], yDim=axisDims[1])

    def allSlices(self, axisCode:str, exactMatch:bool = True):
        """An iterator over all slices defined by axisCode, yielding (positions, data-array) tuples.

        :param axisCode: an axisCodes defining the slice
        :param exactMatch: match the axisCodes if True
        :return: iterator (position, data-array); position is a (1-based) tuple of length dimensionCount
        """
        sliceDim = self.getByAxisCodes('dimensions', [axisCode], exactMatch=exactMatch)[0]
        if not self.hasValidPath():
            raise RuntimeError('Not valid path for %s ' % self)
        return self.dataSource.allSlices(sliceDim=sliceDim)

    def allPoints(self):
        """An iterator over all points yielding (positions, pointValue) tuples.

        :return: iterator (position, data-array); position is a (1-based) tuple of length dimensionCount
        """
        if not self.hasValidPath():
            raise RuntimeError('Not valid path for %s ' % self)
        return self.dataSource.allPoints()

    #-----------------------------------------------------------------------------------------
    # Implementation properties and functions
    #-----------------------------------------------------------------------------------------

    @property
    def _serial(self) -> int:
        """Return the _wrappedData serial
        CCPN Internal
        """
        return self._wrappedData.serial

    def _getDataSourceFromPath(self, path, dataFormat=None, checkParameters=True) -> tuple:
        """Return a (dataStore, dataSource) tuple if path points  a file compatible
        with dataFormat, or (None, None) otherwise.

        :param path: path to check, may contain redirections
        :param dataFormat: dataFormat string (default to self.dataFormat if None)
        :param checkParameters: Flag to invoke checking of parameters of dataSource to match those of the self
        """
        if dataFormat is None:
            dataFormat = self.dataFormat

        dataStore = DataStore.newFromPath(path=path, dataFormat=dataFormat)
        if not dataStore.exists():
            return (None, None)
        dataStore.spectrum = self

        try:
            dataSource = self._getDataSource(dataStore, checkParameters=checkParameters)

        except RuntimeError as es:
            getLogger().debug('_getDataSourceFromPath: caught error: %s' % str(es))
            return (None, None)

        return (dataStore, dataSource)

    def _getDataSource(self, dataStore, checkParameters=True):
        """Check the validity and access the file defined by dataStore;
        returns: SpectrumDataSource instance when filePath and/or dataFormat of the
        dataStore instance are incorrect
        """

        if dataStore is None:
            raise ValueError('dataStore not defined')
        if not isinstance(dataStore, DataStore):
            raise ValueError('dataStore has invalid type')

        if dataStore.dataFormat == EmptySpectrumDataSource.dataFormat:
            # Special case, empty spectrum
            dataSource = EmptySpectrumDataSource()
            dataSource.importFromSpectrum(self, includePath=False)
            checkParameters = False

        else:
            if not dataStore.exists():
                raise RuntimeError('Spectrum._getDataSource: dataStore path "%s" does not exist' %
                                   dataStore.aPath())

            dataSource = getSpectrumDataSource(dataStore.aPath(), dataStore.dataFormat)
            if dataSource is None:
                raise RuntimeError('Spectrum._getDataSource: dataStore path "%s" is incompatible with dataFormat "%s"' %
                                   (dataStore.aPath(), dataStore.dataFormat))

            if dataStore.useBuffer:
                dataSource.setBuffering(isBuffered=True, bufferIsTemporary=True)

        if checkParameters:
            # check some fundamental parameters
            if dataSource.dimensionCount != self.dimensionCount:
                raise RuntimeError('Spectrum._getDataSource: incompatible dimensionCount (%s) of "%s"' %
                                   (dataSource.dimensionCount, dataStore.aPath()))

            for idx, np in enumerate(self.pointCounts):
                if dataSource.pointCounts[idx] != np:
                    raise RuntimeError('Spectrum._getDataSource: incompatible pointsCount[%s] = %s of "%s"' %
                                       (idx, dataSource.pointCounts[idx], dataStore.aPath()))

            for isC_spectrum, isC_dataSource in zip(self.isComplex, dataSource.isComplex):
                if isC_spectrum != isC_dataSource:
                    raise RuntimeError('Spectrum._getDataSource: incompatible isComplex definitions; %s has %r ; %s has %r' %
                                       (self, self.isComplex, dataSource, dataSource.isComplex))

        dataSource.spectrum = self
        return dataSource

    def _getPeakPicker(self):
        """Check whether a peakPicker class has been saved with this spectrum.
        Returns new peakPicker instance or None if cannot be defined
        CCPNINTERNAL: also used in SpectrumTraits._restoreFromSpectrum
        """
        from ccpn.core.lib.SpectrumLib import fetchPeakPicker

        if (peakPicker := fetchPeakPicker(self)) is not None:
            self.peakPicker = peakPicker
        return peakPicker

    def _updateParameterValues(self):
        """This method check, and if needed updates specific parameter values
        """
        # Quietly set some values
        getLogger().debug2('Updating %s parameters' % self)
        with inactivity():
            # getting the noiseLevel by calling estimateNoise() if not defined
            if self.noiseLevel is None:
                self.noiseLevel = self.estimateNoise()

            # Check  contourLevels, contourColours
            if self.positiveContourCount == 0 or self.negativeContourCount == 0:
                self._setDefaultContourValues()
                self._setDefaultContourColours()
            if not self.sliceColour:
                self.sliceColour = self.positiveContourColour

    def _saveObject(self):
        """Update any setting before saving to API XML
        #CCPNINTERNAL: called in Project.save()
        """
        # The is needed as nef-initiated loading may have scuppered the
        # references to the internal data
        self._spectrumTraits._storeToSpectrum()

    @classmethod
    def _restoreObject(cls, project, apiObj):
        """Subclassed to allow for initialisations on restore, not on creation via newSpectrum
        """
        spectrum = super()._restoreObject(project, apiObj)
        #
        # # NOTE - version 3.0.4 -> 3.1.0 update was executed by the wrapper
        # # move parameters from _ccpnInternal to the correct namespace, delete old parameters

        # This will set all Spectrum traits, including dataStore, dataSource and peakPicker
        spectrum._spectrumTraits._restoreFromSpectrum()

        # Assure at least one peakList
        if len(spectrum.peakLists) == 0:
            spectrum.newPeakList()
            getLogger().warning('%s had no peakList; created one' % spectrum)

        # This will fix any spurious settings on the aliasing (also in update_3_0_4 code)
        _aIndices = spectrum.aliasingIndices
        spectrum.aliasingIndices = _aIndices

        # Assure a setting of crucial attributes
        spectrum._updateParameterValues()

        # save the spectrum metadata
        spectrum._saveSpectrumMetaData()

        # set the initial axis ordering
        specLib._getDefaultOrdering(spectrum)

        return spectrum

    @renameObject()
    @logCommand(get='self')
    def rename(self, value: str):
        """Rename Spectrum, changing its name and Pid.
        """
        self._deleteSpectrumMetaData()
        result = self._rename(value)
        self._saveSpectrumMetaData()
        return result

    @property
    def _metaDataPath(self):
        """Return the path to the metadata file
        """
        _tmpPath = self.project.statePath.fetchDir(self._pluralLinkName)
        return _tmpPath / self.name + '.json'

    def _saveSpectrumMetaData(self):
        """Save the spectrum metadata in the project/state/spectra in json file for optional future reference
        """
        try:
            _path = self._metaDataPath
        except Exception:
            getLogger().warning(f'{self}: Unable to save metadata; undefined path')
            return

        if not _path.parent.exists():
            getLogger().warning(f'{self}: Unable to save metadata to {_path.parent}')
            return

        self._spectrumTraits.save(_path)

    def _restoreFromSpectrumMetaData(self):
        """Retore the spectrum metadata from the project/state/spectra json file
        """
        self._spectrumTraits.restore(self._metaDataPath)
        self._dataStore.spectrum = self
        self._dataStore._saveInternal()
        self.dataSource.spectrum = self

    def _deleteSpectrumMetaData(self):
        """Delete the spectrum metadata in the project/state/spectra
        """
        _path = self._metaDataPath
        if _path.exists():
            _path.removeFile()

    def _finaliseAction(self, action: str):
        """Subclassed to handle associated spectrumViews instances
        """
        if not super()._finaliseAction(action):
            return

        if action == 'create':
            # No need; done by _newSpectrum
            # self._saveSpectrumMetaData()
            pass

        if action == 'delete':
            self._deleteSpectrumMetaData()

        # notify peak/integral/multiplet list
        if action in ['create', 'delete']:
            for peakList in self.peakLists:
                peakList._finaliseAction(action)
            for multipletList in self.multipletLists:
                multipletList._finaliseAction(action)
            for integralList in self.integralLists:
                integralList._finaliseAction(action)

        # propagate the rename to associated spectrumViews
        if action in ['change']:
            for specView in self.spectrumViews:
                if specView:
                    if self._scaleChanged:
                        # force a rebuild of the contours/etc.
                        specView.buildContoursOnly = True
                    specView._finaliseAction(action)

            if self._scaleChanged:
                self._scaleChanged = False

                # notify peaks/multiplets/integrals that the scale has changed
                for peakList in self.peakLists:
                    for peak in peakList.peaks:
                        peak._finaliseAction(action)
                for multipletList in self.multipletLists:
                    for multiplet in multipletList.multiplets:
                        multiplet._finaliseAction(action)
                for integralList in self.integralLists:
                    for integral in integralList.integrals:
                        integral._finaliseAction(action)

            # from ccpn.ui.gui.lib.OpenGL.CcpnOpenGL import GLNotifier
            #
            # GLSignals = GLNotifier(parent=self)
            # GLSignals.emitPaintEvent()

    @cached.clear(_REFERENCESUBSTANCESCACHE)
    def _clearCache(self):
        """Clear the cache
        """
        if self.dataSource is not None:
            self.dataSource.clearCache()

    def _close(self):
        """Close any open dataSource

        CCPNINTERNAL: also called by Project.close() to do cleanup
        """
        self._clearCache()
        if self.dataSource is not None:
            self._spectrumTraits.dataSource.closeFile()
            self._spectrumTraits.dataSource = None

    @logCommand(get='self')
    def delete(self):
        """Delete Spectrum"""
        with undoBlock():

            # self._deleteSpectrumMetaData()

            self._close()

            # self.deleteAllNotifiers() TODO: no longer required?

            # handle spectrumView ordering - this should be moved to spectrumView or spectrumDisplay via notifier?
            specDisplays = []
            specViews = []
            for sp in self.spectrumViews:
                if sp._parent.spectrumDisplay not in specDisplays:
                    specDisplays.append(sp._parent.spectrumDisplay)
                    specViews.append((sp._parent, sp._parent.spectrumViews.index(sp)))

            listsToDelete = tuple(self.peakLists)
            listsToDelete += tuple(self.integralLists)
            listsToDelete += tuple(self.multipletLists)

            # delete the connected lists, should undo in the correct order
            for obj in listsToDelete:
                obj._delete()

            with undoStackBlocking() as addUndoItem:
                # notify spectrumViews of delete/create
                addUndoItem(undo=partial(self._notifySpectrumViews, 'create'),
                            redo=partial(self._notifySpectrumViews, 'delete'))

            # delete the _wrappedData
            self._delete()

            # with undoStackBlocking() as addUndoItem:
            #     # notify spectrumViews of delete
            #     addUndoItem(redo=self._finaliseSpectrumViews, '')

            # for sd in specViews:
            #     sd[0]._removeOrderedSpectrumViewIndex(sd[1])

    def _deleteChild(self, child):
        """Delete child object
        child is Pid or V3 object
        If child exists and is a valid child then delete otherwise log a warning
        """
        child = self.project.getByPid(child) if isinstance(child, str) else child

        if child and child in self._getChildrenByClass(child):
            # only delete objects that are valid children - calls private _delete
            # so now infinite loop with baseclass delete
            child._delete()
        elif child:
            getLogger().warning(f'{child} not deleted - not child of {self}')
        else:
            getLogger().warning(f'{child} not deleted')

    def _deletePeakList(self, child):
        """Delete child object and ensure that there always exists at least one peakList
        """
        with undoBlock():
            self._deleteChild(child)
            if not self.peakLists:
                # if there are no peakLists then create another (there must always be one)
                self.newPeakList()

    #-----------------------------------------------------------------------------------------
    # CCPN properties and functions
    #-----------------------------------------------------------------------------------------

    def _resetPeakLists(self):
        """Delete autocreated peaklists and reset
        CCPN Internal - not for general use
        required by nef importer
        """
        for peakList in list(self.peakLists):
            # overrides spectrum contains at least one peakList
            self._deleteChild(peakList)
        self._wrappedData.__dict__['_serialDict']['peakLists'] = 0

    @property
    def _apiDataSource(self) -> Nmr.DataSource:
        """ CCPN DataSource matching Spectrum"""
        return self._wrappedData

    @property
    def _key(self) -> str:
        """name, regularised as used for id"""
        return self._wrappedData.name.translate(Pid.remapSeparators)

    @property
    def _localCcpnSortKey(self) -> Tuple:
        """Local sorting key, in context of parent.
        """
        return (self._wrappedData.experiment.serial, self._wrappedData.serial)

    @classmethod
    def _getAllWrappedData(cls, parent: Project) -> list:
        """get wrappedData (Nmr.DataSources) for all Spectrum children of parent Project"""
        return list(x for y in parent._wrappedData.sortedExperiments() for x in y.sortedDataSources())

    def _notifySpectrumViews(self, action):
        for sv in self.spectrumViews:
            sv._finaliseAction(action)

    #-----------------------------------------------------------------------------------------
    # new'Object' and other methods
    # Call appropriate routines in their respective locations
    #-----------------------------------------------------------------------------------------

    @logCommand(get='self')
    def newPeakList(self, title: str = None, comment: str = None,
                    isSimulated: bool = False, symbolStyle: str = None, symbolColour: str = None,
                    textColour: str = None, **kwds):
        """Create new empty PeakList within Spectrum

        See the PeakList class for details.

        Optional keyword arguments can be passed in; see PeakList._newPeakList for details.

        :param title:
        :param comment:
        :param isSimulated:
        :param symbolStyle:
        :param symbolColour:
        :param textColour:
        :return: a new PeakList attached to the spectrum.
        """
        from ccpn.core.PeakList import _newPeakList

        return _newPeakList(self, title=title, comment=comment, isSimulated=isSimulated,
                            symbolStyle=symbolStyle, symbolColour=symbolColour, textColour=textColour,
                            **kwds)

    @logCommand(get='self')
    def newIntegralList(self, title: str = None, symbolColour: str = None,
                        textColour: str = None, comment: str = None, **kwds):
        """Create new IntegralList within Spectrum.

        See the IntegralList class for details.

        Optional keyword arguments can be passed in; see IntegralList._newIntegralList for details.

        :param self:
        :param title:
        :param symbolColour:
        :param textColour:
        :param comment:
        :return: a new IntegralList attached to the spectrum.
        """
        from ccpn.core.IntegralList import _newIntegralList

        return _newIntegralList(self, title=title, comment=comment,
                                symbolColour=symbolColour, textColour=textColour,
                                **kwds)

    @logCommand(get='self')
    def newMultipletList(self, title: str = None,
                         symbolColour: str = None, textColour: str = None, lineColour: str = None,
                         multipletAveraging=None,
                         comment: str = None, multiplets: Sequence[Union['Multiplet', str]] = None, **kwds):
        """Create new MultipletList within Spectrum.

        See the MultipletList class for details.

        Optional keyword arguments can be passed in; see MultipletList._newMultipletList for details.

        :param title: title string
        :param symbolColour:
        :param textColour:
        :param lineColour:
        :param multipletAveraging:
        :param comment: optional comment string
        :param multiplets: optional list of multiplets as objects or pids
        :return: a new MultipletList attached to the Spectrum.
        """
        from ccpn.core.MultipletList import _newMultipletList

        return _newMultipletList(self, title=title, comment=comment,
                                 lineColour=lineColour, symbolColour=symbolColour, textColour=textColour,
                                 multipletAveraging=multipletAveraging,
                                 multiplets=multiplets,
                                 **kwds)

    @logCommand(get='self')
    def newSpectrumHit(self, substanceName: str, pointNumber: int = 0,
                       pseudoDimensionNumber: int = 0, pseudoDimension=None,
                       figureOfMerit: float = None, meritCode: str = None, normalisedChange: float = None,
                       isConfirmed: bool = None, concentration: float = None, concentrationError: float = None,
                       concentrationUnit: str = None, comment: str = None, **kwds):
        """Create new SpectrumHit within Spectrum.

        See the SpectrumHit class for details.

        Optional keyword arguments can be passed in; see SpectrumHit._newSpectrumHit for details.

        :param substanceName:
        :param pointNumber:
        :param pseudoDimensionNumber:
        :param pseudoDimension:
        :param figureOfMerit:
        :param meritCode:
        :param normalisedChange:
        :param isConfirmed:
        :param concentration:
        :param concentrationError:
        :param concentrationUnit:
        :param comment: optional comment string
        :return: a new SpectrumHit instance.
        """
        from ccpn.core.SpectrumHit import _newSpectrumHit

        return _newSpectrumHit(self, substanceName=substanceName, pointNumber=pointNumber,
                               pseudoDimensionNumber=pseudoDimensionNumber, pseudoDimension=pseudoDimension,
                               figureOfMerit=figureOfMerit, meritCode=meritCode, normalisedChange=normalisedChange,
                               isConfirmed=isConfirmed, concentration=concentration, concentrationError=concentrationError,
                               concentrationUnit=concentrationUnit, comment=comment, **kwds)

    #-----------------------------------------------------------------------------------------
    # Output, printing, etc
    #-----------------------------------------------------------------------------------------

    def __str__(self):
        return '<%s (%s); %dD (%s)>' % (self.pid, self.dataFormat,
                                        self.dimensionCount, ','.join(self.axisCodes))

    def _infoString(self, includeDimensions=False):
        """Return info string about self, optionally including dimensional
        parameters
        """
        string = '================= %s =================\n' % self
        string += 'path = %s\n' % self.filePath
        string += 'dataFormat = %s\n' % self.dataFormat
        string += 'dimensions = %s\n' % self.dimensionCount
        string += 'sizes = (%s)\n' % ' x '.join([str(d) for d in self.pointCounts])
        for attr in """
                scale 
                noiseLevel 
                experimentName
                """.split():
            value = getattr(self, attr)
            string += '%s = %s\n' % (attr, value)

        if includeDimensions:
            string += '\n'
            for attr in """
                dimensions
                axisCodes
                pointCounts
                isComplex
                dimensionTypes
                isotopeCodes
                measurementTypes
                spectralWidths
                spectralWidthsHz
                spectrometerFrequencies
                referencePoints
                referenceValues
                axisUnits
                foldingModes
                windowFunctions
                lorentzianBroadenings
                gaussianBroadenings
                phases0
                phases1
                assignmentTolerances
                """.split():
                values = getattr(self, attr)
                string += '%-25s: %s\n' % (attr,
                                           ' '.join(['%-20s' % str(v) for v in values])
                                           )
        return string

    def printParameters(self, includeDimensions=True):
        """Print the info string
        """
        print(self._infoString(includeDimensions))


#=========================================================================================
# New and empty spectra
#=========================================================================================

# Hack; remove the api notifier on create
# _notifiers = [nf for nf in Project._apiNotifiers if nf[3] == '__init__' and 'cls' in nf[1] and nf[1]['cls'] == Spectrum]
# if len(_notifiers) == 1:
#     Project._apiNotifiers.remove(_notifiers[0])


@newObject(Spectrum)
def _newSpectrumFromDataSource(project, dataStore, dataSource, name=None) -> Spectrum:
    """Create a new Spectrum instance with name using the data in dataStore and dataSource
    :returns Spectrum instance or None on error
    """
    from ccpn.core.SpectrumReference import _newSpectrumReference

    if dataStore is None:
        raise ValueError('dataStore cannot be None')

    if dataSource is None:
        raise ValueError('dataSource cannot be None')
    if dataSource.dimensionCount == 0:
        raise ValueError('dataSource.dimensionCount = 0')

    if name is None:
        name = dataSource.nameFromPath()
    # assure unique name
    name = Spectrum._uniqueName(project=project, name=name)

    getLogger().debug('Creating Spectrum %r (%dD;%s); %s' % (
        name, dataSource.dimensionCount,
        'x'.join([str(p) for p in dataSource.pointCounts]),
        dataStore
        )
    )

    apiProject = project._wrappedData
    apiExperiment = apiProject.newExperiment(name=name, numDim=dataSource.dimensionCount)

    apiDataSource = apiExperiment.newDataSource(name=name,
                                                dataStore=None,
                                                numDim=dataSource.dimensionCount,
                                                dataType='processed'
                                                )
    # Done with api generation; Create the Spectrum object

    # Agggh, cannot do
    #   spectrum = Spectrum(self, apiDataSource)
    # as the object was magically already created
    # This was done by Project._newApiObject, called from Nmr.DataSource.__init__ through an api notifier.
    # This notifier is set in the AbstractWrapper class and is part of the machinery generation; i.e.
    # _linkWrapperClasses (needs overhaul!!)

    spectrum = project._data2Obj.get(apiDataSource)
    if spectrum is None:
        raise RuntimeError("something went wrong creating a new Spectrum instance")
    spectrum._apiExperiment = apiExperiment

    # initialise the dimensional SpectrumReference objects
    with inactivity():
        for dim in dataSource.dimensions:
            _newSpectrumReference(spectrum, dimension=dim, dataSource=dataSource)

    # Set the references between spectrum and dataStore
    dataStore.dataFormat = dataSource.dataFormat
    dataStore.spectrum = spectrum
    dataStore._saveInternal()
    spectrum._spectrumTraits.dataStore = dataStore

    # update dataSource with proper expanded path
    dataSource.setPath(dataStore.aPath())
    # Update all parameters from the dataSource to the Spectrum instance; retain the dataSource instance
    dataSource.exportToSpectrum(spectrum, includePath=False)
    spectrum._spectrumTraits.dataSource = dataSource
    # get a peak picker
    spectrum._getPeakPicker()

    # Quietly update some essentials
    with inactivity():
        # Link to default (i.e. first) chemicalShiftList
        spectrum.chemicalShiftList = project.chemicalShiftLists[0]
        # Assure at least one peakList
        if len(spectrum.peakLists) == 0:
            spectrum.newPeakList()

        # Hack to trigger initialisation of contours
        spectrum.positiveContourCount = 0
        spectrum.negativeContourCount = 0

        spectrum._updateParameterValues()
        spectrum._saveSpectrumMetaData()
        spectrum._setDefaultAxisOrdering()

    return spectrum


def _newEmptySpectrum(project: Project, isotopeCodes: Sequence[str], dimensionCount=None,
                      name: str = 'emptySpectrum', path=None,
                      **parameters) -> Spectrum:
    """Creation of new Empty Spectrum;
    :return: Spectrum instance or None on error
    """

    if not isIterable(isotopeCodes) or len(isotopeCodes) == 0:
        raise ValueError('invalid isotopeCodes "%s"' % isotopeCodes)

    if path is None:
        dataStore = DataStore()
    else:
        dataStore = DataStore.newFromPath(path=path, dataFormat=EmptySpectrumDataSource.dataFormat)

    # Initialise a dataSource instance
    dataSource = EmptySpectrumDataSource()
    if dataSource is None:
        raise RuntimeError('Error creating empty DataSource')
    # Fill in some of the parameters
    if dimensionCount is None:
        dimensionCount = len(isotopeCodes)
    dataSource.dimensionCount = dimensionCount
    dataSource.isotopeCodes = isotopeCodes
    dataSource._setSpectralParametersFromIsotopeCodes()
    dataSource._assureProperDimensionality()
    dataSource.noiseLevel = 0.0

    spectrum = _newSpectrumFromDataSource(project, dataStore, dataSource, name)

    # Optionally update Spectrum with optional parameters and copy back to dataSource instance;
    # this allows for example to set the size
    if len(parameters) > 0:
        for param, value in parameters.items():
            if hasattr(spectrum, param):
                try:
                    setattr(spectrum, param, value)
                except AttributeError:
                    getLogger().warning(f'{spectrum}: can not set parameter "{param}" to {value}')
        dataSource.importFromSpectrum(spectrum, includePath=False)

    return spectrum

def _newHdf5Spectrum(project: Project, isotopeCodes: Sequence[str], name: str = 'hdf5Spectrum', path=None, **parameters) -> Spectrum:
    """Creation of new hdf5 Spectrum (without data) at path (autogenerated temporary path when None);
    :return: Spectrum instance or None on error
    """

    if not isIterable(isotopeCodes) or len(isotopeCodes) == 0:
        raise ValueError('invalid isotopeCodes "%s"' % isotopeCodes)

    if path is None:
        path = Path('$INSIDE') / CCPN_SPECTRA_DIRECTORY / name
        path = path.assureSuffix(Hdf5SpectrumDataSource.suffixes[0])

    dataStore = DataStore.newFromPath(path,
                                      dataFormat=Hdf5SpectrumDataSource.dataFormat,
                                      autoVersioning=True)

    # Initialise a Hdf5 dataSource instance
    dataSource = Hdf5SpectrumDataSource()
    if dataSource is None:
        raise RuntimeError('Error creating Hdf5 DataSource')

    # Fill in some of the parameters
    dataSource.dimensionCount = len(isotopeCodes)
    dataSource.isotopeCodes = isotopeCodes
    dataSource._setSpectralParametersFromIsotopeCodes()
    dataSource._assureProperDimensionality()
    # Optionally update dataSource with  parameters; e.g. to set the pointCounts, spectral parameters, etc
    if len(parameters) > 0:
        for param, value in parameters.items():
            if hasattr(dataSource, param):
                setattr(dataSource, param, value)
    # Create the file
    with dataSource.openNewFile(path=dataStore.aPath()) as hdf5File:
        hdf5File.writeParameters()

    # create a Spectrum instance
    spectrum = _newSpectrumFromDataSource(project, dataStore, dataSource, name)

    return spectrum

def _newSpectrum(project: Project, path: (str, Path), name: str = None) -> (Spectrum, None):
    """Creation of new Spectrum instance from path;
    :return: Spectrum instance or None on error
    """

    logger = getLogger()

    dataStore = DataStore.newFromPath(path)
    if not dataStore.exists():
        dataStore.errorMessage()
        return None

    _path = dataStore.aPath()

    # Try to determine data format from the path and intialise a dataSource instance with parsed parameters
    dataSource = checkPathForSpectrumFormats(path=_path)
    if dataSource is None:
        logger.warning('Invalid spectrum path "%s"' % path)  # report the argument given
        return None
    dataSource.estimateNoise()

    spectrum = _newSpectrumFromDataSource(project, dataStore, dataSource, name)

    return spectrum


def _extractRegionToFile(spectrum, dimensions, position, dataStore, name=None) -> Spectrum:
    """Extract a region of spectrum, defined by dimensions, position to path defined by dataStore
    (optionally auto-generated from spectrum.path)

    :spectrum: the spectrum from which a regions is to be extracted
    :param dimensions:  [dim_a, dim_b, ...];  defining dimensions to be extracted (1-based)
    :param position, spectrum position-vector of length spectrum.dimensionCount (list, tuple; 1-based)
    :param dataStore: a DataStore instance, defining the path and dataFormat of the new spectrum
    :param name: optional name for the new spectrum
    :return: a Spectrum instance
    """

    getLogger().debug('Extracting from %s, dimensions=%r, position=%r, dataStore=%s, dataFormat %r' %
                      (spectrum, dimensions, position, dataStore, dataStore.dataFormat))

    if spectrum is None or not isinstance(spectrum, Spectrum):
        raise ValueError('invalid spectrum argument %r' % spectrum)
    if spectrum.dataSource is None:
        raise RuntimeError('No proper (filePath, dataFormat) set for %s' % spectrum)

    for dim in dimensions:
        if dim < 1 or dim > spectrum.dimensionCount:
            raise ValueError('Invalid dimnsion %r in dimensions argument (%s)' % (dim, dimensions))
    dimensions = list(dimensions)  # assure a list

    position = spectrum.dataSource.checkForValidPosition(position)

    if dataStore is None:
        raise ValueError('Undefined dataStore')
    if dataStore.dataFormat is None:
        raise ValueError('Undefined dataStore.dataFormat')

    klass = getDataFormats().get(dataStore.dataFormat)
    if klass is None:
        raise ValueError('Invalid dataStore.dataFormat %r' % dataStore.dataFormat)

    # Create a dataSource object; import spectrum to initialise the dataSource values
    dataSource = klass().importFromSpectrum(spectrum=spectrum, includePath=False)

    disgardedDimensions = list(set(spectrum.dimensions) - set(dimensions))
    # The dimensional parameters of spectrum were copied on initialisation
    # remap the N-axes (as defined by the N items in the dimensions argument) onto the first N axes
    # of the dataSource;
    dimensionsMap = dict(zip(dimensions + disgardedDimensions, dataSource.dimensions))
    dataSource._mapDimensionalParameters(dimensionsMap=dimensionsMap)
    # Now reduce the dimensionality to the length of dimensions; i.e. the dimensionality of the
    # new spectrum
    dataSource.setDimensionCount(len(dimensions))

    # copy the data
    # indexMap = dict((k - 1, v - 1) for k, v in dimensionsMap.items())  # source -> destination
    inverseIndexMap = dict((v - 1, k - 1) for k, v, in dimensionsMap.items())  # destination -> source

    readSliceDim = dimensions[0]  # first retained dimension from the original data
    writeSliceDim = 1  # which was mapped to the first dimension of the new data

    sliceTuples = [(p, p) for p in position]
    # assure full range for all dimensions, other than readSliceDim
    for dim in dimensions[1:]:
        sliceTuples[dim - 1] = (1, spectrum.pointCounts[dim - 1])

    with spectrum.dataSource.openExistingFile() as inputFile:
        with dataSource.openNewFile(path=dataStore.aPath()) as output:
            # loop over all requested slices
            for position, aliased in inputFile._selectedPointsIterator(sliceTuples=sliceTuples,
                                                                   excludeDimensions=[readSliceDim]):
                data = inputFile.getSliceData(position, readSliceDim)

                # map the input position to the output position and write the data
                outPosition = [position[inverseIndexMap[p]] for p in output.dimensionIndices]
                # print('>>>', position, outPosition)
                output.setSliceData(data, outPosition, writeSliceDim)

    # create the new Spectrum instance from the dataSource
    newSpectrum = _newSpectrumFromDataSource(project=spectrum.project,
                                             dataStore=dataStore,
                                             dataSource=dataSource,
                                             name=name)

    # copy/set some more parameters (e.g. noiseLevel)
    spectrum._copyNonDimensionalParameters(newSpectrum)
    newSpectrum._updateParameterValues()

    return newSpectrum

#
# # Additional Notifiers:
# Project._apiNotifiers.extend(
#         (
#             # GWV: not needed?
#             # ('_finaliseApiRename', {}, Nmr.DataSource._metaclass.qualifiedName(), 'setName'),
#             #
#             ('_notifyRelatedApiObject', {'pathToObject': 'dataSources', 'action': 'change'},
#              Nmr.Experiment._metaclass.qualifiedName(), ''),
#
#             ('_notifyRelatedApiObject', {'pathToObject': 'dataSource', 'action': 'change'},
#              Nmr.AbstractDataDim._metaclass.qualifiedName(), ''),
#
#             ('_notifyRelatedApiObject', {'pathToObject': 'dataDim.dataSource', 'action': 'change'},
#              Nmr.DataDimRef._metaclass.qualifiedName(), ''),
#
#             ('_notifyRelatedApiObject', {'pathToObject': 'experiment.dataSources', 'action': 'change'},
#              Nmr.ExpDim._metaclass.qualifiedName(), ''),
#
#             ('_notifyRelatedApiObject', {'pathToObject': 'expDim.experiment.dataSources', 'action': 'change'},
#              Nmr.ExpDimRef._metaclass.qualifiedName(), ''),
#
#             ('_notifyRelatedApiObject', {'pathToObject': 'nmrDataSources', 'action': 'change'},
#              DataLocation.AbstractDataStore._metaclass.qualifiedName(), ''),
#
#             )
#         )<|MERGE_RESOLUTION|>--- conflicted
+++ resolved
@@ -50,12 +50,8 @@
 #=========================================================================================
 # Last code modification
 #=========================================================================================
-__modifiedBy__ = "$modifiedBy: Geerten Vuister $"
-<<<<<<< HEAD
-__dateModified__ = "$dateModified: 2022-03-21 16:23:17 +0000 (Mon, March 21, 2022) $"
-=======
-__dateModified__ = "$dateModified: 2022-03-22 17:45:06 +0000 (Tue, March 22, 2022) $"
->>>>>>> 14f008ac
+__modifiedBy__ = "$modifiedBy: Ed Brooksbank $"
+__dateModified__ = "$dateModified: 2022-03-28 15:14:57 +0100 (Mon, March 28, 2022) $"
 __version__ = "$Revision: 3.1.0 $"
 #=========================================================================================
 # Created
@@ -693,23 +689,6 @@
             self._dataStore.path = None
             return
 
-<<<<<<< HEAD
-        self._close()
-        self._openFile(path=value, dataFormat=self.dataFormat, checkParameters=True)
-
-        # newDataStore, newDataSource = self._getDataSourceFromPath(path=value, dataFormat=self.dataFormat, checkParameters=True)
-        # if newDataStore is None:
-        #     raise ValueError('Spectrum.filePath: %s invalid filePath "%s"' % (self, value))
-        # if newDataSource is None:
-        #     raise ValueError('Spectrum.filePath: %s incompatible dataSource "%s"' % (self, value))
-        #
-        # # we found a valid new file
-        # self._close()
-        # self._spectrumTraits.dataSource = newDataSource
-        # self._spectrumTraits.dataStore =  newDataStore
-        # self._dataStore._saveInternal()
-        # self._saveSpectrumMetaData()
-=======
         self._openFile(path=value, dataFormat=self.dataFormat, checkParameters=True)
 
     @property
@@ -725,7 +704,6 @@
     @dataFormat.setter
     def dataFormat(self, value):
         self._openFile(path=self.filePath, dataFormat=value, checkParameters=True)
->>>>>>> 14f008ac
 
     def _openFile(self, path:str, dataFormat, checkParameters=True):
         """Open the spectrum as defined by path, creating a dataSource object
@@ -737,17 +715,9 @@
         if path is None:
             raise ValueError(f'Undefined path')
 
-<<<<<<< HEAD
-        newDataStore, newDataSource = self._getDataSourceFromPath(path,
-                                                                  dataFormat=dataFormat,
-                                                                  checkParameters=checkParameters)
-        if newDataStore is None or newDataSource is None:
-            raise ValueError('Spectrum._openFile: unable to open "%s"' % path)
-=======
         validFormats = tuple(getDataFormats().keys())
         if not isinstance(dataFormat, str) or dataFormat not in validFormats:
             raise ValueError('invalid dataFormat %r; should be one of %r' % (dataFormat, validFormats))
->>>>>>> 14f008ac
 
         self._close()
 
@@ -801,28 +771,6 @@
             raise RuntimeError('dataStore not defined')
         return self._dataStore.dataFormat == EmptySpectrumDataSource.dataFormat
 
-<<<<<<< HEAD
-    @property
-    def dataFormat(self) -> str:
-        """The spectrum data-format identifier (e.g. Hdf5, NMRPipe);
-        Automatically determined upon creating newSpectrum from a path containing spectral data.
-        (change at your own peril!)
-        """
-        if self._dataStore is None:
-            raise RuntimeError('dataStore not defined')
-        return self._dataStore.dataFormat
-
-    @dataFormat.setter
-    def dataFormat(self, value):
-        validFormats = tuple(getDataFormats().keys())
-        if not isinstance(value, str) or value not in validFormats:
-            raise ValueError('invalid dataFormat %r; should be one of %r' % (value, validFormats))
-
-        self._close()
-        self._openFile(path=self.filePath, dataFormat=value, checkParameters=True)
-
-=======
->>>>>>> 14f008ac
     #-----------------------------------------------------------------------------------------
     # Dimensional Attributes
     #-----------------------------------------------------------------------------------------
