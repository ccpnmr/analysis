"""
"""
#=========================================================================================
# Licence, Reference and Credits
#=========================================================================================
__copyright__ = "Copyright (C) CCPN project (http://www.ccpn.ac.uk) 2014 - 2021"
__credits__ = ("Ed Brooksbank, Joanna Fox, Victoria A Higman, Luca Mureddu, Eliza Płoskoń",
               "Timothy J Ragan, Brian O Smith, Gary S Thompson & Geerten W Vuister")
__licence__ = ("CCPN licence. See http://www.ccpn.ac.uk/v3-software/downloads/license")
__reference__ = ("Skinner, S.P., Fogh, R.H., Boucher, W., Ragan, T.J., Mureddu, L.G., & Vuister, G.W.",
                 "CcpNmr AnalysisAssign: a flexible platform for integrated NMR analysis",
                 "J.Biomol.Nmr (2016), 66, 111-124, http://doi.org/10.1007/s10858-016-0060-y")
#=========================================================================================
# Last code modification
#=========================================================================================
__modifiedBy__ = "$modifiedBy: Ed Brooksbank $"
__dateModified__ = "$dateModified: 2021-07-09 11:36:32 +0100 (Fri, July 09, 2021) $"
__version__ = "$Revision: 3.0.4 $"
#=========================================================================================
# Created
#=========================================================================================
__author__ = "$Author: CCPN $"
__date__ = "$Date: 2017-04-07 10:28:41 +0000 (Fri, April 07, 2017) $"
#=========================================================================================
# Start of code
#=========================================================================================

from typing import Optional, Sequence, Tuple

from ccpn.core.lib import Pid
from ccpn.core._implementation.AbstractWrapperObject import AbstractWrapperObject
from ccpn.core.Project import Project
from ccpn.core.Spectrum import Spectrum
import ccpn.core.lib.SpectrumLib as specLib

from ccpnmodel.ccpncore.api.ccp.nmr import Nmr
from ccpn.core.lib.ContextManagers import newObject


class SpectrumReference(AbstractWrapperObject):
    """A SpectrumReference holds detailed information about axes and referencing
    needed for e.g. multple-quantum, projection, and reduced-dimensionality experiments.

    SpectrumRefefences can only exist for frequency dimensions.
    Required for describing experiments with assignable splittings (e.g. J-coupling, RDC),
    reduced dimensionality, more than one nucleus per axis,
    or multi-atom parameters (J-dimensions, MQ dimensions)."""

    #: Short class name, for PID.
    shortClassName = 'SR'
    # Attribute it necessary as subclasses must use superclass className
    className = 'SpectrumReference'

    _parentClass = Spectrum

<<<<<<< HEAD
    # Type of dimension. Always 'Frequency' for frequency (Fourier transformed) dimension
    _dimensionType = specLib.DIMENSION_FREQUENCY  # 'Frequency'

=======
>>>>>>> 3721a904
    #: Name of plural link to instances of class
    _pluralLinkName = 'spectrumReferences'

    #: List of child classes.
    _childClasses = []

    # Qualified name of matching API class
    _apiClassQualifiedName = Nmr.DataDimRef._metaclass.qualifiedName()

    #-----------------------------------------------------------------------------------------

    def __init__(self, project, wrappedData):
        super().__init__(project, wrappedData)

    #-----------------------------------------------------------------------------------------
    # CCPN properties
    #-----------------------------------------------------------------------------------------

    @property
    def _apiSpectrumReference(self) -> Nmr.DataDimRef:
        """ CCPN DataDimRef matching Spectrum"""
        return self._wrappedData

    @property
    def _key(self) -> str:
        """object identifier, used for id"""
        dataDimRef = self._wrappedData
        return Pid.createId(dataDimRef.dataDim.dim, dataDimRef.expDimRef.serial)

    @property
    def _localCcpnSortKey(self) -> Tuple:
        """Local sorting key, in context of parent."""
        dataDimRef = self._wrappedData
        return (dataDimRef.dataDim.dim, dataDimRef.expDimRef.serial)

    @property
    def _parent(self) -> Spectrum:
        """Spectrum containing spectrumReference."""
        return self._project._data2Obj[self._wrappedData.dataDim.dataSource]

    @property
    def _dataDim(self):
        """
        :return: dataDim instance
        """
        return self._wrappedData.dataDim

    @property
    def _dataDimRef(self):
        """
        :return: dataDim instance
        """
        return self._wrappedData

    @property
    def _expDim(self):
        """
        :return: expDim instance
        """
        return self._dataDim.expDim

    @property
    def _expDimRef(self):
        """
        :return: expDimRef instance
        """
        return self._wrappedData.expDimRef

    @property
    def _isFrequencyDimension(self) -> bool:
        """True if this is a frequency dimension; mainly used to implement code to upward compatible with v2"""
        return self._dataDim.className == 'FreqDataDim'

    @property
    def _isSampledDimension(self) -> bool:
        """True if this is a sampled dimension; mainly used to implement code to upward compatible with v2"""
        return self._dataDim.className == 'SampledDataDim'

    @property
    def _isFidDimension(self) -> bool:
        """True if this is a Fid dimension; mainly used to implement code to upward compatible with v2"""
        return self._dataDim.className == 'FidDataDim'

    spectrum = _parent

    #-----------------------------------------------------------------------------------------
    # Object properties
    #-----------------------------------------------------------------------------------------

    @property
    def dimension(self) -> int:
        """dimension number"""
        return self._dataDim.dim

    @property
    def isAcquisition(self) -> bool:
        """True if dimension is acquisition"""
        return self._expDim.isAcquisition

    @isAcquisition.setter
    def isAcquisition(self, value):
        self._expDim.isAcquisition = value

    @property
    def pointCount(self):
        """Number of points in this dimension"""
        if self._isFidDimension and hasattr(self._dataDim, 'numPointsValid'):
            # GWV: compatibility with v2?
            result = self._dataDim.numPointsValid
        else:
            result = self._dataDim.numPoints
        return result

    @pointCount.setter
    def pointCount(self, value):
        # To decouple pointCount from spectralWidth
        oldSw = self.spectralWidthHz
        if self._isFidDimension:
            # GWV: compatibility with v2?
            self._dataDim.numPointsValid = value
        else:
            self._dataDim.numPoints = value
        self.spectralWidthHz = oldSw

    @property
    def isComplex(self):
        """Boolean indicating complex data for this dimension"""
        return self._dataDim.isComplex

    @isComplex.setter
    def isComplex(self, value):
        self._dataDim.isComplex = bool(value)

    @property
    def dimensionType(self) -> Optional[str]:
        """Dimension type ('Time' / 'Frequency' / 'Sampled')"""
        if not self._hasInternalParameter('dimensionType'):
            result = specLib.DIMENSION_FREQUENCY
<<<<<<< HEAD
            # self._dimensionType = result
=======
            self._setInternalParameter('dimensionType', result)
>>>>>>> 3721a904
        else:
            result = self._getInternalParameter('dimensionType')
        return result

    @dimensionType.setter
    def dimensionType(self, value):
        if value not in specLib.DIMENSIONTYPES:
            raise ValueError('dimensionType should be one of %r' % specLib.DIMENSIONTYPES)
        self._setInternalParameter('dimensionType', value)

    @property
    def isReversed(self) -> bool:
        """:return True if dimension is reversed
        depricated!
        """
        return self._expDimRef.isAxisReversed

    @property
    def spectrometerFrequency(self) -> float:
        """Absolute frequency at carrier (or at splitting 0.0). In MHz or dimensionless."""
        return self._expDimRef.sf

    @spectrometerFrequency.setter
    def spectrometerFrequency(self, value):
        self._expDimRef.sf = value

    @property
    def measurementType(self) -> Optional[str]:
        """Type of NMR measurement referred to by this reference. Legal values are:
        'Shift','ShiftAnisotropy','JCoupling','Rdc','TROESY','DipolarCoupling',
        'MQShift','T1','T2','T1rho','T1zz' --- defined SpectrumLib.MEASUREMENT_TYPES
        """
        # TODO: Model-change to allow None
        return self._expDimRef.measurementType

    @measurementType.setter
    def measurementType(self, value):
        self._expDimRef.measurementType = value

    # GWV this was carried from the previous Spectrum implementation; no idea why, but it mattered
    # point1 = 1 - dataDim.pointOffset
    # result[ii] = tuple(sorted((ff(point1), ff(point1 + dataDim.numPointsOrig))

    @property
    def maxAliasedFrequency(self) -> float:
        """maximum possible peak frequency (in ppm) for this reference """
        if (result := self._expDimRef.maxAliasedFreq) is None:
            point_1 = 1 - self._dataDim.pointOffset
            point_n = float(point_1 + self.pointCount) + 0.5
            result = self.pointToValue((point_n))
        return result

    @maxAliasedFrequency.setter
    def maxAliasedFrequency(self, value):
        self._expDimRef.maxAliasedFreq = value

    @property
    def minAliasedFrequency(self) -> float:
        """minimum possible peak frequency (in ppm) for this reference """
        if (result := self._expDimRef.minAliasedFreq) is None:
            point_1 = float(1 - self._dataDim.pointOffset) - 0.5
            result = self.pointToValue((point_1))
        return result

    @minAliasedFrequency.setter
    def minAliasedFrequency(self, value):
        self._expDimRef.minAliasedFreq = value

    @property
    def limits(self) -> Tuple[float, float]:
        """Return the limits of this dimension as a tuple of floats"""
        if self.dimensionType == specLib.DIMENSION_FREQUENCY:
<<<<<<< HEAD
            return (self.pointToValue(1), self.pointToValue(self.pointCount + 1))
        elif self.dimensionType == specLib.DIMENSION_TIME:
            return (self.pointToValue(1), self.pointToValue(self.pointCount + 1))
=======
            return (self.pointToValue(1.0), self.pointToValue(float(self.pointCount)))
        elif self.dimensionType == specLib.DIMENSION_TIME:
            return (self.pointToValue(1.0), self.pointToValue(float(self.pointCount)))
>>>>>>> 3721a904
            # return (0.0, self._valuePerPoint * self.pointCount)
        else:
            raise RuntimeError('SpectrumReference.limits not implemented for sampled data')

    @property
    def isotopeCode(self) -> Optional[str]:
        """Isotope identification strings for isotopes.
        """
        if len(self._isotopeCodes) > 0:
            return self._isotopeCodes[0]
        return None

    @isotopeCode.setter
    def isotopeCode(self, value: str):
        self._isotopeCodes = [value]

    # GWV: moved this to a private attributes, as currently we only support one isotopeCode per dimension
    @property
    def _isotopeCodes(self) -> Tuple[str, ...]:
        """Isotope identification strings for isotopes.
        NB there can be several isotopes for e.g. J-coupling or multiple quantum coherence.
        """
        return self._expDimRef.isotopeCodes

    @_isotopeCodes.setter
    def _isotopeCodes(self, value: Sequence):
        self._expDimRef.isotopeCodes = value

    @property
    def foldingMode(self) -> Optional[str]:
        """folding mode matching reference (values: 'circular', 'mirror', None)"""
        if not self._hasInternalParameter('foldingMode'):
            result = None
            self.foldingMode = result
        else:
            result = self._getInternalParameter('foldingMode')
        return result

    @foldingMode.setter
    def foldingMode(self, value):
        if value not in list(specLib.FOLDING_MODES) + [None]:
            raise ValueError('foldingMode should be one of %r or None; got %r' %
                             (specLib.FOLDING_MODES, value))
        self._setInternalParameter('foldingMode', value)

    @property
    def axisCode(self) -> str:
        """Reference axisCode """
        return self._expDimRef.axisCode

    @axisCode.setter
    def axisCode(self, value: str):
        self._expDimRef.axisCode = value

    @property
    def axisUnit(self) -> str:
        """unit for transformed data using their reference (most commonly 'ppm')"""
        return self._expDimRef.unit

    @axisUnit.setter
    def axisUnit(self, value: str):
        self._expDimRef.unit = value

    # Attributes belonging to DataDimRef

    @property
    def referencePoint(self) -> float:
        """point used for axis (chemical shift) referencing."""
        return self._dataDimRef.refPoint

    @referencePoint.setter
    def referencePoint(self, value):
        self._dataDimRef.refPoint = value

    @property
    def referenceValue(self) -> float:
        """ppm-value used for axis (chemical shift) referencing."""
        return self._dataDimRef.refValue

    @referenceValue.setter
    def referenceValue(self, value: float):
        self._dataDimRef.refValue = value

    @property
    def spectralWidthHz(self) -> float:
        """spectral width in Hz"""
        return self._dataDim.spectralWidth

    @spectralWidthHz.setter
    def spectralWidthHz(self, value: float):
        swOld = self.spectralWidthHz
        # self._dataDim.spectralWidth = value # This is not allowed; it needs to go via valuePerPoint
        self._valuePerPoint *= (value / swOld)

    @property
    def spectralWidth(self) -> float:
        """spectral width in ppm"""
        return self._dataDimRef.spectralWidth

    @spectralWidth.setter
    def spectralWidth(self, value: float):
        swOld = self.spectralWidth
        # self._dataDimRef.spectralWidth = value  # This is not allowed; it needs to go via valuePerPoint
        self._valuePerPoint = (value / swOld)

    # This is a crucial property that effectively governs the spectral width (both in Hz and ppm)
    #     # We assume that the number of points is constant, so setting SW changes valuePerPoint
    #     dataDimRef = self._wrappedData
    #     swOld = dataDimRef.spectralWidth
    #     if dataDimRef.localValuePerPoint:
    #         dataDimRef.localValuePerPoint *= (value / swOld)
    #     else:
    #         dataDimRef.dataDim.valuePerPoint *= (value / swOld)
    @property
    def _valuePerPoint(self) -> float:
        """Value per point: in Hz for Frequency domain data, in secs for time/fid domain data"""
        return self._dataDim.valuePerPoint

    @_valuePerPoint.setter
    def _valuePerPoint(self, value: float):
        self._dataDim.valuePerPoint = value

    # @property
    # def numPointsOrig(self) -> bool:
    #     """numPointsOrig"""
    #     return self._wrappedData.dataDim.numPointsOrig

    @property
    def phase0(self) -> Optional[float]:
        """Zero-order phase"""
        return (self._dataDim.phase0 if not self._isSampledDimension else None)

    @phase0.setter
    def phase0(self, value):
        self._dataDim.phase0 = value

    @property
    def phase1(self) -> Optional[float]:
        """First-order phase"""
        return (self._dataDim.phase1 if not self._isSampledDimension else None)

    @phase1.setter
    def phase1(self, value):
        self._dataDim.phase1 = value

    @property
    def windowFunction(self) -> Optional[str]:
        """Window function
        e.g. 'EM', 'GM', 'SINE', 'QSINE', .... (defined in SpectrumLib.WINDOW_FUNCTIONS)
        """
        return (self._dataDim.windowFunction if not self._isSampledDimension else None)

    @windowFunction.setter
    def windowFunction(self, value):
        if not value in list(specLib.WINDOW_FUNCTIONS) + [None]:
            raise ValueError('windowFunction should be one of %r or None; got %r' % (specLib.WINDOW_FUNCTIONS, value))
        self._dataDim.windowFunction = value

    @property
    def lorentzianBroadening(self) -> Optional[float]:
        """Lorenzian broadening (in Hz)"""
        return (self._dataDim.lorentzianBroadening if not self._isSampledDimension else None)

    @lorentzianBroadening.setter
    def lorentzianBroadening(self, value):
        self._dataDim.lorentzianBroadening = value

    @property
    def gaussianBroadening(self) -> Optional[float]:
        """Gaussian broadening"""
        return (self._dataDim.gaussianBroadening if not self._isSampledDimension else None)

    @gaussianBroadening.setter
    def gaussianBroadening(self, value):
        self._dataDim.gaussianBroadening = value

    @property
    def sineWindowShift(self) -> Optional[float]:
        """Shift of sine/sine-square window function (in degrees)"""
        return (self._dataDim.sineWindowShift if not self._isSampledDimension else None)

    @sineWindowShift.setter
    def sineWindowShift(self, value):
        self._dataDim.sineWindowShift = value

    @property
    def assignmentTolerance(self) -> float:
        """Assignment Tolerance"""
        return self._dataDimRef.assignmentTolerance

    @assignmentTolerance.setter
    def assignmentTolerance(self, value):
        self._dataDimRef.assignmentTolerance = value

    #=========================================================================================
    # Implementation properties and functions
    #=========================================================================================

    @property
    def _serial(self) -> int:
        """Spectrum reference serial number"""
        return self._expDimRef.serial

    @classmethod
    def _getAllWrappedData(cls, parent: Spectrum) -> list:
        """get wrappedData (Nmr.DataDimRefs) for all Spectrum children of parent Spectrum"""
        return [y for x in parent._wrappedData.sortedDataDims() if hasattr(x, 'dataDimRefs')
                for y in x.sortedDataDimRefs()]

    def _finaliseAction(self, action: str):
        if not super()._finaliseAction(action):
            return

        #TODO: GWV asks: why do we have this?
        if action == 'change':
            for peak in self.spectrum.peaks:
                peak._finaliseAction('change')

    #=========================================================================================
    # CCPN functions
    #=========================================================================================
    def pointToValue(self, point: float) -> float:
        """:return ppm-value corresponding to point (float)"""
        return self._wrappedData.pointToValue(point)

    def valueToPoint(self, value: float) -> float:
        """:return point (float) corresponding to ppm-value"""
        return self._wrappedData.valueToPoint(value)


#=========================================================================================
# Connections to parents:
#=========================================================================================

@newObject(SpectrumReference)
def _newSpectrumReference(self: Spectrum, dimension: int, dataSource) -> SpectrumReference:
    """Create new SpectrumReference.

    :param dimension:
    :param dataSource: A spectrum dataSource instance

    :return: a new SpectrumReference instance.

    CCPNINTERNAL: called from _newSpectrumFromDataSource
    """

    axis = dimension - 1

    nPoints = dataSource.pointCounts[axis]
    isComplex = dataSource.isComplex[axis]

    dimType = dataSource.dimensionTypes[axis]
    if dimType == specLib.DIMENSION_FREQUENCY:
        # valuePerPoint is digital resolution in Hz
        # TODO: accommodate complex points
        valuePerPoint = dataSource.spectralWidthsHz[axis] / float(nPoints)
        axisUnit = 'ppm'

    elif dimType == specLib.DIMENSION_TIME:
        # valuePerPoint is dwell time
        # valuePerPoint = 1.0 / dataSource.spectralWidthsHz[n] if _isComplex \
        #                  else 0.5 / dataSource.spectralWidthsHz[n]

        # However, for now we leave it as until we have settled the FidDataDim issue (see below)
        valuePerPoint = dataSource.spectralWidthsHz[axis] / float(nPoints)
        axisUnit = 'point'  # model does not allow 'sec'!

    else:
        raise RuntimeError('Invalid dimensionType[%d]: "%s"' % (axis, dimType))

    spectrometerFrequency = dataSource.spectrometerFrequencies[axis]
    isotopeCodes = dataSource.isotopeCodes[axis:axis + 1]
    axisCode = dataSource.axisCodes[axis]

    # generate some api objects
    # Initialise the dimension; This seems a very complicated data structure! (GWV)
    apiDataSource = self._wrappedData
    apiExperiment = apiDataSource.experiment
    apiExpDim = apiExperiment.findFirstExpDim(dim=dimension)

    apiExpDim.isAcquisition = False  # undated later

    # for now, we have to give all dimensions a FreqDataDim, otherwise the code crashes
    # A FidDataDim cannot have a DataDimRef, and that is the object used as _wrappedData!
    if (apiDataDim := apiDataSource.newFreqDataDim(dim=dimension,
                                                   expDim=apiExpDim,
                                                   numPoints=nPoints,
                                                   numPointsOrig=nPoints,
                                                   pointOffset=0,
                                                   isComplex=isComplex,
                                                   valuePerPoint=valuePerPoint
                                                   )
    ) is None:
        raise RuntimeError("Cannot create SpectrumReference for dimension: %s" % dimension)

    if (apiExpDimRef := apiExpDim.newExpDimRef(sf=spectrometerFrequency,
                                               isotopeCodes=isotopeCodes,
                                               measurementType='Shift',
                                               isFolded=False,
                                               axisCode=axisCode,
                                               unit=axisUnit,
                                               minAliasedFreq=None,
                                               maxAliasedFreq=None,
                                               )
    ) is None:
        raise RuntimeError("Cannot create SpectrumReference for dimension: %s" % dimension)

    if (apiDataDimRef := apiDataDim.newDataDimRef(expDimRef=apiExpDimRef,
                                                  refPoint=0.0,
                                                  refValue=0.0
                                                  )
    ) is None:
        raise RuntimeError("Cannot create SpectrumReference for dimension: %s" % dimension)

    if (result := self.project._data2Obj[apiDataDimRef]) is None:
        raise RuntimeError("Cannot create SpectrumReference for dimension: %s" % dimension)

    return result


#EJB 20181205: moved to Spectrum
# Spectrum.newSpectrumReference = _newSpectrumReference
# del _newSpectrumReference


# Notifiers:
# TODO: Do we really need this?
def _isAcquisitionHasChanged(project: Project, apiExpDim: Nmr.ExpDim):
    """Refresh SpectrumReference when ExpDim.isAcquisition has changed"""
    for dataDim in apiExpDim.dataDims:
        for dataDimRef in dataDim.dataDimRefs:
            project._modifiedApiObject(dataDimRef)


Project._setupApiNotifier(_isAcquisitionHasChanged, Nmr.ExpDim, '')
del _isAcquisitionHasChanged

Project._apiNotifiers.extend(
        (('_notifyRelatedApiObject', {'pathToObject': 'dataDimRefs', 'action': 'change'},
          Nmr.ExpDimRef._metaclass.qualifiedName(), ''),
         )
        )
className = Nmr.FreqDataDim._metaclass.qualifiedName()
Project._apiNotifiers.append(
        ('_notifyRelatedApiObject', {'pathToObject': 'dataDimRefs', 'action': 'change'}, className, ''),
        )<|MERGE_RESOLUTION|>--- conflicted
+++ resolved
@@ -14,7 +14,7 @@
 # Last code modification
 #=========================================================================================
 __modifiedBy__ = "$modifiedBy: Ed Brooksbank $"
-__dateModified__ = "$dateModified: 2021-07-09 11:36:32 +0100 (Fri, July 09, 2021) $"
+__dateModified__ = "$dateModified: 2021-07-20 21:57:00 +0100 (Tue, July 20, 2021) $"
 __version__ = "$Revision: 3.0.4 $"
 #=========================================================================================
 # Created
@@ -35,6 +35,7 @@
 
 from ccpnmodel.ccpncore.api.ccp.nmr import Nmr
 from ccpn.core.lib.ContextManagers import newObject
+from ccpn.util.Logging import getLogger
 
 
 class SpectrumReference(AbstractWrapperObject):
@@ -53,12 +54,6 @@
 
     _parentClass = Spectrum
 
-<<<<<<< HEAD
-    # Type of dimension. Always 'Frequency' for frequency (Fourier transformed) dimension
-    _dimensionType = specLib.DIMENSION_FREQUENCY  # 'Frequency'
-
-=======
->>>>>>> 3721a904
     #: Name of plural link to instances of class
     _pluralLinkName = 'spectrumReferences'
 
@@ -197,11 +192,7 @@
         """Dimension type ('Time' / 'Frequency' / 'Sampled')"""
         if not self._hasInternalParameter('dimensionType'):
             result = specLib.DIMENSION_FREQUENCY
-<<<<<<< HEAD
-            # self._dimensionType = result
-=======
             self._setInternalParameter('dimensionType', result)
->>>>>>> 3721a904
         else:
             result = self._getInternalParameter('dimensionType')
         return result
@@ -274,15 +265,9 @@
     def limits(self) -> Tuple[float, float]:
         """Return the limits of this dimension as a tuple of floats"""
         if self.dimensionType == specLib.DIMENSION_FREQUENCY:
-<<<<<<< HEAD
-            return (self.pointToValue(1), self.pointToValue(self.pointCount + 1))
-        elif self.dimensionType == specLib.DIMENSION_TIME:
-            return (self.pointToValue(1), self.pointToValue(self.pointCount + 1))
-=======
             return (self.pointToValue(1.0), self.pointToValue(float(self.pointCount)))
         elif self.dimensionType == specLib.DIMENSION_TIME:
             return (self.pointToValue(1.0), self.pointToValue(float(self.pointCount)))
->>>>>>> 3721a904
             # return (0.0, self._valuePerPoint * self.pointCount)
         else:
             raise RuntimeError('SpectrumReference.limits not implemented for sampled data')
