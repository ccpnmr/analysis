--- conflicted
+++ resolved
@@ -4,14 +4,9 @@
 # Licence, Reference and Credits
 #=========================================================================================
 __copyright__ = "Copyright (C) CCPN project (https://www.ccpn.ac.uk) 2014 - 2024"
-<<<<<<< HEAD
-__credits__ = ("Ed Brooksbank, Joanna Fox, Morgan Hayward, Victoria A Higman, Luca Mureddu",
-               "Eliza Płoskoń, Timothy J Ragan, Brian O Smith, Gary S Thompson & Geerten W Vuister")
-=======
-__credits__ = ("Ed Brooksbank, Morgan Hayward, Victoria A Higman, Luca Mureddu, Eliza Płoskoń",
-               "Timothy J Ragan, Brian O Smith, Daniel Thompson",
+__credits__ = ("Ed Brooksbank, Morgan Hayward, Morgan Hayward, Victoria A Higman, Luca Mureddu",
+               "Eliza Płoskoń, Timothy J Ragan, Brian O Smith, Daniel Thompson",
                "Gary S Thompson & Geerten W Vuister")
->>>>>>> e525666f
 __licence__ = ("CCPN licence. See https://ccpn.ac.uk/software/licensing/")
 __reference__ = ("Skinner, S.P., Fogh, R.H., Boucher, W., Ragan, T.J., Mureddu, L.G., & Vuister, G.W.",
                  "CcpNmr AnalysisAssign: a flexible platform for integrated NMR analysis",
@@ -20,13 +15,8 @@
 # Last code modification
 #=========================================================================================
 __modifiedBy__ = "$modifiedBy: Ed Brooksbank $"
-<<<<<<< HEAD
-__dateModified__ = "$dateModified: 2024-03-21 16:17:11 +0000 (Thu, March 21, 2024) $"
-__version__ = "$Revision: 3.2.4 $"
-=======
 __dateModified__ = "$dateModified: 2024-05-30 13:45:37 +0100 (Thu, May 30, 2024) $"
 __version__ = "$Revision: 3.2.3 $"
->>>>>>> e525666f
 #=========================================================================================
 # Created
 #=========================================================================================
