"""
"""
#=========================================================================================
# Licence, Reference and Credits
#=========================================================================================

__copyright__ = "Copyright (C) CCPN project (http://www.ccpn.ac.uk) 2014 - 2021"
__credits__ = ("Ed Brooksbank, Joanna Fox, Victoria A Higman, Luca Mureddu, Eliza Płoskoń",
               "Timothy J Ragan, Brian O Smith, Gary S Thompson & Geerten W Vuister")
__licence__ = ("CCPN licence. See http://www.ccpn.ac.uk/v3-software/downloads/license")
__reference__ = ("Skinner, S.P., Fogh, R.H., Boucher, W., Ragan, T.J., Mureddu, L.G., & Vuister, G.W.",
                 "CcpNmr AnalysisAssign: a flexible platform for integrated NMR analysis",
                 "J.Biomol.Nmr (2016), 66, 111-124, http://doi.org/10.1007/s10858-016-0060-y")
#=========================================================================================
# Last code modification
#=========================================================================================
<<<<<<< HEAD
__modifiedBy__ = "$modifiedBy: Ed Brooksbank $"
__dateModified__ = "$dateModified: 2021-11-22 12:39:43 +0000 (Mon, November 22, 2021) $"
=======
__modifiedBy__ = "$modifiedBy: Geerten Vuister $"
__dateModified__ = "$dateModified: 2021-11-23 11:03:36 +0100 (Tue, November 23, 2021) $"
>>>>>>> 3bec0c9b
__version__ = "$Revision: 3.0.4 $"
#=========================================================================================
# Created
#=========================================================================================
__author__ = "$Author: CCPN $"
__date__ = "$Date: 2017-04-07 10:28:41 +0000 (Fri, April 07, 2017) $"
#=========================================================================================
# Start of code
#=========================================================================================

import functools
import typing
import re
from contextlib import contextmanager
from collections import OrderedDict, defaultdict
from copy import deepcopy

from decorator import decorator

import ccpn.core._implementation.resetSerial
from ccpn.core import _importOrder
# from ccpn.core.lib import CcpnSorting
from ccpn.core.lib import Pid
from ccpnmodel.ccpncore.api.memops import Implementation as ApiImplementation
from ccpn.core.lib.ContextManagers import deleteObject, notificationBlanking, \
    apiNotificationBlanking, inactivity, ccpNmrV3CoreSetter
# from ccpn.core.lib.Notifiers import NotifierBase, Notifier
from ccpn.core.lib.ContextManagers import deleteObject
from ccpn.core.lib.Notifiers import NotifierBase
<<<<<<< HEAD
from ccpn.util import Common as commonUtil
=======
from ccpn.framework.Version import VersionString, applicationVersion
>>>>>>> 3bec0c9b
from ccpn.util.decorators import logCommand
from ccpn.util.Logging import getLogger


@functools.total_ordering
class AbstractWrapperObject(NotifierBase):
    """Abstract class containing common functionality for subclasses.

    **Rules for subclasses:**

    All collection attributes are tuples. For objects these are sorted by pid;
    for simple values they are ordered.

    Non-child collection attributes must have addElement() and removeElement
    functions as appropriate.

    For each child class there will be a newChild factory function, to create
    the child object. There will be a collection attribute for each child,
    grandchild, and generally descendant.

    The object pid is given as NM:key1.key2.key3 ... where NM is the shortClassName,
    and the combination of key1, key2, etc. forms the id, which is the keys of the parent
    classes starting at the top.
    The pid is the object id relative to the project; keys relative to objects lower
    in the hierarchy will omit successively more keys.


    **Code organisation:**

    All code related to a given class lives in the file for the class.
    On importing it, it will insert relevant functions in the parent class.
    All import must be through the ccpn module, where it is guaranteed that
    all modules are imported in the right order.

    All actual data live
    in the data layer underneath these (wrapper) classes and are derived where needed.
    All data storage is done
    at the lower level, not at the wrapper level, and there is no mechanism for
    storing attributes that have been added at the wrapper level. Key and uniqueness
    checking, type checking etc.  is also done at teh lower level.

    Initialising happens by passing in a (lower-level) NmrProject instance to the Project
     __init__;
    all wrapper instances are created automatically starting from there. Unless we change this,
    this means we assume that all data can be found by navigating from an
    NmrProject.

    New classes can be added, provided they match the requirements. All classes
    must form a parent-child tree with the root at Project. All classes must
    must have teh standard class-level attributes, such as  shortClassName, _childClasses,
    and _pluralLinkName.
    Each class must implement the properties id and _parent, and the methods
    _getAllWrappedData, and rename.
    Note that the properties and the _getAllWrappedData function
    must work from the underlying data, as they will be called before the pid
    and object dictionary data are set up.

    The core classes (except for Project) must define newClass method(s) to
    create any children, AND ALL UNDERLYING DATA, taking in all parameters
    necessary to do so.
    """

    #: Short class name, for PID. Must be overridden for each subclass
    shortClassName = None

    # Class name - necessary since the actual objects may be of a subclass.
    className = 'AbstractWrapperObject'

    _parentClass = None

    #: Name of plural link to instances of class
    _pluralLinkName = 'abstractWrapperClasses'

    #: List of child classes. Must be overridden for each subclass.
    _childClasses = []

    _isGuiClass = False  # Overridden by Gui classes

    # Wrapper-level notifiers that are set up on code import and
    # registered afresh for every new project
    # _coreNotifiers = []

    # Should notifiers be registered separately for this class?
    # Set to False if multiple wrapper classes wrap the same API class (e.g. PeakList, IntegralList;
    # Peak, Integral) so that API level notifiers are only registered once.
    _registerClassNotifiers = True

    # Function to generate custom subclass instances -= overridden in some subclasses
    _factoryFunction = None

    # A dict of (className, list[(fromVersionString, toVersionString, updateFunction)]) (key, value) pairs.
    # updateFunction to be called (in _updateObject) after creation of the
    # project if versionString <= _objectVersion; i.e. object needs updating.
    # The list for className is populated by the updateObject class decorator
    _updateFunctions = defaultdict(list)
    # dict of update functions for the api part; to be called before object creation in _restoreObject
    _updateApiFunctions = defaultdict(list)

    # Default values for parameters to 'new' function. Overridden in subclasses
    _defaultInitValues = None

    # Number of fields that comprise the object's pid; usually 1 but overridden in some subclasses
    # e.g. NmrResidue and Residue. Used to get parent id's
    _numberOfIdFields = 1

    #=========================================================================================
    _NONE_VALUE_STRING = '__NONE__'  # Used to emulate None for strings that otherwise have model restrictions
    _UNKNOWN_VALUE_STRING = 'unknown'  # Used to emulate unknown

    #=========================================================================================

    def __init__(self, project: 'Project', wrappedData: ApiImplementation.DataObject):

        # NB project parameter type is Project. Set in Project.py

        # NB wrappedData must be globally unique. CCPN objects all are,
        # but for non-CCPN objects this must be ensured.

        NotifierBase.__init__(self)

        # Check if object is already wrapped
        data2Obj = project._data2Obj
        if wrappedData in data2Obj:
            raise ValueError(
                    'Cannot create new object "%s": one already exists for "%s"' % (self.className, wrappedData))

        # initialise
        self._project = project
        self._wrappedData = wrappedData
        data2Obj[wrappedData] = self

        self._id = None
        self._resetIds()

        #EJB 20181217: test for preDelete - may be able to remove this again
        self._flaggedForDelete = False

        # tuple to hold children that explicitly need finalising after atomic operations
        self._finaliseChildren = []
        self._childActions = []

        # Assign an unique id (per class) if it does not yet exists
        if not hasattr(self._wrappedData, '_uniqueId') or \
                self._wrappedData._uniqueId is None:
            self._wrappedData._uniqueId = self.project._getNextUniqueIdValue(self.className)

    @property
    def _uniqueId(self) -> int:
        """:return an per-class, persistent, positive-valued unique id (an integer)
        """
        return self._wrappedData._uniqueId

    def _resetIds(self):
        # reset id
        oldId = self._id
        project = self._project
        parent = self._parent
        className = self.className
        if parent is None:
            # This is the project
            _id = self._wrappedData.name
            sortKey = ('',)
        elif parent is project:
            _id = str(self._key)
            sortKey = self._localCcpnSortKey
        else:
            _id = '%s%s%s' % (parent._id, Pid.IDSEP, self._key)
            sortKey = parent._ccpnSortKey[2:] + self._localCcpnSortKey
        self._id = _id

        # A bit inelegant, but Nmrresidue is handled specially,
        # with a _ccpnSortKey property
        if className != 'NmrResidue':
            self._ccpnSortKey = (id(project), _importOrder.index(className)) + sortKey

        # update pid:object mapping dictionary
        dd = project._pid2Obj.get(className)
        if dd is None:
            dd = {}
            project._pid2Obj[className] = dd
            project._pid2Obj[self.shortClassName] = dd
        # assert oldId is not None
        if oldId in dd:
            del dd[oldId]
        dd[_id] = self

    @classmethod
    def _nextKey(cls):
        """Get the next available key from _serialDict
        Limited functionality but helps to get potential Pid of the next _wrapped object """
        from ccpn.framework.Application import getApplication

        # get the current project - doesn't require instance of core objects
        _project = getApplication().project

        try:
            # extract the plural name from the Api name
            _metaName = cls._apiClassQualifiedName.split('.')[-1]
            _metaName = _metaName[0].lower() + _metaName[1:] + 's'
            _serials = _project._wrappedData.topObject._serialDict
            _name = f'@{_serials[_metaName] + 1}'
        except Exception as es:
            _name = 'None'

        return _name

    @classmethod
    def _nextId(cls):
        """Create potential Pid for the next object to be created"""
        from ccpn.core.Project import Project

        # try and create the next Id
        parentClass = cls._parentClass
        if parentClass is None:
            # This is the project
            _id = 'Project'
        elif parentClass == Project:
            _id = str(cls._nextKey())
        else:
            _id = '%s%s%s' % (parentClass._nextId(), Pid.IDSEP, cls._nextKey())

        return _id

    def __bool__(self):
        """Truth value: true - wrapper classes are never empty"""
        return True

    def __lt__(self, other):
        """Ordering implementation function, necessary for making lists sortable.
        """

        if hasattr(other, '_ccpnSortKey'):
            return self._ccpnSortKey < other._ccpnSortKey
        else:
            return id(self) < id(other)

    def __eq__(self, other):
        """Python 2 behaviour - objects equal only to themselves."""
        return self is other

    def __ne__(self, other):
        """Python 2 behaviour - objects equal only to themselves."""
        return self is not other

    def __repr__(self):
        """Object string representation; compatible with application.get()
        """
        return "<%s>" % self.pid

    def __str__(self):
        """Readable string representation; potentially subclassed
        """
        return "<%s>" % self.pid

    __hash__ = object.__hash__

    #=========================================================================================
    # CcpNmr Properties
    #=========================================================================================

    @property
    def className(self) -> str:
        """Class name - necessary since the actual objects may be of a subclass.
        """
        return self.__class__.className

    @property
    def shortClassName(self) -> str:
        """Short class name, for PID. Must be overridden for each subclass.
        """
        return self.__class__.shortClassName

    @property
    def project(self) -> 'Project':
        """The Project (root)containing the object.
        """
        return self._project

    @property
    def pid(self) -> Pid.Pid:
        """Identifier for the object, unique within the project.
        Set automatically from the short class name and object.id
        E.g. 'NA:A.102.ALA.CA'
        """
        return Pid.Pid(Pid.PREFIXSEP.join((self.shortClassName, self._id)))

    @property
    def longPid(self) -> Pid.Pid:
        """Identifier for the object, unique within the project.
        Set automatically from the full class name and object.id
        E.g. 'NmrAtom:A.102.ALA.CA'
        """
        return Pid.Pid(Pid.PREFIXSEP.join((self.className, self._id)))

    # def _longName(self, name):
    #     """long name generated from the name and the object id
    #     """
    #     return Pid.Pid(Pid.PREFIXSEP.join((name, self._id)))

    @property
    def isDeleted(self) -> bool:
        """True if this object is deleted.
        """
        # The many variants are to make sure this catches deleted objects
        # also during the deletion process, for filtering
        return (not hasattr(self, '_wrappedData') or self._wrappedData is None
                or not hasattr(self._project, '_data2Obj') or self._wrappedData.isDeleted)

    @classmethod
    def _defaultName(cls) -> str:
        """default name to use for objects with a name/title
        """
        return 'my%s' % cls.className

    # @staticmethod
    # def _defaultNameFromSerial(cls, serial):
    #     # Get the next default name using serial, this may already exist
    #     name = 'my%s_%s' % (cls.className, serial)
    #     return name

    @classmethod
    def _uniqueName(cls, project, name=None) -> str:
        """Return a unique name based on name (set to defaultName if None)
        """
        if name is None:
            name = cls._defaultName()
        cls._validateStringValue('name', name)
        name = name.strip()
        names = [sib.name for sib in getattr(project, cls._pluralLinkName)]
        while name in names:
            name = commonUtil.incrementName(name)
        return name

    @classmethod
    def _uniqueApiName(cls, project, name=None) -> str:
        """Return a unique name based on api name (set to defaultName if None)
        Needed to stop recursion when generating unique names from '.name'
        """
        if name is None:
            name = cls._defaultName()
        cls._validateStringValue('name', name)
        name = name.strip()
        names = [sib._wrappedData.name for sib in getattr(project, cls._pluralLinkName)]
        while name in names:
            name = commonUtil.incrementName(name)
        return name

    @classmethod
    def _validateStringValue(cls, attribName: str, value: str,
                             allowWhitespace: bool = False,
                             allowEmpty: bool = False,
                             allowNone: bool = False):
        """Validate the value of any string

        :param attribName: used for reporting
        :param value: value to be validated

        CCPNINTERNAL: used in many rename() and newXYZ method of core classes
        """
        if value is None and not allowNone:
            raise ValueError('%s: None not allowed for %r' %
                             (cls.__name__, attribName))

        if value is not None:
            if not isinstance(value, str):
                raise ValueError('%s: %r must be a string' %
                                 (cls.__name__, attribName))

            if len(value) == 0 and not allowEmpty:
                raise ValueError('%s: %r must be set' %
                                 (cls.__name__, attribName))

            if Pid.altCharacter in value:
                raise ValueError('%s: Character %r not allowed in %r; got %r' %
                                 (cls.__name__, Pid.altCharacter, attribName, value))

            if not allowWhitespace and commonUtil.contains_whitespace(value):
                raise ValueError('%s: Whitespace not allowed in %r; got %r' %
                                 (cls.__name__, attribName, value))

    # @staticmethod
    # def _nextAvailableName(cls, project):
    #     # Get the next available name
    #     _cls = getattr(project, cls._pluralLinkName)
    #     nextNumber = len(_cls) + 1
    #     _name = cls.className  #._defaultName(cls, cls)
    #     name = 'my%s_%s' % (_name, nextNumber)  # if nextNumber > 0 else sampleName
    #     names = [d.name for d in _cls]
    #     while name in names:
    #         name = commonUtil.incrementName(name)
    #
    #     return name

    # @staticmethod
    # def _nextAvailableWrappedName(cls, project):
    #     # Get the next available name
    #     _cls = getattr(project, cls._pluralLinkName)
    #     nextNumber = len(_cls) + 1
    #     _name = cls.className  #._defaultName(cls, cls)
    #     name = 'my%s_%s' % (_name, nextNumber)  # if nextNumber > 0 else sampleName
    #     names = [d._wrappedData.name for d in _cls]
    #     while name in names:
    #         name = commonUtil.incrementName(name)
    #
    #     return name

    @property
    def _ccpnInternalData(self) -> dict:
        """Dictionary containing arbitrary type data for internal use.

        Data can be nested strings, numbers, lists, tuples, (ordered) dicts,
        numpy arrays, pandas structures, CCPN Tensor objects, and any
        object that can be serialised to JSON. This does NOT include CCPN or
        CCPN API objects.

        NB This returns the INTERNAL dictionary. There is NO encapsulation

        Data are kept on save and reload, but there is NO guarantee against
        trampling by other code"""
        result = self._wrappedData.ccpnInternalData
        if result is None:
            result = {}
            # with notificationBlanking():
            #     with apiNotificationBlanking():
            #         self._wrappedData.ccpnInternalData = result
            # this avoids having to block everything
            self._wrappedData.__dict__['ccpnInternalData'] = result
        return result

    @_ccpnInternalData.setter
    def _ccpnInternalData(self, value):
        if not (isinstance(value, dict)):
            raise ValueError("_ccpnInternalData must be a dictionary, was %s" % value)
        with notificationBlanking():
            with apiNotificationBlanking():
                self._wrappedData.ccpnInternalData = value

    @property
    def comment(self) -> str:
        """Free-form text comment"""
        return self._none2str(self._wrappedData.details)

    @comment.setter
    @logCommand(get='self', isProperty=True)
    @ccpNmrV3CoreSetter()
    def comment(self, value: str):
        self._wrappedData.details = self._str2none(value)

    #=========================================================================================
    # CcpNmr functionalities
    #=========================================================================================

    @classmethod
    def newPid(cls, *args) -> 'Pid':
        """Create a new pid instance from cls.shortClassName and args
        """
        from ccpn.core.lib.Pid import Pid

        if len(args) < cls._numberOfIdFields:
            raise ValueError('%s.newPid: to few id-fields to generate a valid Pid instance')
        pidFields = [cls.shortClassName] + [str(x) for x in args]
        return Pid.new(*pidFields)

    _CCPNMR_NAMESPACE = '_ccpNmrV3internal'

    def _setInternalParameter(self, parameterName: str, value):
        """Sets parameterName for CCPNINTERNAL namespace to value; value must be json seriliasable"""
        self.setParameter(self._CCPNMR_NAMESPACE, parameterName, value)

    def _getInternalParameter(self, parameterName: str):
        """Gets parameterName for CCPNINTERNAL namespace"""
        return self.getParameter(self._CCPNMR_NAMESPACE, parameterName)

    def _hasInternalParameter(self, parameterName: str):
        """Returns true if parameterName for CCPNINTERNAL namespace exists"""
        return self.hasParameter(self._CCPNMR_NAMESPACE, parameterName)

    def _deleteInternalParameter(self, parameterName: str):
        """Delete the parameter from CCPNINTERNAL namespace if exists and remove namespace if empty"""
        self.deleteParameter(self._CCPNMR_NAMESPACE, parameterName)

    def setParameter(self, namespace: str, parameterName: str, value):
        """Sets parameterName for namespace to value; value must be json serialisable"""
        checkXml = str(value)
        # check that the value does not contains characters incompatible with xml
        pos = re.search('[<>]', checkXml, re.MULTILINE)
        if pos:
            raise RuntimeError("data cannot contain xml tags '{}' at pos {}".format(pos.group(), pos.span()))
        space = self._ccpnInternalData.setdefault(namespace, {})
        space[parameterName] = value
        # Explicit flag assignment to enforce saving
        self._wrappedData.__dict__['isModified'] = True

    def getParameter(self, namespace: str, parameterName: str):
        """Returns value of parameterName for namespace; returns None if not present
        A copy is returned so that the integrity of model is preserved
        """
        space = self._ccpnInternalData.get(namespace)
        if space is not None:
            return deepcopy(space.get(parameterName))

    def hasParameter(self, namespace: str, parameterName: str):
        """Returns true if parameterName for namespace exists"""
        space = self._ccpnInternalData.get(namespace)
        if space is None:
            return False
        return parameterName in space

    def deleteParameter(self, namespace: str, parameterName: str):
        """Delete the parameter from namespace if exists and remove namespace if empty
        """
        data = self._ccpnInternalData
        space = data.get(namespace)
        if space is None:
            return False
        # remove the parameterName and namespace
        space.pop(parameterName, None)
        if not space:
            data.pop(namespace, None)
        # Explicit flag assignment to enforce saving
        self._wrappedData.__dict__['isModified'] = True

    def _setNonApiAttributes(self, attribs):
        """Set the non-api attributes that are stored in ccpnInternal
        """
        if not isinstance(attribs, dict):
            raise TypeError('ERROR: %s must be a dict' % str(attribs))

        for att, value in attribs.items():
            setattr(self, att, value)

    @staticmethod
    def _str2none(value):
        """Covenience to convert an empty string to None; V2 requirement for some attributes
        """
        if value is None:
            return None
        if not isinstance(value, str):
            raise ValueError('Non-string type for value argument')
        return None if len(value) == 0 else value

    @staticmethod
    def _none2str(value):
        """Covenience to None return to an empty string; V2 requirement for some attributes
        """
        return '' if value is None else value

    def _saveObjectOrder(self, objs, key):
        """Convenience: save pids of objects under key in the CcpNmr internal space.
        Order can be restored with _restoreObjectOrder
        """
        pids = [obj.pid for obj in objs]
        self._setInternalParameter(key, pids)

    def _restoreObjectOrder(self, objs, key) -> list:
        """Convenience: restore order of objects from saved pids under key in the CcpNmr internal space.
        Order needed to be stored previously with _saveObjectOrder
        """
        if not isinstance(objs, (list, tuple)):
            raise ValueError('Expected a list or tuple for "objects" argument')

        result = objs
        pids = self._getInternalParameter(key)
        # see if we can use the pids to reconstruct the order
        if pids is not None:
            objectsDict = dict([(s.pid, s) for s in objs])
            result = [objectsDict[p] for p in pids if p in objectsDict]
            if len(result) != len(objs):
                # we failed
                result = objs
        return result

    #=========================================================================================
    # CcpNmr abstract properties
    #=========================================================================================

    @property
    def _key(self) -> str:
        """Object local identifier, unique for a given type with a given parent.

        Set automatically from other (immutable) object attributes."""
        raise NotImplementedError("Code error: function not implemented")

    @property
    def _parent(self):
        """Parent (containing) object."""
        raise NotImplementedError("Code error: function not implemented")

    @property
    def id(self) -> str:
        """Identifier for the object, used to generate the pid and longPid.
        Generated by combining the id of the containing object, i.e. the PeakList instance,
        with the value of one or more key attributes that uniquely identify the object in context
        """
        return self._id

    @property
    def _localCcpnSortKey(self) -> typing.Tuple:
        """Local sorting key, in context of parent.
        NBNB Must be overridden is some subclasses to get proper sorting order"""

        if hasattr(self._wrappedData, 'serial'):
            return (self._wrappedData.serial,)
        else:
            return (self._key,)

    #=========================================================================================
    # Abstract /Api methods
    #=========================================================================================

    def _printClassTree(self, node=None, tabs=0):
        """Simple Class-tree printing method
         """
        if node is None:
            node = self
        s = '\t' * tabs + '%s' % (node.className)
        if node._isGuiClass:
            s += '  (GuiClass)'
        print(s)
        for child in node._childClasses:
            self._printClassTree(child, tabs=tabs + 1)

    def _getAllDecendants(self) -> list:
        """Get all objects decending from self; i.e. children, grandchildren, etc
        """
        result = []
        for val in self._getChildren(recursion=True).values():
            result.extend(val)
        return result

    def _getChildrenByClass(self, klass) -> list:
        """GWV: Convenience: get the children of type klass of self.
        klass is string (e.g. 'Peak') or V3 core class
        returns empty list if klass is not a child of self
        """
        klass = klass if isinstance(klass, str) else getattr(klass, 'className')
        result = self._getChildren(classes=[klass]).get(klass)
        if result is None:
            return []
        return result

    def _getChildren(self, classes=['all'], recursion=False) -> OrderedDict:
        """GWV; Return a dict of (className, ChildrenList) pairs
        classes is either 'gui' or 'nonGui' or 'all' or explicit enumeration of classNames
        Optionally recurse (depth-first)
        CCPNINTERNAL: used throughout
        """
        _get = self._project._data2Obj.get
        data = OrderedDict()
        for className, apiChildren in self._getApiChildren(classes=classes).items():
            children = data.setdefault(className, [])
            for apiChild in apiChildren:
                child = _get(apiChild)
                if child is not None:
                    children.append(child)
                    if recursion:
                        childData = child._getChildren(classes=classes, recursion=recursion)
                        for className, objlist in childData.items():
                            data.setdefault(className, [])
                            data[className].extend(objlist)
        return data

    def _getApiChildren(self, classes=['all']) -> OrderedDict:
        """GWV; Return a dict of (className, apiChildrenList) pairs
         classes is either 'gui' or 'nonGui' or 'all' or explicit enumeration of classNames
         CCPNINTERNAL: used throughout
         """
        data = OrderedDict()
        for childClass in self._childClasses:

            if ('all' in classes) or \
                    (childClass._isGuiClass and 'gui' in classes) or \
                    (not childClass._isGuiClass and 'nonGui' in classes) or \
                    childClass.className in classes:

                childApis = data.setdefault(childClass.className, [])
                for apiObj in childClass._getAllWrappedData(self):
                    childApis.append(apiObj)

        return data

    def _getApiSiblings(self) -> list:
        """GWV; Return a list of apiSiblings of self
         CCPNINTERNAL: used throughout
         """
        if self._parent is None:
            # We are at the root (i.e. Project), no siblings
            return []
        else:
            return self._parent._getApiChildren().get(self.className)

    def _getSiblings(self) -> list:
        """GWV; Return a list of siblings of self
         CCPNINTERNAL: used throughout
         """
        if self._parent is None:
            # We are at the root (i.e. Project), no siblings
            return []
        else:
            return self._parent._getChildren().get(self.className)

    def _getDirectChildren(self):
        """RF; Get list of all objects that have self as a parent
        """
        getDataObj = self._project._data2Obj.get
        result = list(getDataObj(y) for x in self._childClasses for y in x._getAllWrappedData(self))
        return result

    def _getApiObjectTree(self) -> tuple:
        """Retrieve the apiObject tree contained by this object

        CCPNINTERNAL   used for undo's, redo's
        """
        #EJB 20181127: taken from memops.Implementation.DataObject.delete
        #                   should be in the model??

        from ccpn.util.OrderedSet import OrderedSet

        apiObject = self._wrappedData

        apiObjectlist = OrderedSet()
        # objects still to be checked
        objsToBeChecked = list()
        # counter keyed on (obj, roleName) for how many objects at other end of link
        linkCounter = {}

        # topObjects to check if modifiable
        topObjectsToCheck = set()

        objsToBeChecked.append(apiObject)
        while len(objsToBeChecked) > 0:
            obj = objsToBeChecked.pop()
            if obj:
                obj._checkDelete(apiObjectlist, objsToBeChecked, linkCounter, topObjectsToCheck)  # This builds the list/set

        for topObjectToCheck in topObjectsToCheck:
            if (not (topObjectToCheck.__dict__.get('isModifiable'))):
                raise ValueError("""%s.delete:
           Storage not modifiable""" % apiObject.qualifiedName
                                 + ": %s" % (topObjectToCheck,)
                                 )

        return tuple(apiObjectlist)

    @classmethod
    def _getAllWrappedData(cls, parent) -> list:
        """get list of wrapped data objects for each class that is a child of parent

        List must be sorted at the API level 1) to give a reproducible order,
        2) using serial (if present) and otherwise a natural (i.e.NON-object) key.
        Wrapper level sorting may be (and sometimes is) different.

        """
        if cls not in parent._childClasses:
            raise Exception
        raise NotImplementedError("Code error: function not implemented")

    def _rename(self, value: str):
        """Generic rename method that individual classes can use for implementation
        of their rename method to minimises code duplication
        """
        # validate the name
        name = self._uniqueName(project=self.project, name=value)

        # rename functions from here
        oldName = self.name
        self._oldPid = self.pid

        self._wrappedData.name = name

        return (oldName,)

    def rename(self, value: str):
        """Change the object name or other key attribute(s), changing the object pid,
           and all internal references to maintain consistency.
           Some Objects (Chain, Residue, Atom) cannot be renamed"""
        raise ValueError("%s objects cannot be renamed" % self.__class__.__name__)

<<<<<<< HEAD
    # In addition each class (except for Project) must define a  newClass method
    # The function (e.g. Project.newMolecule), ... must create a new child object
    # AND ALL UNDERLYING DATA, taking in all parameters necessary to do so.

    @property
    def collections(self) -> tuple:
        """Return the list of collections containing this core object
        """
        try:
            return tuple([self._project._data2Obj[itm] for itm in self._wrappedData.collections])
        except:
            return ()

    @logCommand(get='self')
    def addToCollection(self, collection):
        """Add core object to the named collection
        """
        from ccpn.core.Collection import Collection

        if not isinstance(collection, Collection):
            raise ValueError(f'{self.__class__.__name__}.addToCollection: {collection} is not a collection')

        collection.addItems([self])

=======
>>>>>>> 3bec0c9b
    #=========================================================================================
    # Restore methods
    #=========================================================================================

    _OBJECT_VERSION = '_objectVersion'
    @property
    def _objectVersion(self) -> VersionString:
        """Return the versionString of the object; used in _updateObject
        to implement the update mechanism
        """
        if not self._hasInternalParameter(self._OBJECT_VERSION):
            version = str(self.project._saveHistory.lastSavedVersion)
            self._setInternalParameter(self._OBJECT_VERSION, version)
        return VersionString(self._getInternalParameter(self._OBJECT_VERSION))

    @_objectVersion.setter
    def _objectVersion(self, version):
        # call the VersionString class, as it checks for compliance
        # Value is stored as an actual str object, not VersionString object
        version = str(VersionString(version))
        self._setInternalParameter(self._OBJECT_VERSION, version)

    def _updateObject(self):
        """Updates object from the _updateFunctions stack; to be populate by the
        updateObject decorator defined below
        """
        # update the object
        logger = getLogger()
        for fromVersion, toVersion, func in self._updateFunctions[self.className]:
            currentVersion = self._objectVersion

            if fromVersion is not None and currentVersion < fromVersion:
                raise RuntimeError('Error trying to update object from version %s to version %s; invalid current version %s' % \
                                   (fromVersion, toVersion, currentVersion))
            if currentVersion < toVersion:
                logger.debug('Updating %s: fromVersion: %s, currentVersion: %s, toVersion: %s, func: %s' %
                         (self, fromVersion, currentVersion, toVersion, func)
                )
                func(self)
            self._objectVersion = toVersion

        # we have now ran all the updates; hence the object is a at the current application version
        self._objectVersion = applicationVersion

    @classmethod
    def _restoreObject(cls, project, apiObj):
        """Restores object from apiObj; checks for _factoryFunction.
        Restores the children

        :return Restored object

        CCPNINTERNAL: can be subclassed in special cases
        """
        if apiObj is None:
            raise ValueError('_restoreObject: undefined apiObj')

        if (factoryFunction := cls._factoryFunction) is None:
            obj = cls(project, apiObj)
        else:
            obj = factoryFunction(project, apiObj)
        if obj is None:
            raise RuntimeError('Error restoring object encoded by %s' % apiObj)

        # restore the children
        obj._restoreChildren()

        return obj

    def _restoreChildren(self):
        """Recursively restore children, using existing objects in data model
        """

        project = self._project
        data2Obj = project._data2Obj

        for childClass in self._childClasses:
            # recursively create children
            for apiObj in childClass._getAllWrappedData(self):
                obj = data2Obj.get(apiObj)

                if obj is None:
                    try:
                        obj = childClass._restoreObject(project, apiObj)

                    except RuntimeError as es:
                        _text = 'Error restoring child object %s of %s' % (apiObj, self)
                        getLogger().warning(_text)
                        raise RuntimeError(_text)

    #  For restore 3.2 branch

    # def _restoreChildren(self, classes=['all']):
    #     """GWV: A method to restore the children of self
    #     classes is either 'gui' or 'nonGui' or 'all' or explicit enumeration of classNames
    #     """
    #     _classMap = dict([(cls.className, cls) for cls in self._childClasses])
    #
    #     # loop over all the child-classses
    #     for clsName, apiChildren in self._getApiChildren(classes=classes).items():
    #
    #         cls = _classMap.get(clsName)
    #         if cls is None:
    #             raise RuntimeError('Undefined class "%s"' % clsName)
    #
    #         for apiChild in apiChildren:
    #
    #             newInstance = self._newInstanceWithApiData(cls=cls, apiData=apiChild)
    #             if newInstance is None:
    #                 raise RuntimeError('Error creating new instance of class "%s"' % clsName)
    #
    #             # add the newInstance to the appropriate mapping dictionaries
    #             self._project._data2Obj[apiChild] = newInstance
    #             _d = self._project._pid2Obj.setdefault(clsName, {})
    #             _d[newInstance.pid] = newInstance
    #
    #             # recursively do the children of newInstance
    #             newInstance._restoreChildren(classes=classes)
    #
    # def _newInstanceWithApiData(self, cls, apiData):
    #     """Return a new instance of cls, initialised with apiData
    #     For restore 3.2 branch
    #     """
    #     if apiData in self._project._data2Obj:
    #         # This happens with Window, as it get initialised by the Windowstore and then once
    #         # more as child of Project
    #         newInstance = self._project._data2Obj[apiData]
    #
    #     elif hasattr(cls, '_factoryFunction') and getattr(cls, '_factoryFunction') is not None:
    #         newInstance = cls._factoryFunction(self._project, apiData)
    #
    #     else:
    #         newInstance = cls(self._project, apiData)
    #
    #     if newInstance is None:
    #         raise RuntimeError('Error creating new instance of class "%s"' % cls.className)
    #
    #     return newInstance

    # def _newInstance(self, *kwds):
    #     """Instantiate a new instance, including the wrappedData
    # future v3.2
    #     Should be subclassed
    #     """
    #     pass

    #=========================================================================================
    # CCPN functions
    #=========================================================================================

    @deleteObject()
    def delete(self):
        """Delete object, with all contained objects and underlying data.
        """

        # NBNB clean-up of wrapper structure is done via notifiers.
        # NBNB some child classes must override this function
        self.deleteAllNotifiers()
        self._wrappedData.delete()

    def _deleteChild(self, child):
        """Delete named child object
        CCPN Internal
        """
        raise RuntimeError('Not implemented')

    @deleteObject()
    def _delete(self):
        """Delete self
        """
        # cannot call delete above or the decorator will fail
        self.deleteAllNotifiers()
        self._wrappedData.delete()

    def getByPid(self, pid: str):
        """Get an arbitrary data object from either its pid (e.g. 'SP:HSQC2') or its longPid
        (e.g. 'Spectrum:HSQC2')

        Returns None for invalid or unrecognised input strings.
        """
        if pid is None or len(pid) is None:
            return None

        obj = None

        # return if the pid does not conform to a pid definition
        if not Pid.Pid.isValid(pid):
            return None

        pid = Pid.Pid(pid)
        dd = self._project._pid2Obj.get(pid.type)
        if dd is not None:
            obj = dd.get(pid.id)
        if obj is not None and obj.isDeleted:
            raise RuntimeError('Pid "%s" defined a deleted object' % pid)
        return obj

    #=========================================================================================
    # CCPN Implementation methods
    #=========================================================================================

    def getByRelativeId(self, newName: str):
        return self._getDescendant(self.project, newName)

    @classmethod
    def _linkWrapperClasses(cls, ancestors: list = None, Project: 'Project' = None, _allGetters=None):
        """Recursively set up links and functions involving children for wrapper classes

        NB classes that have already been linked are ignored, but their children are still processed"""

        if Project:
            assert ancestors, "Code errors, _linkWrapperClasses called with Project but no ancestors"
            newAncestors = ancestors + [cls]
            if cls not in Project._allLinkedWrapperClasses:
                Project._allLinkedWrapperClasses.append(cls)

                classFullName = repr(cls)[7:-2]

                # add getCls in all ancestors
                funcName = 'get' + cls.className
                #  NB Ancestors is never None at this point
                for ancestor in ancestors:
                    # Add getDescendant function
                    def func(self, relativeId: str) -> cls:
                        return cls._getDescendant(self, relativeId)

                    func.__doc__ = "Get contained %s object by relative ID" % classFullName
                    setattr(ancestor, funcName, func)
                    _allGetters.append(f'{ancestor.__name__}.{funcName}')

                # Add descendant links
                linkName = cls._pluralLinkName
                for ii in range(len(newAncestors) - 1):
                    ancestor = newAncestors[ii]
                    func = functools.partial(AbstractWrapperObject._allDescendants,
                                             descendantClasses=newAncestors[ii + 1:])
                    # func.__annotations__['return'] = typing.Tuple[cls, ...]
                    if cls.className == 'NmrResidue':
                        docTemplate = (
                                "\- *(%s,)*  - contained %s objects in sequential order "
                                + "(for assigned or connected NmrChains), otherwise in creation order. "
                                + "This is identical to the standard sorting order."
                        )
                    elif cls.className == '_OldChemicalShift':
                        docTemplate = (
                                "\- *(%s,)*  - contained %s objects in NmrAtom creation order "
                                + "This is different from the standard sorting order"
                        )
                    elif cls.className == 'Spectrum':
                        docTemplate = (
                                "\- *(%s,)*  - contained %s objects in approximate creation order "
                                + "This is different from the standard sorting order"
                        )
                    elif cls.className == 'Residue':
                        docTemplate = (
                                "\- *(%s,)*  - contained %s objects in sequential order "
                                + "This is identical to the standard sorting order"
                        )
                    elif hasattr(cls, 'serial'):
                        docTemplate = ("\- *(%s,)*  - contained %s objects in creation order. "
                                       + "This may differ from the standard sorting order")
                    elif cls.className in ('Data', 'Atom', 'Chain', 'Substance', 'SampleComponent'):
                        docTemplate = (
                                "\- *(%s,)*  - contained %s objects in name order "
                                + "This is identical to the standard sorting order."
                        )
                    else:
                        docTemplate = ("\- *(%s,)*  - contained %s objects in order of underlying key. "
                                       + "This may differ from the standard sorting order")

                    prop = property(func, None, None, docTemplate % (classFullName, cls.className))
                    setattr(ancestor, linkName, prop)
                    _allGetters.append(f'{ancestor.__name__}.{linkName}')

                # Add standard Notifiers:
                if cls._registerClassNotifiers:
                    className = cls._apiClassQualifiedName
                    Project._apiNotifiers[:0] = [
                        ('_newApiObject', {'cls': cls}, className, '__init__'),
                        ('_startDeleteCommandBlock', {}, className, 'startDeleteBlock'),
                        ('_finaliseApiDelete', {}, className, 'delete'),
                        ('_endDeleteCommandBlock', {}, className, 'endDeleteBlock'),
                        ('_finaliseApiUnDelete', {}, className, 'undelete'),
                        ('_modifiedApiObject', {}, className, ''),
                        ]
        else:
            # Project class. Start generation here
            Project = cls
            ll = Project._allLinkedWrapperClasses
            # if ll:
            #     raise RuntimeError("ERROR: initialisation attempted more than once")
            newAncestors = [cls]
            ll.append(Project)

        # Fill in Project._className2Class map
        dd = Project._className2Class
        dd[cls.className] = dd[cls.shortClassName] = cls
        Project._className2ClassList.extend([cls.className, cls.shortClassName, cls])

        # 20211113:ED - extra lists to make Collection search quicker as these are immutable at runtime
        dd = Project._classNameLower2Class
        dd[cls.className.lower()] = dd[cls.shortClassName.lower()] = cls
        Project._classNameLower2ClassList.extend([cls.className.lower(), cls.shortClassName.lower(), cls])

        # recursively call next level down the tree
        for cc in cls._childClasses:
            cc._linkWrapperClasses(newAncestors, Project=Project, _allGetters=_allGetters)

    @classmethod
    def _getChildClasses(cls, recursion: bool = False) -> list:
        """
        :param recursion: use recursion to also add child objects
        :return: list of valid child classes of cls

        NB: Depth-first ordering

        CCPNINTERNAL: Notifier class
        """
        result = []
        for klass in cls._childClasses:
            result.append(klass)
            if recursion:
                result = result + klass._getChildClasses(recursion=recursion)
        return result

    @classmethod
    def _getParentClasses(cls) -> list:
        """Return a list of parent classes, staring with the root (i.e. Project)
        """
        result = []
        klass = cls
        while klass._parentClass is not None:
            result.append(klass._parentClass)
            klass = klass._parentClass
        result.reverse()
        return result

    @classmethod
    def _getDescendant(cls, self, relativeId: str):
        """Get descendant of class cls with relative key relativeId
         Implementation function, used to generate getCls functions
         """
        dd = self._project._pid2Obj.get(cls.className)
        if dd:
            if self is self._project:
                key = '{}'.format(relativeId)  # NOTE:ED - should always be a string
            else:
                key = '{}{}{}'.format(self._id, Pid.IDSEP, relativeId)
            return dd.get(key)
        else:
            return None

    def _allDescendants(self, descendantClasses):
        """get all descendants of type decendantClasses[-1] of self,
        following descendantClasses down the data tree.

        E.g. if called on a chain with descendantClass == [Residue,Atom] the function returns
        a list of all Atoms in a Chain

        NB: the returned list of NmrResidues is sorted; if not: breaks the programme
        """
        from ccpn.core.NmrResidue import NmrResidue  # Local import to avoid cycles

        if descendantClasses is None or len(descendantClasses) == 0:
            # we should never be here
            raise RuntimeError('Error getting all decendants from %s; decendants tree is empty' % self)

        if len(descendantClasses) == 1:
            # we are at the end of the recursion tree; return the children of type decendantClass[0] of self
            if descendantClasses[0] not in self._childClasses:
                raise RuntimeError('Invalid decentdantClass %s for %s' % (descendantClasses[0], self))
            className = descendantClasses[0].className
            # Passing the 'classes' argument limits the dict to className only (for speed)
            objs = self._getChildren(classes=[className])[className]
            # NB: the returned list of NmrResidues is sorted; if not: breaks the programme
            if descendantClasses[0].className == NmrResidue.className:
                objs.sort()
            # print('_allDecendants for %-30s of class %-20r: %s' % \
            #       (self, descendantClasses[0].__name__, objs))
            return objs

        # we are not at the end; traverse down the tree
        objs = []
        className = descendantClasses[0].className
        # Passing the 'classes' argument limits the dict to className only (for speed)
        for obj in self._getChildren(classes=className)[className]:
            children = AbstractWrapperObject._allDescendants(obj, descendantClasses=descendantClasses[1:])
            objs.extend(children)
        return objs

    def _unwrapAll(self):
        """remove wrapper from object and child objects
        For special case where wrapper objects are removed without deleting wrappedData"""
        project = self._project
        data2Obj = project._data2Obj

        for childClass in self._childClasses:

            # recursively unwrap children
            for apiObj in childClass._getAllWrappedData(self):
                obj = data2Obj.get(apiObj)
                if obj is not None:
                    obj._unwrapAll()
                    del self._pid2Obj[obj.shortClassName][obj._id]
                del data2Obj[apiObj]

    def _setUniqueStringKey(self, defaultValue: str, keyTag: str = 'name') -> str:
        """(re)set self._wrappedData.keyTag to make it a unique key, using defaultValue
        if not set NB - is called BEFORE data2obj etc. dictionaries are set"""

        wrappedData = self._wrappedData
        if not hasattr(wrappedData, keyTag):
            raise ValueError("Cannot set unique %s for %s: %s object has no attribute %s"
                             % (keyTag, self.className, wrappedData.__class__, keyTag))

        undo = self._project._undo
        if undo is not None:
            undo.increaseBlocking()
        try:
            if wrappedData not in self._project._data2Obj:
                # Necessary because otherwise we likely will have notifiers - that would then break
                wrappedData.root.override = True
            # Set default value if present value is None
            value = getattr(wrappedData, keyTag)
            if value is None:
                value = defaultValue

            # Set to new, unique value if present value is a duplicate
            competitorDict = set(getattr(x, keyTag)
                                 for x in self._getAllWrappedData(self._parent)
                                 if x is not wrappedData)

            if value in competitorDict and hasattr(wrappedData, 'serial'):
                # First try appending serial
                value = '%s-%s' % (value, wrappedData.serial)

            while value in competitorDict:
                # Keep incrementing suffix till value is unique
                value = commonUtil.incrementName(value)

            # Set the unique result
            setattr(wrappedData, keyTag, value)

        finally:
            if wrappedData not in self._project._data2Obj:
                wrappedData.root.override = False
            if undo is not None:
                undo.decreaseBlocking()

    # Notifiers and related functions:

    #GWV 20181123:
    # @classmethod
    # def _setupCoreNotifier(cls, target: str, func: typing.Callable,
    #                        parameterDict: dict = {}, onceOnly: bool = False):
    #     """Set up notifiers for class cls that do not depend on individual objects -
    #     These will be registered whenever a new project is initialised.
    #     Parameters are eventually passed to the project.registerNotifier() function
    #     (with cls converted to cls.className). Please see the Project.registerNotifier
    #     documentation for a precise parameter description
    #
    #     Note that these notifiers are NOT cleared once set up.
    #     """
    #
    #     # CCPNINTERNAL - used in top level class definitions, Current (ONLY)
    #
    #     # NB _coreNotifiers is a class attribute of AbstractWrapperObject
    #     # So all tuples are appended to the same list, living in AbstractWrapperObject
    #     cls._coreNotifiers.append((cls.className, target, func, parameterDict, onceOnly))

    # def _finaliseRename(self):
    #   """Reset internal attributes after values determining PID have changed
    #   """
    #
    #   # reset id
    #   project = self._project
    #   oldId = self._id
    #   parent = self._parent
    #   if parent is None:
    #     _id = ''
    #   elif parent is project:
    #     _id = str(self._key)
    #   else:
    #     _id = '%s%s%s'% (parent._id, Pid.IDSEP, self._key)
    #   self._id = _id
    #
    #   # update pid:object mapping dictionary
    #   dd = project._pid2Obj[self.className]
    #   del dd[oldId]
    #   dd[_id] = self

    # def _finaliseRelatedObjectFromRename(self, oldPid, pathToObject: str, action: str):
    #     """Finalise related objects after rename
    #     Alternative to _finaliseRelatedObject for calling from rename notifier.
    #     """
    #     target = operator.attrgetter(pathToObject)(self)
    #     if not target:
    #         pass
    #     elif isinstance(target, AbstractWrapperObject):
    #         target._finaliseAction(action)
    #     else:
    #         # This must be an iterable
    #         for obj in target:
    #             obj._finaliseAction(action)
    #
    # def _finaliseRelatedObject(self, pathToObject: str, action: str):
    #     """ Finalise 'action' type notifiers for getattribute(pathToObject)(self)
    #     pathToObject is a navigation path (may contain dots) and must yield an object
    #     or an iterable of objects. Can NOT be called from a rename notifier"""
    #
    #     target = operator.attrgetter(pathToObject)(self)
    #     if not target:
    #         pass
    #     elif isinstance(target, AbstractWrapperObject):
    #         target._finaliseAction(action)
    #     else:
    #         # This must be an iterable
    #         for obj in target:
    #             obj._finaliseAction(action)

    def _finaliseAction(self, action: str):
        """Do wrapper level finalisation, and execute all notifiers
        action is one of: 'create', 'delete', 'change', 'rename'"""

        # Special case - always update _ids
        if action == 'rename':
            try:
                # get the stored value BEFORE renaming - valid for undo/redo
                oldPid = self._oldPid
            except Exception as es:
                oldPid = self.pid
            # Wrapper-level processing
            self._resetIds()

        elif action == 'create':
            self._flaggedForDelete = False

        elif action == 'delete':
            self._flaggedForDelete = True

        if self._childActions:
            # operations that MUST be performed during _finalise
            # irrespective of whether notifiers fire to external objects
            # print(f'CHILDACTIONS {self.className}   {self}    {self._childActions}')
            # propagate the action to explicitly associated (generally child) instances
            for func in self._childActions:
                func()
            self._childActions = []

        project = self.project
        if project._notificationBlanking:
            return

        className = self.className
        # NB 'AbstractWrapperObject' not currently in use (Sep 2016), but kept for future needs
        iterator = (project._context2Notifiers.setdefault((name, action), OrderedDict())
                    for name in (className, 'AbstractWrapperObject'))
        pendingNotifications = project._pendingNotifications

        if action == 'rename':
            # Call notifiers with special signature
            if project._notificationSuspension:
                for dd in iterator:
                    for notifier, onceOnly in dd.items():
                        pendingNotifications.append((notifier, onceOnly, self, oldPid))
            else:
                for dd in iterator:
                    for notifier in tuple(dd):
                        notifier(self, oldPid)

            for obj in self._getDirectChildren():
                obj._finaliseAction('rename')

        else:
            # Normal case - just call notifiers
            if project._notificationSuspension and action != 'delete':
                # NB Deletion notifiers must currently be executed immediately
                for dd in iterator:
                    for notifier, onceOnly in dd.items():
                        pendingNotifications.append((notifier, onceOnly, self))
            else:
                for dd in iterator:
                    for notifier in tuple(dd):
                        notifier(self)

        # print(f'  {self} ACTIONS   {self._finaliseChildren}')
        # propagate the action to explicitly associated (generally child) instances
        for obj, action in self._finaliseChildren:
            obj._finaliseAction(action)
        self._finaliseChildren = []

        return True

    def _resetSerial(self, newSerial: int):
        """ADVANCED Reset serial of object to newSerial, resetting parent link
        and the nextSerial of the parent.

        Raises ValueError for objects that do not have a serial
        (or, more precisely, where the _wrappedData does not have a serial)."""

        ccpn.core._implementation.resetSerial.resetSerial(self._wrappedData, newSerial)
        self._resetIds()

    def getAsDict(self, _includePrivate=False) -> OrderedDict:
        """
        :return: Ordered dictionary of all class properties and their values. Key= str of property Value=any
        """
        od = OrderedDict()
        for i in dir(self):
            try:  # deals with badly set property which will raise an error instead of returning an attribute.
                att = getattr(self, i)
                if not callable(att):
                    if _includePrivate:
                        od[i] = att
                    else:
                        if not i.startswith('_'):
                            od[i] = att
            except Exception as e:
                getLogger().warning('Potential error for the property %s in creating dictionary from object: %s . Error: %s' % (i, self, e))
        return od

AbstractWrapperObject.getByPid.__annotations__['return'] = AbstractWrapperObject


def updateObject(fromVersion, toVersion, updateFunction):
    """Class decorator to register updateFunction for a core-class in the _updateFunctions list.
    updateFunction updates fromVersion to the next higher version toVersion
    fromVersion can be None, in which case no initial check on objectVersion is done

    def updateFunction(obj)
        obj: object that is being updated
    """

    def theDecorator(cls):
        """This function will decorate cls with _update, _updateHandler list and registers the updateHandler
        """
        if not hasattr(cls, '_updateFunctions'):
            raise RuntimeError('class %s does not have the attribute _updateFunctions')

        cls._updateFunctions[cls.className].append( (fromVersion, toVersion, updateFunction) )
        return cls

    return theDecorator<|MERGE_RESOLUTION|>--- conflicted
+++ resolved
@@ -14,13 +14,8 @@
 #=========================================================================================
 # Last code modification
 #=========================================================================================
-<<<<<<< HEAD
-__modifiedBy__ = "$modifiedBy: Ed Brooksbank $"
-__dateModified__ = "$dateModified: 2021-11-22 12:39:43 +0000 (Mon, November 22, 2021) $"
-=======
 __modifiedBy__ = "$modifiedBy: Geerten Vuister $"
-__dateModified__ = "$dateModified: 2021-11-23 11:03:36 +0100 (Tue, November 23, 2021) $"
->>>>>>> 3bec0c9b
+__dateModified__ = "$dateModified: 2021-11-23 11:38:08 +0100 (Tue, November 23, 2021) $"
 __version__ = "$Revision: 3.0.4 $"
 #=========================================================================================
 # Created
@@ -50,11 +45,8 @@
 # from ccpn.core.lib.Notifiers import NotifierBase, Notifier
 from ccpn.core.lib.ContextManagers import deleteObject
 from ccpn.core.lib.Notifiers import NotifierBase
-<<<<<<< HEAD
+from ccpn.framework.Version import VersionString, applicationVersion
 from ccpn.util import Common as commonUtil
-=======
-from ccpn.framework.Version import VersionString, applicationVersion
->>>>>>> 3bec0c9b
 from ccpn.util.decorators import logCommand
 from ccpn.util.Logging import getLogger
 
@@ -833,7 +825,6 @@
            Some Objects (Chain, Residue, Atom) cannot be renamed"""
         raise ValueError("%s objects cannot be renamed" % self.__class__.__name__)
 
-<<<<<<< HEAD
     # In addition each class (except for Project) must define a  newClass method
     # The function (e.g. Project.newMolecule), ... must create a new child object
     # AND ALL UNDERLYING DATA, taking in all parameters necessary to do so.
@@ -858,8 +849,6 @@
 
         collection.addItems([self])
 
-=======
->>>>>>> 3bec0c9b
     #=========================================================================================
     # Restore methods
     #=========================================================================================
