"""
"""
#=========================================================================================
# Licence, Reference and Credits
#=========================================================================================

__copyright__ = "Copyright (C) CCPN project (https://www.ccpn.ac.uk) 2014 - 2024"
__credits__ = ("Ed Brooksbank, Joanna Fox, Morgan Hayward, Victoria A Higman, Luca Mureddu",
               "Eliza Płoskoń, Timothy J Ragan, Brian O Smith, Gary S Thompson & Geerten W Vuister")
__licence__ = ("CCPN licence. See https://ccpn.ac.uk/software/licensing/")
__reference__ = ("Skinner, S.P., Fogh, R.H., Boucher, W., Ragan, T.J., Mureddu, L.G., & Vuister, G.W.",
                 "CcpNmr AnalysisAssign: a flexible platform for integrated NMR analysis",
                 "J.Biomol.Nmr (2016), 66, 111-124, https://doi.org/10.1007/s10858-016-0060-y")
#=========================================================================================
# Last code modification
#=========================================================================================
__modifiedBy__ = "$modifiedBy: Ed Brooksbank $"
<<<<<<< HEAD
__dateModified__ = "$dateModified: 2024-03-20 19:06:25 +0000 (Wed, March 20, 2024) $"
__version__ = "$Revision: 3.2.2.1 $"
=======
__dateModified__ = "$dateModified: 2024-01-15 18:52:11 +0000 (Mon, January 15, 2024) $"
__version__ = "$Revision: 3.2.2 $"
>>>>>>> 73cc377d
#=========================================================================================
# Created
#=========================================================================================
__author__ = "$Author: CCPN $"
__date__ = "$Date: 2017-04-07 10:28:41 +0000 (Fri, April 07, 2017) $"
#=========================================================================================
# Start of code
#=========================================================================================

import functools
import string
import traceback
import typing
import re
from collections import OrderedDict
from copy import deepcopy
import pandas as pd

from ccpnmodel.ccpncore.api.memops import Implementation as ApiImplementation
import ccpn.core._implementation.resetSerial
from ccpn.core._implementation.CoreModel import CoreModel
from ccpn.core._implementation.Updater import Updater, \
    UPDATE_POST_OBJECT_INITIALISATION, UPDATE_POST_PROJECT_INITIALISATION, \
    UPDATE_PRE_OBJECT_INITIALISATION
from ccpn.core.lib import Pid
from ccpn.core.lib.ContextManagers import deleteObject, notificationBlanking, \
    apiNotificationBlanking, ccpNmrV3CoreSetter
from ccpn.core.lib.Notifiers import NotifierBase
from ccpn.framework.Version import VersionString
from ccpn.framework.Application import getApplication
from ccpn.util import Common as commonUtil
from ccpn.util.decorators import logCommand
from ccpn.util.Logging import getLogger


_RENAME_SENTINEL = Pid.Pid('Dummy:_rename')
<<<<<<< HEAD
ILLEGAL_PATH_CHARS = r'<>:"/\|?*&@'
=======
_DISCARD_METHODS = {'get_OldChemicalShift', 'get_OldChemicalShift', '_oldChemicalShifts', 'get_PeakCluster',
                    '_peakClusters'}
_DEBUG = False
>>>>>>> 73cc377d


@functools.total_ordering
class AbstractWrapperObject(CoreModel, NotifierBase):
    """Abstract class containing common functionality for subclasses.

    **Rules for subclasses:**

    All collection attributes are tuples. For objects these are sorted by pid;
    for simple values they are ordered.

    Non-child collection attributes must have addElement() and removeElement
    functions as appropriate.

    For each child class there will be a newChild factory function, to create
    the child object. There will be a collection attribute for each child,
    grandchild, and generally descendant.

    The object pid is given as NM:key1.key2.key3 ... where NM is the shortClassName,
    and the combination of key1, key2, etc. forms the id, which is the keys of the parent
    classes starting at the top.
    The pid is the object id relative to the project; keys relative to objects lower
    in the hierarchy will omit successively more keys.


    **Code organisation:**

    All code related to a given class lives in the file for the class.
    On importing it, it will insert relevant functions in the parent class.
    All import must be through the ccpn module, where it is guaranteed that
    all modules are imported in the right order.

    All actual data live
    in the data layer underneath these (wrapper) classes and are derived where needed.
    All data storage is done
    at the lower level, not at the wrapper level, and there is no mechanism for
    storing attributes that have been added at the wrapper level. Key and uniqueness
    checking, type checking etc.  is also done at teh lower level.

    Initialising happens by passing in a (lower-level) NmrProject instance to the Project
     __init__;
    all wrapper instances are created automatically starting from there. Unless we change this,
    this means we assume that all data can be found by navigating from an
    NmrProject.

    New classes can be added, provided they match the requirements. All classes
    must form a parent-child tree with the root at Project. All classes must
    have the standard class-level attributes, such as  shortClassName, _childClasses,
    and _pluralLinkName.
    Each class must implement the properties id and _parent, and the methods
    _getAllWrappedData, and rename.
    Note that the properties and the _getAllWrappedData function
    must work from the underlying data, as they will be called before the pid
    and object dictionary data are set up.

    The core classes (except for Project) must define newClass method(s) to
    create any children, AND ALL UNDERLYING DATA, taking in all parameters
    necessary to do so.
    """

    # Defined in CoreModel:

    # # Short class name, for PID. Must be overridden for each subclass
    # shortClassName = None
    #
    # # Class name - necessary since the actual objects may be of a subclass.
    # className = None
    #
    # # Name of the parent class; used to make model linkages
    # _parentClass = None
    #
    # # List of child classes. Will be filled by child-classes registering.
    # _childClasses = []

    #: Name of plural link to instances of class
    _pluralLinkName = 'abstractWrapperClasses'

    _isGuiClass = False  # Overridden by Gui classes
    _isPandasTableClass = False  # Overridden by classes with panda DataFrame tables

    # Wrapper-level notifiers that are set up on code import and
    # registered afresh for every new project
    # _coreNotifiers = []

    # Should notifiers be registered separately for this class?
    # Set to False if multiple wrapper classes wrap the same API class (e.g. PeakList, IntegralList;
    # Peak, Integral) so that API level notifiers are only registered once.
    _registerClassNotifiers = True

    # flag to ignore _newApiObject callback function; GWV: used to gradually remove this aspect
    _ignoreNewApiObjectCallback = False

    # Function to generate custom subclass instances -= overridden in some subclasses
    _factoryFunction = None

    # The updater instance
    _updater = Updater()

    # Default values for parameters to 'new' function. Overridden in subclasses
    _defaultInitValues = None

    # Number of fields that comprise the object's pid; usually 1 but overridden in some subclasses
    # e.g. NmrResidue and Residue. Used to get parent id's
    _numberOfIdFields = 1

    #=========================================================================================
    _NONE_VALUE_STRING = '__NONE__'  # Used to emulate None for strings that otherwise have model restrictions
    _UNKNOWN_VALUE_STRING = 'unknown'  # Used to emulate unknown

    #=========================================================================================

    def __init__(self, project: 'Project', wrappedData: ApiImplementation.DataObject):

        # NB project parameter type is Project. Set in Project.py

        # NB wrappedData must be globally unique. CCPN objects all are,
        # but for non-CCPN objects this must be ensured.

        CoreModel.__init__(self)
        NotifierBase.__init__(self)

        # Check if object is already wrapped
        data2Obj = project._data2Obj
        if wrappedData in data2Obj:
            raise ValueError(
                    'Cannot create new object "%s": one already exists for "%s"' % (self.className, wrappedData))

        # initialise
        self._project = project
        self._wrappedData = wrappedData
        data2Obj[wrappedData] = self

        self._id = None
        self._resetIds()

        # keep last value for undo/redo
        # self._oldPid = None
        self._oldRenamePid = self.pid

        # tuple to hold children that explicitly need finalising after atomic operations
        self._finaliseChildren = []
        self._childActions = []

        # Assign an unique id (per class) if it does not yet exists
        if not hasattr(self._wrappedData, '_uniqueId') or \
                self._wrappedData._uniqueId is None:
            # NOTE:ED - HACK to stop rogue/unnecessary notifiers
            wrapperDict = self._wrappedData.__dict__
            wrapperDict['inConstructor'] = True
            self._wrappedData._uniqueId = self.project._getNextUniqueIdValue(self.className)

            del wrapperDict['inConstructor']

    @property
    def _uniqueId(self) -> int:
        """:return an per-class, persistent, positive-valued unique id (an integer)
        """
        return self._wrappedData._uniqueId

    def _resetIds(self):
        # reset id
        oldId = self._id
        project = self._project
        parent = self._parent
        className = self.className
        if parent is None:
            # This is the project
            _id = self._wrappedData.name
            sortKey = ('',)
        elif parent is project:
            _id = str(self._key)
            sortKey = self._localCcpnSortKey
        else:
            _id = '%s%s%s' % (parent._id, Pid.IDSEP, self._key)
            sortKey = parent._ccpnSortKey[2:] + self._localCcpnSortKey
        self._id = _id

        # A bit inelegant, but Nmrresidue is handled specially,
        # with a _ccpnSortKey property
        if className != 'NmrResidue':
            # self._ccpnSortKey = (id(project), _importOrder.index(className)) + sortKey
            self._ccpnSortKey = (id(project), list(project._className2Class.keys()).index(className)) + sortKey

        # update pid:object mapping dictionary
        dd = project._pid2Obj.get(className)
        if dd is None:
            dd = {}
            project._pid2Obj[className] = dd
            project._pid2Obj[self.shortClassName] = dd
        # assert oldId is not None
        if oldId in dd:
            del dd[oldId]
        dd[_id] = self

    @classmethod
    def _nextKey(cls):
        """Get the next available key from _serialDict
        Limited functionality but helps to get potential Pid of the next _wrapped object """
        from ccpn.framework.Application import getApplication

        # get the current project - doesn't require instance of core objects
        _project = getApplication().project

        try:
            # extract the plural name from the Api name
            _metaName = cls._apiClassQualifiedName.split('.')[-1]
            _metaName = _metaName[0].lower() + _metaName[1:] + 's'
            _serials = _project._wrappedData.topObject._serialDict
            _name = f'@{_serials[_metaName] + 1}'
        except Exception as es:
            _name = 'None'

        return _name

    @classmethod
    def _nextId(cls):
        """Create potential Pid for the next object to be created"""
        from ccpn.core.Project import Project

        # try and create the next Id
        parentClass = cls._parentClass
        if parentClass is None:
            # This is the project
            _id = 'Project'
        elif parentClass == Project:
            _id = str(cls._nextKey())
        else:
            _id = '%s%s%s' % (parentClass._nextId(), Pid.IDSEP, cls._nextKey())

        return _id

    def __bool__(self):
        """Truth value: true - wrapper classes are never empty"""
        return True

    def __lt__(self, other):
        """Ordering implementation function, necessary for making lists sortable.
        """

        if hasattr(other, '_ccpnSortKey'):
            return self._ccpnSortKey < other._ccpnSortKey
        else:
            return id(self) < id(other)

    def __eq__(self, other):
        """Python 2 behaviour - objects equal only to themselves."""
        return self is other

    def __ne__(self, other):
        """Python 2 behaviour - objects equal only to themselves."""
        return self is not other

    def __repr__(self):
        """Object string representation; compatible with application.get()
        """
        return "<%s>" % self.pid

    def __str__(self):
        """Readable string representation; potentially subclassed
        """
        return "<%s>" % self.pid

    __hash__ = object.__hash__

    #=========================================================================================
    # CcpNmr Properties
    #=========================================================================================

    # @property
    # def className(self) -> str:
    #     """Class name - necessary since the actual objects may be of a subclass.
    #     """
    #     return self.__class__.className
    #
    # @property
    # def shortClassName(self) -> str:
    #     """Short class name, for PID. Must be overridden for each subclass.
    #     """
    #     return self.__class__.shortClassName

    @property
    def project(self) -> 'Project':
        """The Project (root)containing the object.
        """
        return self._project

    @property
    def pid(self) -> Pid.Pid:
        """Identifier for the object, unique within the project.
        Set automatically from the short class name and object.id
        E.g. 'NA:A.102.ALA.CA'
        """
        return Pid.Pid(Pid.PREFIXSEP.join((self.shortClassName, self._id)))

    @property
    def longPid(self) -> Pid.Pid:
        """Identifier for the object, unique within the project.
        Set automatically from the full class name and object.id
        E.g. 'NmrAtom:A.102.ALA.CA'
        """
        return Pid.Pid(Pid.PREFIXSEP.join((self.className, self._id)))

    # def _longName(self, name):
    #     """long name generated from the name and the object id
    #     """
    #     return Pid.Pid(Pid.PREFIXSEP.join((name, self._id)))

    @property
    def isDeleted(self) -> bool:
        """True if this object is deleted.
        """
        # The many variants are to make sure this catches deleted objects
        # also during the deletion process, for filtering
        return (not hasattr(self, '_wrappedData') or self._wrappedData is None
                or not hasattr(self._project, '_data2Obj') or self._wrappedData.isDeleted)

    @classmethod
    def _defaultName(cls) -> str:
        """default name to use for objects with a name/title
        """
        return 'my%s' % cls.className

    # @staticmethod
    # def _defaultNameFromSerial(cls, serial):
    #     # Get the next default name using serial, this may already exist
    #     name = 'my%s_%s' % (cls.className, serial)
    #     return name

    @classmethod
    def _uniqueName(cls, project, name=None) -> str:
        """Return a unique name based on name (set to defaultName if None)
        """
        if name is None:
            name = cls._defaultName()
        cls._validateStringValue('name', name)
        name = name.strip()
        names = [sib.name for sib in getattr(project, cls._pluralLinkName)]
        while name in names:
            name = commonUtil.incrementName(name)
        return name

    @classmethod
    def _uniqueApiName(cls, project, name=None) -> str:
        """Return a unique name based on api name (set to defaultName if None)
        Needed to stop recursion when generating unique names from '.name'
        """
        if name is None:
            name = cls._defaultName()
        cls._validateStringValue('name', name)
        name = name.strip()
        names = [sib._wrappedData.name for sib in getattr(project, cls._pluralLinkName)]
        while name in names:
            name = commonUtil.incrementName(name)
        return name

    @classmethod
    def _validateStringValue(cls, attribName: str, value: str,
                             allowWhitespace: bool = False,
                             allowEmpty: bool = False,
                             allowNone: bool = False,
                             limitChars: bool = False,
                             filePathChars: bool = False):
        """Validate the value of any string

        :param attribName: used for reporting
        :param value: value to be validated
        :param allowWhitespace: When True whitespace is allowed.
        :param allowEmpty: When True empty strings are allowed
        :param allowNone: When True values equaling None are allowed.
        :param limitChars: When True values containing non alphanumerics are disallowed.


        CCPNINTERNAL: used in many rename() and newXYZ method of core classes

        Raises an error if a string is not conforming to the allowed and limit rules.
        Validation Rules:
            - Whitespace: space, tab, linefeed, return, formfeed, and vertical tab
            - Empty: '' or ""
            - None: None
            - Limited Chars: Allowable characters are abcdefghijklmnopqrstuvwxyz upper or lower,
              0123456789, @, %, + and, -
        """
        if value is None and not allowNone:
            raise ValueError(f'{cls.__name__}: None not allowed for {attribName!r}')

        if value is not None:
            if not isinstance(value, str):
                raise ValueError(f'{cls.__name__}: {attribName!r} must be a string')

            if len(value) == 0 and not allowEmpty:
                raise ValueError(f'{cls.__name__}: {attribName!r} must be set')

            if Pid.altCharacter in value:
                raise ValueError(
                    f'{cls.__name__}: Character {Pid.altCharacter!r} not allowed in {attribName!r}; got {value!r}')

            if not allowWhitespace and commonUtil.contains_whitespace(value):
                raise ValueError(f'{cls.__name__}: Whitespace not allowed in {attribName!r}; got {value!r}')

            if limitChars and not set(value).issubset(set(string.ascii_letters) | set(string.digits) | set('@%-+')):
                raise ValueError(f'{cls.__name__}: {attribName} should only contain alphanumeric characters and'
                                 f' @, %, + or -')

            if filePathChars and not set(value).isdisjoint(ILLEGAL_PATH_CHARS):
                raise ValueError(f'{cls.__name__}: {attribName} should not include {ILLEGAL_PATH_CHARS}')

    # @staticmethod
    # def _nextAvailableName(cls, project):
    #     # Get the next available name
    #     _cls = getattr(project, cls._pluralLinkName)
    #     nextNumber = len(_cls) + 1
    #     _name = cls.className  #._defaultName(cls, cls)
    #     name = 'my%s_%s' % (_name, nextNumber)  # if nextNumber > 0 else sampleName
    #     names = [d.name for d in _cls]
    #     while name in names:
    #         name = commonUtil.incrementName(name)
    #
    #     return name

    # @staticmethod
    # def _nextAvailableWrappedName(cls, project):
    #     # Get the next available name
    #     _cls = getattr(project, cls._pluralLinkName)
    #     nextNumber = len(_cls) + 1
    #     _name = cls.className  #._defaultName(cls, cls)
    #     name = 'my%s_%s' % (_name, nextNumber)  # if nextNumber > 0 else sampleName
    #     names = [d._wrappedData.name for d in _cls]
    #     while name in names:
    #         name = commonUtil.incrementName(name)
    #
    #     return name

    @property
    def _ccpnInternalData(self) -> dict:
        """Dictionary containing arbitrary type data for internal use.

        Data can be nested strings, numbers, lists, tuples, (ordered) dicts,
        numpy arrays, pandas structures, CCPN Tensor objects, and any
        object that can be serialised to JSON. This does NOT include CCPN or
        CCPN API objects.

        NB This returns the INTERNAL dictionary. There is NO encapsulation

        Data are kept on save and reload, but there is NO guarantee against
        trampling by other code"""
        result = self._wrappedData.ccpnInternalData
        if result is None:
            result = {}
            # with notificationBlanking():
            #     with apiNotificationBlanking():
            #         self._wrappedData.ccpnInternalData = result
            # this avoids having to block everything
            self._wrappedData.__dict__['ccpnInternalData'] = result
        return result

    @_ccpnInternalData.setter
    def _ccpnInternalData(self, value):
        if not (isinstance(value, dict)):
            raise ValueError("_ccpnInternalData must be a dictionary, was %s" % value)
        with notificationBlanking():
            with apiNotificationBlanking():
                self._wrappedData.ccpnInternalData = value

    @property
    def comment(self) -> str:
        """Free-form text comment"""
        return self._none2str(self._wrappedData.details)

    @comment.setter
    @logCommand(get='self', isProperty=True)
    @ccpNmrV3CoreSetter()
    def comment(self, value: str):
        self._wrappedData.details = self._str2none(value)

    def appendComment(self, value):
        """Conveniance function to append to comment
        """
        comment = self.comment
        if len(comment) > 0:
            comment += '; '
        comment += value
        self.comment = comment

    #=========================================================================================
    # CcpNmr functionalities
    #=========================================================================================

    @classmethod
    def newPid(cls, *args) -> 'Pid':
        """Create a new pid instance from cls.shortClassName and args
        """
        from ccpn.core.lib.Pid import Pid

        if len(args) < cls._numberOfIdFields:
            raise ValueError('%s.newPid: to few id-fields to generate a valid Pid instance')
        pidFields = [cls.shortClassName] + [str(x) for x in args]
        return Pid.new(*pidFields)

    _CCPNMR_NAMESPACE = '_ccpNmrV3internal'

    def _setInternalParameter(self, parameterName: str, value):
        """Sets parameterName for CCPNINTERNAL namespace to value; value must be json seriliasable"""
        self.setParameter(self._CCPNMR_NAMESPACE, parameterName, value)

    def _getInternalParameter(self, parameterName: str):
        """Gets parameterName for CCPNINTERNAL namespace"""
        return self.getParameter(self._CCPNMR_NAMESPACE, parameterName)

    def _hasInternalParameter(self, parameterName: str):
        """Returns true if parameterName for CCPNINTERNAL namespace exists"""
        return self.hasParameter(self._CCPNMR_NAMESPACE, parameterName)

    def _deleteInternalParameter(self, parameterName: str):
        """Delete the parameter from CCPNINTERNAL namespace if exists and remove namespace if empty"""
        self.deleteParameter(self._CCPNMR_NAMESPACE, parameterName)

    def setParameter(self, namespace: str, parameterName: str, value):
        """Sets parameterName for namespace to value; value must be json serialisable"""
        checkXml = str(value)
        # check that the value does not contains characters incompatible with xml
        pos = re.search('[<>]', checkXml, re.MULTILINE)
        if pos:
            raise RuntimeError("data cannot contain xml tags '{}' at pos {}".format(pos.group(), pos.span()))
        space = self._ccpnInternalData.setdefault(namespace, {})
        space[parameterName] = value
        # Explicit flag assignment to enforce saving
        self._wrappedData.__dict__['isModified'] = True

    def getParameter(self, namespace: str, parameterName: str):
        """Returns value of parameterName for namespace; returns None if not present
        A copy is returned so that the integrity of model is preserved
        """
        space = self._ccpnInternalData.get(namespace)
        if space is not None:
            return deepcopy(space.get(parameterName))

    def hasParameter(self, namespace: str, parameterName: str):
        """Returns true if parameterName for namespace exists"""
        space = self._ccpnInternalData.get(namespace)
        if space is None:
            return False
        return parameterName in space

    def deleteParameter(self, namespace: str, parameterName: str):
        """Delete the parameter from namespace if exists and remove namespace if empty
        """
        data = self._ccpnInternalData
        space = data.get(namespace)
        if space is None:
            return False
        # remove the parameterName and namespace
        space.pop(parameterName, None)
        if not space:
            data.pop(namespace, None)
        # Explicit flag assignment to enforce saving
        self._wrappedData.__dict__['isModified'] = True

    def _setNonApiAttributes(self, attribs):
        """Set the non-api attributes that are stored in ccpnInternal
        """
        if not isinstance(attribs, dict):
            raise TypeError(f'ERROR: {str(attribs)} must be a dict')

        for att, value in attribs.items():
            setattr(self, att, value)

    def _getInternalParameterRef(self, parameterName: str):
        """Gets reference of parameterName for CCPNINTERNAL namespace without making deepcopy.
        See _getParameterRef below.
        """
        return self._getParameterRef(self._CCPNMR_NAMESPACE, parameterName)

    def _getParameterRef(self, namespace: str, parameterName: str):
        """Returns value of parameterName for namespace; returns None if not present
        CCPNINTERNAL: does not return a copy so do not change.
        Use sparingly!
        Required as some objects in ccpnInternal might contain core objects that deepcopy will interpret as infinitely deep :|
        At the current time -> cross-referencing during run-time,
            but this is conterted to pids when loading/saving.
        """
        space = self._ccpnInternalData.get(namespace)
        if space is not None:
            return space.get(parameterName)

    @staticmethod
    def _str2none(value):
        """Convenience to convert an empty string to None; V2 requirement for some attributes
        """
        if value is None:
            return None
        if not isinstance(value, str):
            raise ValueError('Non-string type for value argument')
        return None if len(value) == 0 else value

    @staticmethod
    def _none2str(value):
        """Convenience to None return to an empty string; V2 requirement for some attributes
        """
        return '' if value is None else value

    def _saveObjectOrder(self, objs, key):
        """Convenience: save pids of objects under key in the CcpNmr internal space.
        Order can be restored with _restoreObjectOrder
        """
        pids = [obj.pid for obj in objs]
        self._setInternalParameter(key, pids)

    def _restoreObjectOrder(self, objs, key) -> list:
        """Convenience: restore order of objects from saved pids under key in the CcpNmr internal space.
        Order needed to be stored previously with _saveObjectOrder
        """
        if not isinstance(objs, (list, tuple)):
            raise ValueError('Expected a list or tuple for "objects" argument')

        result = objs
        pids = self._getInternalParameter(key)
        # see if we can use the pids to reconstruct the order
        if pids is not None:
            objectsDict = dict([(s.pid, s) for s in objs])
            result = [objectsDict[p] for p in pids if p in objectsDict]
            if len(result) != len(objs):
                # we failed
                result = objs
        return result

    #=========================================================================================
    # CcpNmr abstract properties
    #=========================================================================================

    @property
    def _key(self) -> str:
        """Object local identifier, unique for a given type with a given parent.

        Set automatically from other (immutable) object attributes."""
        raise NotImplementedError("Code error: function not implemented")

    @property
    def _parent(self):
        """Parent (containing) object."""
        raise NotImplementedError("Code error: function not implemented")

    @property
    def id(self) -> str:
        """Identifier for the object, used to generate the pid and longPid.
        Generated by combining the id of the containing object, i.e. the PeakList instance,
        with the value of one or more key attributes that uniquely identify the object in context
        """
        return self._id

    @property
    def _localCcpnSortKey(self) -> typing.Tuple:
        """Local sorting key, in context of parent.
        NBNB Must be overridden is some subclasses to get proper sorting order"""

        if hasattr(self._wrappedData, 'serial'):
            return (self._wrappedData.serial,)
        else:
            return (self._key,)

    #=========================================================================================
    # Abstract /Api methods
    #=========================================================================================

    # def _printClassTree(self, node=None, tabs=0):
    #     """Simple Class-tree printing method
    #      """
    #     if node is None:
    #         node = self
    #     s = '\t' * tabs + '%s' % (node.className)
    #     if node._isGuiClass:
    #         s += '  (GuiClass)'
    #     print(s)
    #     for child in node._childClasses:
    #         self._printClassTree(child, tabs=tabs + 1)

    def _getAllDecendants(self) -> list:
        """Get all objects descending from self; i.e. children, grandchildren, etc
        """
        result = []
        for children in self._getChildren(recursion=True).values():
            result.extend(children)
        return result

    def _getChildrenByClass(self, klass) -> list:
        """GWV: Convenience: get the children of type klass of self.
        klass is string (e.g. 'Peak') or V3 core class
        returns empty list if klass is not a child of self
        """
        klass = klass if isinstance(klass, str) else getattr(klass, 'className')
        result = self._getChildren(classes=[klass]).get(klass)
        if result is None:
            return []
        return result

    def _getChildren(self, classes=('all',), recursion: bool = False) -> OrderedDict:
        """GWV; Construct a dict of (className, ChildrenList) pairs

        :param classes is either 'gui' or 'nonGui' or 'all' or explicit enumeration of classNames
        :param recursion: Optionally recurse (breath-first)
        :return: a OrderedDict of (className, ChildrenList) pairs

        CCPNINTERNAL: used throughout
        """
        _get = self._project._data2Obj.get
        data = OrderedDict()
        for className, apiChildren in self._getApiChildren(classes=classes).items():
            data.setdefault(className, [])
            for apiChild in apiChildren:
                child = _get(apiChild)
                if child is not None:
                    data[className].append(child)
        # check for recursion
        if recursion:
            children = [child for childList in data.values() for child in childList]
            # for children in data.values():
            for child in children:
                childData = child._getChildren(classes=classes, recursion=recursion)
                for childClassName, childList in childData.items():
                    data.setdefault(childClassName, [])
                    data[childClassName].extend(childList)
            # print('>>>', data)
        return data

    def _getApiChildren(self, classes=('all',)) -> OrderedDict:
        """GWV; Construct a dict of (className, apiChildrenList) pairs

         :param classes is either 'gui' or 'nonGui' or 'all' or explicit enumeration of classNames
         :return: a OrderedDict of (className, apiChildrenList) pairs

         CCPNINTERNAL: used throughout
         """
        data = OrderedDict()
        for childClass in self._childClasses:

            app = getApplication()
            if childClass._isGuiClass and app and not app.hasGui:
                getLogger().debug(f'-->  _getApiChildren: skipping gui-class {childClass} for NoUi interface')
                continue

            if ('all' in classes) or \
                    (childClass._isGuiClass and 'gui' in classes) or \
                    (not childClass._isGuiClass and 'nonGui' in classes) or \
                    childClass.className in classes:

                childApis = data.setdefault(childClass.className, [])
                for apiObj in childClass._getAllWrappedData(self):
                    childApis.append(apiObj)

        return data

    def _getApiSiblings(self) -> list:
        """GWV; Return a list of apiSiblings of self
         CCPNINTERNAL: used throughout
         """
        if self._parent is None:
            # We are at the root (i.e. Project), no siblings
            return []
        else:
            return self._parent._getApiChildren().get(self.className)

    def _getSiblings(self) -> list:
        """GWV; Return a list of siblings of self
         CCPNINTERNAL: used throughout
         """
        if self._parent is None:
            # We are at the root (i.e. Project), no siblings
            return []
        else:
            return self._parent._getChildren().get(self.className)

    def _getDirectChildren(self):
        """RF; Get list of all objects that have self as a parent
        """
        getDataObj = self._project._data2Obj.get
        result = [getDataObj(y) for x in self._childClasses for y in x._getAllWrappedData(self)]
        return result

    def _getApiObjectTree(self) -> tuple:
        """Retrieve the apiObject tree contained by this object

        CCPNINTERNAL   used for undo's, redo's
        """
        #EJB 20181127: taken from memops.Implementation.DataObject.delete
        #                   should be in the model??

        from ccpn.util.OrderedSet import OrderedSet

        apiObject = self._wrappedData

        apiObjectlist = OrderedSet()
        # objects still to be checked
        objsToBeChecked = list()
        # counter keyed on (obj, roleName) for how many objects at other end of link
        linkCounter = {}

        # topObjects to check if modifiable
        topObjectsToCheck = set()

        objsToBeChecked.append(apiObject)
        while len(objsToBeChecked) > 0:
            obj = objsToBeChecked.pop()
            if obj:
                obj._checkDelete(apiObjectlist, objsToBeChecked, linkCounter,
                                 topObjectsToCheck)  # This builds the list/set

        for topObjectToCheck in topObjectsToCheck:
            if (not (topObjectToCheck.__dict__.get('isModifiable'))):
                raise ValueError("""%s.delete:
           Storage not modifiable""" % apiObject.qualifiedName
                                 + ": %s" % (topObjectToCheck,)
                                 )

        return tuple(apiObjectlist)

    @classmethod
    def _getAllWrappedData(cls, parent) -> list:
        """get list of wrapped data objects for each class that is a child of parent

        List must be sorted at the API level 1) to give a reproducible order,
        2) using serial (if present) and otherwise a natural (i.e.NON-object) key.
        Wrapper level sorting may be (and sometimes is) different.

        """
        if cls not in parent._childClasses:
            raise RuntimeError('Code error: cls not in child classes')

        raise NotImplementedError('Code error: function not implemented')

    def _rename(self, value: str):
        """Generic rename method that individual classes can use for implementation
        of their rename method to minimises code duplication
        """
        # validate the name
        name = self._uniqueName(project=self.project, name=value)

        # rename functions from here
        oldName = self.name
        # self._oldPid = self.pid

        self._wrappedData.name = name

        return (oldName,)

    def rename(self, value: str):
        """Change the object name or other key attribute(s), changing the object pid,
           and all internal references to maintain consistency.
           Some Objects (Chain, Residue, Atom) cannot be renamed"""
        raise ValueError(f'{self.__class__.__name__} objects cannot be renamed')

    # In addition, each class (except for Project) must define a  newClass method
    # The function (e.g. Project.newMolecule), ... must create a new child object
    # AND ALL UNDERLYING DATA, taking in all parameters necessary to do so.

    @property
    def collections(self) -> tuple:
        """Return the list of collections containing this core object
        """
        # dynamic lookup from the project collectionList
        return self.project._collectionList.searchCollections(self)

    @logCommand(get='self')
    def addToCollection(self, collection):
        """Add core object to the named collection
        """
        from ccpn.core.Collection import Collection

        if not isinstance(collection, Collection):
            raise ValueError(f'{self.__class__.__name__}.addToCollection: {collection} is not a collection')

        collection.addItems([self])

    #=========================================================================================
    # Restore methods
    #=========================================================================================

    _OBJECT_VERSION = '_objectVersion'

    @property
    def _objectVersion(self) -> VersionString:
        """Return the versionString of the object; used in _updateObject
        to implement the update mechanism
        """
        if not self._wrappedData._objectVersion:
            self._wrappedData._objectVersion = str(self.project._saveHistory.lastSavedVersion)
        return VersionString(self._wrappedData._objectVersion)

    @_objectVersion.setter
    def _objectVersion(self, version):
        # call the VersionString class, as it checks for compliance
        # Value is stored as an actual str object, not VersionString object
        version = str(VersionString(version))
        self._wrappedData._objectVersion = version

    def _updateObject(self, updateMethod):
        """Use post-object or post-project updateMethod (as defined in Updater)
        to update the project
        """
        if updateMethod not in (UPDATE_POST_OBJECT_INITIALISATION, UPDATE_POST_PROJECT_INITIALISATION):
            raise ValueError('Invalid updateMethod "%s"' % updateMethod)
        self._updater.update(updateMethod, obj=self)

    @classmethod
    def _restoreObject(cls, project, apiObj):
        """Restores object from apiObj; checks for _factoryFunction.
        Restores the children

        :return Restored object

        CCPNINTERNAL: can be subclassed in special cases
        """
        if apiObj is None:
            raise ValueError('_restoreObject: undefined apiObj')

        # # call any pre-initialisation updates
        # cls._updater.update(UPDATE_PRE_OBJECT_INITIALISATION, apiObj, cls)

        # if (factoryFunction := cls._factoryFunction) is None:
        #     # obj = cls(project, apiObj)
        #     obj = cls._newInstanceFromApiData(project=project, apiObj=apiObj)
        # else:
        #     obj = factoryFunction(project, apiObj)

        obj = cls._newInstanceFromApiData(project=project, apiObj=apiObj)
        if obj is None:
            raise RuntimeError(f'Error restoring object encoded by {apiObj}')

        # update _objectVersion from internal parameter store to model (if exists)
        if obj._hasInternalParameter(obj._OBJECT_VERSION):
            _version = obj._getInternalParameter(obj._OBJECT_VERSION)
            obj._deleteInternalParameter(obj._OBJECT_VERSION)
            obj._objectVersion = _version

        # indented debugging just to be sure is running in the correct order
        _indent = getattr(AbstractWrapperObject, '__indent', 1)
        getLogger().debug2(f'{"-" * _indent}>  _restoreObject  {apiObj}')
        setattr(AbstractWrapperObject, '__indent', _indent + 4)

        # restore the children
        obj._restoreChildren()
        obj._postRestore()

        # call any post-initialisation updates
        cls._updater.update(UPDATE_POST_OBJECT_INITIALISATION, obj)

        return obj

    def _restoreChildren(self):
        """Recursively restore children, using existing objects in data model
        """

        project = self._project
        data2Obj = project._data2Obj

        for childClass in self._childClasses:

            app = getApplication()
            if childClass._isGuiClass and app and not app.hasGui:
                # if gui is disabled then skip all gui-core-classes
                getLogger().debug(f'-->  _restoreChildren: skipping gui-class {childClass} for NoUi interface')
                continue

            # recursively create children
            apiObjs = childClass._getAllWrappedData(self)
            for apiObj in apiObjs:
                obj = data2Obj.get(apiObj)

                if obj is None:
                    try:
                        obj = childClass._restoreObject(project=project, apiObj=apiObj)

                    except RuntimeError as es:
                        _text = 'Error restoring api-child %r of %s (%s)' % (apiObj.qualifiedName, self, es)
                        getLogger().warning(_text)
                        if app and app._isInDebugMode:
                            print(traceback.print_exc())

    def _postRestore(self):
        """Handle post-initialising children after all children have been restored
        CCPN-Internal - subclass and call this at the end
        """
        # indented debugging just to be sure is running in the correct order
        _indent = max(getattr(AbstractWrapperObject, '__indent', 5) - 4, 1)
        setattr(AbstractWrapperObject, '__indent', _indent)
        getLogger().debug2(f'<{"-" * _indent}  _postRestore  {self}')

    #  For restore 3.2 branch

    # def _restoreChildren(self, classes=['all']):
    #     """GWV: A method to restore the children of self
    #     classes is either 'gui' or 'nonGui' or 'all' or explicit enumeration of classNames
    #     """
    #     _classMap = dict([(cls.className, cls) for cls in self._childClasses])
    #
    #     # loop over all the child-classses
    #     for clsName, apiChildren in self._getApiChildren(classes=classes).items():
    #
    #         cls = _classMap.get(clsName)
    #         if cls is None:
    #             raise RuntimeError('Undefined class "%s"' % clsName)
    #
    #         for apiChild in apiChildren:
    #
    #             newInstance = self._newInstanceWithApiData(cls=cls, apiData=apiChild)
    #             if newInstance is None:
    #                 raise RuntimeError('Error creating new instance of class "%s"' % clsName)
    #
    #             # add the newInstance to the appropriate mapping dictionaries
    #             self._project._data2Obj[apiChild] = newInstance
    #             _d = self._project._pid2Obj.setdefault(clsName, {})
    #             _d[newInstance.pid] = newInstance
    #
    #             # recursively do the children of newInstance
    #             newInstance._restoreChildren(classes=classes)
    #
    @classmethod
    def _newInstanceFromApiData(cls, project, apiObj):
        """Return a new instance of cls, initialised with data from apiObj
        """
        if apiObj in project._data2Obj:
            # This happens with Window, as it get initialised by the Windowstore and then once
            # more as child of Project
            newInstance = project._data2Obj[apiObj]

        elif (_factoryFunction := cls._factoryFunction) is not None:
            newInstance = _factoryFunction(project, apiObj)

        else:
            newInstance = cls(project, apiObj)

        if newInstance is None:
            raise RuntimeError(f'Error creating new instance of class "{cls.className}"')

        return newInstance

    # def _newInstance(self, *kwds):
    #     """Instantiate a new instance, including the wrappedData
    # future v3.2
    #     Should be subclassed
    #     """
    #     pass

    #=========================================================================================
    # CCPN functions
    #=========================================================================================

    @deleteObject()
    def delete(self):
        """Delete object, with all contained objects and underlying data.
        """

        # NBNB clean-up of wrapper structure is done via notifiers.
        # NBNB some child classes must override this function
        self.deleteAllNotifiers()
        self._wrappedData.delete()

    def _deleteChild(self, child):
        """Delete named child object
        CCPN Internal
        """
        raise RuntimeError('Not implemented')

    @deleteObject()
    def _delete(self):
        """Delete self
        """
        # cannot call delete above or the decorator will fail
        self.deleteAllNotifiers()
        self._wrappedData.delete()

    def getByPid(self, pid: str):
        """Get an arbitrary data object from either its pid (e.g. 'SP:HSQC2') or its longPid
        (e.g. 'Spectrum:HSQC2')

        Returns None for invalid or unrecognised input strings.
        """
        # these checks should be done by pid.isValid
        if isinstance(pid, (float, int)):
            return None

        if pid is None or len(pid) is None:
            return None

        obj = None

        # return if the pid does not conform to a pid definition
        if not Pid.Pid.isValid(pid):
            return None

        pid = Pid.Pid(pid)
        dd = self._project._pid2Obj.get(pid.type)
        if dd is not None:
            obj = dd.get(pid.id)
        if obj is not None and obj.isDeleted:
            raise RuntimeError('Pid "%s" defined a deleted object' % pid)
        return obj

    #=========================================================================================
    # CCPN Implementation methods
    #=========================================================================================

    # GWV: not used
    # def getByRelativeId(self, newName: str):
    #     return self._getDescendant(self.project, newName)

    @classmethod
    def _linkWrapperClasses(cls, ancestors: list = None, Project: 'Project' = None, _allGetters=None):
        """Recursively set up links and functions involving children for wrapper classes

        NB classes that have already been linked are ignored, but their children are still processed"""

        if Project:
            assert ancestors, "Code errors, _linkWrapperClasses called with Project but no ancestors"
            newAncestors = ancestors + [cls]
            if cls not in Project._allLinkedWrapperClasses:
                Project._allLinkedWrapperClasses.append(cls)

                classFullName = repr(cls)[7:-1]

                # add getCls in all ancestors
                funcName = 'get' + cls.className
                #  NB Ancestors is never None at this point
                for ancestor in ancestors:
                    # Add getDescendant function
                    def func(self, relativeId: str) -> cls:
                        return cls._getDescendant(self, relativeId)

                    func.__doc__ = "Get contained %s object by relative ID" % classFullName
                    if not hasattr(ancestor, funcName):
                        if _DEBUG:
                            # getLogger is not initialised yet
                            print(f'--> missing getter stub {ancestor}:{funcName}')
                        if funcName in _DISCARD_METHODS:
                            continue
                    setattr(ancestor, funcName, func)
                    _allGetters.setdefault(ancestor.__name__, []).append((1, funcName))

                # Add descendant links
                linkName = cls._pluralLinkName
                for ii in range(len(newAncestors) - 1):
                    ancestor = newAncestors[ii]

                    func = functools.partial(AbstractWrapperObject._allDescendants,
                                             descendantClasses=newAncestors[ii + 1:])
                    # func.__annotations__['return'] = typing.Tuple[cls, ...]
                    if cls.className == 'NmrResidue':
                        docTemplate = (
                                "\- *(%s,)*  - contained %s objects in sequential order "
                                + "(for assigned or connected NmrChains), otherwise in creation order. "
                                + "This is identical to the standard sorting order."
                        )
                    elif cls.className == '_OldChemicalShift':
                        docTemplate = (
                                "\- *(%s,)*  - contained %s objects in NmrAtom creation order "
                                + "This is different from the standard sorting order"
                        )
                    elif cls.className == 'Spectrum':
                        docTemplate = (
                                "\- *(%s,)*  - contained %s objects in approximate creation order "
                                + "This is different from the standard sorting order"
                        )
                    elif cls.className == 'Residue':
                        docTemplate = (
                                "\- *(%s,)*  - contained %s objects in sequential order "
                                + "This is identical to the standard sorting order"
                        )
                    elif hasattr(cls, 'serial'):
                        docTemplate = ("\- *(%s,)*  - contained %s objects in creation order. "
                                       + "This may differ from the standard sorting order")
                    elif cls.className in ('Data', 'Atom', 'Chain', 'Substance', 'SampleComponent'):
                        docTemplate = (
                                "\- *(%s,)*  - contained %s objects in name order "
                                + "This is identical to the standard sorting order."
                        )
                    else:
                        docTemplate = ("\- *(%s,)*  - contained %s objects in order of underlying key. "
                                       + "This may differ from the standard sorting order")

                    _doc = docTemplate % (classFullName, cls.className)
                    prop = property(func, None, None, _doc)

                    # if f'{ancestor.__name__}.{linkName}' in \
                    #         'SpectrumDisplay.strips Strip.spectrumViews'.split():
                    #     continue

                    if not hasattr(ancestor, linkName):
                        if _DEBUG:
                            print(f'--> missing property stub {ancestor}:{linkName}')
                        if linkName in _DISCARD_METHODS:
                            continue
                    setattr(ancestor, linkName, prop)
                    _allGetters.setdefault(ancestor.__name__, []).append((0, linkName))

                # Add standard Notifiers:
                if cls._registerClassNotifiers:
                    className = cls._apiClassQualifiedName
                    Project._apiNotifiers[:0] = [
                        ('_newApiObject', {'cls': cls}, className, '__init__'),
                        ('_startDeleteCommandBlock', {}, className, 'startDeleteBlock'),
                        ('_finaliseApiDelete', {}, className, 'delete'),
                        ('_endDeleteCommandBlock', {}, className, 'endDeleteBlock'),
                        ('_finaliseApiUnDelete', {}, className, 'undelete'),
                        ('_modifiedApiObject', {}, className, ''),
                        ]
        else:
            # Project class. Start generation here
            Project = cls
            ll = Project._allLinkedWrapperClasses
            # if ll:
            #     raise RuntimeError("ERROR: initialisation attempted more than once")
            newAncestors = [cls]
            ll.append(Project)

        # Fill in Project._className2Class map
        dd = Project._className2Class
        dd[cls.className] = dd[cls.shortClassName] = cls
        Project._className2ClassList.extend([cls.className, cls.shortClassName, cls])

        # 20211113:ED - extra lists to make Collection search quicker as these are immutable at runtime
        dd = Project._classNameLower2Class
        dd[cls.className.lower()] = dd[cls.shortClassName.lower()] = cls
        Project._classNameLower2ClassList.extend([cls.className.lower(), cls.shortClassName.lower(), cls])

        # recursively call next level down the tree
        for cc in cls._childClasses:
            cc._linkWrapperClasses(newAncestors, Project=Project, _allGetters=_allGetters)

    # GWV: Moved to CoreModel
    # @classmethod
    # def _getChildClasses(cls, recursion: bool = False) -> list:
    #     """
    #     :param recursion: use recursion to also add child objects
    #     :return: list of valid child classes of cls
    #
    #     NB: Depth-first ordering
    #
    #     CCPNINTERNAL: Notifier class
    #     """
    #     result = []
    #     for klass in cls._childClasses:
    #         result.append(klass)
    #         if recursion:
    #             result = result + klass._getChildClasses(recursion=recursion)
    #     return result

    # GWV: Moved to CoreModel
    # @classmethod
    # def _getParentClasses(cls) -> list:
    #     """Return a list of parent classes, staring with the root (i.e. Project)
    #     """
    #     result = []
    #     klass = cls
    #     while klass._parentClass is not None:
    #         result.append(klass._parentClass)
    #         klass = klass._parentClass
    #     result.reverse()
    #     return result

    @classmethod
    def _getDescendant(cls, self, relativeId: str):
        """Get descendant of class cls with relative key relativeId
         Implementation function, used to generate getCls functions
         """
        if dd := self._project._pid2Obj.get(cls.className):
            if self is self._project:
                key = '{}'.format(relativeId)  # NOTE:ED - should always be a string
            else:
                key = '{}{}{}'.format(self._id, Pid.IDSEP, relativeId)
            return dd.get(key)
        else:
            return None

    def _allDescendants(self, descendantClasses: (list, tuple)) -> list:
        """get all descendant objects of type decendantClasses[-1] of self,
        following descendantClasses down the data tree.

        E.g. if called on a chain with descendantClasses == [Residue,Atom] the function returns
        a list of all Atoms in a Chain

        NB: the returned list of NmrResidues is sorted; if not: breaks the programme
        """
        from ccpn.core.NmrResidue import NmrResidue  # Local import to avoid cycles
        from ccpn.ui.gui.lib.Strip import Strip
        from ccpn.ui._implementation.PeakView import PeakView
        from ccpn.ui._implementation.MultipletView import MultipletView
        from ccpn.ui._implementation.IntegralView import IntegralView

        if descendantClasses is None or len(descendantClasses) == 0:
            # we should never be here
            raise RuntimeError(f'Error getting all descendants from {self}; decendants tree is empty')

        # get and check the children of type of first descendantClasses
        if descendantClasses[0] not in self._childClasses:
            raise RuntimeError(f'Invalid descendantClass {descendantClasses[0]} for {self}')

        className = descendantClasses[0].className
        # Passing the 'classes' argument limits the dict to className only (for speed)
        children = self._getChildren(classes=[className]).get(className) or []

        objs = []
        if len(descendantClasses) == 1:
            # we are at the end of the recursion tree;
            # The objects are the children of type descendantClass[0] of self
            objs = children

            # # Debugging
            # if className in 'SpectrumView Strip'.split():
            #     ii=0

        else:
            if descendantClasses[0] == Strip and descendantClasses[-1] in [PeakView, MultipletView, IntegralView]:
                # NOTE:ED - hack to remove duplicated peakViews
                children = children[:1]

            # we are not at the end; traverse down the tree for each child
            for child in children:
                objs.extend(child._allDescendants(descendantClasses=descendantClasses[1:]))

        # NB: the returned list of NmrResidues is sorted; if not: breaks the programme
        # GWV: WHY??
        if className == NmrResidue.className:
            objs.sort()

        # print('_allDescendants for %-30s of class %-20r: %s' % \
        #       (self, descendantClasses[0].__name__, objs))
        return objs

    def _unwrapAll(self):
        """remove wrapper from object and child objects
        For special case where wrapper objects are removed without deleting wrappedData"""
        project = self._project
        data2Obj = project._data2Obj

        for childClass in self._childClasses:

            # recursively unwrap children
            for apiObj in childClass._getAllWrappedData(self):
                obj = data2Obj.get(apiObj)
                if obj is not None:
                    obj._unwrapAll()
                    del self._pid2Obj[obj.shortClassName][obj._id]
                del data2Obj[apiObj]

    def _setUniqueStringKey(self, defaultValue: str, keyTag: str = 'name') -> str:
        """(re)set self._wrappedData.keyTag to make it a unique key, using defaultValue
        if not set NB - is called BEFORE data2obj etc. dictionaries are set"""

        wrappedData = self._wrappedData
        if not hasattr(wrappedData, keyTag):
            raise ValueError(
                    f"Cannot set unique {keyTag} for {self.className}: {wrappedData.__class__} object has no attribute {keyTag}"
                    )

        undo = self._project._undo
        if undo is not None:
            undo.increaseBlocking()
        try:
            if wrappedData not in self._project._data2Obj:
                # Necessary because otherwise we likely will have notifiers - that would then break
                wrappedData.root.override = True
            # Set default value if present value is None
            value = getattr(wrappedData, keyTag)
            if value is None:
                value = defaultValue

            # Set to new, unique value if present value is a duplicate
            competitorDict = {
                getattr(x, keyTag)
                for x in self._getAllWrappedData(self._parent)
                if x is not wrappedData
                }

            if value in competitorDict and hasattr(wrappedData, 'serial'):
                # First try appending serial
                value = f'{value}-{wrappedData.serial}'

            while value in competitorDict:
                # Keep incrementing suffix till value is unique
                value = commonUtil.incrementName(value)

            # Set the unique result
            setattr(wrappedData, keyTag, value)

        finally:
            if wrappedData not in self._project._data2Obj:
                wrappedData.root.override = False
            if undo is not None:
                undo.decreaseBlocking()

    # Notifiers and related functions:

    def _finaliseAction(self, action: str, **actionKwds):
        """Do wrapper level finalisation, and execute all notifiers
        action is one of: 'create', 'delete', 'change', 'rename'
        """
        oldPid = None
        # Special case - always update _ids
        if action == 'rename':
            oldPid = self._oldRenamePid

            # Wrapper-level processing
            self._resetIds()

            # update pids on collections and cross-referencing
            newPid = self._oldRenamePid = self.pid
            if oldPid not in [_RENAME_SENTINEL, newPid]:  # the pid after renaming
                self._project._collectionList._resetItemPids(oldPid, newPid)
                self._project._crossReferencing._resetItemPids(self, oldPid=oldPid, action=action)

        elif action in {'create', 'delete'}:
            if self._project._crossReferencing:
                self._project._crossReferencing._resetItemPids(self, action=action)

        if self._childActions:
            # operations that MUST be performed during _finalise
            # irrespective of whether notifiers fire to external objects
            # print(f' CHILD-ACTIONS {self.className}   {self}    {self._childActions}')
            # propagate the action to explicitly associated (generally child) instances
            for func in self._childActions:
                func()
            self._childActions = []

        project = self.project
        if project._notificationBlanking:
            return

        #~~~~~~~~~~~~~~~~~~~~~~~~~~~~~~~~~~~~~~~~~~~~~~~~~~~~~~~~~~~~~~~~~~
        # no blanking

        className = self.className
        # NB 'AbstractWrapperObject' not currently in use (Sep 2016), but kept for future needs
        iterator = (project._context2Notifiers.setdefault((name, action), OrderedDict())
                    for name in (className, 'AbstractWrapperObject'))

        if action == 'rename':
            for dd in iterator:
                for notifier in tuple(dd):
                    notifier(self, oldPid, **actionKwds)

            for obj in self._getDirectChildren():
                obj._finaliseAction('rename')

        else:
            # Normal case - just call notifiers
            for dd in iterator:
                for notifier in tuple(dd):
                    notifier(self, **actionKwds)

        # print(f'  {self} ACTIONS   {self._finaliseChildren}')
        # propagate the action to explicitly associated (generally child) instances
        for obj, action in self._finaliseChildren:
            obj._finaliseAction(action)
        self._finaliseChildren = []

        return True

    def _resetSerial(self, newSerial: int):
        """ADVANCED Reset serial of object to newSerial, resetting parent link
        and the nextSerial of the parent.

        Raises ValueError for objects that do not have a serial
        (or, more precisely, where the _wrappedData does not have a serial)."""

        ccpn.core._implementation.resetSerial.resetSerial(self._wrappedData, newSerial)
        self._resetIds()

    def getAsDict(self, _includePrivate=False) -> OrderedDict:
        """
        :return: Ordered dictionary of all class properties and their values. Key= str of property Value=any
        """
        od = OrderedDict()
        for i in dir(self):
            try:  # deals with badly set property which will raise an error instead of returning an attribute.
                att = getattr(self, i)
                if not callable(att):
                    if _includePrivate:
                        od[i] = att
                    else:
                        if not i.startswith('_'):
                            od[i] = att
            except Exception as e:
                getLogger().warning(
                    'Potential error for the property %s in creating dictionary from object: %s . Error: %s' % (
                    i, self, e))
        return od

    def getAsDataFrame(self) -> pd.DataFrame:
        raise RuntimeError('Not implemented')


AbstractWrapperObject.getByPid.__annotations__['return'] = AbstractWrapperObject


def updateObject(fromVersion, toVersion, updateFunction):
    """Class decorator to register updateFunction for a core-class in the _updateFunctions list.
    updateFunction updates fromVersion to the next higher version toVersion
    fromVersion can be None, in which case no initial check on objectVersion is done

    def updateFunction(obj)
        obj: object that is being updated
    """

    def theDecorator(cls):
        """This function will decorate cls with _update, _updateHandler list and registers the updateHandler
        """
        if not hasattr(cls, '_updateFunctions'):
            raise RuntimeError('class %s does not have the attribute _updateFunctions')

        cls._updateFunctions[cls.className].append((fromVersion, toVersion, updateFunction))
        return cls

    return theDecorator<|MERGE_RESOLUTION|>--- conflicted
+++ resolved
@@ -15,13 +15,8 @@
 # Last code modification
 #=========================================================================================
 __modifiedBy__ = "$modifiedBy: Ed Brooksbank $"
-<<<<<<< HEAD
-__dateModified__ = "$dateModified: 2024-03-20 19:06:25 +0000 (Wed, March 20, 2024) $"
-__version__ = "$Revision: 3.2.2.1 $"
-=======
-__dateModified__ = "$dateModified: 2024-01-15 18:52:11 +0000 (Mon, January 15, 2024) $"
-__version__ = "$Revision: 3.2.2 $"
->>>>>>> 73cc377d
+__dateModified__ = "$dateModified: 2024-03-21 16:17:11 +0000 (Thu, March 21, 2024) $"
+__version__ = "$Revision: 3.2.4 $"
 #=========================================================================================
 # Created
 #=========================================================================================
@@ -58,13 +53,10 @@
 
 
 _RENAME_SENTINEL = Pid.Pid('Dummy:_rename')
-<<<<<<< HEAD
 ILLEGAL_PATH_CHARS = r'<>:"/\|?*&@'
-=======
 _DISCARD_METHODS = {'get_OldChemicalShift', 'get_OldChemicalShift', '_oldChemicalShifts', 'get_PeakCluster',
                     '_peakClusters'}
 _DEBUG = False
->>>>>>> 73cc377d
 
 
 @functools.total_ordering
