"""
"""
#=========================================================================================
# Licence, Reference and Credits
#=========================================================================================

__copyright__ = "Copyright (C) CCPN project (http://www.ccpn.ac.uk) 2014 - 2021"
__credits__ = ("Ed Brooksbank, Joanna Fox, Victoria A Higman, Luca Mureddu, Eliza Płoskoń",
               "Timothy J Ragan, Brian O Smith, Gary S Thompson & Geerten W Vuister")
__licence__ = ("CCPN licence. See http://www.ccpn.ac.uk/v3-software/downloads/license")
__reference__ = ("Skinner, S.P., Fogh, R.H., Boucher, W., Ragan, T.J., Mureddu, L.G., & Vuister, G.W.",
                 "CcpNmr AnalysisAssign: a flexible platform for integrated NMR analysis",
                 "J.Biomol.Nmr (2016), 66, 111-124, http://doi.org/10.1007/s10858-016-0060-y")
#=========================================================================================
# Last code modification
#=========================================================================================
__modifiedBy__ = "$modifiedBy: Ed Brooksbank $"
__dateModified__ = "$dateModified: 2021-08-20 19:20:00 +0100 (Fri, August 20, 2021) $"
__version__ = "$Revision: 3.0.4 $"
#=========================================================================================
# Created
#=========================================================================================
__author__ = "$Author: CCPN $"
__date__ = "$Date: 2017-04-07 10:28:41 +0000 (Fri, April 07, 2017) $"
#=========================================================================================
# Start of code
#=========================================================================================

import functools
import typing
import re
from contextlib import contextmanager
from collections import OrderedDict
from copy import deepcopy

import ccpn.core._implementation.resetSerial
from ccpn.core import _importOrder
# from ccpn.core.lib import CcpnSorting
from ccpn.util import Common as commonUtil
from ccpn.core.lib import Pid
from ccpnmodel.ccpncore.api.memops import Implementation as ApiImplementation
from ccpn.util.Logging import getLogger
from ccpn.core.lib.ContextManagers import deleteObject, notificationBlanking, \
    apiNotificationBlanking, inactivity
from ccpn.core.lib.Notifiers import NotifierBase, Notifier
from ccpn.core.lib.ContextManagers import deleteObject
from ccpn.core.lib.Notifiers import NotifierBase
from ccpn.util.decorators import logCommand


@functools.total_ordering
class AbstractWrapperObject(NotifierBase):
    """Abstract class containing common functionality for subclasses.

    ADVANCED. Core programmers only.


    **Rules for subclasses:**

    All collection attributes are tuples. For objects these are sorted by pid;
    for simple values they are ordered.

    Non-child collection attributes must have addElement() and removeElement
    functions as appropriate.

    For each child class there will be a newChild factory function, to crate
    the child object. There will be a collection attribute for each child,
    grandchild, and generally descendant.

    The object pid is given as NM:key1.key2.key3 ... where NM is the shortClassName,
    and the combination of key1, key2, etc. forms the id, which is the keys of the parent
    classes starting at the top.
    The pid is the object id relative to the project; keys relative to objects lower
    in the hierarchy will omit successively more keys.


    **Code organisation:**

    All code related to a given class lives in the file for the class.
    On importing it, it will insert relevant functions in the parent class.
    All import must be through the ccpn module, where it is guaranteed that
    all modules are imported in the right order.

    All actual data live
    in the data layer underneath these (wrapper) classes and are derived where needed.
    All data storage is done
    at the lower level, not at the wrapper level, and there is no mechanism for
    storing attributes that have been added at the wrapper level. Key and uniqueness
    checking, type checking etc.  is also done at teh lower level.

    Initialising happens by passing in a (lower-level) NmrProject instance to the Project
     __init__;
    all wrapper instances are created automatically starting from there. Unless we change this,
    this means we assume that all data can be found by navigating from an
    NmrProject.

    New classes can be added, provided they match the requirements. All classes
    must form a parent-child tree with the root at Project. All classes must
    must have teh standard class-level attributes, such as  shortClassName, _childClasses,
    and _pluralLinkName.
    Each class must implement the properties id and _parent, and the methods
    _getAllWrappedData,  and rename. Note that the
    properties and the _getAllWrappedData function
    must work from the underlying data, as they will be called before the pid
    and object dictionary data are set up.
    """

    #: Short class name, for PID. Must be overridden for each subclass
    shortClassName = None

    # Class name - necessary since the actual objects may be of a subclass.
    className = 'AbstractWrapperObject'

    _parentClass = None

    #: Name of plural link to instances of class
    _pluralLinkName = 'abstractWrapperClasses'

    #: List of child classes. Must be overridden for each subclass.
    _childClasses = []

    _isGuiClass = False  # Overridden by Gui classes

    # Wrapper-level notifiers that are set up on code import and
    # registered afresh for every new project
    # _coreNotifiers = []

    # Should notifiers be registered separately for this class?
    # Set to False if multiple wrapper classes wrap the same API class (e.g. PeakList, IntegralList;
    # Peak, Integral) so that API level notifiers are only registered once.
    _registerClassNotifiers = True

    # Function to generate custom subclass instances -= overridden in some subclasses
    _factoryFunction = None

    # Default values for parameters to 'new' function. Overridden in subclasses
    _defaultInitValues = None

    # Number of fields that comprise the object's pid; usually 1 but overridden in some subclasses
    # e.g. NmrResidue and Residue. Used to get parent id's
    _numberOfIdFields = 1

    #=========================================================================================
    _NONE_VALUE_STRING = '__NONE__'  # Used to emulate None for strings that otherwise have
                                     # model restrictions
    #=========================================================================================

    def __init__(self, project: 'Project', wrappedData: ApiImplementation.DataObject):

        # NB project parameter type is Project. Set in Project.py

        # NB wrappedData must be globally unique. CCPN objects all are,
        # but for non-CCPN objects this must be ensured.

        NotifierBase.__init__(self)

        # Check if object is already wrapped
        data2Obj = project._data2Obj
        if wrappedData in data2Obj:
            raise ValueError(
                    'Cannot create new object "%s": one already exists for "%s"' % (self.className, wrappedData))

        # initialise
        self._project = project
        self._wrappedData = wrappedData
        data2Obj[wrappedData] = self

        self._id = None
        self._resetIds()

        #EJB 20181217: test for preDelete - may be able to remove this again
        self._flaggedForDelete = False

        # tuple to hold children that explicitly need finalising after atomic operations
        self._finaliseChildren = []
        self._childActions = []

        # Assign an unique id (per class) if it does not yet exists
        if not hasattr(self._wrappedData, '_uniqueId') or \
                self._wrappedData._uniqueId is None:
            self._wrappedData._uniqueId = self.project._getNextUniqueIdValue(self.className)

    @property
    def _uniqueId(self) -> int:
        """:return an per-class, persistent, positive-valued unique id (an integer)
        """
        return self._wrappedData._uniqueId

    def _resetIds(self):
        # reset id
        oldId = self._id
        project = self._project
        parent = self._parent
        className = self.className
        if parent is None:
            # This is the project
            _id = self._wrappedData.name
            sortKey = ('',)
        elif parent is project:
            _id = str(self._key)
            sortKey = self._localCcpnSortKey
        else:
            _id = '%s%s%s' % (parent._id, Pid.IDSEP, self._key)
            sortKey = parent._ccpnSortKey[2:] + self._localCcpnSortKey
        self._id = _id

        # A bit inelegant, but Nmrresidue is handled specially,
        # with a _ccpnSortKey property
        if className != 'NmrResidue':
            self._ccpnSortKey = (id(project), _importOrder.index(className)) + sortKey

        # update pid:object mapping dictionary
        dd = project._pid2Obj.get(className)
        if dd is None:
            dd = {}
            project._pid2Obj[className] = dd
            project._pid2Obj[self.shortClassName] = dd
        # assert oldId is not None
        if oldId in dd:
            del dd[oldId]
        dd[_id] = self

    def __bool__(self):
        """Truth value: true - wrapper classes are never empty"""
        return True

    def __lt__(self, other):
        """Ordering implementation function, necessary for making lists sortable.
        """

        if hasattr(other, '_ccpnSortKey'):
            return self._ccpnSortKey < other._ccpnSortKey
        else:
            return id(self) < id(other)

    def __eq__(self, other):
        """Python 2 behaviour - objects equal only to themselves."""
        return self is other

    def __ne__(self, other):
        """Python 2 behaviour - objects equal only to themselves."""
        return self is not other

    def __repr__(self):
        """Object string representation; compatible with application.get()
        """
        return "<%s>" % self.pid

    def __str__(self):
        """Readable string representation; potentially subclassed
        """
        return "<%s>" % self.pid

    __hash__ = object.__hash__

    #=========================================================================================
    # CCPN Properties
    #=========================================================================================

    @property
    def className(self) -> str:
        """Class name - necessary since the actual objects may be of a subclass.
        """
        return self.__class__.className

    @property
    def shortClassName(self) -> str:
        """Short class name, for PID. Must be overridden for each subclass.
        """
        return self.__class__.shortClassName

    @property
    def project(self) -> 'Project':
        """The Project (root)containing the object.
        """
        return self._project

    @property
    def pid(self) -> Pid.Pid:
        """Identifier for the object, unique within the project.
        Set automatically from the short class name and object.id
        E.g. 'NA:A.102.ALA.CA'
        """
        return Pid.Pid(Pid.PREFIXSEP.join((self.shortClassName, self._id)))

    @property
    def longPid(self) -> Pid.Pid:
        """Identifier for the object, unique within the project.
        Set automatically from the full class name and object.id
        E.g. 'NmrAtom:A.102.ALA.CA'
        """
        return Pid.Pid(Pid.PREFIXSEP.join((self.className, self._id)))

    # def _longName(self, name):
    #     """long name generated from the name and the object id
    #     """
    #     return Pid.Pid(Pid.PREFIXSEP.join((name, self._id)))

    @property
    def isDeleted(self) -> bool:
        """True if this object is deleted.
        """
        # The many variants are to make sure this catches deleted objects
        # also during the deletion process, for filtering
        return (not hasattr(self, '_wrappedData') or self._wrappedData is None
                or not hasattr(self._project, '_data2Obj') or self._wrappedData.isDeleted)

    @classmethod
    def _defaultName(cls) -> str:
        """default name to use for objects with a name/title
        """
        return 'my%s' % cls.className

    @staticmethod
    def _defaultNameFromSerial(cls, serial):
        # Get the next default name using serial, this may already exist
        name = 'my%s_%s' % (cls.className, serial)
        return name

    @classmethod
    def _uniqueName(cls, project, name=None) -> str:
        """Return a unique name based on name (set to defaultName if None)
        """
        if name is None:
            name = cls._defaultName()
        cls._validateStringValue('name', name)
        name = name.strip()
        names = [sib.name for sib in getattr(project, cls._pluralLinkName)]
        while name in names:
            name = commonUtil.incrementName(name)
        return name

    @classmethod
    def _uniqueApiName(cls, project, name=None) -> str:
        """Return a unique name based on api name (set to defaultName if None)
        Needed to stop recursion when generating unique names from '.name'
        """
        if name is None:
            name = cls._defaultName()
        cls._validateStringValue('name', name)
        name = name.strip()
        names = [sib._wrappedData.name for sib in getattr(project, cls._pluralLinkName)]
        while name in names:
            name = commonUtil.incrementName(name)
        return name

    @classmethod
    def _validateStringValue(cls, attribName: str, value: str,
                             allowWhitespace: bool = False,
                             allowEmpty: bool = False,
                             allowNone: bool = False):
        """Validate the value of any string

        :param attribName: used for reporting
        :param value: value to be validated

        CCPNINTERNAL: used in many rename() and newXYZ method of core classes
        """
        if value is None and not allowNone:
            raise ValueError('%s: None not allowed for %r' %
                             (cls.__name__, attribName))

        if not isinstance(value, str):
            raise ValueError('%s: %r must be a string' %
                             (cls.__name__, attribName))

        if len(value) == 0 and not allowEmpty:
            raise ValueError('%s: %r must be set' %
                             (cls.__name__, attribName))

        if Pid.altCharacter in value:
<<<<<<< HEAD
            raise ValueError('%s: Character %r not allowed in %r; got %r' %
=======
            raise ValueError('%s: Character %r not allowed for %r; got %r' %
>>>>>>> 28373742
                             (cls.__name__, Pid.altCharacter, attribName, value))

        if not allowWhitespace and commonUtil.contains_whitespace(value):
            raise ValueError('%s: Whitespace not allowed in %r; got %r' %
                             (cls.__name__, attribName, value))

    # @staticmethod
    # def _defaultNameFromSerial(cls, serial):
    #     # Get the next default name using serial, this may already exist
    #     name = 'my%s_%s' % (cls.className, serial)
    #     return name

    @property
    def _ccpnInternalData(self) -> dict:
        """Dictionary containing arbitrary type data for internal use.

        Data can be nested strings, numbers, lists, tuples, (ordered) dicts,
        numpy arrays, pandas structures, CCPN Tensor objects, and any
        object that can be serialised to JSON. This does NOT include CCPN or
        CCPN API objects.

        NB This returns the INTERNAL dictionary. There is NO encapsulation

        Data are kept on save and reload, but there is NO guarantee against
        trampling by other code"""
        result = self._wrappedData.ccpnInternalData
        if result is None:
            result = {}
            with notificationBlanking():
                with apiNotificationBlanking():
                    self._wrappedData.ccpnInternalData = result
        return result

    @_ccpnInternalData.setter
    def _ccpnInternalData(self, value):
        if not (isinstance(value, dict)):
            raise ValueError("_ccpnInternalData must be a dictionary, was %s" % value)
        with notificationBlanking():
            with apiNotificationBlanking():
                self._wrappedData.ccpnInternalData = value

    @property
    def comment(self) -> str:
        """Free-form text comment"""
        return self._none2str(self._wrappedData.details)

    @comment.setter
    @logCommand(get='self', isProperty=True)
    def comment(self, value: str):
        self._wrappedData.details = self._str2none(value)

    #=========================================================================================
    # CCPN functionalities
    #=========================================================================================

    @classmethod
    def newPid(cls, *args) -> 'Pid':
        """Create a new pid instance from cls.shortClassName and args
        """
        from ccpn.core.lib.Pid import Pid
        if len(args) < cls._numberOfIdFields:
            raise ValueError('%s.newPid: to few id-fields to generate a valid Pid instance')
        pidFields = [cls.shortClassName] + [str(x) for x in args]
        return Pid.new(*pidFields)

    _CCPNMR_NAMESPACE = '_ccpNmrV3internal'

    def _setInternalParameter(self, parameterName: str, value):
        """Sets parameterName for CCPNINTERNAL namespace to value; value must be json seriliasable"""
        self.setParameter(self._CCPNMR_NAMESPACE, parameterName, value)

    def _getInternalParameter(self, parameterName: str):
        """Gets parameterName for CCPNINTERNAL namespace"""
        return self.getParameter(self._CCPNMR_NAMESPACE, parameterName)

    def _hasInternalParameter(self, parameterName: str):
        """Returns true if parameterName for CCPNINTERNAl namespace exists"""
        return self.hasParameter(self._CCPNMR_NAMESPACE, parameterName)

    def setParameter(self, namespace: str, parameterName: str, value):
        """Sets parameterName for namespace to value; value must be json serialisable"""
        data = deepcopy(self._ccpnInternalData)
        space = data.setdefault(namespace, {})
        space[parameterName] = value
        # Explicit assignment to force saving
        # self._wrappedData.__dict__['isModfied'] = True
        # self._ccpnInternalData = {}
        # self._ccpnInternalData.update(data)
        checkXml = str(data)
        pos = re.search('[<>]', str(checkXml), re.MULTILINE)
        if pos:
            raise RuntimeError("data cannot contain xml tags '{}' at pos {}".format(pos.group(), pos.span()))
        self._wrappedData.ccpnInternalData = data

    def getParameter(self, namespace: str, parameterName: str):
        """Returns value of parameterName for namespace; returns None if not present"""
        data = self._ccpnInternalData
        space = data.get(namespace)
        if space is None:
            return None
        return deepcopy(space.get(parameterName))

    def hasParameter(self, namespace: str, parameterName: str):
        """Returns true if parameterName for namespace exists"""
        data = self._ccpnInternalData
        space = data.get(namespace)
        if space is None:
            return False
        return parameterName in space

    def _setNonApiAttributes(self, attribs):
        """Set the non-api attributes that are stored in ccpnInternal
        """
        if not isinstance(attribs, dict):
            raise TypeError('ERROR: %s must be a dict' % str(attribs))

        for att, value in attribs.items():
            setattr(self, att, value)

    @staticmethod
    def _str2none(value):
        """Covenience to convert an empty string to None; V2 requirement for some attributes
        """
        if value is None:
            return None
        if not isinstance(value, str):
            raise ValueError('Non-string type for value argument')
        return None if len(value) == 0 else value

    @staticmethod
    def _none2str(value):
        """Covenience to None return to an empty string; V2 requirement for some attributes
        """
        return '' if value is None else value

    def _saveObjectOrder(self, objs, key):
        """Convenience: save pids of objects under key in the CcpNmr internal space.
        Order can be restored with _restoreObjectOrder
        """
        pids = [obj.pid for obj in objs]
        self._setInternalParameter(key, pids)

    def _restoreObjectOrder(self, objs, key) -> list:
        """Convenience: restore order of objects from saved pids under key in the CcpNmr internal space.
        Order needed to be stored previously with _saveObjectOrder
        """
        if not isinstance(objs, (list, tuple)):
            raise ValueError('Expected a list or tuple for "objects" argument')

        result = objs
        pids = self._getInternalParameter(key)
        # see if we can use the pids to reconstruct the order
        if pids is not None:
            objectsDict = dict([(s.pid, s) for s in objs])
            result = [objectsDict[p] for p in pids if p in objectsDict]
            if len(result) != len(objs):
                # we failed
                result = objs
        return result

    #=========================================================================================
    # CCPN abstract properties
    #=========================================================================================

    @property
    def _key(self) -> str:
        """Object local identifier, unique for a given type with a given parent.

        Set automatically from other (immutable) object attributes."""
        raise NotImplementedError("Code error: function not implemented")

    @property
    def _parent(self):
        """Parent (containing) object."""
        raise NotImplementedError("Code error: function not implemented")

    @property
    def id(self) -> str:
        """Identifier for the object, used to generate the pid and longPid.
        Generated by combining the id of the containing object, i.e. the PeakList instance,
        with the value of one or more key attributes that uniquely identify the object in context
        """
        return self._id

    @property
    def _localCcpnSortKey(self) -> typing.Tuple:
        """Local sorting key, in context of parent.
        NBNB Must be overridden is some subclasses to get proper sorting order"""

        if hasattr(self._wrappedData, 'serial'):
            return (self._wrappedData.serial,)
        else:
            return (self._key,)

    #=========================================================================================
    # Abstract /Api methods
    #=========================================================================================

    def _printClassTree(self, node=None, tabs=0):
        """Simple Class-tree printing method
         """
        if node is None:
            node = self
        s = '\t' * tabs + '%s' % (node.className)
        if node._isGuiClass:
            s += '  (GuiClass)'
        print(s)
        for child in node._childClasses:
            self._printClassTree(child, tabs=tabs + 1)

    def _getChildrenByClass(self, klass) -> list:
        """GWV: Convenience: get the children of type klass of self.
        klass is string (e.g. 'Peak') or V3 core class
        returns empty list if klass is not a child of self
        """
        klass = klass if isinstance(klass, str) else getattr(klass, 'className')
        result = self._getChildren(classes=[klass]).get(klass)
        if result is None:
            return []
        return result

    def _getChildren(self, classes=['all']) -> OrderedDict:
        """GWV; Return a dict of (className, ChildrenList) pairs
        classes is either 'gui' or 'nonGui' or 'all' or explicit enumeration of classNames
        CCPNINTERNAL: used throughout
        """
        _get = self._project._data2Obj.get
        data = OrderedDict()
        for className, apiChildren in self._getApiChildren(classes=classes).items():
            children = data.setdefault(className, [])
            for apiChild in apiChildren:
                child = _get(apiChild)
                if child is not None:
                    children.append(child)
        return data

    def _getApiChildren(self, classes=['all']) -> OrderedDict:
        """GWV; Return a dict of (className, apiChildrenList) pairs
         classes is either 'gui' or 'nonGui' or 'all' or explicit enumeration of classNames
         CCPNINTERNAL: used throughout
         """
        data = OrderedDict()
        for childClass in self._childClasses:

            if ('all' in classes) or \
                    (childClass._isGuiClass and 'gui' in classes) or \
                    (not childClass._isGuiClass and 'nonGui' in classes) or \
                    childClass.className in classes:

                childApis = data.setdefault(childClass.className, [])
                for apiObj in childClass._getAllWrappedData(self):
                    childApis.append(apiObj)

        return data

    def _getApiSiblings(self) -> list:
        """GWV; Return a list of apiSiblings of self
         CCPNINTERNAL: used throughout
         """
        if self._parent is None:
            # We are at the root (i.e. Project), no siblings
            return []
        else:
            return self._parent._getApiChildren().get(self.className)

    def _getSiblings(self) -> list:
        """GWV; Return a list of siblings of self
         CCPNINTERNAL: used throughout
         """
        if self._parent is None:
            # We are at the root (i.e. Project), no siblings
            return []
        else:
            return self._parent._getChildren().get(self.className)

    def _getDirectChildren(self):
        """RF; Get list of all objects that have self as a parent
        """
        getDataObj = self._project._data2Obj.get
        result = list(getDataObj(y) for x in self._childClasses for y in x._getAllWrappedData(self))
        return result

    def _getApiObjectTree(self) -> tuple:
        """Retrieve the apiObject tree contained by this object

        CCPNINTERNAL   used for undo's, redo's
        """
        #EJB 20181127: taken from memops.Implementation.DataObject.delete
        #                   should be in the model??

        from ccpn.util.OrderedSet import OrderedSet

        apiObject = self._wrappedData

        apiObjectlist = OrderedSet()
        # objects still to be checked
        objsToBeChecked = list()
        # counter keyed on (obj, roleName) for how many objects at other end of link
        linkCounter = {}

        # topObjects to check if modifiable
        topObjectsToCheck = set()

        objsToBeChecked.append(apiObject)
        while len(objsToBeChecked) > 0:
            obj = objsToBeChecked.pop()
            if obj:
                obj._checkDelete(apiObjectlist, objsToBeChecked, linkCounter, topObjectsToCheck)  # This builds the list/set

        for topObjectToCheck in topObjectsToCheck:
            if (not (topObjectToCheck.__dict__.get('isModifiable'))):
                raise ValueError("""%s.delete:
           Storage not modifiable""" % apiObject.qualifiedName
                                 + ": %s" % (topObjectToCheck,)
                                 )

        return tuple(apiObjectlist)

    @classmethod
    def _getAllWrappedData(cls, parent) -> list:
        """get list of wrapped data objects for each class that is a child of parent

        List must be sorted at the API level 1) to give a reproducible order,
        2) using serial (if present) and otherwise a natural (i.e.NON-object) key.
        Wrapper level sorting may be (and sometimes is) different.

        """
        if cls not in parent._childClasses:
            raise Exception
        raise NotImplementedError("Code error: function not implemented")

    def _rename(self, value: str):
        """Generic rename method that individual classes can use for implementation
        of their rename method to minimises code duplication
        """
        # validate the name
        name = self._uniqueName(project=self.project, name=value)

        # rename functions from here
        oldName = self.name
        self._oldPid = self.pid
        self._wrappedData.name = name

        return (oldName,)

    def rename(self, value: str):
        """Change the object name or other key attribute(s), changing the object pid,
           and all internal references to maintain consistency.
           Some Objects (Chain, Residue, Atom) cannot be renamed"""
        raise ValueError("%s objects cannot be renamed" % self.__class__.__name__)

    # In addition each class (except for Project) must define a  newClass method
    # The function (e.g. Project.newMolecule), ... must create a new child object
    # AND ALL UNDERLYING DATA, taking in all parameters necessary to do so.

    #=========================================================================================
    # Restore methods
    #=========================================================================================

    @classmethod
    def _restoreObject(cls, project, apiObj):
        """Restores object from apiObj; checks for _factoryFunction.
        Restores the children
        :return Restored obj

        CCPNINTERNAL: subclassed in special cases
        """
        if apiObj is None:
            raise ValueError('_restoreObject: undefined apiObj')

        factoryFunction = cls._factoryFunction
        if factoryFunction is None:
            obj = cls(project, apiObj)
        else:
            obj = factoryFunction(project, apiObj)

        if obj is None:
            raise RuntimeError('Error restoring object encoded by %s' % apiObj)

        # restore the children
        obj._restoreChildren()

        return obj

    def _restoreChildren(self):
        """Initialize children, using existing objects in data model"""

        project = self._project
        data2Obj = project._data2Obj

        for childClass in self._childClasses:
            # print('>>> childClass', childClass)
            # recursively create children
            for apiObj in childClass._getAllWrappedData(self):
                obj = data2Obj.get(apiObj)

                if obj is None:
                    try:
                        obj = childClass._restoreObject(project, apiObj)
                    except RuntimeError as es:

                        _text = 'Error restoring child object %s of %s' % (apiObj, self)
                        getLogger().warning(_text)
                        raise RuntimeError(_text)

    #  For restore 3.2 branch

    # def _restoreChildren(self, classes=['all']):
    #     """GWV: A method to restore the children of self
    #     classes is either 'gui' or 'nonGui' or 'all' or explicit enumeration of classNames
    #     """
    #     _classMap = dict([(cls.className, cls) for cls in self._childClasses])
    #
    #     # loop over all the child-classses
    #     for clsName, apiChildren in self._getApiChildren(classes=classes).items():
    #
    #         cls = _classMap.get(clsName)
    #         if cls is None:
    #             raise RuntimeError('Undefined class "%s"' % clsName)
    #
    #         for apiChild in apiChildren:
    #
    #             newInstance = self._newInstanceWithApiData(cls=cls, apiData=apiChild)
    #             if newInstance is None:
    #                 raise RuntimeError('Error creating new instance of class "%s"' % clsName)
    #
    #             # add the newInstance to the appropriate mapping dictionaries
    #             self._project._data2Obj[apiChild] = newInstance
    #             _d = self._project._pid2Obj.setdefault(clsName, {})
    #             _d[newInstance.pid] = newInstance
    #
    #             # recursively do the children of newInstance
    #             newInstance._restoreChildren(classes=classes)
    #
    # def _newInstanceWithApiData(self, cls, apiData):
    #     """Return a new instance of cls, initialised with apiData
    #     For restore 3.2 branch
    #     """
    #     if apiData in self._project._data2Obj:
    #         # This happens with Window, as it get initialised by the Windowstore and then once
    #         # more as child of Project
    #         newInstance = self._project._data2Obj[apiData]
    #
    #     elif hasattr(cls, '_factoryFunction') and getattr(cls, '_factoryFunction') is not None:
    #         newInstance = cls._factoryFunction(self._project, apiData)
    #
    #     else:
    #         newInstance = cls(self._project, apiData)
    #
    #     if newInstance is None:
    #         raise RuntimeError('Error creating new instance of class "%s"' % cls.className)
    #
    #     return newInstance

    # def _newInstance(self, *kwds):
    #     """Instantiate a new instance, including the wrappedData
    # future v3.2
    #     Should be subclassed
    #     """
    #     pass


    #=========================================================================================
    # CCPN functions
    #=========================================================================================

    @deleteObject()
    def delete(self):
        """Delete object, with all contained objects and underlying data.
        """

        # NBNB clean-up of wrapper structure is done via notifiers.
        # NBNB some child classes must override this function
        self.deleteAllNotifiers()
        self._wrappedData.delete()

    def _deleteChild(self, child):
        """Delete named child object
        CCPN Internal
        """
        raise RuntimeError('Not implemented')

    @deleteObject()
    def _delete(self):
        """Delete self
        """
        # cannot call delete above or the decorator will fail
        self.deleteAllNotifiers()
        self._wrappedData.delete()

    def getByPid(self, pid: str):
        """Get an arbitrary data object from either its pid (e.g. 'SP:HSQC2') or its longPid
        (e.g. 'Spectrum:HSQC2')

        Returns None for invalid or unrecognised input strings.
        """
        if pid is None or len(pid) is None:
            return None

        obj = None

        # return if the pid does not conform to a pid definition
        if not Pid.Pid.isValid(pid):
            return None

        pid = Pid.Pid(pid)
        dd = self._project._pid2Obj.get(pid.type)
        if dd is not None:
            obj = dd.get(pid.id)
        if obj is not None and obj.isDeleted:
            raise RuntimeError('Pid "%s" defined a deleted object' % pid)
        return obj

    #=========================================================================================
    # CCPN Implementation methods
    #=========================================================================================

    def getByRelativeId(self, newName: str):
        return self._getDescendant(self.project, newName)

    @classmethod
    def _linkWrapperClasses(cls, ancestors: list = None, Project: 'Project' = None):
        """Recursively set up links and functions involving children for wrapper classes

        NB classes that have already been linked are ignored, but their children are still processed"""

        if Project:
            assert ancestors, "Code errors, _linkWrapperClasses called with Project but no ancestors"
            newAncestors = ancestors + [cls]
            if cls not in Project._allLinkedWrapperClasses:
                Project._allLinkedWrapperClasses.append(cls)

                classFullName = repr(cls)[7:-2]

                # add getCls in all ancestors
                funcName = 'get' + cls.className
                #  NB Ancestors is never None at this point
                for ancestor in ancestors:
                    # Add getDescendant function
                    def func(self, relativeId: str) -> cls:
                        return cls._getDescendant(self, relativeId)

                    func.__doc__ = "Get contained %s object by relative ID" % classFullName
                    setattr(ancestor, funcName, func)

                # Add descendant links
                linkName = cls._pluralLinkName
                for ii in range(len(newAncestors) - 1):
                    ancestor = newAncestors[ii]
                    func = functools.partial(AbstractWrapperObject._allDescendants,
                                             descendantClasses=newAncestors[ii + 1:])
                    # func.__annotations__['return'] = typing.Tuple[cls, ...]
                    if cls.className == 'NmrResidue':
                        docTemplate = (
                                "\- *(%s,)*  - contained %s objects in sequential order "
                                + "(for assigned or connected NmrChains), otherwise in creation order. "
                                + "This is identical to the standard sorting order."
                        )
                    elif cls.className == 'ChemicalShift':
                        docTemplate = (
                                "\- *(%s,)*  - contained %s objects in NmrAtom creation order "
                                + "This is different from the standard sorting order"
                        )
                    elif cls.className == 'Spectrum':
                        docTemplate = (
                                "\- *(%s,)*  - contained %s objects in approximate creation order "
                                + "This is different from the standard sorting order"
                        )
                    elif cls.className == 'Residue':
                        docTemplate = (
                                "\- *(%s,)*  - contained %s objects in sequential order "
                                + "This is identical to the standard sorting order"
                        )
                    elif hasattr(cls, 'serial'):
                        docTemplate = ("\- *(%s,)*  - contained %s objects in creation order. "
                                       + "This may differ from the standard sorting order")
                    elif cls.className in ('Data', 'Atom', 'Chain', 'Substance', 'SampleComponent'):
                        docTemplate = (
                                "\- *(%s,)*  - contained %s objects in name order "
                                + "This is identical to the standard sorting order."
                        )
                    else:
                        docTemplate = ("\- *(%s,)*  - contained %s objects in order of underlying key. "
                                       + "This may differ from the standard sorting order")

                    prop = property(func, None, None, docTemplate % (classFullName, cls.className))
                    setattr(ancestor, linkName, prop)

                # Add standard Notifiers:
                if cls._registerClassNotifiers:
                    className = cls._apiClassQualifiedName
                    Project._apiNotifiers[:0] = [
                        ('_newApiObject', {'cls': cls}, className, '__init__'),
                        ('_startDeleteCommandBlock', {}, className, 'startDeleteBlock'),
                        ('_finaliseApiDelete', {}, className, 'delete'),
                        ('_endDeleteCommandBlock', {}, className, 'endDeleteBlock'),
                        ('_finaliseApiUnDelete', {}, className, 'undelete'),
                        ('_modifiedApiObject', {}, className, ''),
                        ]
        else:
            # Project class. Start generation here
            Project = cls
            ll = Project._allLinkedWrapperClasses
            # if ll:
            #     raise RuntimeError("ERROR: initialisation attempted more than once")
            newAncestors = [cls]
            ll.append(Project)

        # Fill in Project._className2Class map
        dd = Project._className2Class
        dd[cls.className] = dd[cls.shortClassName] = cls

        # recursively call next level down the tree
        for cc in cls._childClasses:
            cc._linkWrapperClasses(newAncestors, Project=Project)

    @classmethod
    def _getChildClasses(cls, recursion: bool = False) -> list:
        """
        :param recursion: use recursion to also add child objects
        :return: list of valid child classes of cls

        NB: Depth-first ordering

        CCPNINTERNAL: Notifier class
        """
        result = []
        for klass in cls._childClasses:
            result.append(klass)
            if recursion:
                result = result + klass._getChildClasses(recursion=recursion)
        return result

    @classmethod
    def _getParentClasses(cls) -> list:
        """Return a list of parent classes, staring with the root (i.e. Project)
        """
        result = []
        klass = cls
        while klass._parentClass is not None:
            result.append(klass._parentClass)
            klass = klass._parentClass
        result.reverse()
        return result

    @classmethod
    def _getDescendant(cls, self, relativeId: str):
        """Get descendant of class cls with relative key relativeId
         Implementation function, used to generate getCls functions
         """
        dd = self._project._pid2Obj.get(cls.className)
        if dd:
            if self is self._project:
                key = '{}'.format(relativeId)  # NOTE:ED - should always be a string
            else:
                key = '{}{}{}'.format(self._id, Pid.IDSEP, relativeId)
            return dd.get(key)
        else:
            return None

    def _allDescendants(self, descendantClasses):
        """get all descendants of type decendantClasses[-1] of self,
        following descendantClasses down the data tree.

        E.g. if called on a chain with descendantClass == [Residue,Atom] the function returns
        a list of all Atoms in a Chain

        NB: the returned list of NmrResidues is sorted; if not: breaks the programme
        """
        from ccpn.core.NmrResidue import NmrResidue  # Local import to avoid cycles

        if descendantClasses is None or len(descendantClasses) == 0:
            # we should never be here
            raise RuntimeError('Error getting all decendants from %s; decendants tree is empty' % self)

        if len(descendantClasses) == 1:
            # we are at the end of the recursion tree; return the children of type decendantClass[0] of self
            if descendantClasses[0] not in self._childClasses:
                raise RuntimeError('Invalid decentdantClass %s for %s' % (descendantClasses[0], self))
            className = descendantClasses[0].className
            # Passing the 'classes' argument limits the dict to className only (for speed)
            objs = self._getChildren(classes=[className])[className]
            # NB: the returned list of NmrResidues is sorted; if not: breaks the programme
            if descendantClasses[0].className == NmrResidue.className:
                objs.sort()
            # print('_allDecendants for %-30s of class %-20r: %s' % \
            #       (self, descendantClasses[0].__name__, objs))
            return objs

        # we are not at the end; traverse down the tree
        objs = []
        className = descendantClasses[0].className
        # Passing the 'classes' argument limits the dict to className only (for speed)
        for obj in self._getChildren(classes=className)[className]:
            children = AbstractWrapperObject._allDescendants(obj, descendantClasses=descendantClasses[1:])
            objs.extend(children)
        return objs

    def _unwrapAll(self):
        """remove wrapper from object and child objects
        For special case where wrapper objects are removed without deleting wrappedData"""
        project = self._project
        data2Obj = project._data2Obj

        for childClass in self._childClasses:

            # recursively unwrap children
            for apiObj in childClass._getAllWrappedData(self):
                obj = data2Obj.get(apiObj)
                if obj is not None:
                    obj._unwrapAll()
                    del self._pid2Obj[obj.shortClassName][obj._id]
                del data2Obj[apiObj]

    def _setUniqueStringKey(self, defaultValue: str, keyTag: str = 'name') -> str:
        """(re)set self._wrappedData.keyTag to make it a unique key, using defaultValue
        if not set NB - is called BEFORE data2obj etc. dictionaries are set"""

        wrappedData = self._wrappedData
        if not hasattr(wrappedData, keyTag):
            raise ValueError("Cannot set unique %s for %s: %s object has no attribute %s"
                             % (keyTag, self.className, wrappedData.__class__, keyTag))

        undo = self._project._undo
        if undo is not None:
            undo.increaseBlocking()
        try:
            if wrappedData not in self._project._data2Obj:
                # Necessary because otherwise we likely will have notifiers - that would then break
                wrappedData.root.override = True
            # Set default value if present value is None
            value = getattr(wrappedData, keyTag)
            if value is None:
                value = defaultValue

            # Set to new, unique value if present value is a duplicate
            competitorDict = set(getattr(x, keyTag)
                                 for x in self._getAllWrappedData(self._parent)
                                 if x is not wrappedData)

            if value in competitorDict and hasattr(wrappedData, 'serial'):
                # First try appending serial
                value = '%s-%s' % (value, wrappedData.serial)

            while value in competitorDict:
                # Keep incrementing suffix till value is unique
                value = commonUtil.incrementName(value)

            # Set the unique result
            setattr(wrappedData, keyTag, value)

        finally:
            if wrappedData not in self._project._data2Obj:
                wrappedData.root.override = False
            if undo is not None:
                undo.decreaseBlocking()

    # Notifiers and related functions:

    #GWV 20181123:
    # @classmethod
    # def _setupCoreNotifier(cls, target: str, func: typing.Callable,
    #                        parameterDict: dict = {}, onceOnly: bool = False):
    #     """Set up notifiers for class cls that do not depend on individual objects -
    #     These will be registered whenever a new project is initialised.
    #     Parameters are eventually passed to the project.registerNotifier() function
    #     (with cls converted to cls.className). Please see the Project.registerNotifier
    #     documentation for a precise parameter description
    #
    #     Note that these notifiers are NOT cleared once set up.
    #     """
    #
    #     # CCPNINTERNAL - used in top level class definitions, Current (ONLY)
    #
    #     # NB _coreNotifiers is a class attribute of AbstractWrapperObject
    #     # So all tuples are appended to the same list, living in AbstractWrapperObject
    #     cls._coreNotifiers.append((cls.className, target, func, parameterDict, onceOnly))

    # def _finaliseRename(self):
    #   """Reset internal attributes after values determining PID have changed
    #   """
    #
    #   # reset id
    #   project = self._project
    #   oldId = self._id
    #   parent = self._parent
    #   if parent is None:
    #     _id = ''
    #   elif parent is project:
    #     _id = str(self._key)
    #   else:
    #     _id = '%s%s%s'% (parent._id, Pid.IDSEP, self._key)
    #   self._id = _id
    #
    #   # update pid:object mapping dictionary
    #   dd = project._pid2Obj[self.className]
    #   del dd[oldId]
    #   dd[_id] = self

    # def _finaliseRelatedObjectFromRename(self, oldPid, pathToObject: str, action: str):
    #     """Finalise related objects after rename
    #     Alternative to _finaliseRelatedObject for calling from rename notifier.
    #     """
    #     target = operator.attrgetter(pathToObject)(self)
    #     if not target:
    #         pass
    #     elif isinstance(target, AbstractWrapperObject):
    #         target._finaliseAction(action)
    #     else:
    #         # This must be an iterable
    #         for obj in target:
    #             obj._finaliseAction(action)
    #
    # def _finaliseRelatedObject(self, pathToObject: str, action: str):
    #     """ Finalise 'action' type notifiers for getattribute(pathToObject)(self)
    #     pathToObject is a navigation path (may contain dots) and must yield an object
    #     or an iterable of objects. Can NOT be called from a rename notifier"""
    #
    #     target = operator.attrgetter(pathToObject)(self)
    #     if not target:
    #         pass
    #     elif isinstance(target, AbstractWrapperObject):
    #         target._finaliseAction(action)
    #     else:
    #         # This must be an iterable
    #         for obj in target:
    #             obj._finaliseAction(action)

    def _finaliseAction(self, action: str):
        """Do wrapper level finalisation, and execute all notifiers

        action is one of: 'create', 'delete', 'change', 'rename'"""

        # print(f'>>>  _finaliseAction {self} - {action}')
        # Special case - always update _ids
        if action == 'rename':
            try:
                # get the stored value BEFORE renaming - valid for undo/redo
                oldPid = self._oldPid
            except Exception as es:
                oldPid = self.pid
            # Wrapper-level processing
            self._resetIds()
        self._flaggedForDelete = True if action == 'delete' else False

        if self._childActions:
            # operations that MUST be performed during _finalise
            # irrespective of whether notifiers fire to external objects
            # print(f'CHILDACTIONS {self.className}   {self}    {self._childActions}')
            # propagate the action to explicitly associated (generally child) instances
            for func in self._childActions:
                func()

            self._childActions = []

        project = self.project
        if project._notificationBlanking:
            return

        className = self.className
        # NB 'AbstractWrapperObject' not currently in use (Sep 2016), but kept for future needs
        iterator = (project._context2Notifiers.setdefault((name, action), OrderedDict())
                    for name in (className, 'AbstractWrapperObject'))
        pendingNotifications = project._pendingNotifications

        #EJB 20181217: test for preDelete
        #       required for some table updates that need to ignore cell contents that
        #       are about to be deleted.
        #       e.g. deleting an nmrAtom from nmrResidue - 'delete' fired but nmrAtom still exists
        #       so the row update must be able to ignore 'deleted' nmrAtoms
        # if action == 'delete':
        #     self._flaggedForDelete = True
        # else:
        #     self._flaggedForDelete = False

        if action == 'rename':
            # # Special case
            #
            # oldPid = self.pid
            #
            # # Wrapper-level processing
            # self._resetIds()

            # Call notifiers with special signature
            if project._notificationSuspension:
                for dd in iterator:
                    for notifier, onceOnly in dd.items():
                        pendingNotifications.append((notifier, onceOnly, self, oldPid))
            else:
                for dd in iterator:
                    for notifier in tuple(dd):
                        notifier(self, oldPid)

            for obj in self._getDirectChildren():
                obj._finaliseAction('rename')

        else:
            # Normal case - just call notifiers
            if project._notificationSuspension and action != 'delete':
                # NB Deletion notifiers must currently be executed immediately
                for dd in iterator:
                    for notifier, onceOnly in dd.items():
                        pendingNotifications.append((notifier, onceOnly, self))
            else:
                for dd in iterator:
                    for notifier in tuple(dd):
                        notifier(self)

        # print(f'  {self} ACTIONS   {self._finaliseChildren}')
        # propagate the action to explicitly associated (generally child) instances
        for obj, action in self._finaliseChildren:
            obj._finaliseAction(action)
        self._finaliseChildren = []

        return True

    def _resetSerial(self, newSerial: int):
        """ADVANCED Reset serial of object to newSerial, resetting parent link
        and the nextSerial of the parent.

        Raises ValueError for objects that do not have a serial
        (or, more precisely, where the _wrappedData does not have a serial)."""

        ccpn.core._implementation.resetSerial.resetSerial(self._wrappedData, newSerial)
        self._resetIds()

    def getAsDict(self, _includePrivate=False) -> OrderedDict:
        """
        :return: Ordered dictionary of all class properties and their values. Key= str of property Value=any
        """
        od = OrderedDict()
        for i in dir(self):
            try:  # deals with badly set property which will raise an error instead of returning an attribute.
                att = getattr(self, i)
                if not callable(att):
                    if _includePrivate:
                        od[i] = att
                    else:
                        if not i.startswith('_'):
                            od[i] = att
            except Exception as e:
                getLogger().warning('Potential error for the property %s in creating dictionary from object: %s . Error: %s' % (i, self, e))
        return od

    # def _startCommandEchoBlock(self, funcName, *params, values=None, defaults=None, parName=None, propertySetter=False,
    #                            quiet=False):
    #     """Start block for command echoing, set undo waypoint, and echo command to ui and logger
    #
    #     *params, values, and defaults are used by coreUtil.commandParameterString to set the function
    #     parameter string - see the documentation of commandParameterString for details
    #     """
    #
    #     # if not hasattr(self, 'blockindent'):
    #     #   self.blockindent = 1
    #     # getLogger().info('.'*self.blockindent+'>>>start_'+str(funcName))
    #     # self.blockindent+=4
    #
    #     #CCPNINTERNAL
    #
    #     project = self._project
    #
    #     parameterString = coreUtil.commandParameterString(*params, values=values, defaults=defaults)
    #
    #     if self is project:
    #         if propertySetter:
    #             if parameterString:
    #                 command = "project.%s = %s" % (funcName, parameterString)
    #             else:
    #                 command = "project.%s" % funcName
    #         else:
    #             command = "project.%s(%s)" % (funcName, parameterString)
    #     else:
    #         if propertySetter:
    #             if parameterString:
    #                 command = "project.getByPid('%s').%s = %s" % (self.pid, funcName, parameterString)
    #             else:
    #                 command = "project.getByPid('%s').%s" % (self.pid, funcName)
    #         else:
    #             command = "project.getByPid('%s').%s(%s)" % (self.pid, funcName, parameterString)
    #
    #     if parName:
    #         command = ''.join((parName, ' = ', command))
    #
    #     project._appBase._startCommandBlock(command, quiet=quiet)

    # def _endCommandEchoBlock(self):
    #     """End block for command echoing"""
    #     # self.blockindent-=4
    #     # if self.blockindent<0:
    #     #   print ('****')
    #     #   self.blockindent=0
    #     # getLogger().info('..'+'.'*self.blockindent+'>>>end_')
    #
    #     self._project._appBase._endCommandBlock()


AbstractWrapperObject.getByPid.__annotations__['return'] = AbstractWrapperObject<|MERGE_RESOLUTION|>--- conflicted
+++ resolved
@@ -15,7 +15,7 @@
 # Last code modification
 #=========================================================================================
 __modifiedBy__ = "$modifiedBy: Ed Brooksbank $"
-__dateModified__ = "$dateModified: 2021-08-20 19:20:00 +0100 (Fri, August 20, 2021) $"
+__dateModified__ = "$dateModified: 2021-08-31 11:51:25 +0100 (Tue, August 31, 2021) $"
 __version__ = "$Revision: 3.0.4 $"
 #=========================================================================================
 # Created
@@ -369,11 +369,7 @@
                              (cls.__name__, attribName))
 
         if Pid.altCharacter in value:
-<<<<<<< HEAD
-            raise ValueError('%s: Character %r not allowed in %r; got %r' %
-=======
-            raise ValueError('%s: Character %r not allowed for %r; got %r' %
->>>>>>> 28373742
+            raise ValueError('%s: Character %r not allowed in %r; got %r; got %r' %
                              (cls.__name__, Pid.altCharacter, attribName, value))
 
         if not allowWhitespace and commonUtil.contains_whitespace(value):
