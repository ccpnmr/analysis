--- conflicted
+++ resolved
@@ -36,13 +36,8 @@
 from ccpn.core.lib import Pid
 from ccpnmodel.ccpncore.api.memops import Implementation as ApiImplementation
 from ccpn.util.Logging import getLogger
-<<<<<<< HEAD
-from ccpn.core.lib.ContextManagers import deleteObject
-from ccpn.core.lib.Notifiers import NotifierBase
-=======
 from ccpn.core.lib.ContextManagers import deleteObject, notificationBlanking, apiNotificationBlanking
 from ccpn.core.lib.Notifiers import NotifierBase, Notifier
->>>>>>> 73912276
 
 
 @functools.total_ordering
@@ -329,14 +324,8 @@
         trampling by other code"""
         result = self._wrappedData.ccpnInternalData
         if result is None:
-<<<<<<< HEAD
-            # with notificationBlanking():
-            #     result = self._wrappedData.ccpnInternalData = {}
-            result = {}
-=======
             result = {}
             self._wrappedData.ccpnInternalData = result
->>>>>>> 73912276
         return result
 
     @_ccpnInternalData.setter
@@ -1201,8 +1190,6 @@
                     for notifier in tuple(dd):
                         notifier(self)
 
-<<<<<<< HEAD
-=======
     def _validateName(self, value: str, attribName: str = None, allowWhitespace: bool = False,
                             allowEmpty: bool = False, allowNone: bool = False):
         """GWV guesses: validate the name of any named core class object
@@ -1230,7 +1217,6 @@
         # will only get here if all the tests pass
         return True
 
->>>>>>> 73912276
     def resetSerial(self, newSerial: int):
         """ADVANCED Reset serial of object to newSerial, resetting parent link
         and the nextSerial of the parent.
