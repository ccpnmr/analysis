"""Library functions for (semi)automatic assignment routines

"""
#=========================================================================================
# Licence, Reference and Credits
#=========================================================================================
__copyright__ = "Copyright (C) CCPN project (http://www.ccpn.ac.uk) 2014 - 2021"
__credits__ = ("Ed Brooksbank, Joanna Fox, Victoria A Higman, Luca Mureddu, Eliza Płoskoń",
               "Timothy J Ragan, Brian O Smith, Gary S Thompson & Geerten W Vuister")
__licence__ = ("CCPN licence. See http://www.ccpn.ac.uk/v3-software/downloads/license")
__reference__ = ("Skinner, S.P., Fogh, R.H., Boucher, W., Ragan, T.J., Mureddu, L.G., & Vuister, G.W.",
                 "CcpNmr AnalysisAssign: a flexible platform for integrated NMR analysis",
                 "J.Biomol.Nmr (2016), 66, 111-124, http://doi.org/10.1007/s10858-016-0060-y")
#=========================================================================================
# Last code modification
#=========================================================================================
__modifiedBy__ = "$modifiedBy: Ed Brooksbank $"
__dateModified__ = "$dateModified: 2021-04-23 17:18:03 +0100 (Fri, April 23, 2021) $"
__version__ = "$Revision: 3.0.4 $"
#=========================================================================================
# Created
#=========================================================================================
__author__ = "$Author: CCPN $"
__date__ = "$Date: 2017-04-07 10:28:41 +0000 (Fri, April 07, 2017) $"
#=========================================================================================
# Start of code
#=========================================================================================

# ccp codes sorted by single letter code
CCP_CODES = ('Ala', 'Cys', 'Asp', 'Glu', 'Phe', 'Gly', 'His', 'Ile', 'Lys', 'Leu', 'Met', 'Asn',
             'Pro', 'Gln', 'Arg', 'Ser', 'Thr', 'Val', 'Trp', 'Tyr')

# sorted by 3-letter code
CCP_CODES_SORTED = ('ALA', 'ARG', 'ASN', 'ASP', 'CYS', 'GLN', 'GLU', 'GLY', 'HIS', 'ILE', 'LEU',
                    'LYS', 'MET', 'PHE', 'PRO', 'SER', 'THR', 'TRP', 'TYR', 'VAL')

ATOM_NAMES = {'13C': ['C', 'CA', 'CB', 'CD', 'CD*', 'CD1', 'CD2', 'CE', 'CE*', 'CE1', 'CE2', 'CE3',
                      'CG', 'CG1', 'CG2', 'CH2', 'CZ', 'CZ2', 'CZ3'
                      ],

              '1H' : ['H', 'HA', 'HA2', 'HA3', 'HB',
                      'HB*', 'HB2', 'HB3', 'HD*', 'HD1', 'HD1*', 'HD2', 'HD2*', 'HD3', 'HE', 'HE*', 'HE1',
                      'HE22', 'HE3', 'HG', 'HG1', 'HG1*', 'HG12', 'HG13', 'HG2', 'HG2*', 'HG3', 'HH', 'HH11',
                      'HE2', 'HE21', 'HH12', 'HH2', 'HH21', 'HH22', 'HZ', 'HZ*', 'HZ2', 'HZ3'
                      ],

              '15N': ['N', 'ND1', 'NE', 'NE1', 'NE2', 'NH1', 'NH2', 'NZ']
              }

NEF_ATOM_NAMES = {'13C': ['C', 'CA', 'CB', 'CG', 'CG1', 'CG2', 'CGx', 'CGy', 'CG%',
                          'CD', 'CD1', 'CD2', 'CDx', 'CDy', 'CD%', 'CE', 'CE1', 'CE2', 'CE3',
                          'CEx', 'CEy', 'CZ', 'CZ2', 'CZ3', 'CH2'],
                  '15N': ['N', 'ND1', 'ND2', 'NE', 'NE1', 'NE2', 'NZ', 'NH1', 'NH2', 'NHx', 'NHy'],
                  '1H' : ['H', 'HA', 'HA2', 'HA3', 'HAx', 'HAy', 'HA%', 'HB', 'HB2', 'HB3', 'HBx', 'HBy',
                          'HB%', 'HG', 'HG1', 'HG12', 'HG13', 'HG1x', 'HG1y', 'HG1%', 'HG2', 'HG2%',
                          'HG3', 'HGx', 'HGx%', 'HGy', 'HGy%', 'HD1', 'HD1%', 'HD2', 'HD21', 'HD22',
                          'HD2x', 'HD2y', 'HD2%', 'HD3', 'HDx', 'HDx%', 'HDy', 'HDy%', 'HE', 'HE1', 'HE2',
                          'HE21', 'HE22', 'HE2x', 'HE2y', 'HE3', 'HEx', 'HEy', 'HE%', 'HZ', 'HZ2', 'HZ3', 'HZ%',
                          'HH', 'HH11', 'HH12', 'HH1x', 'HH1y', 'HH2', 'HH21', 'HH22', 'HH2x', 'HH2y',
                          'QA', 'QB', 'QD', 'QE', 'QG', 'QH', 'QH1', 'QH2', 'QR', 'QZ'
                          ]}

NEF_ATOM_NAMES_SORTED = {'alphas'      : ['CA', 'HA', 'HAx', 'HAy', 'HA2', 'HA3', 'HA%'],
                    'betas'       : ['CB', 'HB', 'HBx', 'HBy', 'HB%', 'HB2', 'HB3'],
<<<<<<< HEAD
                    'gammas'      : ['CG', 'CGx', 'CGy', 'CG1', 'CG2', 'CG%', 'HG', 'HGx', 'HGy', 'HG%', 'HG2', 'HG3'],
                    'moreGammas'  : ['HGx%', 'HGy%', 'HG1', 'HG1x', 'HG1y', 'HG1%', 'HG12', 'HG13', 'HG1%', 'HG2%'],
                    'deltas'      : ['CD', 'CDx', 'CDy', 'CD1', 'CD2', 'CD%' 'HDx', 'HDy', 'HD%', 'HD1', 'HD2', 'HD3'],
=======
                    'gammas'      : ['CG', 'CGx', 'CGy', 'CG%', 'CG1', 'CG2', 'HG', 'HGx', 'HGy', 'HG%', 'HG2', 'HG3'],
                    'moreGammas'  : ['HGx%', 'HGy%', 'HG1', 'HG1x', 'HG1y', 'HG1%', 'HG12', 'HG13', 'HG1%', 'HG2%'],
                    'deltas'      : ['CD', 'CDx', 'CDy', 'CD%', 'CD1', 'CD2', 'HDx', 'HDy', 'HD%', 'HD1', 'HD2', 'HD3'],
>>>>>>> 145cd07c
                    'moreDeltas'  : ['HDx%', 'HDy%', 'ND1', 'ND2', 'HD1%', 'HD2%', 'HD2x', 'HD2y', 'HD21', 'HD22'],
                    'epsilons'    : ['CE', 'CEx', 'CEy', 'CE1', 'CE2', 'HE', 'HEx', 'HEy', 'HE%', 'HE1', 'HE2', 'HE3'],
                    'moreEpsilons': ['CE3', 'NE', 'NE1', 'NE2', 'HE2x', 'HE2y', 'HE21', 'HE22', 'HE%'],
                    'zetas'       : ['CZ', 'CZ2', 'CZ3', 'HZ', 'HZ2', 'HZ3', 'HZ%', 'NZ'],
                    'etas'        : ['CH2', 'HH2', 'HH1x', 'HH1y', 'HH2x', 'HH2y', 'NH1', 'NH2', 'NHx', 'NHy', 'HH21', 'HH22'],
                    'moreEtas'    : ['HH', 'HH11', 'HH12']
                    }



PROTEIN_NEF_ATOM_NAMES = {
    'ALA': ['H', 'N', 'C', 'CA', 'HA', 'CB', 'HB%'],
    'ARG': ['H', 'N', 'C', 'CA', 'HA', 'CB', 'HBx', 'HBy', 'HB2', 'HB3', 'HB%', 'CG', 'HGx', 'HGy',
            'HG2', 'HG3', 'HG%', 'CD', 'HDx', 'HDy', 'HD2', 'HD3', 'HD%', 'NE', 'HE', 'CZ', 'NHx', 'NHy',
            'NH1', 'NH2', 'HH1x', 'HH1y', 'HH11', 'HH12', 'HH2x', 'HH2y', 'HH21', 'HH22'],
    'ASN': ['H', 'N', 'C', 'CA', 'HA', 'CB', 'HBx', 'HBy', 'HB2', 'HB3', 'HB%', 'CG', 'ND2',
            'HD2x', 'HD2y', 'HD21', 'HD22'],
    'ASP': ['H', 'N', 'C', 'CA', 'HA', 'CB', 'HBx', 'HBy', 'HB2', 'HB3', 'HB%', 'CG'],
    'CYS': ['H', 'N', 'C', 'CA', 'HA', 'CB', 'HBx', 'HBy', 'HB2', 'HB3', 'HB%', 'HG'],
    'GLN': ['H', 'N', 'C', 'CA', 'HA', 'CB', 'HBx', 'HBy', 'HB2', 'HB3', 'HB%', 'CG', 'HGx', 'HGy',
            'HG2', 'HG3', 'HG%', 'CD', 'NE2', 'HE2x', 'HE2y', 'HE21', 'HE22'],
    'GLU': ['H', 'N', 'C', 'CA', 'HA', 'CB', 'HBx', 'HBy', 'HB2', 'HB3', 'HB%', 'CG', 'HGx', 'HGy',
            'HG2', 'HG3', 'HG%', 'CD'],
    'GLY': ['H', 'N', 'C', 'CA', 'HAx', 'HAy', 'HA2', 'HA3', 'HA%'],
    'HIS': ['H', 'N', 'C', 'CA', 'HA', 'CB', 'HBx', 'HBy', 'HB2', 'HB3', 'HB%', 'CG', 'ND1', 'HD1',
            'CD2', 'HD2', 'CE1', 'HE1', 'NE2', 'HE2'],
    'ILE': ['H', 'N', 'C', 'CA', 'HA', 'CB', 'HB', 'CG1', 'HG1x', 'HG1y',
            'HG12', 'HG13', 'HG1%', 'CG2', 'HG2%', 'CD1', 'HD1%'],
    'LEU': ['H', 'N', 'C', 'CA', 'HA', 'CB', 'HBx', 'HBy', 'HB2', 'HB3', 'HB%', 'CG', 'HG', 'CDx',
            'CDy', 'CD%', 'CD1', 'CD2', 'HDx%', 'HDy%', 'HD1%', 'HD2%', 'HD%'],
    'LYS': ['H', 'N', 'C', 'CA', 'HA', 'CB', 'HBx', 'HBy', 'HB2', 'HB3', 'HB%', 'CG', 'HGx', 'HGy',
            'HG2', 'HG3', 'HG%', 'CD', 'HDx', 'HDy', 'HD2', 'HD3', 'HD%', 'CE', 'HEx', 'HEy', 'HE2', 'HE3',
            'HE%', 'NZ', 'HZ%'],
    'MET': ['H', 'N', 'C', 'CA', 'HA', 'CB', 'HBx', 'HBy', 'HB2', 'HB3', 'HB%', 'CG', 'HGx', 'HGy',
            'HG2', 'HG3', 'HG%', 'CE', 'HE%'],
    'PHE': ['H', 'N', 'C', 'CA', 'HA', 'CB', 'HBx', 'HBy', 'HB2', 'HB3', 'HB%', 'CG', 'CDx', 'CDy',
            'CD1', 'CD2', 'HDx', 'HDy', 'HD1', 'HD2', 'HD%', 'CEx', 'CEy', 'CE1', 'CE2', 'HEx', 'HEy',
            'HE1', 'HE2', 'HE%', 'CZ', 'HZ'],
    'PRO': ['H', 'N', 'C', 'CA', 'HA', 'CB', 'HBx', 'HBy', 'HB2', 'HB3', 'HB%', 'CG', 'HGx', 'HGy',
            'HG2', 'HG3', 'HG%', 'CD', 'HDx', 'HDy', 'HD2', 'HD3', 'HD%'],
    'SER': ['H', 'N', 'C', 'CA', 'HA', 'CB', 'HBx', 'HBy', 'HB2', 'HB3', 'HB%', 'HG'],
    'THR': ['H', 'N', 'C', 'CA', 'HA', 'CB', 'HB', 'CG2', 'HG1', 'HG2%'],
    'TRP': ['H', 'N', 'C', 'CA', 'HA', 'CB', 'HBx', 'HBy', 'HB2', 'HB3', 'HB%', 'CG', 'CD1', 'CD2', 'HD1',
            'NE1', 'HE1', 'CE2', 'CE3', 'HE3', 'CZ2', 'CZ3', 'HZ2', 'HZ3', 'CH2', 'HH2'],
    'TYR': ['H', 'N', 'C', 'CA', 'HA', 'CB', 'HBx', 'HBy', 'HB2', 'HB3', 'HB%', 'CG', 'CDx', 'CDy', 'CD1',
            'CD2', 'HDx', 'HDy', 'HD1', 'HD2', 'HD%', 'CEx', 'CEy', 'CE1', 'CE2', 'HEx', 'HEy', 'HE1', 'HE2',
            'HE%', 'CZ', 'HH'],
    'VAL': ['H', 'N', 'C', 'CA', 'HA', 'CB', 'HB', 'CGx', 'CGy', 'CG%', 'CG1', 'CG2',
            'HGx%', 'HGy%', 'HG1%', 'HG2%','HG%']
    }


from ccpn.util import Common as commonUtil, Constants
from typing import Sequence
from ccpn.core.NmrAtom import NmrAtom, UnknownIsotopeCode
from ccpn.core.Chain import Chain
from ccpn.core.ChemicalShiftList import ChemicalShiftList
from ccpn.core.NmrResidue import NmrResidue
from ccpn.core.Peak import Peak
from ccpn.core.PeakList import PeakList, GAUSSIANMETHOD
from ccpn.core.Project import Project
from collections import defaultdict
from itertools import combinations
from ccpn.util.Common import makeIterableList
from ccpnmodel.ccpncore.lib.assignment.ChemicalShift import getSpinSystemResidueProbability, getAtomProbability, getResidueAtoms, getCcpCodes, \
    getSpinSystemScore
import typing
import numpy
from ccpn.util.Logging import getLogger


def isInterOnlyExpt(experimentType: str) -> bool:
    """
    Determines if the specified experiment is an inter-residual only experiment
    """
    if not experimentType:
        return False
    expList = ('HNCO', 'CONH', 'CONN', 'H[N[CO', 'seq.', 'HCA_NCO.Jmultibond')
    experimentTypeUpper = experimentType.upper()
    if (any(expType in experimentTypeUpper for expType in expList)):
        return True
    return False


def assignAlphas(nmrResidue: NmrResidue, peaks: typing.List[Peak], axisCode='C'):
    """
    Assigns CA and CA-1 NmrAtoms to dimensions of pairs of specified peaks, assuming that one has
    a height greater than the other, e.g. in an HNCA or HNCACB experiment.
    """
    if len(peaks) > 1:
        lowestP = [i for i in peaks if i.height == min([j.height for j in peaks])]
        highestP = [i for i in peaks if i.height == max([j.height for j in peaks])]
        peaks = lowestP + highestP
        chain = nmrResidue.nmrChain
        newNmrResidue = chain.fetchNmrResidue(nmrResidue.sequenceCode + '-1')
        a3 = newNmrResidue.fetchNmrAtom(name='CA')
        a4 = nmrResidue.fetchNmrAtom(name='CA')
        if peaks[0].height > peaks[1].height:
            peaks[0].assignDimension(axisCode=axisCode, value=[a4])
            peaks[1].assignDimension(axisCode=axisCode, value=[a3])
        if peaks[0].height < peaks[1].height:
            peaks[0].assignDimension(axisCode=axisCode, value=[a3])
            peaks[1].assignDimension(axisCode=axisCode, value=[a4])
    elif len(peaks) == 1:
        peaks[0].assignDimension(axisCode=axisCode, value=[nmrResidue.fetchNmrAtom(name='CA')])


def assignBetas(nmrResidue: NmrResidue, peaks: typing.List[Peak], axisCode='C'):
    """
    Assigns CB and CB-1 NmrAtoms to dimensions of specified peaks.
    """
    if len(peaks) > 1:
        lowestP = [i for i in peaks if i.height == min([j.height for j in peaks])]
        highestP = [i for i in peaks if i.height == max([j.height for j in peaks])]
        peaks = lowestP + highestP
        chain = nmrResidue.nmrChain
        newNmrResidue = chain.fetchNmrResidue(nmrResidue.sequenceCode + '-1')
        a3 = newNmrResidue.fetchNmrAtom(name='CB')
        a4 = nmrResidue.fetchNmrAtom(name='CB')
        if abs(peaks[0].height) > abs(peaks[1].height):
            peaks[0].assignDimension(axisCode=axisCode, value=[a4])
            peaks[1].assignDimension(axisCode=axisCode, value=[a3])

        if abs(peaks[0].height) < abs(peaks[1].height):
            peaks[0].assignDimension(axisCode=axisCode, value=[a3])
            peaks[1].assignDimension(axisCode=axisCode, value=[a4])

    elif len(peaks) == 1:
        peaks[0].assignDimension(axisCode=axisCode, value=[nmrResidue.fetchNmrAtom(name='CB')])


def getNmrResiduePrediction(nmrResidue: NmrResidue, chemicalShiftList: ChemicalShiftList, prior: float = 0.05, resShifts=None) -> list:
    """
    Takes an NmrResidue and a ChemicalShiftList and returns a dictionary of the residue type to
    confidence levels for that NmrResidue.
    """

    predictions = {}
    spinSystem = nmrResidue._wrappedData
    shiftList = chemicalShiftList._wrappedData

    if not resShifts:
        resShifts = [(resonance, shift) for resonance in spinSystem.resonances
                     for shift in [resonance.findFirstShift(parentList=shiftList)] if shift]

    for code in CCP_CODES:
        predictions[code] = float(getSpinSystemResidueProbability(spinSystem, chemicalShiftList._wrappedData, code,
                                                                  prior=prior, resShifts=resShifts))
    tot = sum(predictions.values())
    refinedPredictions = {}
    for code in CCP_CODES:
        if tot > 0:
            v = int(predictions[code] / tot * 100)
            if v > 0:
                refinedPredictions[code] = v

    finalPredictions = []

    for value in sorted(refinedPredictions.values(), reverse=True)[:5]:
        key = [key for key, val in refinedPredictions.items() if val == value][0]
        finalPredictions.append((key, str(value) + ' %'))

    return finalPredictions


def getNmrAtomPrediction(ccpCode: str, value: float, isotopeCode: str, strict: bool = False) -> list:
    """
    Takes a ccpCode, a chemical shift value and an isotope code and returns a dictionary of
    atom type predictions to confidence values..
    """

    predictions = {}
    for atomName in getResidueAtoms(ccpCode, 'protein'):
        if isotopeCode in ATOM_NAMES and atomName in ATOM_NAMES[isotopeCode]:
            predictions[ccpCode, atomName] = getAtomProbability(ccpCode, atomName, value)
    tot = sum(predictions.values())
    refinedPredictions = {}
    for key, value in predictions.items():
        try:
            if strict:
                if value > 1e-3:
                    v = int(value / tot * 100)
                else:
                    v = 0
            else:
                v = int(value / tot * 100)
        except Exception as es:
            v = 0

        if v > 0:
            refinedPredictions[key] = v

    finalPredictions = []

    for value in sorted(refinedPredictions.values(), reverse=True)[:5]:
        key = [key for key, val in refinedPredictions.items() if val == value][0]
        finalPredictions.append([key, value])

    return finalPredictions


def copyPeakListAssignments(referencePeakList: PeakList, matchPeakList: PeakList):
    """
    Takes a reference peakList and assigns NmrAtoms to dimensions
    of a match peakList based on matching axis codes.
    """

    import numpy
    from sklearn.ensemble import RandomForestClassifier

    project = referencePeakList.project
    refAxisCodes = referencePeakList.spectrum.axisCodes
    matchAxisCodes = matchPeakList.spectrum.axisCodes
    if len(refAxisCodes) < len(matchAxisCodes):
        mappingArray = commonUtil._axisCodeMapIndices(refAxisCodes, matchAxisCodes)
    else:
        mappingArray = commonUtil._axisCodeMapIndices(matchAxisCodes, refAxisCodes)
    refPositions = [numpy.array([peak.position[dim] for dim in mappingArray if dim is not None])
                    for peak in referencePeakList.peaks]
    refLabels = [[peak.pid] for peak in referencePeakList.peaks]
    clf = RandomForestClassifier()
    clf.fit(refPositions, refLabels)

    for peak in matchPeakList.peaks:
        matchArray = []
        for dim in mappingArray:
            if dim is not None:
                matchArray.append(peak.position[dim])

        result = ''.join((clf.predict(numpy.array(matchArray))))

        tolerances = peak.peakList.spectrum.assignmentTolerances
        dimNmrAtoms = project.getByPid(result).dimensionNmrAtoms
        refPositions = project.getByPid(result).position
        if all([abs(refPositions[ii] - peak.position[ii]) < tolerances[ii]
                for ii in mappingArray if ii is not None]):
            [peak.assignDimension(axisCode=refAxisCodes[ii], value=dimNmrAtoms[ii])
             for ii in mappingArray if ii is not None]


def propagateAssignments(peaks: typing.List[Peak] = None, referencePeak: Peak = None, current: object = None,
                         tolerances: typing.List[float] = None):
    """
    Propagates dimensionNmrAtoms for each dimension of the specified peaks to dimensions of other
    peaks.
    """

    if referencePeak:
        peaksIn = [referencePeak, ]
    elif peaks:
        peaksIn = peaks
    else:
        peaksIn = current.peaks
    if not tolerances:
        tolerances = []

    dimNmrAtoms = {}

    spectra = set()
    for peak in peaksIn:
        spectrum = peak.peakList.spectrum
        spectra.add(spectrum)
        for i, dimensionNmrAtom in enumerate(peak.dimensionNmrAtoms):

            key = spectrum.axisCodes[i]
            if dimNmrAtoms.get(key) is None:
                dimNmrAtoms[key] = []

            if len(peak.dimensionNmrAtoms[i]) > 0:
                for dimensionNmrAtoms in peak.dimensionNmrAtoms[i]:
                    nmrAtom = dimensionNmrAtoms

                    dimNmrAtoms[key].append(nmrAtom)

    for spectrum in spectra:
        if not (all(spectrum.assignmentTolerances)):
            # NB Tolerances *should* be non for Fid or sampled dimensions. Even so, for safety:
            spectrum.assignmentTolerances = spectrum.defaultAssignmentTolerances

    # spectrum = peak.peakList.spectrum
    # assignmentTolerances = list(spectrum.assignmentTolerances)
    # for tol in assignmentTolerances:
    #   if tol is None:
    #     index = assignmentTolerances.index(tol)
    #     tolerance = spectrum.spectralWidths[index]/spectrum.pointCounts[index]
    #     spectrumTolerances = list(spectrum.assignmentTolerances)
    #     spectrumTolerances[index] =  tolerance
    #     spectrum.assignmentTolerances = spectrumTolerances
    shiftRanges = {}
    for peak in peaksIn:
        for i, axisCode in enumerate(peak.peakList.spectrum.axisCodes):

            if axisCode not in shiftRanges:
                shiftMin, shiftMax = sorted(peak.peakList.spectrum.spectrumLimits[i])
                shiftRanges[axisCode] = (shiftMin, shiftMax)

            else:
                shiftMin, shiftMax = shiftRanges[axisCode]

            if i < len(tolerances):
                tolerance = tolerances[i]
            else:
                tolerance = peak.peakList.spectrum.assignmentTolerances[i]

            pValue = peak.position[i]

            extantNmrAtoms = []

            for dimensionNmrAtom in peak.dimensionNmrAtoms:
                extantNmrAtoms.append(dimensionNmrAtom)

            assignNmrAtoms = []
            closeNmrAtoms = []

            for nmrAtom in dimNmrAtoms[axisCode]:
                if nmrAtom not in extantNmrAtoms:
                    shiftList = peak.peakList.spectrum.chemicalShiftList
                    shift = shiftList.getChemicalShift(nmrAtom.id)

                    if shift:

                        sValue = shift.value

                        if not (shiftMin < sValue < shiftMax):
                            continue

                        assignNmrAtoms.append(nmrAtom)

                        if abs(sValue - pValue) <= tolerance:
                            closeNmrAtoms.append(nmrAtom)

            if closeNmrAtoms:
                for nmrAtom in closeNmrAtoms:
                    peak.assignDimension(axisCode, nmrAtom)

            elif not extantNmrAtoms:
                for nmrAtom in assignNmrAtoms:
                    peak.assignDimension(axisCode, nmrAtom)


from ccpnmodel.ccpncore.lib.assignment.ChemicalShift import _getResidueProbability


def getAllSpinSystems(project: Project, nmrResidues: typing.List[NmrResidue],
                      chains: typing.List[Chain], shiftLists: typing.List[ChemicalShiftList]) -> {}:
    try:
        apiProject = project._wrappedData
        apiSpinSystems = [nmrResidue._wrappedData for nmrResidue in nmrResidues]
        apiChains = [chain._wrappedData for chain in chains]
        apiShiftLists = [shiftList._wrappedData for shiftList in shiftLists]

        apiShifts = [[(apiSpinSystem, [(resonance, shift)
                                       for resonance in apiSpinSystem.resonances
                                       for shift in [resonance.findFirstShift(parentList=apiShiftList)] if shift])
                      for apiSpinSystem in apiSpinSystems
                      ]
                     for apiShiftList in apiShiftLists]

        chainCodes = [[('Cyss' if (residue.ccpCode == 'Cys' and residue.descriptor == 'link:SG') else residue.ccpCode, residue.molType)
                       for residue in apiChain.residues] for apiChain in apiChains]
        setChainCodes = [set(chainCode) for chainCode in chainCodes]

        priorCodes = []
        for chainCode, setChainCode in zip(chainCodes, setChainCodes):
            n = float(len(chainCode))
            priorCodes.append({ccpCode: chainCode.count(ccpCode) / n for ccpCode in setChainCode})

        # now calculate probabilities

        count = 0
        probs = {}
        for ii, (apiChain, setChainCode, priorCode) in enumerate(zip(apiChains, setChainCodes, priorCodes)):

            hash = ii
            probHash = probs[hash] = {}

            for jj, _spinSystems in enumerate(apiShifts):

                spinHash = probHash[jj] = {}

                for _spinSystem in _spinSystems:
                    apiSpinSystem, apiShift = _spinSystem

                    for ccpCode, molType in setChainCode:

                        ppms = []
                        elements = []
                        atomNames = []
                        ppmsAppend = ppms.append
                        elementsAppend = elements.append
                        atomNamesAppend = atomNames.append

                        for resonance, shift in apiShift:

                            isotope = resonance.isotope
                            if isotope:
                                ppmsAppend(shift.value)
                                elementsAppend(isotope.chemElement.symbol)
                                atomNamesAppend(resonance.implName)

                        prob = _getResidueProbability(ppms, ccpCode, elements,
                                                      atomNames, prior=0.05, molType=molType)

                        if apiSpinSystem not in spinHash:
                            spinHash[apiSpinSystem] = {}
                        if ccpCode not in spinHash[apiSpinSystem]:
                            spinHash[apiSpinSystem][ccpCode] = prob
                        # probHash[apiSpinSystem][ccpCode].append(prob)

                        count += 1

                    # calculate scores from here
                    scores = spinHash[apiSpinSystem]
                    total = sum(scores.values())

                    if total:
                        for ccpCode in scores:
                            scores[ccpCode] *= 100.0 / total

        # print('>>> spinProbability count {}'.format(count))

        assignDict = {}
        for spinSystem in apiProject.resonanceGroups:
            residue = spinSystem.assignedResidue
            if residue:
                assignDict[residue] = spinSystem

        matchesDict = {}

        for ii, (apiChain, probsLists) in enumerate(zip(apiChains, probs.values())):

            matchesChain = matchesDict[ii] = []

            for jj, probsList in enumerate(probsLists.values()):
                window = len(nmrResidues)
                textMatrix = []
                objectList = []

                if probsList:
                    matches = []

                    residues = apiChain.sortedResidues()
                    seq = [r.ccpCode for r in residues]

                    seq = [None, None] + seq + [None, None]
                    residues = [None, None] + residues + [None, None]
                    nRes = len(seq)

                    if nRes >= window:
                        scoreDicts = []
                        ccpCodes = getCcpCodes(apiChain)

                        for scores in probsList.values():  # should iterate through residues
                            scoreDict = {}
                            for ccpCode in ccpCodes:
                                scoreDict[ccpCode] = None
                            # scoreDict = {ccpCode: None for ccpCode in ccpCodes}

                            for data in scores.items():
                                if data:
                                    # score, ccpCode = data
                                    ccpCode, score = data
                                    scoreDict[ccpCode] = score

                            scoreDicts.append(scoreDict)
                        sumScore = 0.0
                        for i in range(nRes - window):

                            score = 1.0

                            for j in range(window):
                                ccpCode = seq[i + j]
                                score0 = scoreDicts[j].get(ccpCode)

                                if (ccpCode is None) and (apiSpinSystems[j]):
                                    break
                                if score0:
                                    score *= score0
                                elif score0 == 0.0:
                                    break

                            else:
                                matches.append((score, residues[i:i + window]))
                                sumScore += score

                        matches.sort()
                        matches.reverse()

                        for i, data in enumerate(matches[:10]):
                            score, residues = data
                            if sumScore > 0:
                                score /= sumScore
                            datum = [i + 1, 100.0 * score]

                            for residue in residues:
                                if residue:
                                    datum.append(residue.seqCode)
                                else:
                                    datum.append(None)
                                    # colors.append(None)

                            textMatrix.append(datum)
                            residues2 = [project._data2Obj.get(residue) for residue in residues]
                            objectList.append([100 * score, residues2])

                    if objectList:
                        matchesChain.append(objectList)

        return matchesDict

    except Exception as es:
        print(str(es))


def getSpinSystemsLocation(project: Project, nmrResidues: typing.List[NmrResidue],
                           chain: Chain, chemicalShiftList: ChemicalShiftList) -> list:
    """
    Determines location of a set of NmrResidues in the specified chain using residue type
    predictions.
    """

    # TODO NBNB rename variables so api level objects have .api...' names
    # Also consider moving to ccpnmodel, or refactoring. NBNB
    # Also check sorting order for residues
    # NBNB TODO

    nmrProject = project._wrappedData
    spinSystems = [nmrResidue._wrappedData for nmrResidue in nmrResidues]
    chain = chain._wrappedData
    shiftList = chemicalShiftList._wrappedData

    scoreMatrix = []

    ccpCodes = getCcpCodes(chain)

    N = len(ccpCodes)

    for spinSystem0 in spinSystems:
        # scoreList = [None] * N

        if spinSystem0:
            # shifts = []
            # for resonance in spinSystem0.resonances:
            #     shift = resonance.findFirstShift(parentList=shiftList)
            #     if shift:
            #         shifts.append(shift)
            shifts = [(resonance, shift) for resonance in spinSystem0.resonances for shift in [resonance.findFirstShift(parentList=shiftList)] if shift]
            # if shifts != _shifts: raise RuntimeError("shift difference")

            scores = getSpinSystemScore(spinSystem0, shifts, chain, shiftList)

            # for i, ccpCode in enumerate(ccpCodes):
            #     scoreList[i] = (scores[ccpCode], ccpCode)
            scoreList = [(scores[ccpCode], ccpCode) for ccpCode in ccpCodes]
            # if scoreList != _scoreList: raise RuntimeError("scoreList difference")

            scoreList.sort(reverse=True)
            # scoreList.reverse()
        else:
            scoreList = [None] * N

        scoreMatrix.append(scoreList)

    window = len(nmrResidues)
    textMatrix = []
    objectList = []

    if chain and scoreMatrix:
        matches = []

        assignDict = {}
        for spinSystem in nmrProject.resonanceGroups:
            residue = spinSystem.assignedResidue
            if residue:
                assignDict[residue] = spinSystem

        residues = chain.sortedResidues()
        seq = [r.ccpCode for r in residues]

        seq = [None, None] + seq + [None, None]
        residues = [None, None] + residues + [None, None]
        nRes = len(seq)

        if nRes >= window:
            scoreDicts = []
            ccpCodes = getCcpCodes(chain)

            for scores in scoreMatrix:
                scoreDict = {}
                for ccpCode in ccpCodes:
                    scoreDict[ccpCode] = None

                for data in scores:
                    if data:
                        score, ccpCode = data
                        scoreDict[ccpCode] = score

                scoreDicts.append(scoreDict)
            sumScore = 0.0
            for i in range(nRes - window):

                score = 1.0

                for j in range(window):
                    ccpCode = seq[i + j]
                    score0 = scoreDicts[j].get(ccpCode)

                    if (ccpCode is None) and (spinSystems[j]):
                        break
                    elif score0:
                        score *= score0
                    elif score0 == 0.0:
                        break

                else:
                    matches.append((score, residues[i:i + window]))
                    sumScore += score

            matches.sort()
            matches.reverse()

            for i, data in enumerate(matches[:10]):
                score, residues = data
                if sumScore > 0:
                    score /= sumScore
                datum = [i + 1, 100.0 * score]

                for residue in residues:
                    if residue:
                        datum.append(residue.seqCode)
                    else:
                        datum.append(None)
                        # colors.append(None)

                textMatrix.append(datum)
                residues2 = [project._data2Obj.get(residue) for residue in residues]
                objectList.append([100 * score, residues2])

        return objectList


def nmrAtomPairsByDimensionTransfer(peakLists: typing.Sequence[PeakList]) -> dict:
    """From one or more peakLists belonging to the same spectrum,
    get a dictionary of magnetisationTransferTuple (See Spectrum.magnetisationTransfers
    for documentation) to a set of NmrAtom pairs that are coupled by the magnetisation transfer.
    If the two dimensions have the same nucleus, the NmrAtom pairs are sorted, otherwise
    they are in the dimension order.

    Peak.assignedNmrAtoms is used to determine which NmrAtoms are connected"""

    # For subsequent filtering, I recommend:
    # isInterOnlyExpt (this file)
    # NmrAtom.boundNmrAtoms

    result = {}
    if peakLists:

        spectrum = peakLists[0].spectrum
        if any(x for x in peakLists[1:] if x.spectrum is not spectrum):
            raise ValueError("PeakLists do not belong to the same spectrum: %s" % peakLists)

        magnetisationTransfers = spectrum.magnetisationTransfers
        for mt in magnetisationTransfers:
            result[mt] = set()

        # Get sets of NmrAtom pairs
        for peakList in peakLists:
            for peak in peakList.peaks:
                for assignment in peak.assignedNmrAtoms:
                    for mt, aSet in result.items():
                        nmrAtoms = (assignment[mt[0] - 1], assignment[mt[1] - 1], peak)
                        if not None in nmrAtoms:
                            aSet.add(nmrAtoms)

        # Sort NmrAtoms where the nucleus is the same on both sides (or one is undetermined)
        for mt, aSet in result.items():
            tt = spectrum.isotopeCodes
            isotopeCodes = (tt[mt[0] - 1], tt[mt[1] - 1])
            if None in isotopeCodes or isotopeCodes[0] == isotopeCodes[1]:
                newSet = set(tuple(sorted(x for x in nmrAtoms)) for nmrAtoms in aSet)
                result[mt] = newSet

    return result


def getBoundNmrAtomPairs(nmrAtoms, nucleus) -> list:
    """
    Takes a set of NmrAtoms and a nucleus e.g. 'H' or 'C' and returns a list of unique pairs of
    nmrAtoms in the input that are bound to each other.
    """
    result = []
    for na1 in nmrAtoms:
        if na1.name.startswith(nucleus):
            for na2 in na1.boundNmrAtoms:
                if na2 in nmrAtoms:
                    result.append(tuple(sorted([na1, na2])))

    return list(set(result))


def findClosePeaks(peak, matchPeakList, tolerance=0.02):
    """
    Takes an input peak and finds all peaks in the matchPeakList that are close in space to the
    position of the input peak. A close peak is defined as one for which the euclidean distance
    between its position and that of the input peak is less than the specified tolerance. AxisCodes
    are used to match dimensions between peaks to ensure correct distance calculation.
    """
    closePeaks = []
    refAxisCodes = peak.axisCodes
    matchAxisCodes = matchPeakList.spectrum.axisCodes
    mappingArray = [refAxisCodes.index(axisCode) for axisCode in refAxisCodes
                    if axisCode in matchAxisCodes]
    mappingArray2 = [matchAxisCodes.index(axisCode) for axisCode in refAxisCodes
                     if axisCode in matchAxisCodes]
    refPeakPosition = numpy.array([peak.position[dim] for dim in mappingArray if dim is not None])

    for mPeak in matchPeakList.peaks:
        matchArray = []
        for dim in mappingArray2:
            matchArray.append(mPeak.position[dim])

        dist = numpy.linalg.norm(refPeakPosition - numpy.array(matchArray))
        if dist < tolerance:
            closePeaks.append(mPeak)

    return closePeaks


def copyPeakAssignments(refPeak, peaks):
    refAxisCodes = refPeak.axisCodes
    for peak in peaks:
        matchAxisCodes = peak.axisCodes
        mappingArray2 = [matchAxisCodes.index(axisCode) for axisCode in refAxisCodes if axisCode in matchAxisCodes]
        for jj, dim in enumerate(mappingArray2):
            atom = refPeak.dimensionNmrAtoms[jj][0]
            axisCode = peak.axisCodes[dim]
            peak.assignDimension(axisCode, [atom])


def nmrAtomsForPeaks(peaks: typing.List[Peak], nmrAtoms: typing.List[NmrAtom],
                     intraResidual: bool = False, doubleTolerance: bool = False):
    """Get a set of nmrAtoms that fit to the dimensions of the
       peaks.

    """

    selected = matchingNmrAtomsForPeaks(peaks, nmrAtoms, doubleTolerance=doubleTolerance)
    if intraResidual:
        selected = filterIntraResidual(selected)
    return selected


def filterIntraResidual(nmrAtomsForDimensions: typing.List[NmrAtom]):
    """Takes a N-list of lists of nmrAtoms, where N
       is the number of peak dimensions and only returns
       those which belong to residues that show up in
       at least to of the dimensions (This is the behaviour
       in v2, if I am correct).

    """

    nmrResiduesForDimensions = []
    allNmrResidues = set()
    for nmrAtoms in nmrAtomsForDimensions:
        nmrResidues = set([nmrAtom.nmrResidue for nmrAtom in nmrAtoms if nmrAtom.nmrResidue])
        nmrResiduesForDimensions.append(nmrResidues)
        allNmrResidues.update(nmrResidues)

    selectedNmrResidues = set()
    for nmrResidue in allNmrResidues:
        frequency = 0
        for nmrResidues in nmrResiduesForDimensions:
            if nmrResidue in nmrResidues:
                frequency += 1
        if frequency > 1:
            selectedNmrResidues.add(nmrResidue)

    nmrAtomsForDimenionsFiltered = []
    for nmrAtoms in nmrAtomsForDimensions:
        nmrAtoms_filtered = set()
        for nmrAtom in nmrAtoms:
            if nmrAtom.nmrResidue in selectedNmrResidues:
                nmrAtoms_filtered.add(nmrAtom)
        nmrAtomsForDimenionsFiltered.append(nmrAtoms_filtered)

    return nmrAtomsForDimenionsFiltered


def matchingNmrAtomsForPeaks(peaks: typing.List[Peak], nmrAtoms: typing.List[NmrAtom],
                             doubleTolerance: bool = False):
    """Get a set of nmrAtoms that fit to the dimensions of the
       peaks. This function does the actual calculation and does
       not involve filtering like in nmrAtoms_for_peaks, where
       more filters can be specified in the future.

    """

    dimensionCount = [len(peak.position) for peak in peaks]
    #All peaks should have the same number of dimensions.
    if not len(set(dimensionCount)) == 1:
        return []
    N_dims = dimensionCount[0]
    dim_nmrAtoms = []

    for dim in range(N_dims):
        # Find and add the NmrAtoms that dimension dim in all peaks

        common = set(nmrAtoms)  # ejb - was empty?
        if sameAxisCodes(peaks, dim):
            for peak in peaks:
                matchingNmrAtoms = matchingNmrAtomsForPeakDimension(peak, dim, nmrAtoms,
                                                                    doubleTolerance=doubleTolerance)
                # '&=' is set intersection update
                common &= matchingNmrAtoms
        dim_nmrAtoms.append(common)
        # matching = matchingNmrAtomsForDimensionOfPeaks(peaks, dim, nmrAtoms,
        #                                                doubleTolerance=doubleTolerance)
        # dim_nmrAtoms.append(matching)
    return dim_nmrAtoms


def matchingNmrAtomsForPeakDimension(peak: Peak, dim: int, nmrAtoms: typing.List[NmrAtom],
                                     doubleTolerance: bool = False):
    """Just finds the nmrAtoms that fit a dimension of one peak.

    """

    fitting_nmrAtoms = set()
    # shiftList = getShiftlistForPeak(peak)
    spectrum = peak.peakList.spectrum
    shiftList = peak.peakList.chemicalShiftList
    position = peak.position[dim]
    # isotopeCode = getIsotopeCodeForPeakDimension(peak, dim)
    isotopeCode = spectrum.isotopeCodes[dim]
    if not position or not isotopeCode or not shiftList:
        return fitting_nmrAtoms
    tolerance = spectrum.assignmentTolerances[dim]
    if not tolerance:
        tolerance = spectrum.defaultAssignmentTolerances[dim]
    if doubleTolerance:
        tolerance *= 2

    for nmrAtom in nmrAtoms:
        if nmrAtom.isotopeCode == isotopeCode and withinTolerance(nmrAtom, position,
                                                                  shiftList, tolerance):
            fitting_nmrAtoms.add(nmrAtom)

    return fitting_nmrAtoms


def withinTolerance(nmrAtom: NmrAtom, position: float, shiftList: ChemicalShiftList, tolerance: float):
    """Decides whether the shift of the nmrAtom is
       within the tolerance to be assigned to the
       peak dimension.

    """
    shift = shiftList.getChemicalShift(nmrAtom.id)
    #delta = delta_shift(nmrAtom, position, shiftList)
    if shift and abs(position - shift.value) < tolerance:
        return True
    return False


def peaksAreOnLine(peaks: typing.List[Peak], dim: int):
    """Returns True when multiple peaks are located
       on a line in the given dimensions.
    """

    if not sameAxisCodes(peaks, dim):
        return False
    # Take the two furthest peaks (in this dimension) of the selection.
    positions = sorted([peak.position[dim] for peak in peaks])
    max_difference = abs(positions[0] - positions[-1])
    # Use the smallest tolerance of all peaks.
    spectra = set(peak.peakList.spectrum for peak in peaks)
    ll = [y for y in (x.assignmentTolerances[dim] for x in spectra) if y]
    if ll:
        if len(ll) == 1:
            tolerance = ll[0]
        else:
            tolerance = min(*ll)  # this fails if len(ll) == 1, hence the above
    else:
        tolerance = Constants.defaultAssignmentTolerance
    # tolerance = min([getAssignmentToleranceForPeakDimension(peak, dim) for peak in peaks])
    if max_difference < tolerance:
        return True
    return False


def sameAxisCodes(peaks: typing.List[Peak], dim: int):
    """Checks whether all peaks have the same axisCode
       for in the given dimension.
    """

    spectra = set(peak.peakList.spectrum for peak in peaks)
    if len(spectra) > 1:
        spectrum0 = spectra.pop()
        axisCode = spectrum0.axisCodes[dim]
        for spectrum in spectra:
            if not commonUtil.axisCodesCompare(spectrum.axisCodes[dim], axisCode, 1):
                return False
    return True


def refitPeaks(peaks: Sequence[Peak], fitMethod: str = GAUSSIANMETHOD, singularMode=True):
    from ccpnmodel.ccpncore.lib.spectrum import Peak as LibPeak

    # LibPeak.fitExistingPeaks([peak._wrappedData for peak in peaks], method)

    if peaks:
        # sort into peakLists for each spectrum, otherwise dataArrays are invalid

        peakLists = {}
        for peak in peaks:
            if peak.peakList in peakLists:
                peakLists[peak.peakList].append(peak)
            else:
                peakLists[peak.peakList] = [peak]

        for peakList, peaks in peakLists.items():
            peakList.fitExistingPeaks(peaks, fitMethod=fitMethod, singularMode=singularMode)


######## CCPN Internal routines used to assign via Drag&Drop from SideBar ###########

def _matchAxesToNmrAtomNames(axisCodes, nmrAtomNames, exactMatch: bool = False, matchingChar: int = 1):
    """
    Make a dict of matching axisCodes, nmrAtomNames.
    Key: the axisCode; value: a list of matching NmrAtom names

    :param axisCodes: list of axis codes
    :param nmrAtomNames: list of nmr atom Names to be matched to the axisCode
    :param exactMatch: Bool. True if needed a 1:1 match. E.g.:  {CA:[CA]};
                             False if only some of the initial characters are required to be matched.
                             Default will do the first character match. E.g.:  {C:[CA, CB]};
    :param matchingChar: int. How many characters of the axis need to be matched to the nmrAtom name.
                              eg. 2: {'HB': ['HBy', 'HBx']}
    :return: dict {axisCode:[nmrAtom names]}
    """
    dd = defaultdict(list)
    for naName in nmrAtomNames:
        for ax in axisCodes:
            if exactMatch:
                if ax == naName:
                    dd[ax].append(naName)
            else:
                if len(ax) >= matchingChar and len(naName) >= matchingChar:
                    if ax[:matchingChar] == naName[:matchingChar]:
                        dd[ax].append(naName)
    return dd


def _matchAxesToNmrAtomIsotopeCode(peak, nmrAtoms):
    """
    Make a dict of matching axisCodes, nmrAtomNames based on common isotopeCodes between nmrAtom-spectrum isotopeCode.
    If nmrAtom.isotopeCode is unknown ('?' or None): it is added to all axisCodes values.
    Key: the axisCode; value: a list of matching NmrAtom names
    :param peak:
    :param nmrAtoms:
    :return:
    """
    dd = defaultdict(list)
    axisCodes = list(peak.axisCodes)

    for axisCode in axisCodes:
        axisCodesDims = peak.peakList.spectrum.getByAxisCodes('dimensions', [axisCode], exactMatch=True)
        if axisCodesDims:
            ic = peak.peakList.spectrum.isotopeCodes[axisCodesDims[0] - 1]
            for nmrAtom in nmrAtoms:
                if nmrAtom.isotopeCode == ic:
                    dd[axisCode].append(nmrAtom.name)
                if not nmrAtom.isotopeCode or nmrAtom.isotopeCode == UnknownIsotopeCode:
                    dd[axisCode].append(nmrAtom.name)
    return dd


def _getNmrAtomForName(nmrAtoms, nmrAtomName):
    """
    :return: The NmrAtom object for a given Name or return None. NmrAtoms list should not contain duplicates.
    """
    return ([na for na in nmrAtoms if nmrAtomName == na.name][:1] or [None])[0]


def _assignNmrAtomsToPeaks(peaks, nmrAtoms, exactMatch=False, overwrite=False):
    """
    Called for assigning a selected peak via drag&drop of nmrAtoms from SideBar.
    There are several scenarios divided in ambiguous and unambiguous assignment based on nomenclature and isotopeCode
    matches between nmrAtom-spectrum isotopeCodes or nmrAtom-spectrum axisCodes.
    The top cases are:
    
        unambiguous: exactMatch, an unique axisCode and a single NnmAtom which name matches 1:1 the axisCode name
                     E.g.: axisCode = 'H' -> nmrAtom name = 'H'; {'H': ['H']}
        unambiguous: non exactMatch, an unique axisCode and a single NnmAtom which name partially matches the axisCode name
                     axisCode = 'H' -> nmrAtom name = 'Hn';  {'H': ['Hn']}
                     axisCode = 'Hn' -> nmrAtom name = 'H';  {'Hn': ['H']}
        
        ambiguous:   an unique axisCode and but multiple NmrAtoms matching the axisCode name
                     axisCode = 'H' -> nmrAtom names = 'H1','H2',... ;  {'H': ['H1','H2'...]}
        ambiguous:   two axisCodes and multiple NmrAtoms matching the axisCode names
                     axisCode1 = 'Hn', axisCode2 = 'Hc' -> nmrAtom names = 'H','H1',...; {'Hn': ['H','H1'], 'Hc': ['H','H1']}
        ambiguous:   an unique axisCode and but pseudo NmrAtoms not matching the axisCode name or isotopeCodes of spectrum
                     axisCode = 'H' -> nmrAtom names = 'QA','Jolly',... ;  {'H': ['QA','Jolly',...]}
        ambiguous:   an unique axisCode and but NmrAtoms with name matching axisCode and spectrum isotopeCode
                     axisCode = 'H' -> nmrAtom names = 'M1','Hn',... ;  {'H': ['M1','Hn',...]} nmrAtom m1 has isotopeCode 1H

    Unambiguous nmrAtoms are assigned straight to the peak, if ambiguous nmrAtoms are present a UI will popup.
    Note: If you attempt to assign multiple peaks of different dimensionality at once, it will group based on axisCodes
    and will prompt a popup for each group if ambiguity cannot be resolved.
    :param peaks:
    :param nmrAtoms:
    :param exactMatch:
    :return:
    """
    nmrAtomNames = [na.name for na in nmrAtoms]
    # group peaks with exact axisCodes match so in case of multiple options we don't need a popup for similar peaks.
    peakGroups = defaultdict(list)
    for obj in peaks:
        axs = tuple(sorted(x for x in list(obj.axisCodes)))  # Please don't sort/match simply by first letter code here
        # or it defeat the purpose of all filters done below.
        peakGroups[axs].append(obj)
    # we could add a warning in case many groups.
    for peakGroup in peakGroups.values():
        if not peakGroup:
            break
        peak = peakGroup[-1]
        ambiguousAxisNmrAtomNames = []
        ambiguousNmrAtomsDict = defaultdict(set)
        unambiguousNmrAtomsDict = defaultdict(set)
        nameMatchedNmrAtomsDict = _matchAxesToNmrAtomNames(list(peak.axisCodes), nmrAtomNames, exactMatch=exactMatch)
        isotCodeMatchedNmrAtomsDict = _matchAxesToNmrAtomIsotopeCode(peak, nmrAtoms)
        nameMatchedNmrAtomsDict.update(isotCodeMatchedNmrAtomsDict)

        ## check if same nmrAtoms can be assigned to multiple axisCodes and
        for c in list(combinations(list(nameMatchedNmrAtomsDict.values()), 2)):
            ambiguousAxisNmrAtomNames += list(set(c[0]).intersection(c[1]))

        ## filter the ambiguous and unambiguous nmrAtoms for each axisCodes and fill respective dicts
        for axisCode, matchedNmrAtomNames in nameMatchedNmrAtomsDict.items():
            ## deal with ambiguous nmrAtoms that can be assigned to multiple axisCodes e.g. {'Hn': ['H','H1'], 'Hc': ['H','H1']}
            _unambAxisNmrAtomNames = [name for name in matchedNmrAtomNames if name not in ambiguousAxisNmrAtomNames]
            _ambNmrAtomNames = [name for name in matchedNmrAtomNames if name in ambiguousAxisNmrAtomNames]

            ## fill unambiguousNmrAtomsDict and ambiguousNmrAtomsDict dicts.
            if len(_unambAxisNmrAtomNames) == 1 and len(matchedNmrAtomNames) == 1:  # nothing ambiguous, 1:1 {'H': ['H']}
                na = _getNmrAtomForName(nmrAtoms, _unambAxisNmrAtomNames[0])
                unambiguousNmrAtomsDict[axisCode].add(na)
            if len(matchedNmrAtomNames) > 1:  # make sure nothing appereas as ambiguous and unambiguous. If this happens, keep only as ambiguous {'Hn': ['H', 'M1']} M1 with 1H isotope code
                _nmrAtoms = list(map(lambda x: _getNmrAtomForName(nmrAtoms, x), matchedNmrAtomNames))
                ambiguousNmrAtomsDict[axisCode].update(_nmrAtoms)
            if len(_unambAxisNmrAtomNames) > 1:  # one axis but multiple nmrAtoms. 1:many {'Hn': ['H', 'Hn']}
                _nmrAtoms = list(map(lambda x: _getNmrAtomForName(nmrAtoms, x), _unambAxisNmrAtomNames))
                ambiguousNmrAtomsDict[axisCode].update(_nmrAtoms)
            if len(_ambNmrAtomNames) >= 1:  # multiple axes and multiple nmrAtoms. many:many {'Hn': ['H',...], 'Hc': ['H',...]}
                _nmrAtoms = list(map(lambda x: _getNmrAtomForName(nmrAtoms, x), _ambNmrAtomNames))
                ambiguousNmrAtomsDict[axisCode].update(_nmrAtoms)

        _assignPeakFromNmrAtomDict(peakGroup, unambiguousNmrAtomsDict, ambiguousNmrAtomsDict, overwrite=overwrite)


def _finaliseAssignment(peak, axisCode4NmrAtomsDict, overwrite=False):
    from ccpn.core.lib.ContextManagers import undoBlockWithoutSideBar

    with undoBlockWithoutSideBar():
        for _axisCode, _nmrAtoms in axisCode4NmrAtomsDict.items():
            oldNmrAtoms = []
            if not overwrite:  ## Add to existing. We could add a popup to query what to do. "Replace or add" assignment
                axisCodesDims = peak.peakList.spectrum.getByAxisCodes('dimensions', [_axisCode], exactMatch=True)
                if axisCodesDims:
                    dim = axisCodesDims[0] - 1 if axisCodesDims[0] > 0 else axisCodesDims[0]
                    oldNmrAtoms = list(peak.dimensionNmrAtoms[dim])
            newNmrAtoms = list(set(list(_nmrAtoms) + oldNmrAtoms))
            peak.assignDimension(_axisCode, newNmrAtoms)


def _assignPeakFromNmrAtomDict(peaks, unambiguousNmrAtomsDict, ambiguousNmrAtomsDict,
                               overwrite=False, ):
    """
    assign peaks by axisCode based on unambiguousNmrAtomsDict and ambiguousNmrAtomsDict dictionaries
    Dicts Key: the axisCode; Dicts value: a list of matching NmrAtom assignable for that axisCode
    Dicts should not contains duplicated Values. i.e an NmrAtom or is ambiguous or unambiguous.
    Overwrite to delete existing assignments.
    If ambiguous values, a pop-up will appear otherwise will assign directly.
    """

    # add feedback for un-assignable nmrAtoms

    if not ambiguousNmrAtomsDict and unambiguousNmrAtomsDict:
        for peak in peaks:
            _finaliseAssignment(peak, unambiguousNmrAtomsDict, overwrite=overwrite)
        return
    if ambiguousNmrAtomsDict or unambiguousNmrAtomsDict:
        from ccpn.ui.gui.popups.AssignAmbiguousNmrAtomsPopup import AssignNmrAtoms4AxisCodesPopup

        w = AssignNmrAtoms4AxisCodesPopup(None, axisCode4NmrAtomsDict=ambiguousNmrAtomsDict,
                                          checkedAxisCode4NmrAtomsDict=unambiguousNmrAtomsDict, peaks=peaks)
        result = w.exec_()
        if result:
            axisCode4NmrAtomsDict = w.getSelectedObjects()
            for peak in peaks:
                _finaliseAssignment(peak, axisCode4NmrAtomsDict, overwrite=overwrite)


def _assignNmrResiduesToPeaks(peaks, nmrResidues):
    """
    :param peaks:
    :param nmrResidues:
    :return: assign nmrResidues one at the time based on its nmrAtoms.
    """
    for nmrResidue in nmrResidues:
        _assignNmrAtomsToPeaks(peaks, nmrResidue.nmrAtoms, exactMatch=False)<|MERGE_RESOLUTION|>--- conflicted
+++ resolved
@@ -15,7 +15,7 @@
 # Last code modification
 #=========================================================================================
 __modifiedBy__ = "$modifiedBy: Ed Brooksbank $"
-__dateModified__ = "$dateModified: 2021-04-23 17:18:03 +0100 (Fri, April 23, 2021) $"
+__dateModified__ = "$dateModified: 2021-05-03 19:05:23 +0100 (Mon, May 03, 2021) $"
 __version__ = "$Revision: 3.0.4 $"
 #=========================================================================================
 # Created
@@ -62,15 +62,9 @@
 
 NEF_ATOM_NAMES_SORTED = {'alphas'      : ['CA', 'HA', 'HAx', 'HAy', 'HA2', 'HA3', 'HA%'],
                     'betas'       : ['CB', 'HB', 'HBx', 'HBy', 'HB%', 'HB2', 'HB3'],
-<<<<<<< HEAD
-                    'gammas'      : ['CG', 'CGx', 'CGy', 'CG1', 'CG2', 'CG%', 'HG', 'HGx', 'HGy', 'HG%', 'HG2', 'HG3'],
-                    'moreGammas'  : ['HGx%', 'HGy%', 'HG1', 'HG1x', 'HG1y', 'HG1%', 'HG12', 'HG13', 'HG1%', 'HG2%'],
-                    'deltas'      : ['CD', 'CDx', 'CDy', 'CD1', 'CD2', 'CD%' 'HDx', 'HDy', 'HD%', 'HD1', 'HD2', 'HD3'],
-=======
                     'gammas'      : ['CG', 'CGx', 'CGy', 'CG%', 'CG1', 'CG2', 'HG', 'HGx', 'HGy', 'HG%', 'HG2', 'HG3'],
                     'moreGammas'  : ['HGx%', 'HGy%', 'HG1', 'HG1x', 'HG1y', 'HG1%', 'HG12', 'HG13', 'HG1%', 'HG2%'],
                     'deltas'      : ['CD', 'CDx', 'CDy', 'CD%', 'CD1', 'CD2', 'HDx', 'HDy', 'HD%', 'HD1', 'HD2', 'HD3'],
->>>>>>> 145cd07c
                     'moreDeltas'  : ['HDx%', 'HDy%', 'ND1', 'ND2', 'HD1%', 'HD2%', 'HD2x', 'HD2y', 'HD21', 'HD22'],
                     'epsilons'    : ['CE', 'CEx', 'CEy', 'CE1', 'CE2', 'HE', 'HEx', 'HEy', 'HE%', 'HE1', 'HE2', 'HE3'],
                     'moreEpsilons': ['CE3', 'NE', 'NE1', 'NE2', 'HE2x', 'HE2y', 'HE21', 'HE22', 'HE%'],
