--- conflicted
+++ resolved
@@ -13,13 +13,8 @@
 #=========================================================================================
 # Last code modification
 #=========================================================================================
-<<<<<<< HEAD
 __modifiedBy__ = "$modifiedBy: Ed Brooksbank $"
-__dateModified__ = "$dateModified: 2021-02-04 12:07:29 +0000 (Thu, February 04, 2021) $"
-=======
-__modifiedBy__ = "$modifiedBy: Luca Mureddu $"
-__dateModified__ = "$dateModified: 2021-03-12 17:24:51 +0000 (Fri, March 12, 2021) $"
->>>>>>> f39f3022
+__dateModified__ = "$dateModified: 2021-03-12 18:01:38 +0000 (Fri, March 12, 2021) $"
 __version__ = "$Revision: 3.0.3 $"
 #=========================================================================================
 # Created
@@ -974,13 +969,13 @@
     Called for assigning a selected peak via drag&drop of nmrAtoms from SideBar.
     There are several scenarios divided in ambiguous and unambiguous assignment based on nomenclature matches.
     The top cases are:
-    
+
         unambiguous: exactMatch, an unique axisCode and a single NnmAtom which name matches 1:1 the axisCode name
                      E.g.: axisCode = 'H' -> nmrAtom name = 'H'; {'H': ['H']}
         unambiguous: non exactMatch, an unique axisCode and a single NnmAtom which name partially matches the axisCode name
                      axisCode = 'H' -> nmrAtom name = 'Hn';  {'H': ['Hn']}
                      axisCode = 'Hn' -> nmrAtom name = 'H';  {'Hn': ['H']}
-        
+
         ambiguous:   an unique axisCode and but multiple NmrAtoms matching the axisCode name
                      axisCode = 'H' -> nmrAtom names = 'H1','H2',... ;  {'H': ['H1','H2'...]}
         ambiguous:   two axisCodes and multiple NmrAtoms matching the axisCode names
