"""Code for CCPN-specific NEF I/O
"""
#=========================================================================================
# Licence, Reference and Credits
#=========================================================================================
__copyright__ = "Copyright (C) CCPN project (http://www.ccpn.ac.uk) 2014 - 2022"
__credits__ = ("Ed Brooksbank, Joanna Fox, Victoria A Higman, Luca Mureddu, Eliza Płoskoń",
               "Timothy J Ragan, Brian O Smith, Gary S Thompson & Geerten W Vuister")
__licence__ = ("CCPN licence. See http://www.ccpn.ac.uk/v3-software/downloads/license")
__reference__ = ("Skinner, S.P., Fogh, R.H., Boucher, W., Ragan, T.J., Mureddu, L.G., & Vuister, G.W.",
                 "CcpNmr AnalysisAssign: a flexible platform for integrated NMR analysis",
                 "J.Biomol.Nmr (2016), 66, 111-124, http://doi.org/10.1007/s10858-016-0060-y")
#=========================================================================================
# Last code modification
#=========================================================================================
<<<<<<< HEAD
__modifiedBy__ = "$modifiedBy: Ed Brooksbank $"
__dateModified__ = "$dateModified: 2022-01-21 11:18:41 +0000 (Fri, January 21, 2022) $"
=======
__modifiedBy__ = "$modifiedBy: Geerten Vuister $"
__dateModified__ = "$dateModified: 2022-01-20 13:16:16 +0000 (Thu, January 20, 2022) $"
>>>>>>> 40daca7d
__version__ = "$Revision: 3.0.4 $"
#=========================================================================================
# Created
#=========================================================================================
__author__ = "$Author: CCPN $"
__date__ = "$Date: 2017-04-07 10:28:41 +0000 (Fri, April 07, 2017) $"
#=========================================================================================
# Start of code
#=========================================================================================

import random
import os
import sys
import time
import typing
import re
import pandas as pd
import json
from functools import partial
from datetime import datetime
from collections import OrderedDict as OD, namedtuple
# from collections import Counter
from operator import attrgetter, itemgetter
from typing import List, Union, Optional, Sequence, Tuple
from ccpn.core.lib import Pid
from ccpn.core import _coreImportOrder
from ccpn.core.lib.CcpnNefCommon import nef2CcpnMap, saveFrameReadingOrder, _isALoop, \
    saveFrameWritingOrder, _parametersFromLoopRow, _traverse, _stripSpectrumName, _stripSpectrumSerial
from ccpn.core.lib.CcpnSorting import universalSortKey
from ccpn.util import Common as commonUtil
from ccpn.util import Constants
from ccpn.util import jsonIo
from ccpn.util.nef import Specification
from ccpn.util.nef import StarIo
from ccpn.util.isotopes import isotopeCode2Nucleus
from ccpnmodel.ccpncore.lib import Constants as coreConstants
from ccpn.core._implementation.AbstractWrapperObject import AbstractWrapperObject
from ccpn.core.Project import Project
from ccpn.core.Spectrum import Spectrum, MAXALIASINGRANGE
from ccpn.core.SpectrumGroup import SpectrumGroup
from ccpn.core.Complex import Complex
from ccpn.core.PeakList import PeakList
from ccpn.core.IntegralList import IntegralList
from ccpn.core.Integral import Integral
from ccpn.core.MultipletList import MultipletList
from ccpn.core.Multiplet import Multiplet
from ccpn.core.PeakCluster import PeakCluster
from ccpn.core.Peak import Peak
from ccpn.core.Sample import Sample
# from ccpn.core.SampleComponent import SampleComponent
from ccpn.core.Substance import Substance
from ccpn.core.Chain import Chain
from ccpn.core.Residue import Residue
from ccpn.core.Atom import Atom
from ccpn.core.NmrChain import NmrChain
from ccpn.core.NmrResidue import NmrResidue
from ccpn.core.NmrAtom import NmrAtom
from ccpn.core.ChemicalShiftList import ChemicalShiftList
# from ccpn.core.ChemicalShift import ChemicalShift
from ccpn.core.StructureData import StructureData
from ccpn.core.Data import Data
from ccpn.core.RestraintTable import RestraintTable
from ccpn.core.Note import Note
from ccpn.core.ViolationTable import ViolationTable
from ccpn.core.DataTable import DataTable
from ccpn.core.Collection import Collection
from ccpn.core.lib import SpectrumLib
from ccpn.core.lib.MoleculeLib import extraBoundAtomPairs
from ccpn.core.lib import RestraintLib
from ccpn.util.Logging import getLogger
from ccpn.util.OrderedSet import OrderedSet
from ccpn.util.AttrDict import AttrDict
from ccpn.core.lib.CcpnNefContent import CcpnNefContent


# Max value used for random integer. Set to be expressible as a signed 32-bit integer.
maxRandomInt = 2000000000

# Current NEF version (as float)
currentNefVersion = 1.1
# Lowest version that this reader can read (may not be the same), as float:
minimumNefVersion = 0.9

# TODO These should be consolidated with the same constants in NefIo
# (and likely those in ExportNefPopup) and likely replaced with a list of classes
CHAINS = 'chains'
CHEMICALSHIFTLISTS = 'chemicalShiftLists'
RESTRAINTTABLES = 'restraintTables'
PEAKLISTS = 'peakLists'
INTEGRALLISTS = 'integralLists'
MULTIPLETLISTS = 'multipletLists'
SAMPLES = 'samples'
SUBSTANCES = 'substances'
NMRCHAINS = 'nmrChains'
# DATASETS = 'dataSets'
STRUCTUREDATA = 'structureData'
COMPLEXES = 'complexes'
SPECTRUMGROUPS = 'spectrumGroups'
NOTES = 'notes'
PEAKCLUSTERS = 'peakClusters'
VIOLATIONTABLES = 'violationTables'
DATATABLES = 'dataTables'
COLLECTIONS = 'collections'

POSITIONCERTAINTY = 'position_uncertainty_'
POSITIONCERTAINTYLEN = len(POSITIONCERTAINTY)

DEFAULTRESTRAINTLINKLOAD = False

REGEXREMOVEENDQUOTES = u'\`\d*`+?'
REGEXPREFIXQUOTEDNUMBER = u'^\`(\d+)\`'
REGEXPOSTFIXQUOTEDNUMBER = u'\`(\d+)\`$'
REGEXCHECKNMRATOM = u'^\?\@\d+$|^\w+\@\d+$'

NEFEXTENSION = '.nef'

DEFAULTUPDATEPARAMETERS = ('comment',)

# NAMETOOBJECTMAPPING = {obj.className.lower(): obj for obj in (Project, Spectrum, SpectrumGroup, Complex, PeakList,
#                                                               IntegralList, MultipletList, PeakCluster, Sample,
#                                                               Substance, Chain, NmrChain, ChemicalShiftList, StructureData,
#                                                               RestraintTable, Note)}

NAMETOOBJECTMAPPING = {'nef_chemical_shift_list'               : ChemicalShiftList,
                       'ccpn_spectrum_group'                   : SpectrumGroup,
                       'nef_nmr_spectrum'                      : PeakList,
                       'integral'                              : IntegralList,
                       'multiplet'                             : MultipletList,
                       'ccpn_peak_cluster_list'                : PeakCluster,
                       'ccpn_sample'                           : Sample,
                       'ccpn_complex'                          : Complex,
                       'ccpn_substance'                        : Substance,
                       'nef_molecular_system'                  : Chain,
                       'ccpn_assignment'                       : NmrChain,
                       'nef_distance_restraint_list'           : RestraintTable,
                       'nef_dihedral_restraint_list'           : RestraintTable,
                       'nef_rdc_restraint_list'                : RestraintTable,
                       'ccpn_restraint_list'                   : RestraintTable,
                       'ccpn_distance_restraint_violation_list': ViolationTable,
                       'ccpn_dihedral_restraint_violation_list': ViolationTable,
                       'ccpn_rdc_restraint_violation_list'     : ViolationTable,
                       'ccpn_datatable'                        : DataTable,
                       'ccpn_collections'                      : Collection,
                       'ccpn_notes'                            : Note,
                       }


# NEf to CCPN tag mapping (and tag order)
#
# Contents are:
# Nef2CcpnMap = {saveframe_or_loop_category:contents}
# contents = {tag:ccpn_tag_or_None}
# loopMap = {tag:ccpn_tag}
#
# Loops are entered as saveFrame contents with their category as tag and 'ccpn_tag' None
# and at the top level under their category name
# This relies on loop categories being unique, both at the top level, and among the item
# names within a saveframe

# Sentinel value - MUST evaluate as False

# This dictionary is used directly to control what is read from and written to
# NEF. The top level keys are the tags for saveframes and loops, which must
# either have their own entries in the Reader 'imprters' dictionary, of (if loops)
# be read directly by the parent samveframe).
# The next level down desceibes saveframe attributes or loop elements.
#
# Each saveframe or loop row matches a wrapper object, and the nef2CcpnMap map
# is used to read and write starting at that object.
# There are several variants. Using nef_sequence as an example:
#
# ('residue_name','residueType') means that the NEF value is read AND written
#  to residue.residueType.
#
# ('chain_code','chain.shortName') means that the NEF value is set (for writing) automatically,
# but the code for reading from NEF and passing it into the project must be done by hand
#
# ('cis_peptide',None), means that the tag exists, but that both on reading and writing it
# must be handled  explicitly.
#
# values _isALoop have an obvious meaning
#
# Note the _parametersFromSaveFrame and _parametersFromLoopRow functions
# that make a parameters dictionary (for use in object creation), using these mappings


def saveNefProject(project: Project,
                   path: str,
                   overwriteExisting: bool = False,
                   skipPrefixes=()):
    """Save project NEF file to path"""

    dirPath, fileName = os.path.split(path)
    if not fileName:
        # we got a directory - derive filename from project
        fileName = project.name + '.nef'

    filePath = os.path.join(dirPath, fileName)

    if os.path.exists(filePath) and not overwriteExisting:
        raise IOError("%s already exists" % filePath)

    text = convert2NefString(project, skipPrefixes=skipPrefixes)

    if dirPath and not os.path.isdir(dirPath):
        os.makedirs(dirPath)

    open(filePath, 'w').write(text)


def exportNef(project: Project,
              path: str,
              overwriteExisting: bool = False,
              skipPrefixes: typing.Sequence = (),
              expandSelection: bool = True,
              # exclusionDict={},
              pidList: typing.Sequence = None):
    """export NEF file to path"""

    path = str(path)

    if path[-4:] != '.nef':
        path = path + '.nef'
        getLogger().debug('Adding .nef extension to filename %s' % path)

    if os.path.exists(path) and not overwriteExisting:
        raise IOError("%s already exists" % path)

    text = convert2NefString(project, skipPrefixes=skipPrefixes, expandSelection=expandSelection,
                             pidList=pidList)  #, exclusionDict=exclusionDict)

    dirPath, fileName = os.path.split(path)
    if dirPath and not os.path.isdir(dirPath):
        os.makedirs(dirPath)

    with open(path, 'w') as f:  # save write
        f.write(text)


def convertToDataBlock(project: Project,
                       # path:str,
                       # overwriteExisting:bool=False,
                       skipPrefixes: typing.Sequence = (),
                       expandSelection: bool = True,
                       # exclusionDict={},
                       pidList: typing.Sequence = None):
    """export NEF file to path"""
    # ejb - dialog added to allow the changing of the name from the current project name.

    dataBlock = convertToCcpnDataBlock(project, skipPrefixes=skipPrefixes, expandSelection=expandSelection,
                                       pidList=pidList)  #, exclusionDict=exclusionDict)

    return dataBlock


def writeDataBlock(dataBlock, path: str, overwriteExisting: bool = False):
    if path[-4:] != '.nef':
        path = path + '.nef'
        getLogger().debug('Adding .nef extension to filename %s' % path)

    if os.path.exists(path) and not overwriteExisting:
        raise IOError("%s already exists" % path)

    dirPath, fileName = os.path.split(path)
    if dirPath and not os.path.isdir(dirPath):
        os.makedirs(dirPath)

    with open(path, 'w') as f:  # save write
        f.write(dataBlock.toString())


def convert2NefString(project: Project, skipPrefixes: typing.Sequence = (), expandSelection: bool = True,
                      pidList: list = None):  #, exclusionDict:dict={}):
    """Convert project to NEF string"""

    converter = CcpnNefWriter(project)

    dataBlock = converter.exportProject(expandSelection=expandSelection, pidList=pidList)  #, exclusionDict=exclusionDict)

    # Delete tags starting with certain prefixes.
    # NB designed to strip out 'ccpn' tags to make output comparison easier
    for prefix in skipPrefixes:
        # Could be done faster, but this is a rare operation
        for sftag in list(dataBlock.keys()):
            if sftag.startswith(prefix):
                del dataBlock[sftag]
            else:
                sf = dataBlock[sftag]
                for tag in list(sf.keys()):
                    if tag.startswith(prefix):
                        del sf[tag]
                    else:
                        val = sf[tag]
                        if isinstance(val, StarIo.NmrLoop):
                            # This is a loop:
                            for looptag in val.columns:
                                # NB val.columns is a tuple (encapsulation) and will not change during the loop
                                if looptag.startswith(prefix):
                                    val.removeColumn(looptag, removeData=True)

    return dataBlock.toString()


def convertToCcpnDataBlock(project: Project, skipPrefixes: typing.Sequence = (), expandSelection: bool = True,
                           pidList: list = None):  #, exclusionDict:dict={}):
    """Convert project to NEF string"""

    converter = CcpnNefWriter(project)

    dataBlock = converter.exportProject(expandSelection=expandSelection, pidList=pidList)  #, exclusionDict=exclusionDict)

    # Delete tags starting with certain prefixes.
    # NB designed to strip out 'ccpn' tags to make output comparison easier
    for prefix in skipPrefixes:
        # Could be done faster, but this is a rare operation
        for sftag in list(dataBlock.keys()):
            if sftag.startswith(prefix):
                del dataBlock[sftag]
            else:
                sf = dataBlock[sftag]
                for tag in list(sf.keys()):
                    if tag.startswith(prefix):
                        del sf[tag]
                    else:
                        val = sf[tag]
                        if isinstance(val, StarIo.NmrLoop):
                            # This is a loop:
                            for looptag in val.columns:
                                # NB val.columns is a tuple (encapsulation) and will not change during the loop
                                if looptag.startswith(prefix):
                                    val.removeColumn(looptag, removeData=True)

    return dataBlock


def _tryNumber(value):
    if isinstance(value, str):
        ll = value.rsplit('`', 2)
        if len(ll) == 3:
            # name is of form abc`xyz`
            try:
                return int(ll[1])
            except ValueError:
                pass


_nameFromCategory = namedtuple('_nameFromCategory', ('framecode', 'frameName', 'subname', 'prefix', 'postfix', 'precode', 'postcode', 'category'))


def _saveFrameNameFromCategory(saveFrame: StarIo.NmrSaveFrame):
    """Parse the saveframe name to extract pre- and post- numbering
    necessary for restraint and spectrum saveframe names
    """
    category = saveFrame['sf_category']
    framecode = saveFrame['sf_framecode']
    # frameName = framecode[len(category) + 1:]
    return _getNameFromCategory(category, framecode)


def _getNameFromCategory(category, framecode):
    # check for any occurrences of `n` in the saveframe name and keep for later reference
    frameName = framecode[len(category) + 1:]

    names = re.split(REGEXREMOVEENDQUOTES, frameName)
    if 0 <= len(names) > 3:
        raise TypeError('bad splitting of saveframe name {}'.format(framecode))
    subName = re.sub(REGEXREMOVEENDQUOTES, '', frameName)
    matches = [mm for mm in re.finditer(REGEXREMOVEENDQUOTES, frameName)]
    prefix = matches[0].group() if matches and matches[0] and matches[0].span()[0] == 0 else ''
    preSerial = _tryNumber(prefix)
    postfix = matches[-1].group() if matches and matches[-1] and matches[-1].span()[1] == len(frameName) else ''
    postSerial = _tryNumber(postfix)

    return _nameFromCategory(framecode, frameName, subName, prefix, postfix, preSerial, postSerial, category)


class CcpnNefWriter:
    """CCPN NEF reader/writer"""

    def __init__(self, project: Project, specificationFile: str = None, mode: str = 'strict',
                 programName: str = None, programVersion: str = None):
        self.project = project
        self.mode = mode
        if specificationFile is None:
            self.specification = None
        else:
            # NBNB TBD reconsider whether we want the spec summary or something else
            self.specification = Specification.getCcpnSpecification(specificationFile)

        if hasattr(project, 'application'):
            programName = programName or project.application.applicationName
            programVersion = programVersion or project.application.applicationVersion
        self.programName = programName or 'CcpnNefWriter'
        self.programVersion = programVersion
        self.ccpn2SaveFrameName = {}

    def exportObjects(self, expandSelection: bool = True,
                      chains: typing.Sequence[Chain] = (),
                      chemicalShiftLists: typing.Sequence[ChemicalShiftList] = (),
                      restraintTables: typing.Sequence[RestraintTable] = (),
                      peakLists: typing.Sequence[PeakList] = (),
                      integralLists: typing.Sequence[IntegralList] = (),
                      multipletLists: typing.Sequence[MultipletList] = (),
                      samples: typing.Sequence[Sample] = (),
                      substances: typing.Sequence[Substance] = (),
                      nmrChains: typing.Sequence[NmrChain] = (),
                      structureData: typing.Sequence[StructureData] = (),
                      complexes: typing.Sequence[Complex] = (),
                      spectrumGroups: typing.Sequence[SpectrumGroup] = (),
                      notes: typing.Sequence[Note] = (),
                      peakClusters: typing.Sequence[PeakCluster] = (),
                      violationTables: typing.Sequence[ViolationTable] = (),
                      dataTables: typing.Sequence[DataTable] = (),
                      collections: typing.Sequence[Collection] = (),
                      ):
        """Export objects passed in and objects they are linked to.

            if expandSelection is True (strongly recommended):
            Will add PeakLists (Spectra) from SpectrumGroups (first peakList only),
            Samples and ChemicalShiftLists from peakLists (Spectra)
            Samples from SpectrumHits,
            Substances from Samples
            RestraintTables from StructureData
            NmrChains from ChemicalShifts
            and Chains from Substances, SampleComponents, NmrChains, and Complexes"""

        # set-up
        self.ccpn2SaveFrameName = {}
        saveFrames = []
        project = self.project

        if expandSelection:
            # Add linked-to objects - we can not skip these without altering the data:

            # SpectrumGroups and PeakLists
            peakLists = list(peakLists)
            integralLists = list(integralLists)
            multipletLists = list(multipletLists)

            spectrumSet = set(x.spectrum for x in peakLists)
            for spectrumGroup in spectrumGroups:
                for spectrum in spectrumGroup.spectra:
                    if spectrum not in spectrumSet:
                        spectrumSet.add(spectrum)

                        pl = spectrum.peakLists
                        if pl:
                            # Add one of the peakLists
                            peakLists.append(pl[0])
                        else:
                            peakLists.append(spectrum.newPeakList())

                        il = spectrum.integralLists
                        if il:
                            # Add one of the peakLists
                            integralLists.append(il[0])
                        else:
                            integralLists.append(spectrum.newIntegralList())

                        ml = spectrum.multipletLists
                        if ml:
                            # Add one of the peakLists
                            multipletLists.append(ml[0])
                        else:
                            multipletLists.append(spectrum.newMultipletList())
            peakLists = sorted(peakLists)
            integralLists = sorted(integralLists)
            multipletLists = sorted(multipletLists)

            # PeakClusters
            peakClusterLists = set(peakClusters)
            for peakCluster in peakClusterLists:
                peakClusterLists.add(peakCluster)
            peakClusterLists = sorted(peakClusters)

            # ChemicalShiftLists
            chemicalShiftListSet = set(chemicalShiftLists)
            for peakList in peakLists:
                xx = peakList.chemicalShiftList
                if xx is None:
                    raise ValueError(
                            "PeakList %s has no ChemicalShiftList attached and cannot be exported to NEF")
                else:
                    chemicalShiftListSet.add(xx)
            chemicalShiftLists = sorted(chemicalShiftListSet)

            # Samples
            sampleSet = set(samples)
            for spectrum in spectrumSet:
                sample = spectrum.sample
                if sample is not None:
                    sampleSet.add(sample)
                for spectrumHit in spectrum.spectrumHits:
                    sample = spectrumHit.sample
                    if sample is not None:
                        sampleSet.add(sample)
            samples = sorted(sampleSet)

            # restraintLists
            restraintListSet = set(restraintTables)
            for dSet in structureData:
                restraintListSet.update(dSet.restraintTables)
            restraintTables = sorted(restraintListSet)

            # ChemicalShiftLists and NmrChains
            nmrChainSet = set(nmrChains)
            for chemicalShiftList in chemicalShiftLists:
                for chemicalShift in chemicalShiftList.chemicalShifts:
                    nmrChainSet.add(chemicalShift.nmrAtom.nmrResidue.nmrChain)
            nmrChains = sorted(nmrChainSet)

            # NmrChains and Chains
            chainSet = set(chains)
            for nmrChain in nmrChains:
                chain = nmrChain.chain
                if chain is not None:
                    chainSet.add(chain)

            # Complexes and Chains
            for complex in complexes:
                chainSet.update(complex.chains)

            # Samples, Substances and Chains
            substanceSet = set(substances)
            for sample in samples:
                for sampleComponent in sample.sampleComponents:
                    substance = sampleComponent.substance
                    if substance is not None:
                        substanceSet.add(substance)
                    # chain = sampleComponent.chain
                    # if chain is not None:
                    #     chainSet.add(chain)
            substances = sorted(substanceSet)

            # Substances and Chains
            for substance in substances:
                for chain in substance.chains:  # ejb - modified
                    if chain is not None:
                        chainSet.add(chain)
            chains = sorted(chainSet)

        # MetaData
        saveFrames.append(self.makeNefMetaData(project))

        # ccpnLogging
        saveFrameList = self.ccpnLogging2Nef(project)
        if saveFrameList:
            saveFrames.extend(saveFrameList)

        # Chains
        saveFrames.append(self.chains2Nef(sorted(chains)))

        # CCPN assignment
        saveFrames.append(self.ccpnAssignentToNef(nmrChains))

        # ChemicalShiftLists
        for obj in sorted(chemicalShiftLists):
            saveFrames.append(self.chemicalShiftList2Nef(obj))

        # RestraintLists and
        restraintTables = sorted(restraintTables, key=attrgetter('restraintType', 'serial'))
        singleStructureTable = bool(restraintTables) and len(set(x.structureData for x in restraintTables)) == 1
        for obj in restraintTables:
            saveFrames.append(self.restraintTable2Nef(obj, singleStructureTable=singleStructureTable))

        # NOTE:ED - need to make an active list of spectra and export from there with the required
        #           PeakLists/IntegralLists/MultipletLists

        # Spectra/PeakLists/IntegralLists/MultipletLists
        _exportedSpectra = OrderedSet()
        for obj in sorted(peakLists + integralLists + multipletLists):
            _exportedSpectra.add(obj.spectrum)

        # for spectrum in _exportedSpectra:
        #     saveFrames.append(self.peakList2Nef(spectrum, peakLists, integralLists, multipletLists, True))

        spectrumList = OD()
        for obj in sorted(peakLists):
            if obj.spectrum not in spectrumList:
                spectrumList[obj.spectrum] = {'peakLists'     : OrderedSet([obj]),
                                              'integralLists' : OrderedSet(),
                                              'multipletLists': OrderedSet()
                                              }
            else:
                spectrumList[obj.spectrum]['peakLists'].add(obj)
        for obj in sorted(integralLists):
            if obj.spectrum not in spectrumList:
                spectrumList[obj.spectrum] = {'peakLists'     : OrderedSet(),
                                              'integralLists' : OrderedSet([obj]),
                                              'multipletLists': OrderedSet()
                                              }
            else:
                spectrumList[obj.spectrum]['integralLists'].add(obj)
        for obj in sorted(multipletLists):
            if obj.spectrum not in spectrumList:
                spectrumList[obj.spectrum] = {'peakLists'     : OrderedSet(),
                                              'integralLists' : OrderedSet(),
                                              'multipletLists': OrderedSet([obj])
                                              }
            else:
                spectrumList[obj.spectrum]['multipletLists'].add(obj)

        for spectrum, listObjs in spectrumList.items():
            peakLists, integralLists, multipletLists = listObjs['peakLists'], listObjs['integralLists'], listObjs['multipletLists']
            if len(peakLists) > 0:
                for peaklistNum, peakList in enumerate(peakLists):
                    saveFrames.append(self.peakList2Nef(spectrum, peakList, peakLists, integralLists, multipletLists, exportCompleteSpectrum=(peaklistNum == 0),
                                                        peakListSerial=peakList.serial))
            else:
                saveFrames.append(self.peakList2Nef(spectrum, None, peakLists, integralLists, multipletLists, exportCompleteSpectrum=True, peakListSerial=1))

        # # Spectra/PeakLists/IntegralLists/MultipletLists
        # for obj in sorted(peakLists + integralLists + multipletLists):
        #     saveFrames.append(self.peakList2Nef(obj.spectrum, peakList, peakLists, integralLists, multipletLists, obj.spectrum not in _exportedSpectra))
        #     _exportedSpectra.add(obj.spectrum)

        # restraint-peak links
        saveFrame = self.peakRestraintLinks2Nef(restraintTables)
        if saveFrame:
            saveFrames.append(saveFrame)

        # Now add CCPN-specific data:

        # TODO temporarily blanked out, pending bug fixes
        # # NmrChains
        # saveFrames.append(self.assignments2Nef(project))

        # SpectrumGroups
        for obj in project.spectrumGroups:
            saveFrames.append(self.spectrumGroup2Nef(obj))

        # PeakClusters
        saveFrame = self.peakClusters2Nef(sorted(peakClusters))
        if saveFrame:
            saveFrames.append(saveFrame)

        # Samples
        for obj in sorted(samples):
            saveFrames.append(self.sample2Nef(obj))

        # Substances
        for obj in sorted(substances):
            saveFrames.append(self.substance2Nef(obj))

        # Complexes
        for obj in project.complexes:
            saveFrames.append(self.complex2Nef(obj))

        # structureData
        if structureData:
            saveFrames.extend(self.structureData2Nef(sorted(structureData)))

        # Notes
        saveFrame = self.notes2Nef(project, sorted(notes))
        if saveFrame:
            saveFrames.append(saveFrame)

        # # violation tables
        # if project.violationTables:
        #     if (found := self.violationTables2Nef(project)):
        #         saveFrames.extend(found)

        # RestraintLists and
        violationTables = sorted(violationTables)
        singleStructureTable = bool(violationTables) and len(set(x.structureData for x in violationTables)) == 1
        for obj in violationTables:
            saveFrames.append(self.violationTable2Nef(obj, singleStructureTable=singleStructureTable))

        # data tables
        for dataTable in sorted(dataTables):
            if (found := self.dataTable2Nef(project, dataTable)):
                saveFrames.append(found)

        # collections
        if (found := self.collections2Nef(project, sorted(collections))):
            saveFrames.append(found)

        # Additional data
        saveFrame = self.additionalData2Nef(project)
        if saveFrame:
            saveFrames.append(saveFrame)

        # make and return dataBlock with saveframes in export order
        result = StarIo.NmrDataBlock(name=self.project.name)
        for saveFrame in self._saveFrameNefOrder(saveFrames):
            result.addItem(saveFrame['sf_framecode'], saveFrame)
        #
        return result

    def exportDataSet(self, dataSet: StructureData) -> StarIo.NmrDataBlock:
        """Get dataSet and all objects linked to therein as NEF object tree for export"""

        saveFrames = list()

        saveFrames.append(self.makeNefMetaData(dataSet))

        # etc.

        # make and return dataBlock with saveframes in export order
        result = StarIo.NmrDataBlock(name=dataSet.name)
        for saveFrame in self._saveFrameNefOrder(saveFrames):
            result.addItem(saveFrame['sf_framecode'], saveFrame)
        #
        return result

    # def exportProject(self, expandSelection:bool=False,
    #                   pidList:list=None,
    #                   exclusionDict:dict=None) -> typing.Optional[StarIo.NmrDataBlock]:
    def exportProject(self, expandSelection: bool = False,
                      pidList: list = None) -> typing.Optional[StarIo.NmrDataBlock]:
        """
        Get project and all contents as NEF object tree for export
        """
        project = self.project

        # ejb - added items to be removed from the list
        # gets a copy of all the lists in the project that are relevant to Nef files

        # assume that a list of pids to include is being passed in
        # if there is none

        if pidList is None:
            # use as a flag to export everything

            return self.exportObjects(expandSelection=expandSelection,
                                      chains=project.chains, chemicalShiftLists=project.chemicalShiftLists,
                                      restraintTables=project.restraintTables, peakLists=project.peakLists,
                                      integralLists=project.integralLists, multipletLists=project.multipletLists,
                                      samples=project.samples, substances=project.substances,
                                      nmrChains=project.nmrChains, structureData=project.structureData,
                                      complexes=project.complexes, spectrumGroups=project.spectrumGroups,
                                      notes=project.notes, peakClusters=project.peakClusters,
                                      violationTables=project.violationTables, dataTables=project.dataTables,
                                      collections=project.collections)
        else:
            # export selection of objects
            # either everything minus the exclusionDict or the list of pids
            # if pidList is not None and exclusionDict is not None:
            #   lists must be mutually exclusive
            # return None

            self.chains = []
            self.chemicalShiftLists = []
            self.restraintTables = []
            self.peakLists = []
            self.integralLists = []
            self.multipletLists = []
            self.samples = []
            self.substances = []
            self.nmrChains = []
            self.structureData = []
            self.complexes = []
            self.spectrumGroups = []
            self.notes = []
            self.peakClusters = []
            self.violationTables = []
            self.dataTables = []
            self.collections = []

            checkList = [CHAINS, CHEMICALSHIFTLISTS, RESTRAINTTABLES, PEAKLISTS,
                         INTEGRALLISTS, MULTIPLETLISTS,
                         SAMPLES, SUBSTANCES, NMRCHAINS,
                         STRUCTUREDATA, COMPLEXES, SPECTRUMGROUPS, NOTES, PEAKCLUSTERS,
                         VIOLATIONTABLES, DATATABLES, COLLECTIONS]

            # put the pids in the correct lists
            for name in checkList:
                attrib = getattr(self, name)
                for aPid in pidList:
                    pidObj = project.getByPid(aPid)
                    if pidObj is not None and pidObj._pluralLinkName == name:  # need to check this
                        attrib.append(pidObj)

                # if name in exclusionDict:        # if not in list then still write all values
                #   # setattr(self, name, [])           # make it an empty list
                #   attrib = getattr(self, name)
                #   for obj in getattr(project, name):
                #     if obj.pid in exclusionDict[name]:
                #       # attrib.append(obj)              # append the found items to the list
                #       attrib.remove(obj)            # treat as exclusion list

            return self.exportObjects(expandSelection=expandSelection,
                                      chains=self.chains, chemicalShiftLists=self.chemicalShiftLists,
                                      restraintTables=self.restraintTables, peakLists=self.peakLists,
                                      integralLists=self.integralLists, multipletLists=self.multipletLists,
                                      samples=self.samples, substances=self.substances,
                                      nmrChains=self.nmrChains, structureData=self.structureData,
                                      complexes=self.complexes, spectrumGroups=self.spectrumGroups,
                                      notes=self.notes, peakClusters=self.peakClusters,
                                      violationTables=self.violationTables, dataTables=self.dataTables,
                                      collections=self.collections
                                      )

        # self.ccpn2SaveFrameName = {}
        # saveFrames = []
        #
        # project = self.project
        #
        # # MetaData
        # saveFrames.append(self.makeNefMetaData(project))
        #
        # # Chains
        # saveFrames.append(self.chains2Nef(sorted(project.chains)))
        #
        # # ChemicalShiftLists
        # for obj in sorted(project.chemicalShiftLists):
        #     saveFrames.append(self.chemicalShiftList2Nef(obj))
        #
        # # RestraintLists and
        # restraintLists = sorted(project.restraintTables,
        #                         key=attrgetter('restraintType', 'serial'))
        # singleStructureData = bool(restraintLists) and len(set(x.structureData for x in restraintLists)) == 1
        # for obj in restraintLists:
        #     saveFrames.append(self.restraintTable2Nef(obj, singleStructureData=singleStructureData))
        #
        # # Spectra
        # for obj in sorted(project.spectra):
        #     # NB we get multiple saveframes, one per peakList
        #     saveFrames.extend(self.spectrum2Nef(obj))
        #
        # # restraint-peak links
        # saveFrame = self.peakRestraintLinks2Nef(restraintLists)
        # if saveFrame:
        #     saveFrames.append(saveFrame)
        #
        # # Now add CCPN-specific data:
        #
        # # PeakClusters
        # saveFrames.append(self.peakClusters2Nef(project))
        #
        # # NmrChains
        # saveFrames.append(self.assignments2Nef(project))
        #
        # # SpectrumGroups
        # for obj in project.spectrumGroups:
        #     saveFrames.append(self.spectrumGroup2Nef(obj))
        #
        # # Samples
        # for obj in sorted(project.samples):
        #     saveFrames.append(self.sample2Nef(obj))
        #
        # # Substances
        # for obj in sorted(project.substances):
        #     saveFrames.append(self.substance2Nef(obj))
        #
        # # # StructureData - NB does not include RestraintLists, which are given above
        # # for obj in project.structureData:
        # #   saveFrames.append(self.structureData2Nef(obj))
        #
        # # Notes
        # saveFrame = self.notes2Nef(sorted(project.notes))
        # if saveFrame:
        #     saveFrames.append(saveFrame)
        #
        # # Additional data
        # saveFrame = self.additionalData2Nef(project)
        # if saveFrame:
        #     saveFrames.append(saveFrame)
        #
        # # make and return dataBlock with saveframes in export order
        # result = StarIo.NmrDataBlock(name=self.project.name)
        # for saveFrame in self._saveFrameNefOrder(saveFrames):
        #     result.addItem(saveFrame['sf_framecode'], saveFrame)
        # #
        # return result

    def makeNefMetaData(self, headObject: Union[Project, StructureData],
                        coordinateFileName: str = None) -> StarIo.NmrSaveFrame:
        """make NEF metadata saveframe from Project"""

        # NB No attributes can be set from map here, so we do not try

        category = 'nef_nmr_meta_data'
        result = self._newNefSaveFrame(headObject, category, category)

        # NBNB TBD FIXME add proper values for format version from specification file
        result['format_name'] = 'nmr_exchange_format'
        result['format_version'] = currentNefVersion
        # format_version=None
        result['coordinate_file_name'] = coordinateFileName
        if headObject.className == 'Project':
            result['program_name'] = self.programName
            result['program_version'] = self.programVersion
            result['creation_date'] = timeStamp = commonUtil.getTimeStamp()
            result['uuid'] = '%s-%s-%s' % (self.programName, timeStamp, random.randint(0, maxRandomInt))

            # This loop is only set when exporting StructureData
            del result['nef_related_entries']
            # This loop is only set when exporting StructureData
            del result['nef_run_history']

            loop = result['nef_program_script']
            loop.newRow(dict(program_name='CcpNmr', script_name='exportProject'))

        else:
            assert headObject.className == 'DataSet', "Parameter must be a Project or DataSet"
            result['program_name'] = headObject.programName
            result['program_version'] = headObject.programVersion
            result['creation_date'] = headObject.creationDate
            result['uuid'] = headObject.uuid

            # NBNB TBD FIXME nef_related_entries is still to be implemented
            del result['nef_related_entries']

            loop = result['nef_run_history']
            # NBNB TBD FIXME nef_run_history is still to be wrapped
            del result['nef_run_history']
        #
        return result

    def chains2Nef(self, chains: List[Chain]) -> StarIo.NmrSaveFrame:
        """Convert selected Chains to CCPN NEF saveframe"""

        category = 'nef_molecular_system'
        if chains:
            project = chains[0].project
            result = self._newNefSaveFrame(project, category, category)

            loopName = 'nef_sequence'
            loop = result[loopName]

            index = 0
            for chain in chains:
                for residue in sorted(chain.residues):
                    index += 1
                    rowdata = self._loopRowData(loopName, residue)
                    rowdata['index'] = index
                    loop.newRow(rowdata)

            loop = result['nef_covalent_links']
            columns = ('chain_code_1', 'sequence_code_1', 'residue_name_1', 'atom_name_1',
                       'chain_code_2', 'sequence_code_2', 'residue_name_2', 'atom_name_2'
                       )

            boundAtomPairs = extraBoundAtomPairs(project, selectSequential=False)

            if boundAtomPairs:
                for atom1, atom2 in boundAtomPairs:
                    if atom1.residue.chain in chains and atom2.residue.chain:
                        loop.newRow(dict(zip(columns, (atom1._idTuple + atom2._idTuple))))
            else:
                del result['nef_covalent_links']
            #
            return result

        else:
            return self._newNefSaveFrame(None, category, category)

    def peakClusters2Nef(self, peakClusters) -> StarIo.NmrSaveFrame:
        """Convert PeakClusters to saveframe"""

        category = 'ccpn_peak_cluster_list'
        if peakClusters:
            result = self._newNefSaveFrame(peakClusters[0].project, category, category)

            loopName = 'ccpn_peak_cluster'
            loop = result[loopName]
            for peakCluster in sorted(peakClusters[0].project.peakClusters):
                row = loop.newRow(self._loopRowData(loopName, peakCluster))
                row['serial'] = peakCluster.serial

            loopName = 'ccpn_peak_cluster_peaks'
            loop = result[loopName]
            for peakCluster in sorted(peakClusters[0].project.peakClusters):

                for peak in peakCluster.peaks:
                    row = loop.newRow(self._loopRowData(loopName, peak))
                    row['peak_cluster_serial'] = peakCluster.serial
                    row['peak_spectrum'] = peak.peakList.spectrum.name
                    row['peak_list_serial'] = peak.peakList.serial
                    row['peak_serial'] = peak.serial
                    # row['peak_pid'] = peak.pid
            return result

    def assignments2Nef(self, project: Project) -> StarIo.NmrSaveFrame:
        """Convert NmrChains, NmrResidues and NmrAtoms to saveframe"""

        category = 'ccpn_assignment'
        result = self._newNefSaveFrame(project, category, category)

        nmrChainLoopName = 'nmr_chain'
        nmrChainLoop = result[nmrChainLoopName]
        nmrResidueLoopName = 'nmr_residue'
        nmrResidueLoop = result[nmrResidueLoopName]
        nmrAtomLoopName = 'nmr_atom'
        nmrAtomLoop = result[nmrAtomLoopName]

        for nmrChain in sorted(project.nmrChains):
            rowdata = self._loopRowData(nmrChainLoopName, nmrChain)
            rowdata['serial'] = nmrChain.serial
            nmrChainLoop.newRow(rowdata)

            # Use sorting - should give correct results
            for nmrResidue in sorted(nmrChain.nmrResidues):
                rowdata = self._loopRowData(nmrResidueLoopName, nmrResidue)
                rowdata['serial'] = nmrResidue.serial
                rowdata['residue_name'] = nmrResidue.residueType or None
                nmrResidueLoop.newRow(rowdata)

                for nmrAtom in sorted(nmrResidue.nmrAtoms):
                    rowdata = self._loopRowData(nmrAtomLoopName, nmrAtom)
                    rowdata['serial'] = nmrAtom.serial
                    nmrAtomLoop.newRow(rowdata)
        #
        return result

    def chemicalShiftList2Nef(self, chemicalShiftList: ChemicalShiftList) -> StarIo.NmrSaveFrame:
        """Convert ChemicalShiftList to CCPN NEF saveframe"""

        # Set up frame
        category = 'nef_chemical_shift_list'
        result = self._newNefSaveFrame(chemicalShiftList, category, chemicalShiftList.name)

        self.ccpn2SaveFrameName[chemicalShiftList] = result['sf_framecode']

        # Fill in loop - use dictionary rather than list as this is more robust against reorderings
        loopName = 'nef_chemical_shift'
        loop = result[loopName]
        atomCols = ['chain_code', 'sequence_code', 'residue_name', 'atom_name', ]
        # NB We cannot use nmrAtom.id.split('.'), since the id has reserved characters remapped
        shifts = sorted(chemicalShiftList.chemicalShifts)
        if shifts:
            for shift in shifts:
                rowdata = self._loopRowData(loopName, shift)
                nmrAtom = shift.nmrAtom
                rowdata.update(zip(atomCols, nmrAtom._idTuple))
                isotopeCode = nmrAtom.isotopeCode.upper()
                isotope, element = commonUtil.splitIntFromChars(isotopeCode)
                if isotope is not None:
                    rowdata['element'] = element
                    rowdata['isotope_number'] = isotope

                # Correct for atom names starting with the isotopeCode (e.g. 2HA, 111CD)
                name = rowdata['atom_name']
                if name.startswith(isotopeCode):
                    plainName = name[len(str(isotope)):]
                    if chemicalShiftList.getChemicalShift(nmrAtom.nmrResidue.pid + Pid.IDSEP + plainName) is None:
                        # There is no shift in this list that has the corresponding name without the
                        # isotope number prefix. Remove the prefix for writing
                        rowdata['atom_name'] = plainName

                loop.newRow(rowdata)
        else:
            del result[loopName]
        #
        return result

    def structureData2Nef(self, structureData: Sequence[StructureData]) -> StarIo.NmrSaveFrame:
        """Convert StructureData to CCPN NEF saveframes"""

        results = []
        for dataSet in structureData:

            # # skip the ccpnLogging
            # if dataSet.id == CCPNLOGGING:
            #     continue

            # Set up frame
            category = 'ccpn_dataset'
            result = self._newNefSaveFrame(dataSet, category, str(dataSet.id))

            self.ccpn2SaveFrameName[dataSet] = result['sf_framecode']

            # Fill in loops
            loopName = 'ccpn_calculation_step'
            loop = result[loopName]
            calculationSteps = dataSet.calculationSteps
            if calculationSteps:
                for calculationStep in calculationSteps:
                    loop.newRow(self._loopRowData(loopName, calculationStep))
            else:
                del result[loopName]

            loopName = 'ccpn_calculation_data'
            loop = result[loopName]
            calculationData = dataSet.data
            if calculationData:
                for obj in calculationData:
                    loop.newRow(self._loopRowData(loopName, obj))
            else:
                del result[loopName]

            results.append(result)

        paramNum = 1
        category = 'ccpn_parameter'
        for dataSet in structureData:

            calculationData = dataSet.data
            if calculationData:
                for obj in calculationData:
                    for k, val in obj.dataParameters.items():

                        # Set up frame - this is too hard-coded here
                        result = self._newNefSaveFrame(None, category, str(paramNum))
                        result.addItem('ccpn_dataset_id', str(dataSet.id))
                        result.addItem('ccpn_dataset_serial', dataSet.serial)
                        result.addItem('ccpn_data_id', obj.name)
                        result.addItem('ccpn_parameter_name', k)

                        if isinstance(val, pd.DataFrame):
                            # create a loop from a pd.dataFrame - needs improvement
                            loopName = f'ccpn_dataframe'
                            cols = list(val.columns)

                            # NOTE:ED - need to modify the headers somewhere more sensible
                            from ccpn.ui.gui.modules.RestraintAnalysisTable import nefHeaders, Headers

                            # list of header types that need swapping - need the opposite to load
                            _headers = [(nefHeaders, Headers),
                                        ]

                            for oldHeaders, newHeaders in _headers:
                                if all(hh in newHeaders for hh in cols) and len(cols) == len(newHeaders):
                                    # rename all the column headers to the correct names
                                    cols = [oldHeaders[newHeaders.index(cc)] if cc in newHeaders else cc for cc in cols]

                            loop = result.newLoop(loopName, list(cols))
                            for _row in val.itertuples(index=False):
                                loop.newRow(_row)

                        # elif isinstance(val, np.ndarray):
                        #     with np.printoptions(threshold=sys.maxsize):
                        #     # opt = np.get_printoptions()
                        #     # np.set_printoptions(threshold=sys.maxsize)
                        #         result.addItem('ccpn_value', val)
                        #     # np.set_printoptions(**opt)

                        else:
                            # or just write the value - handled by valueToStarString
                            result.addItem('ccpn_value', val)

                        results.append(result)
                        paramNum += 1

        return results

    def ccpnLogging2Nef(self, project: Project):
        """Convert ccpn logging dataSet to CCPN NEF saveframe"""

        from ccpn.core.lib.CcpnNefLogging import CCPNDEFAULT, getCcpnNefLogNames, getCcpnNefLog

        results = []
        category = 'ccpn_logging'

        _logs = getCcpnNefLogNames(project)
        if _logs is not None:
            result = self._newNefSaveFrame(project, category, CCPNDEFAULT)

            for logName in _logs:
                value = getCcpnNefLog(project, logName)
                if isinstance(value, pd.DataFrame):
                    # Fill in loops
                    loop = result[logName]
                    for obj in value.itertuples():
                        loop.newRow(self._loopRowData(logName, obj))

            results.append(result)

        return results

    def restraintTable2Nef(self, restraintTable: RestraintTable, singleStructureTable: bool = False
                           ) -> StarIo.NmrSaveFrame:
        """Convert RestraintTable to CCPN NEF restraint_list saveframe"""

        project = restraintTable._project

        # Set up frame
        restraintType = restraintTable.restraintType
        itemLength = restraintTable.restraintItemLength

        if restraintType == 'Distance':
            category = 'nef_distance_restraint_list'
            loopName = 'nef_distance_restraint'
        elif restraintType == 'Dihedral':
            category = 'nef_dihedral_restraint_list'
            loopName = 'nef_dihedral_restraint'
        elif restraintType == 'Rdc':
            category = 'nef_rdc_restraint_list'
            loopName = 'nef_rdc_restraint'
        else:
            category = 'ccpn_restraint_list'
            loopName = 'ccpn_restraint'

        max = itemLength + 1
        multipleAttributes = OD((
            ('chainCodes', tuple('chain_code_%s' % ii for ii in range(1, max))),
            ('sequenceCodes', tuple('sequence_code_%s' % ii for ii in range(1, max))),
            ('residueTypes', tuple('residue_name_%s' % ii for ii in range(1, max))),
            ('atomNames', tuple('atom_name_%s' % ii for ii in range(1, max))),
            ))

        name = restraintTable.name
        if not singleStructureTable:
            # If there are multiple StructureData, add the structureData serial for disambiguation
            ss = '`%s`' % restraintTable.structureData.serial
            if not name.startswith(ss):
                name = ss + name

        result = self._newNefSaveFrame(restraintTable, category, name)

        self.ccpn2SaveFrameName[restraintTable] = result['sf_framecode']

        # for tag in ('tensor_magnitude', 'tensor_rhombicity', 'tensor_isotropic_value',
        #             'ccpn_tensor_magnitude', 'ccpn_tensor_rhombicity', 'ccpn_tensor_isotropic_value'):
        #   if result.get(tag) == 0:
        #     # Tensor components default to 0
        #     result[tag] = None
        #
        # tensor = restraintTable.tensor
        # if tensor is not None:
        #   result['tensor_magnitude'] = tensor.axial or None
        #   result['tensor_rhombicity'] = tensor.rhombic or None
        #   if category == 'ccpn_restraint_list':
        #     result['tensor_isotropic_value'] = tensor.isotropic or None
        #   else:
        #     result['ccpn_tensor_isotropic_value'] = tensor.isotropic or None

        loop = result[loopName]

        if itemLength < 4:
            # Remove unnecessary columns
            removeNameEndings = ('_1', '_2', '_3', '_4')[itemLength:]
            for tag in loop.columns:
                if tag[-2:] in removeNameEndings:
                    loop.removeColumn(tag, removeData=True)

        index = 0
        for contribution in sorted(restraintTable.restraintContributions):
            rowdata = self._loopRowData(loopName, contribution)
            for item in contribution.restraintItems:
                row = loop.newRow(rowdata)
                index += 1
                row['index'] = index

                # NBNB TBD FIXME Using the PID, as we do here, you are remapping '.' to '^'
                # NBNB reconsider!!!

                # Set individual parts of assignment one by one.
                # NB _set command takes care of varying number of items
                assignments = list(x.split('.') for x in item)
                for ii, attrName in enumerate(('chainCodes', 'sequenceCodes', 'residueTypes', 'atomNames',)):
                    for jj, tag in enumerate(multipleAttributes[attrName]):
                        row[tag] = assignments[jj][ii] or None
                if category == 'nef_dihedral_restraint_list':
                    row['name'] = RestraintLib.dihedralName(project, item)
        #
        return result

    # def spectrum2Nef(self, spectrum: Spectrum) -> StarIo.NmrSaveFrame:
    #     """Convert spectrum to NEF saveframes - one per peaklist
    #
    #     Will create a peakList if none are present"""
    #
    #     result = []
    #
    #     peakLists = sorted(spectrum.peakLists)
    #     if not peakLists:
    #         peakLists = [spectrum.newPeakList()]
    #
    #     # NOTE:ED - this is a stupid hack for more than one peakList per spectrum
    #     first = True
    #     for peakList in peakLists:
    #         result.append(self.peakList2Nef(peakList, exportCompleteSpectrum=first))
    #         first = False
    #     #
    #     return result

    # def peakList2Nef(self, spectrum: Spectrum, peakLists, integralLists, multipletLists,
    def peakList2Nef(self, spectrum: Spectrum, peakList: PeakList, peakLists, integralLists, multipletLists,
                     exportCompleteSpectrum: bool = True,
                     # spectrumCount=None,
                     peakListSerial=1,
                     ) -> StarIo.NmrSaveFrame:
        """Convert PeakList to CCPN NEF saveframe.
        Used for all spectrum export, as there is one frame per PeakList
        """

        # spectrum = peakList.spectrum

        # framecode for saveFrame that holds spectrum and first peaklist.
        # If not None, the peakList will be read into that spectrum
        # spectrumAlreadySaved = bool(self.ccpn2SaveFrameName.get(spectrum))

        # We do not support sampled or unprocessed dimensions yet. NBNB TBD.
        if any(x != 'Frequency' for x in spectrum.dimensionTypes):
            raise NotImplementedError(
                    "NEF only implemented for processed frequency spectra, dimension types were: %s"
                    % (spectrum.dimensionTypes,)
                    )

        # Get unique frame name
        obj = spectrum
        name = spectrum.name
        # always append the peaklist number to the end of the name
        name = '%s`%s`' % (name, peakListSerial)  # NOTE:ED - was peakList, then obj.serial - make sure >= 1
        _foundSpectrum = spectrum.project.getSpectrum(name)
        if _foundSpectrum:
            # check that existing spectra don't have this type of postfix
            raise TypeError('Spectrum {} has illegal name'.format(_foundSpectrum.name))

        # Set up frame
        category = 'nef_nmr_spectrum'
        result = self._newNefSaveFrame(obj, category, name, includeLoops=False)  # NOTE:ED - was peakList

        path = spectrum.filePath
        if path:
            result['ccpn_spectrum_file_path'] = path

        self.ccpn2SaveFrameName[obj] = result['sf_framecode']  # NOTE:ED - was peakList
        if peakListSerial > 1:  # add a new saveframe only for the additional peakLists
            self.ccpn2SaveFrameName[spectrum] = result['sf_framecode']

        result['chemical_shift_list'] = self.ccpn2SaveFrameName.get(obj.chemicalShiftList)  # NOTE:ED - was peakList
        result['ccpn_sample'] = self.ccpn2SaveFrameName.get(spectrum.sample)

        # NOTE:ED - add extra saveFrame information for the peakList frame
        appendCategory = 'ccpn_no_peak_list'
        if peakList:
            self._appendCategory(peakList, appendCategory, result)

        # NOTE:ED - added to match the spectrum saveFrame above - need to add loops after the peak_list info
        self._appendCategoryLoops(obj, category, result)

        # Will give wrong values for Hz or pointNumber units, and
        # Will fill in all None for non-Frequency dimensions
        loopName = 'nef_spectrum_dimension'
        loop = result[loopName]
        data = OD()
        _mapping = nef2CcpnMap.get(loopName) or {}
        for neftag, attrstring in _mapping.items():
            if attrstring is None:
                # to fill in later
                data[neftag] = [None] * spectrum.dimensionCount
            else:
                data[neftag] = attrgetter(attrstring)(spectrum)

        data['folding'] = ['none' if x is None else x for x in spectrum.foldingModes]
        data['value_first_point'] = [tt[0] for tt in spectrum.spectrumLimits]
        # NBNB All CCPN peaks are in principle at the correct unaliased positions
        # Whether they are set correctly is another matter.
        data['absolute_peak_positions'] = spectrum.dimensionCount * [True]
        acquisitionAxisCode = spectrum.acquisitionAxisCode
        if acquisitionAxisCode is None:
            data['is_acquisition'] = spectrum.dimensionCount * [None]
        else:
            data['is_acquisition'] = [(x == acquisitionAxisCode) for x in spectrum.axisCodes]

        for ii in range(spectrum.dimensionCount):
            rowdata = dict((tt[0], tt[1][ii]) for tt in data.items())
            row = loop.newRow(rowdata)
            row['dimension_id'] = ii + 1

        loopName = 'ccpn_spectrum_dimension'
        loop = result[loopName]
        data = OD()
        _mapping = nef2CcpnMap.get(loopName) or {}
        for neftag, attrstring in _mapping.items():
            if attrstring is None:
                # to fill in later
                data[neftag] = [None] * spectrum.dimensionCount
            else:
                try:
                    data[neftag] = attrgetter(attrstring)(spectrum)
                except AttributeError:
                    self.project._logger.debug("Could not get %s from Spectrum %s\n" % (attrstring, spectrum))

        aliasingLimits = spectrum.aliasingLimits
        for ii in range(spectrum.dimensionCount):
            rowdata = dict((tt[0], tt[1][ii]) for tt in data.items())
            rowdata['lower_aliasing_limit'], rowdata['higher_aliasing_limit'] = aliasingLimits[ii]
            row = loop.newRow(rowdata)
            row['dimension_id'] = ii + 1

        loopName = 'nef_spectrum_dimension_transfer'
        loop = result[loopName]
        transfers = spectrum.magnetisationTransfers
        if transfers:
            for tt in transfers:
                loop.newRow(dict(zip(['dimension_1', 'dimension_2', 'transfer_type', 'is_indirect'], tt)))
        # else:
        #     del result[loopName]

        # Remove superfluous tags
        removeNameEndings = ('_1', '_2', '_3', '_4', '_5', '_6', '_7', '_8', '_9',
                             '_10', '_11', '_12', '_13', '_14', '_15',)[spectrum.dimensionCount:]

        # # NOTE:ED - new for ccpn_peak_lists
        # spectrumPeakLists = set(spectrum.peakLists) & set(peakLists)

        # peakList = AttrDict()  # NOTE:ED - make a temporary peak object
        # peakList.peaks = [pk for pkList in spectrumPeakLists for pk in pkList.peaks]
        # if peakList.peaks:

        loopName = 'nef_peak'
        loop = result[loopName]

        # # Remove superfluous tags
        # removeNameEndings = ('_1', '_2', '_3', '_4', '_5', '_6', '_7', '_8', '_9',
        #                      '_10', '_11', '_12', '_13', '_14', '_15',)[spectrum.dimensionCount:]

        for tag in loop.columns:
            if any(tag.endswith(x) for x in removeNameEndings):
                loop.removeColumn(tag)

        # Get name map for per-dimension attributes
        max = spectrum.dimensionCount + 1
        multipleAttributes = {
            'position'     : tuple('position_%s' % ii for ii in range(1, max)),
            'positionError': tuple('position_uncertainty_%s' % ii for ii in range(1, max)),
            'chainCodes'   : tuple('chain_code_%s' % ii for ii in range(1, max)),
            'sequenceCodes': tuple('sequence_code_%s' % ii for ii in range(1, max)),
            'residueTypes' : tuple('residue_name_%s' % ii for ii in range(1, max)),
            'atomNames'    : tuple('atom_name_%s' % ii for ii in range(1, max)),
            'slopes'       : tuple('slopes_%s' % ii for ii in range(1, max)),
            'lowerLimits'  : tuple('lower_limits_%s' % ii for ii in range(1, max)),
            'upperLimits'  : tuple('upper_limits_%s' % ii for ii in range(1, max)),
            }

        index = 0

        # export the nef_peak frame even if empty
        for peak in sorted(peakList.peaks if peakList else []):
            rowdata = self._loopRowData(loopName, peak)

            assignments = peak.assignedNmrAtoms
            if assignments:
                for tt in sorted(assignments):
                    # Make one row per assignment
                    row = loop.newRow(rowdata)
                    index += 1
                    row['index'] = index
                    values = peak.position
                    for ii, tag in enumerate(multipleAttributes['position']):
                        row[tag] = values[ii]
                    values = peak.positionError
                    for ii, tag in enumerate(multipleAttributes['positionError']):
                        row[tag] = values[ii]
                    # NB the row._set function will set position_1, position_2 etc.
                    # row._set('position', peak.position)
                    # row._set('position_uncertainty', peak.positionError)

                    # Add the assignments
                    ll = list(x if x is None else x._idTuple for x in tt)
                    for ii, attrName in enumerate(
                            ('chainCodes', 'sequenceCodes', 'residueTypes', 'atomNames')
                            ):
                        tags = multipleAttributes[attrName]
                        for jj, val in enumerate(ll):
                            row[tags[jj]] = None if val is None else val[ii]
                    # # Add the assignments
                    # ll =list(zip(*(x._idTuple if x else (None, None, None, None) for x in tt)))
                    # row._set('chain_code', ll[0])
                    # row._set('sequence_code', ll[1])
                    # row._set('residue_name', ll[2])
                    # row._set('atom_name', ll[3])

            else:
                # No assignments - just make one unassigned row
                row = loop.newRow(rowdata)
                index += 1
                row['index'] = index
                values = peak.position
                for ii, tag in enumerate(multipleAttributes['position']):
                    row[tag] = values[ii]
                values = peak.positionError
                for ii, tag in enumerate(multipleAttributes['positionError']):
                    row[tag] = values[ii]
                # # NB the row._set function will set position_1, position_2 etc.
                # row._set('position', peak.position)
                # row._set('position_uncertainty', peak.positionError)
            row['ccpn_linked_integral'] = None if peak.integral is None else peak.integral.pid

        # else:
        #     del result['nef_peak']

        if exportCompleteSpectrum and spectrum.spectrumHits:
            loopName = 'ccpn_spectrum_hit'
            loop = result[loopName]
            for spectrumHit in spectrum.spectrumHits:
                loop.newRow(self._loopRowData(loopName, spectrumHit))
        else:
            del result['ccpn_spectrum_hit']

        if exportCompleteSpectrum and spectrum.referenceSubstances:
            loopName = 'ccpn_spectrum_reference_substances'
            loop = result[loopName]
            referenceSubstances = spectrum.referenceSubstances
            if len(referenceSubstances) > 0:
                for substance in referenceSubstances:
                    loop.newRow(self._loopRowData(loopName, substance))
            else:
                del result[loopName]

        # NOTE:ED - new for ccpn_peak_lists
        spectrumPeakLists = set(spectrum.peakLists) & set(peakLists)
        if exportCompleteSpectrum and spectrumPeakLists:
            loopName = 'ccpn_peak_list'

            if loopName in result:
                loop = result[loopName]
                for tag in loop.columns:
                    if any(tag.endswith(x) for x in removeNameEndings):
                        loop.removeColumn(tag)
                for pkList in sorted(spectrumPeakLists):
                    row = loop.newRow(self._loopRowData(loopName, pkList))
                    row['peak_list_serial'] = pkList.serial
        else:
            if 'ccpn_peak_list' in result:
                del result['ccpn_peak_list']
            # del result['ccpn_peak']

        spectrumIntegralLists = set(spectrum.integralLists) & set(integralLists)
        if exportCompleteSpectrum and spectrumIntegralLists:
            loopName = 'ccpn_integral_list'

            loop = result[loopName]
            for tag in loop.columns:
                if any(tag.endswith(x) for x in removeNameEndings):
                    loop.removeColumn(tag)
            for integralList in sorted(spectrumIntegralLists):
                row = loop.newRow(self._loopRowData(loopName, integralList))
                row['serial'] = integralList.serial

            loopName = 'ccpn_integral'
            loop = result[loopName]
            for tag in loop.columns:
                if any(tag.endswith(x) for x in removeNameEndings):
                    loop.removeColumn(tag)

            intgrls = sorted([intgrl for intgrl in spectrum.integrals if intgrl.integralList in spectrumIntegralLists])
            if intgrls:
                for integral in intgrls:
                    row = loop.newRow(self._loopRowData(loopName, integral))
                    row['integral_serial'] = integral.serial
                    # values = integral.slopes
                    # for ii, tag in enumerate(multipleAttributes['slopes']):
                    #   row[tag] = None if values is None else values[ii]
                    # # lowerlimits,upperLimits = zip(integral.limits)
                    # lowerlimits = integral.limits
                    # upperLimits = integral.limits
                    # for ii, tag in enumerate(multipleAttributes['lowerLimits']):
                    #   row[tag] = None if lowerlimits is None else lowerlimits[ii]
                    # for ii, tag in enumerate(multipleAttributes['upperLimits']):
                    #   row[tag] = None if upperLimits is None else upperLimits[ii]
                    row['ccpn_linked_peak'] = None if integral.peak is None else integral.peak.pid
            else:
                del result['ccpn_integral']
        else:
            del result['ccpn_integral_list']
            del result['ccpn_integral']

        spectrumMultipletLists = set(spectrum.multipletLists) & set(multipletLists)
        if exportCompleteSpectrum and spectrumMultipletLists:
            loopName = 'ccpn_multiplet_list'

            loop = result[loopName]
            for tag in loop.columns:
                if any(tag.endswith(x) for x in removeNameEndings):
                    loop.removeColumn(tag)
            for multipletList in sorted(spectrumMultipletLists):
                row = loop.newRow(self._loopRowData(loopName, multipletList))
                row['serial'] = multipletList.serial

            loopName = 'ccpn_multiplet'
            loop = result[loopName]
            for tag in loop.columns:
                if any(tag.endswith(x) for x in removeNameEndings):
                    loop.removeColumn(tag)

            mltplts = sorted([mltplt for mltplt in spectrum.multiplets if mltplt.multipletList in spectrumMultipletLists])
            if mltplts:
                for multiplet in mltplts:
                    row = loop.newRow(self._loopRowData(loopName, multiplet))
                    row['multiplet_serial'] = multiplet.serial
                    # values = multiplet.slopes
                    # for ii, tag in enumerate(multipleAttributes['slopes']):
                    #   row[tag] = None if values is None else values[ii]
                    # # lowerlimits,upperLimits = zip(multiplet.limits)
                    # lowerlimits = multiplet.limits
                    # upperLimits = multiplet.limits
                    # for ii, tag in enumerate(multipleAttributes['lowerLimits']):
                    #   row[tag] = None if lowerlimits is None else lowerlimits[ii]
                    # for ii, tag in enumerate(multipleAttributes['upperLimits']):
                    #   row[tag] = None if upperLimits is None else upperLimits[ii]
            else:
                del result['ccpn_multiplet']

            # loopName = 'ccpn_multiplet_peaks'
            # loop = result[loopName]
            # for tag in loop.columns:
            #     if any(tag.endswith(x) for x in removeNameEndings):
            #         loop.removeColumn(tag)
            # for multiplet in sorted(spectrum.multiplets):
            #     for peak in multiplet.peaks:
            #         row = loop.newRow(self._loopRowData(loopName, peak))
            #         row['multiplet_list_serial'] = multiplet.multipletList.serial
            #         row['multiplet_serial'] = multiplet.serial
            #         row['peak_id'] = peak.pid

        else:
            del result['ccpn_multiplet_list']
            del result['ccpn_multiplet']
            # del result['ccpn_multiplet_peaks']

            # NB do more later (e.g. SpectrumReference)

        # NOTE:ED - needs to be in all spectra to deal with cross-spectrum multiplets
        if spectrumMultipletLists:
            loopName = 'ccpn_multiplet_peaks'
            loop = result[loopName]
            for tag in loop.columns:
                if any(tag.endswith(x) for x in removeNameEndings):
                    loop.removeColumn(tag)

            # mltplts = sorted([mltplt for mltplt in spectrum.multiplets if mltplt.multipletList in spectrumMultipletLists])
            # for multiplet in mltplts:
            #     for peak in multiplet.peaks:
            #         row = loop.newRow(self._loopRowData(loopName, peak))
            #         row['multiplet_list_serial'] = multiplet.multipletList.serial
            #         row['multiplet_serial'] = multiplet.serial
            #         row['peak_id'] = peak.pid

            mltpks = sorted([(mltplt, pk) for mltplt in spectrum.multiplets if mltplt.multipletList in spectrumMultipletLists for pk in mltplt.peaks])
            if mltpks:
                for multiplet, peak in mltpks:
                    row = loop.newRow(self._loopRowData(loopName, peak))
                    row['multiplet_list_serial'] = multiplet.multipletList.serial
                    row['multiplet_serial'] = multiplet.serial
                    # row['peak_pid'] = peak.pid
            else:
                del result['ccpn_multiplet_peaks']
        else:
            del result['ccpn_multiplet_peaks']

        return result

    def peakRestraintLinks2Nef(self, restraintTables: Sequence[RestraintTable]) -> StarIo.NmrSaveFrame:

        data = []
        for restraintList in sorted(restraintTables):
            restraintListFrame = self.ccpn2SaveFrameName.get(restraintList)
            if restraintListFrame is not None:
                for restraint in sorted(restraintList.restraints):
                    for peak in sorted(restraint.peaks):
                        peakListFrame = self.ccpn2SaveFrameName.get(peak.peakList.spectrum)
                        if peakListFrame is not None:
                            data.append((peakListFrame, peak.serial, restraintListFrame, restraint.serial))

        if data:
            category = 'nef_peak_restraint_links'
            columns = ('nmr_spectrum_id', 'peak_id', 'restraint_list_id', 'restraint_id',)
            # Set up frame
            result = self._newNefSaveFrame(restraintTables[0].project, category, category)
            loopName = 'nef_peak_restraint_link'
            loop = result[loopName]
            for rowdata in sorted(data):
                loop.newRow(dict(zip(columns, rowdata)))
        else:
            result = None
        #
        return result

    def spectrumGroup2Nef(self, spectrumGroup: SpectrumGroup) -> StarIo.NmrSaveFrame:
        """Convert SpectrumGroup to CCPN NEF saveframe"""

        # Set up frame
        category = 'ccpn_spectrum_group'
        result = self._newNefSaveFrame(spectrumGroup, category, spectrumGroup.name)

        self.ccpn2SaveFrameName[spectrumGroup] = result['sf_framecode']

        # Fill in loop
        loopName = 'ccpn_group_spectrum'
        loop = result[loopName]
        spectra = spectrumGroup.spectra
        if spectra:
            for spectrum in spectra:
                loop.newRow((spectrum.name,))
        else:
            del result[loopName]
        #
        return result

    def complex2Nef(self, complex: Complex) -> StarIo.NmrSaveFrame:
        """Convert Complex to CCPN NEF saveframe"""

        # Set up frame
        category = 'ccpn_complex'
        result = self._newNefSaveFrame(complex, category, complex.name)

        self.ccpn2SaveFrameName[complex] = result['sf_framecode']

        # Fill in loop
        loopName = 'ccpn_complex_chain'
        loop = result[loopName]
        chains = sorted(complex.chains)
        if chains:
            for chain in chains:
                loop.newRow((chain.shortName,))
        else:
            del result[loopName]
        #
        return result

    # TODO:ED add the correct function for converting structureEnsemble to Nef
    # def structureEnsemble2Nef(self, ensemble:StructureEnsemble) -> StarIo.NmrSaveFrame:
    #   """Convert StructureEnsemble to CCPN NEF saveframe"""
    #
    #   # Set up frame
    #   category = 'ccpn_structure_ensemble'
    #   result = self._newNefSaveFrame(ensemble, category, ensemble.name)
    #
    #   return result

    def sample2Nef(self, sample: Sample) -> StarIo.NmrSaveFrame:
        """Convert Sample to CCPN NEF saveframe"""

        # Set up frame
        category = 'ccpn_sample'
        result = self._newNefSaveFrame(sample, category, sample.name)

        self.ccpn2SaveFrameName[sample] = result['sf_framecode']

        # Fill in loop
        loopName = 'ccpn_sample_component'
        loop = result[loopName]
        components = sorted(sample.sampleComponents)
        if components:
            for sampleComponent in components:
                loop.newRow(self._loopRowData(loopName, sampleComponent))
        else:
            del result[loopName]
        #
        return result

    def substance2Nef(self, substance: Substance) -> StarIo.NmrSaveFrame:
        """Convert Substance to CCPN NEF saveframe"""

        # Set up frame
        category = 'ccpn_substance'
        name = '%s.%s' % (substance.name, substance.labelling)
        result = self._newNefSaveFrame(substance, category, name)

        substanceType = substance.substanceType
        result['substance_type'] = substanceType
        if substanceType == 'Molecule':
            apiMolecule = substance._molecule
            if apiMolecule is not None:
                result['sequence_string'] = substance.sequenceString
                result['start_number'] = apiMolecule.sortedMolResidues()[0].seqCode
                result['is_cyclic'] = apiMolecule.isStdCyclic
                molType = apiMolecule.molType
                if molType and not '/' in molType:
                    # 'protein', 'DNA', or 'RNA'. Excludes 'DNA/RNA'
                    result['mol_type'] = molType

        self.ccpn2SaveFrameName[substance] = result['sf_framecode']

        loopName = 'ccpn_substance_synonym'
        loop = result[loopName]
        synonyms = substance.synonyms
        if synonyms:
            for synonym in synonyms:
                loop.newRow((synonym,))
        else:
            del result[loopName]

        loopName = 'ccpn_substance_reference_spectra'
        loop = result[loopName]
        referenceSpectra = substance.referenceSpectra
        if len(referenceSpectra) > 0:
            for spectrum in referenceSpectra:
                loop.newRow((spectrum.name,))
        else:
            del result[loopName]

        return result

    def ccpnAssignentToNef(self, nmrChains: List[NmrChain]):
        """Write CCPN assignment data, to preserve serials etc."""
        category = 'ccpn_assignment'
        if nmrChains:
            project = nmrChains[0].project
            result = self._newNefSaveFrame(project, category, category)

            loopName = 'nmr_chain'
            loop = result[loopName]
            for nmrChain in nmrChains:
                row = loop.newRow(self._loopRowData(loopName, nmrChain))
                row['serial'] = nmrChain.serial

            loopName = 'nmr_residue'
            loop = result[loopName]
            for nmrResidue in project.nmrResidues:
                row = loop.newRow(self._loopRowData(loopName, nmrResidue))
                row['serial'] = nmrResidue.serial

            loopName = 'nmr_atom'
            loop = result[loopName]
            for nmrAtom in project.nmrAtoms:
                row = loop.newRow(self._loopRowData(loopName, nmrAtom))
                row['serial'] = nmrAtom.serial

        else:
            result = None
        #
        return result

    def notes2Nef(self, project: Project, notes: List[Note]) -> StarIo.NmrSaveFrame:
        """Convert Notes to CCPN NEF saveframe"""

        # Set up frame
        category = 'ccpn_notes'
        if notes:
            result = self._newNefSaveFrame(project, category, category)
            loopName = 'ccpn_note'
            loop = result[loopName]
            for note in sorted(notes):
                row = loop.newRow(self._loopRowData(loopName, note))
                row['serial'] = note.serial
                row['created'] = note.created
                row['last_modified'] = note.lastModified
        else:
            result = None
        #
        return result

    def additionalData2Nef(self, project: Project) -> StarIo.NmrSaveFrame:
        """Make singleton saveFrame for additional data (ccpnInternalData)"""

        # Set up frame
        category = 'ccpn_additional_data'
        pid2Obj = project._pid2Obj
        data = {}
        for className in _coreImportOrder:
            # Use importOrder to get all classNames. The actual order does not matter here.
            dd = pid2Obj.get(className)
            if dd:
                for obj in dd.values():
                    if hasattr(obj, '_ccpnInternalData'):
                        internalData = obj._ccpnInternalData
                        if internalData:
                            data[obj.longPid] = internalData

        if data:
            result = self._newNefSaveFrame(project, category, category)
            loopName = 'ccpn_internal_data'
            loop = result[loopName]
            for key, val in sorted(data.items()):
                row = loop.newRow((key, jsonIo.dumps(val)))
        else:
            result = None
        #
        return result

    def violationTable2Nef(self, violationTable: ViolationTable, singleStructureTable: bool = False
                           ) -> Optional[StarIo.NmrSaveFrame]:
        """Make a saveFrame for a violationTable"""

        project = violationTable._project

        # Set up frame
        # if violationTable.restraintTable:
        #     restraintType = violationTable.restraintType
        # else:
        #     return

        restraintType = 'Distance'

        if restraintType == 'Distance':
            category = 'ccpn_distance_restraint_violation_list'
            loopName = 'ccpn_distance_restraint_violation'
            itemLength = 2
        elif restraintType == 'Dihedral':
            category = 'ccpn_dihedral_restraint_violation_list'
            loopName = 'ccpn_dihedral_restraint_violation'
            itemLength = 4
        elif restraintType == 'Rdc':
            category = 'ccpn_rdc_restraint_violation_list'
            loopName = 'ccpn_rdc_restraint_violation'
            itemLength = 2
        else:
            return

        name = violationTable.name
        if not singleStructureTable:
            # If there are multiple StructureData, add the structureData serial for disambiguation
            ss = '`%s`' % violationTable.structureData.serial
            if not name.startswith(ss):
                name = ss + name

        result = self._newNefSaveFrame(violationTable, category, name)
        self.ccpn2SaveFrameName[violationTable] = result['sf_framecode']
        result['ccpn_restraint_violation_list_columns'] = json.dumps(list(violationTable.columns))

        metaloopName = 'ccpn_restraint_violation_list_metadata'
        loop = result[metaloopName]

        # add the metadata loop to the saveframe
        if violationTable.metadata.items():
            for k, val in violationTable.metadata.items():
                row = loop.newRow(self._loopRowData(metaloopName, {}))
                row['name'] = k
                row['parameter'] = json.dumps(val)
        else:
            del loop

        # add the dataFrame to the saveframe
        _data = violationTable.data

        if isinstance(_data, pd.DataFrame) and not _data.empty:
            # create a loop from a pd.dataFrame

            # delete the old list - easier to create a new one
            del result[loopName]

            cols = list(_data.nefCompatibleColumns)
            loop = result.newLoop(loopName, list(cols))
            for _row in _data.itertuples(index=False):
                loop.newRow(_row)

        else:
            del result[loopName]

        return result

        # # Set up frame
        # category = 'ccpn_datatable'
        # name = '%s.%s' % (category, violationTable.name)
        # result = self._newNefSaveFrame(violationTable, category, name)
        #
        # loopName = 'ccpn_datatable_metadata'
        # loop = result[loopName]
        #
        # # add the metadata loop to the saveframe
        # if violationTable.metadata.items():
        #     for k, val in violationTable.metadata.items():
        #         row = loop.newRow(self._loopRowData(loopName, {}))
        #         row['name'] = k
        #         row['parameter'] = val
        # else:
        #     del loop
        #
        # # add the dataFrame to the saveframe
        # _data = violationTable.data
        # loopName = 'ccpn_datatable_data'
        # if isinstance(_data, pd.DataFrame) and not _data.empty:
        #     # create a loop from a pd.dataFrame - needs improvement
        #
        #     del result[loopName]
        #
        #     cols = list(_data.columns)
        #     loop = result.newLoop(loopName, list(cols))
        #     for _row in _data.itertuples(index=False):
        #         loop.newRow(_row)
        #
        # else:
        #     del result[loopName]
        #
        # return result

    def dataTable2Nef(self, project: Project, dataTable: DataTable) -> StarIo.NmrSaveFrame:
        """Make a saveFrame for a datatable"""

        # Set up frame
        category = 'ccpn_datatable'
        result = self._newNefSaveFrame(dataTable, category, dataTable.name)
        result['ccpn_datatable_columns'] = json.dumps(list(dataTable.columns))

        loopName = 'ccpn_datatable_metadata'
        loop = result[loopName]

        # add the metadata loop to the saveframe
        if dataTable.metadata.items():
            for k, val in dataTable.metadata.items():
                row = loop.newRow(self._loopRowData(loopName, {}))
                row['name'] = k
                row['parameter'] = json.dumps(val)
        else:
            del loop

        # add the dataFrame to the saveframe
        _data = dataTable.data
        loopName = 'ccpn_datatable_data'
        if isinstance(_data, pd.DataFrame) and not _data.empty:
            # create a loop from a pd.dataFrame - needs improvement

            del result[loopName]

            # get the nef compatible columns from the dataTable
            cols = list(_data.nefCompatibleColumns)
            loop = result.newLoop(loopName, list(cols))
            for _row in _data.itertuples(index=False):
                loop.newRow(_row)

        else:
            del result[loopName]

        return result

        # if isinstance(val, pd.DataFrame):
        #     # create a loop from a pd.dataFrame - needs improvement
        #     loopName = f'ccpn_dataframe'
        #     cols = list(val.columns)
        #
        #     # NOTE:ED - need to modify the headers somewhere more sensible
        #     from ccpn.ui.gui.modules.RestraintAnalysisTable import nefHeaders, Headers
        #
        #     # list of header types that need swapping - need the opposite to load
        #     _headers = [(nefHeaders, Headers),
        #                 ]
        #
        #     for oldHeaders, newHeaders in _headers:
        #         if all(hh in newHeaders for hh in cols) and len(cols) == len(newHeaders):
        #             # rename all the column headers to the correct names
        #             cols = [oldHeaders[newHeaders.index(cc)] if cc in newHeaders else cc for cc in cols]
        #
        #     loop = result.newLoop(loopName, list(cols))
        #     for _row in val.itertuples(index=False):
        #         loop.newRow(_row)

    def collections2Nef(self, project: Project, collections) -> StarIo.NmrSaveFrame:
        """Make singleton saveFrame for collections"""

        # Set up frame
        category = 'ccpn_collections'
        if collections:
            result = self._newNefSaveFrame(project, category, category)
            loopName = 'ccpn_collection'
            loop = result[loopName]
            for collection in collections:
                row = loop.newRow(self._loopRowData(loopName, collection))
                row['items'] = json.dumps([itm.pid for itm in collection.items])
        else:
            result = None

        return result

    def _saveFrameNefOrder(self, saveframes: List[Optional[StarIo.NmrSaveFrame]]
                           ) -> List[StarIo.NmrSaveFrame]:
        """Reorder saveframes in NEF export order, and filter out Nones"""
        dd = {}
        for saveframe in saveframes:
            if saveframe is not None:
                try:
                    ll = dd.setdefault(saveframe['sf_category'], [])
                    ll.append(saveframe)
                except Exception as es:
                    pass
        #
        result = []
        for tag in saveFrameWritingOrder:
            if tag in dd:
                ll = dd.pop(tag)
                result.extend(ll)
        if dd:
            raise ValueError("Unknown saveframe types in export: %s" % list(dd.keys()))
        #
        return result

    def _loopRowData(self, loopName: str, wrapperObj: AbstractWrapperObject) -> dict:
        """Fill in a loop row data dictionary from master mapping and wrapperObj.
        Unmapped data to be added afterwards"""

        rowdata = {}
        _mapping = nef2CcpnMap.get(loopName) or {}
        for neftag, attrstring in _mapping.items():
            if attrstring is not None:

                val = attrgetter(attrstring)(wrapperObj)
                if val != '':
                    rowdata[neftag] = val
                else:
                    rowdata[neftag] = None
        return rowdata

    def _newNefSaveFrame(self, wrapperObj: Optional[AbstractWrapperObject],
                         category: str, name: str,
                         includeLoops=True) -> StarIo.NmrSaveFrame:
        """Create new NEF saveframe of category for wrapperObj using data from self.Nef2CcpnMap
        The functions will fill in top level items and make loops, but not
        fill in loop data
        """

        name = StarIo.string2FramecodeString(name)
        if name != category:
            name = '%s_%s' % (category, name)

        # Set up frame
        result = StarIo.NmrSaveFrame(name=name, category=category)
        result.addItem('sf_category', category)
        result.addItem('sf_framecode', name)

        if wrapperObj is not None:
            # Add data
            frameMap = nef2CcpnMap.get(category) or {}
            for tag, itemvalue in frameMap.items():
                if itemvalue is None:
                    result.addItem(tag, None)
                elif isinstance(itemvalue, str):
                    try:
                        result.addItem(tag, attrgetter(itemvalue)(wrapperObj))
                    except AttributeError:
                        # You can get this error if a) the mapping is incorrect
                        # The dotted navigation expression can not always be followed
                        # as is the case e.g. for (PeakList.)spectrum dataStore headerSize'
                        # where the dataStore is sometimes None
                        self.project._logger.debug("Could not get %s from %s\n" % (itemvalue, wrapperObj))
                else:
                    # This is a loop
                    assert itemvalue == _isALoop, "Invalid item specifier in Nef2CcpnMap: %s" % (itemvalue,)
                    if includeLoops:
                        result.newLoop(tag, nef2CcpnMap.get(tag) or {})
        #
        return result

    def _appendCategory(self, wrapperObj: Optional[AbstractWrapperObject],
                        category: str, saveFrame: StarIo.NmrSaveFrame,
                        includeLoops=True):
        """Append values to a saveFrame from another saveFrame definition
        """
        if wrapperObj is not None:
            # Add data
            frameMap = nef2CcpnMap.get(category) or {}
            for tag, itemvalue in frameMap.items():
                if itemvalue is None:
                    saveFrame.addItem(tag, None)
                elif isinstance(itemvalue, str):
                    try:
                        saveFrame.addItem(tag, attrgetter(itemvalue)(wrapperObj))
                    except AttributeError:
                        # You can get this error if a) the mapping is incorrect
                        # The dotted navigation expression can not always be followed
                        # as is the case e.g. for (PeakList.)spectrum dataStore headerSize'
                        # where the dataStore is sometimes None
                        self.project._logger.debug("Could not get %s from %s\n" % (itemvalue, wrapperObj))
                else:
                    # This is a loop
                    assert itemvalue == _isALoop, "Invalid item specifier in Nef2CcpnMap: %s" % (itemvalue,)
                    if includeLoops:
                        saveFrame.newLoop(tag, nef2CcpnMap.get(tag) or {})

    def _appendCategoryLoops(self, wrapperObj: Optional[AbstractWrapperObject],
                             category: str, saveFrame: StarIo.NmrSaveFrame):
        """Append values to a saveFrame from another saveFrame definition
        """
        if wrapperObj is not None:
            # Add data
            frameMap = nef2CcpnMap.get(category) or {}
            for tag, itemvalue in frameMap.items():
                if itemvalue is None:
                    pass
                elif isinstance(itemvalue, str):
                    pass
                else:
                    # This is a loop
                    assert itemvalue == _isALoop, "Invalid item specifier in Nef2CcpnMap: %s" % (itemvalue,)
                    saveFrame.newLoop(tag, nef2CcpnMap.get(tag) or {})

    ####################################################################################
    #
    #       NEF reader code:
    #
    ####################################################################################


class CcpnNefReader(CcpnNefContent):
    # Importer functions - used for converting saveframes and loops
    importers = {}
    verifiers = {}
    renames = {}

    def __init__(self, application, specificationFile: str = None, mode: str = 'standard',
                 testing: bool = False):

        self.application = application
        self.mode = mode
        self._saveFrameName = None
        self.warnings = []
        self.errors = []
        self.setImportAll(True)
        self.testing = testing

        # Map for resolving crosslinks in NEF file
        self.frameCode2Object = {}
        self._frameCodeToSpectra = {}

        # Map for speeding up restraint reading
        self._dataSet2ItemMap = {}
        self._nmrResidueMap = None

        self.defaultDataSetSerial = None
        self.defaultNmrChain = None
        self.mainDataSetSerial = None
        self.defaultChemicalShiftList = None

    def setImportAll(self, value):
        """Set/clear the importAll status - used for importing subset of nef file
        Must be done prior to any content/verify/import
        """
        if not isinstance(value, bool):
            raise TypeError('{} must be a bool'.format(value))

        self._importAll = value
        self._importDict = {}

    def getNefData(self, path: str):
        """Get NEF data structure from file"""
        nmrDataExtent = StarIo.parseNefFile(path)
        dataBlocks = list(nmrDataExtent.values())
        if len(dataBlocks) > 1:
            getLogger().warning('More than one datablock in a NEF file is not allowed.  Using the first and discarding the rest.')
        dataBlock = dataBlocks[0]

        # Initialise afresh for every file read
        self._dataSet2ItemMap = {}
        self._nmrResidueMap = {}
        #
        return dataBlock

    def getNMRStarData(self, path: str):
        """Get NEF data structure from file"""
        nmrDataExtent = StarIo.parseNmrStarFile(path)
        dataBlocks = list(nmrDataExtent.values())
        dataBlock = dataBlocks[0]

        # Initialise afresh for every file read
        self._dataSet2ItemMap = {}
        self._nmrResidueMap = {}
        #
        return dataBlock

    def _getSaveFramesInOrder(self, dataBlock: StarIo.NmrDataBlock) -> OD:
        """Get saveframes in fixed reading order as Ordereddict(category:[saveframe,])"""
        result = OD(((x, []) for x in saveFrameReadingOrder))
        result['other'] = otherFrames = []
        for saveFrameName, saveFrame in dataBlock.items():
            sf_category = saveFrame.get('sf_category')
            ll = result.get(sf_category)
            if ll is None:
                ll = otherFrames
            ll.append(saveFrame)
        #
        return result

    def _mergeSaveFramesInOrder(self, od1: OD, od2: OD) -> OD:
        result = OD(((x, []) for x in saveFrameReadingOrder))
        for k in result:
            ll1 = od1.get(k, [])
            ll2 = od2.get(k, [])

            ll2 = [val for val in ll2 if val not in ll1]
            result[k] = ll1 + ll2

        # result = OD((k1, list(set(val1) | set(val2))) for k1, val1 in od1.items() for k2, val2 in od2.items() if k1 == k2)
        return result

    # def verifyProject(self, project: Project, dataBlock: StarIo.NmrDataBlock,
    #                   projectIsEmpty: bool = True,
    #                   selection: typing.Optional[dict] = None):
    #     """Verify import of selection from dataBlock into existing/empty Project
    #     """
    #     # Initialise mapping dicts
    #     if not hasattr(self, '_dataSet2ItemMap') or projectIsEmpty:
    #         self._dataSet2ItemMap = {}
    #     if not hasattr(self, '_nmrResidueMap') or projectIsEmpty:
    #         self._nmrResidueMap = {}
    #
    #     self.warnings = []
    #     self.project = project
    #     self.defaultChainCode = None
    #
    #     saveframeOrderedDict = self._getSaveFramesInOrder(dataBlock)
    #
    #     # Load metadata and molecular system first
    #     metaDataFrame = dataBlock['nef_nmr_meta_data']
    #     self._saveFrameName = 'nef_nmr_meta_data'
    #     self.verifiers['nef_nmr_meta_data'](self, project, metaDataFrame)
    #     del saveframeOrderedDict['nef_nmr_meta_data']
    #
    #     saveFrame = dataBlock.get('nef_molecular_system')
    #     if saveFrame:
    #         self._saveFrameName = 'nef_molecular_system'
    #         self.verifiers['nef_molecular_system'](self, project, saveFrame)
    #     del saveframeOrderedDict['nef_molecular_system']
    #
    #     # Load assignments, or preload from shiftlists
    #     # to make sure '@' and '#' identifiers match the right serials
    #     saveFrame = dataBlock.get('ccpn_assignment')
    #     if saveFrame:
    #         self._saveFrameName = 'ccpn_assignment'
    #         self.verify_ccpn_assignment(project, saveFrame)
    #         del saveframeOrderedDict['ccpn_assignment']
    #     # else:
    #     #     self.verify_preloadAssignmentData(dataBlock)
    #
    #     for sf_category, saveFrames in saveframeOrderedDict.items():
    #         for saveFrame in saveFrames:
    #             saveFrameName = self._saveFrameName = saveFrame.name
    #             saveFrame._rowErrors = {}
    #
    #             if selection and saveFrameName not in selection:
    #                 getLogger().debug2('>>>   -- skip saveframe {}'.format(saveFrameName))
    #                 continue
    #             getLogger().debug2('>>> verifying saveframe {}'.format(saveFrameName))
    #
    #             verifier = self.verifiers.get(sf_category)
    #             if verifier is None:
    #                 getLogger().warning('    Unknown saveframe category {sf_category} {saveFrameName}')
    #             else:
    #                 result = verifier(self, project, saveFrame)
    #
    #     return (tuple(self.warnings or ()), tuple(self.errors or ()))

    def _verifySaveFrame(self, project, saveFrame: StarIo.NmrSaveFrame,
                         projectIsEmpty: bool = True,
                         selection: typing.Optional[dict] = None):
        """Verify a saveFrame (if in selection, or always if selection is empty)
        """
        saveFrameName = saveFrame.name
        sf_category = saveFrame['sf_category']
        saveFrame._rowErrors = {}

        verifier = self.verifiers.get(sf_category)
        if verifier is None:
            getLogger().debug("verify - unknown saveframe category {} {}".format(sf_category, saveFrameName))
        else:
            return verifier(self, project, saveFrame)

    def verifyProject(self, project: Project, dataBlock: StarIo.NmrDataBlock,
                      projectIsEmpty: bool = True,
                      selection: typing.Optional[dict] = None):
        """Verify import of selection from dataBlock into existing/empty Project
        """
        # Initialise mapping dicts
        if not hasattr(self, '_dataSet2ItemMap') or projectIsEmpty:
            self._dataSet2ItemMap = {}
        if not hasattr(self, '_nmrResidueMap') or projectIsEmpty:
            self._nmrResidueMap = {}

        self.warnings = []
        self.errors = []
        self.project = project
        self.defaultChainCode = None
        dataBlock._rowErrors = {}

        self.traverseDataBlock(project, dataBlock, traverseFunc=partial(self._verifySaveFrame,
                                                                        projectIsEmpty=projectIsEmpty,
                                                                        selection=selection))

        return (tuple(self.warnings or ()), tuple(self.errors or ()))

    def _getErrors(self, project, saveFrame):
        """Print the errors in a saveFrame/dataBlock - results generated with _verifyNef
        Loops are included in the saveFrame
        """
        if hasattr(saveFrame, '_rowErrors'):  # may occasionally be a dataBlock
            leader = saveFrame.name + ':' + saveFrame.category + ' - '
            leaderSpace = ' ' * len(leader)
            for name, thisSet in saveFrame._rowErrors.items():
                leaderName = name + ' - '
                leaderNameSpace = ' ' * len(leaderName)
                viewList = list(thisSet or ['empty'])
                print('{}{}{}'.format(leader, leaderName, [ss for ss in thisSet]))

                # CMAX = 7
                # for cCount, v in enumerate(viewList[:CMAX+1]):
                #     print('{}{}{}'.format(leader, leaderName,
                #                           v if cCount < CMAX else
                #                           '... {} more'.format(len(viewList) - CMAX)))
                #     leader = leaderSpace
                #     leaderName = leaderNameSpace

    def testErrors(self, project: Project, dataBlock: StarIo.NmrDataBlock,
                   projectIsEmpty: bool = True,
                   selection: typing.Optional[dict] = None):
        """Print the errors in the nef dict - results generated with _contentNef
        """
        return self.traverseDataBlock(project, dataBlock, True, selection=None, traverseFunc=self._getErrors)

    def _searchReplaceLoop(self, project, loop: StarIo.NmrLoop,
                           searchFrameCode=None, replaceFrameCode=None, replace=False,
                           rowSearchList=None):
        """Search the loop for occurrences of searchFrameCode and replace if required
        """
        if not loop:
            return

        for row in loop.data:
            for rowNum, (k, val) in enumerate(row.items()):
                if rowSearchList and k not in rowSearchList:
                    continue

                # search for any matching value
                if val == searchFrameCode:
                    getLogger().debug('found {} {} --> {}'.format(rowNum, k, val))
                    if replace:
                        row[k] = replaceFrameCode

    def _searchReplaceFrame(self, project, saveFrame: StarIo.NmrSaveFrame,
                            searchFrameCode=None, replaceFrameCode=None,
                            replace=False, validFramesOnly=False,
                            frameSearchList=None, attributeSearchList=None,
                            loopSearchList=None, rowSearchList=None):
        """Search the saveFrame for occurrences of searchFrameCode and replace if required
        """
        if not saveFrame:
            return

        # category = saveFrame['sf_category']
        framecode = saveFrame['sf_framecode']

        if not frameSearchList or framecode in frameSearchList:
            for k, val in saveFrame.items():
                if attributeSearchList and k not in attributeSearchList:
                    continue

                if val == searchFrameCode:
                    getLogger().debug('found {} {} --> {}'.format(saveFrame, k, val))
                    if replace:
                        saveFrame[k] = replaceFrameCode

        elif validFramesOnly:
            return

        # search loops as well - will still search for all loops even in ignored saveFrames
        mapping = nef2CcpnMap.get(saveFrame.category) or {}
        for tag, ccpnTag in mapping.items():
            if ccpnTag == _isALoop:
                loop = saveFrame.get(tag)
                if loop and not (loopSearchList and loop.name not in loopSearchList):
                    self._searchReplaceLoop(project, loop, searchFrameCode=searchFrameCode,
                                            replaceFrameCode=replaceFrameCode, replace=replace,
                                            rowSearchList=rowSearchList)

    def _searchReplaceDictLoop(self, project, loop: StarIo.NmrLoop,
                               searchFrameCode=None, replaceFrameCode=None, replace=False,
                               rowSearchList=None):
        """Search the loop for occurrences of item in dict and replace if required
        """
        import re

        if not loop:
            return

        for row in loop.data:
            for rowNum, (k, val) in enumerate(row.items()):
                if rowSearchList and k not in rowSearchList:
                    continue

                # val is a string so can replace easily
                if isinstance(val, str):
                    for _old, _new in zip(searchFrameCode, replaceFrameCode):
                        # add double-quotes around the string - catches case of contains only the pid
                        # NOTE:ED - not very generic, should write better regex search, but requires doubling up all searches
                        val = re.sub(_old, _new, '"' + val + '"')
                        val = val[1:-1]

                    row[k] = val

    def _searchReplaceDict(self, project, saveFrame: StarIo.NmrSaveFrame,
                           searchFrameCode=None, replaceFrameCode=None,
                           replace=False, validFramesOnly=False,
                           frameSearchList=None, attributeSearchList=None,
                           loopSearchList=None, rowSearchList=None):
        """Search the saveFrame for occurrences of item in dict and replace if required
        """
        if not saveFrame:
            return

        mapping = nef2CcpnMap.get(saveFrame.category) or {}
        for tag, ccpnTag in mapping.items():
            if ccpnTag == _isALoop:
                loop = saveFrame.get(tag)
                if loop and not (loopSearchList and loop.name not in loopSearchList):
                    self._searchReplaceDictLoop(project, loop, searchFrameCode=searchFrameCode,
                                                replaceFrameCode=replaceFrameCode, replace=replace,
                                                rowSearchList=rowSearchList)

    def searchReplace(self, project: Project, dataBlock: StarIo.NmrDataBlock,
                      projectIsEmpty: bool = True,
                      selection: typing.Optional[dict] = None,
                      searchFrameCode=None, replaceFrameCode=None,
                      replace=False, validFramesOnly=False,
                      frameSearchList=None, attributeSearchList=None,
                      loopSearchList=None, rowSearchList=None):
        """Search the saveframes for references to findFrameCode
        If replace is True, will replace all attributes of saveFrame (if in selection, or all if selection is empty)
        and row items
        """
        if searchFrameCode:
            return self.traverseDataBlock(project, dataBlock, True, selection=None,
                                          traverseFunc=partial(self._searchReplaceFrame,
                                                               searchFrameCode=searchFrameCode, replaceFrameCode=replaceFrameCode,
                                                               replace=replace, validFramesOnly=validFramesOnly,
                                                               frameSearchList=frameSearchList, attributeSearchList=attributeSearchList,
                                                               loopSearchList=loopSearchList, rowSearchList=rowSearchList))

    def _searchReplaceListLoop(self, project, loop: StarIo.NmrLoop,
                               searchFrameCode=None, replaceFrameCode=None, replace=False,
                               rowSearchList=None):
        """Search the loop for occurrences of searchFrameCode and replace if required
        """
        if not loop:
            return

        for rowNum, row in enumerate(loop.data):
            found = OD()
            for k, oldVal, newVal in zip(rowSearchList, searchFrameCode, replaceFrameCode):
                if k in row:
                    val = row.get(k)
                    if val == oldVal:
                        found[k] = (val, newVal)

            # must have found ALL matching in the list
            if len(found) == len(rowSearchList):
                for k, (val, newVal) in found.items():
                    getLogger().debug('found {} {} --> {}'.format(rowNum, k, val))
                    if replace:
                        row[k] = newVal

    def _searchReplaceNumberListLoop(self, project, loop: StarIo.NmrLoop,
                                     searchFrameCode=None, replaceFrameCode=None, replace=False,
                                     rowSearchList=None):
        """Search the loop for occurrences of searchFrameCode and replace if required
        """
        # NOTE:ED - special for nef_peaks
        if not loop:
            return

        maxPos = positions = 0
        for rowNum, row in enumerate(loop.data):
            positions = [int(_val[POSITIONCERTAINTYLEN:]) for _val in row.keys() if isinstance(_val, str) and _val.startswith(POSITIONCERTAINTY)]
            maxPos = max(positions)
            break

        for rowNum, row in enumerate(loop.data):
            for posNum in range(1, maxPos + 1):
                found = OD()
                for k, oldVal, newVal in zip(rowSearchList, searchFrameCode, replaceFrameCode):
                    kNum = '{}_{}'.format(k, posNum)

                    if kNum in row:
                        val = row.get(kNum)
                        if val == oldVal:
                            found[kNum] = (val, newVal)

                # must have found ALL matching in the list
                if len(found) == len(rowSearchList):
                    for kNum, (val, newVal) in found.items():
                        getLogger().debug('found {} {} --> {}'.format(rowNum, kNum, val))
                        if replace:
                            row[kNum] = newVal

    def _searchReplaceListFrame(self, project, saveFrame: StarIo.NmrSaveFrame,
                                searchFrameCode=None, replaceFrameCode=None,
                                replace=False, validFramesOnly=False,
                                frameSearchList=None, attributeSearchList=None,
                                loopSearchList=None, rowSearchList=None):
        """Search the saveFrame for occurrences of searchFrameCode and replace if required
        MUST BE LIST BASED
        """
        if not saveFrame:
            return

        category = saveFrame['sf_category']
        framecode = saveFrame['sf_framecode']

        if not frameSearchList or framecode in frameSearchList:
            found = OD()
            for k, oldVal, newVal in zip(attributeSearchList, searchFrameCode, replaceFrameCode):
                if k in saveFrame:
                    val = saveFrame.get(k)
                    if val == oldVal:
                        found[k] = (val, newVal)

            # must have found ALL matching in the list
            if len(found) == len(attributeSearchList):
                for k, (val, newVal) in found.items():
                    getLogger().debug('found {} {} --> {}'.format(saveFrame, k, val))
                    if replace:
                        saveFrame[k] = newVal

        elif validFramesOnly:
            return

        # search loops as well - will still search for all loops even in ignored saveFrames
        mapping = nef2CcpnMap.get(saveFrame.category) or {}
        for tag, ccpnTag in mapping.items():
            if ccpnTag == _isALoop:
                loop = saveFrame.get(tag)
                if loop and not (loopSearchList and loop.name not in loopSearchList):
                    self._searchReplaceListLoop(project, loop, searchFrameCode=searchFrameCode,
                                                replaceFrameCode=replaceFrameCode, replace=replace,
                                                rowSearchList=rowSearchList)

    def _searchReplaceNumberListLoops(self, project, saveFrame: StarIo.NmrSaveFrame,
                                      searchFrameCode=None, replaceFrameCode=None,
                                      replace=False, validFramesOnly=False,
                                      frameSearchList=None, attributeSearchList=None,
                                      loopSearchList=None, rowSearchList=None):
        """Search the saveFrame for occurrences of searchFrameCode and replace if required
        MUST BE LIST BASED
        """
        if not saveFrame:
            return

        category = saveFrame['sf_category']
        framecode = saveFrame['sf_framecode']

        # search loops as well - will still search for all loops even in ignored saveFrames
        mapping = nef2CcpnMap.get(saveFrame.category) or {}
        for tag, ccpnTag in mapping.items():
            if ccpnTag == _isALoop:
                loop = saveFrame.get(tag)
                if loop and not (loopSearchList and loop.name not in loopSearchList):
                    self._searchReplaceNumberListLoop(project, loop, searchFrameCode=searchFrameCode,
                                                      replaceFrameCode=replaceFrameCode, replace=replace,
                                                      rowSearchList=rowSearchList)

    def searchReplaceList(self, project: Project, dataBlock: StarIo.NmrDataBlock,
                          projectIsEmpty: bool = True,
                          selection: typing.Optional[dict] = None,
                          searchFrameCode=None, replaceFrameCode=None,
                          replace=False, validFramesOnly=False,
                          frameSearchList=None, attributeSearchList=None,
                          loopSearchList=None, rowSearchList=None):
        """Search the saveframes for references to attribute list and row list
        All saveframes are traversed, attributes are processed for saveFrames in categorySearch list (if exists, or all of empty)
        All searchframeCodes must match for replace to occur

        e.g. searchFrameCode = ('exampleName', 'exampleLabel')
            replaceFrameCode = ('newName', 'newLabel')

            attributes to search for are defined in attributeSearchList and rowSearchList
             ('name', 'labelling')

             Replace will occur if name == exampleName & labelling == exampleLabel
             in saveFrame attributes and in row of a loop with columns 'name' and 'labelling'
        """
        if searchFrameCode:
            return self.traverseDataBlock(project, dataBlock, True, selection=None,
                                          traverseFunc=partial(self._searchReplaceListFrame,
                                                               searchFrameCode=searchFrameCode, replaceFrameCode=replaceFrameCode,
                                                               replace=replace, validFramesOnly=validFramesOnly,
                                                               frameSearchList=frameSearchList, attributeSearchList=attributeSearchList,
                                                               loopSearchList=loopSearchList, rowSearchList=rowSearchList))

    def searchReplaceLoopListNumbered(self, project: Project, dataBlock: StarIo.NmrDataBlock,
                                      projectIsEmpty: bool = True,
                                      selection: typing.Optional[dict] = None,
                                      searchFrameCode=None, replaceFrameCode=None,
                                      replace=False, validFramesOnly=False,
                                      frameSearchList=None, attributeSearchList=None,
                                      loopSearchList=None, rowSearchList=None):
        """Search the saveframes for references to attribute list and row list
        All saveframes are traversed, attributes are processed for saveFrames in categorySearch list (if exists, or all of empty)
        All searchframeCodes must match for replace to occur

        e.g. searchFrameCode = ('exampleName', 'exampleLabel')
            replaceFrameCode = ('newName', 'newLabel')

            attributes to search for are defined in attributeSearchList and rowSearchList
             ('name', 'labelling')

             Replace will occur if name == exampleName & labelling == exampleLabel
             in saveFrame attributes and in row of a loop with columns 'name' and 'labelling'
        """
        if searchFrameCode:
            return self.traverseDataBlock(project, dataBlock, True, selection=None,
                                          traverseFunc=partial(self._searchReplaceNumberListLoops,
                                                               searchFrameCode=searchFrameCode, replaceFrameCode=replaceFrameCode,
                                                               replace=replace, validFramesOnly=validFramesOnly,
                                                               frameSearchList=frameSearchList, attributeSearchList=attributeSearchList,
                                                               loopSearchList=loopSearchList, rowSearchList=rowSearchList))

    def searchReplaceDict(self, project: Project, dataBlock: StarIo.NmrDataBlock,
                          projectIsEmpty: bool = True,
                          selection: typing.Optional[dict] = None,
                          searchFrameCode=None, replaceFrameCode=None,
                          replace=False, validFramesOnly=False,
                          frameSearchList=None, attributeSearchList=None,
                          loopSearchList=None, rowSearchList=None):
        """Search the saveframes for references to findFrameCode
        If replace is True, will replace all attributes of saveFrame (if in selection, or all if selection is empty)
        and row items
        """
        if searchFrameCode:
            return self.traverseDataBlock(project, dataBlock, True, selection=None,
                                          traverseFunc=partial(self._searchReplaceDict,
                                                               searchFrameCode=searchFrameCode, replaceFrameCode=replaceFrameCode,
                                                               replace=replace, validFramesOnly=validFramesOnly,
                                                               frameSearchList=frameSearchList, attributeSearchList=attributeSearchList,
                                                               loopSearchList=loopSearchList, rowSearchList=rowSearchList))

    def _printFunc(self, project, saveFrame):
        """Print the contents of a saveFrame/dataBlock - results generated from _contentNef
        Loops are included in the saveFrame
        """
        if hasattr(saveFrame, '_content'):  # may occasionally be a dataBlock
            leader = saveFrame.name + ':' + saveFrame.category + ' - '
            leaderSpace = ' ' * len(leader)
            for name, thisSet in saveFrame._content.items():
                leaderName = name + ' - '
                leaderNameSpace = ' ' * len(leaderName)
                viewList = list(thisSet or ['empty'])
                CMAX = 7
                for cCount, v in enumerate(viewList[:CMAX + 1]):
                    print('{}{}{}'.format(leader, leaderName,
                                          v if cCount < CMAX else
                                          '... {} more'.format(len(viewList) - CMAX)))
                    leader = leaderSpace
                    leaderName = leaderNameSpace

    def testPrint(self, project: Project, dataBlock: StarIo.NmrDataBlock,
                  projectIsEmpty: bool = True,
                  selection: typing.Optional[dict] = None,
                  traverseFunc=None):
        """Print the contents of the nef dict
        """
        return self.traverseDataBlock(project, dataBlock, True, selection=None, traverseFunc=self._printFunc)

    def _clearSaveFrame(self, project, saveFrame):
        """Clear the contents of a saveFrame/dataBlock - results generated with _contentNef
        """
        if hasattr(saveFrame, '_content'):
            del saveFrame._content
        if hasattr(saveFrame, '_rowErrors'):
            del saveFrame._rowErrors

    def clearSaveFrames(self, project: Project, dataBlock: StarIo.NmrDataBlock,
                        projectIsEmpty: bool = True,
                        selection: typing.Optional[dict] = None,
                        traverseFunc=None):
        """Clear the contents and rowErrors of the nef dict
        """
        if hasattr(dataBlock, '_content'):
            del dataBlock._content
        if hasattr(dataBlock, '_rowErrors'):
            del dataBlock._rowErrors
        return self.traverseDataBlock(project, dataBlock, True, selection=None, traverseFunc=self._clearSaveFrame)

    def traverseDataBlock(self, project: Project, dataBlock: StarIo.NmrDataBlock,
                          projectIsEmpty: bool = True,
                          selection: typing.Optional[dict] = None,
                          traverseFunc=None):
        """Traverse the saveFrames in the correct order
        """
        # NOTE:ED - keep a record of the current datablock
        self._dataBlock = dataBlock

        result = _traverse(self, project, dataBlock, projectIsEmpty, selection, traverseFunc)

        # result = OD()
        # saveframeOrderedDict = self._getSaveFramesInOrder(dataBlock)
        #
        # # Load metadata and molecular system first
        # metaDataFrame = dataBlock['nef_nmr_meta_data']
        # if metaDataFrame:
        #     self._saveFrameName = 'nef_nmr_meta_data'
        #     result[self._saveFrameName] = traverseFunc(project, metaDataFrame)
        #     del saveframeOrderedDict['nef_nmr_meta_data']
        #
        # saveFrame = dataBlock.get('nef_molecular_system')
        # if saveFrame:
        #     self._saveFrameName = 'nef_molecular_system'
        #     result[self._saveFrameName] = traverseFunc(project, saveFrame)
        #     del saveframeOrderedDict['nef_molecular_system']
        #
        # # Load assignments, or preload from shiftlists
        # # to make sure '@' and '#' identifiers match the right serials
        # saveFrame = dataBlock.get('ccpn_assignment')
        # if saveFrame:
        #     self._saveFrameName = 'ccpn_assignment'
        #     result[self._saveFrameName] = traverseFunc(project, saveFrame)
        #     del saveframeOrderedDict['ccpn_assignment']
        #
        # for sf_category, saveFrames in saveframeOrderedDict.items():
        #     for saveFrame in saveFrames:
        #         saveFrameName = self._saveFrameName = saveFrame.name
        #
        #         if selection and saveFrameName not in selection:
        #             getLogger().debug2('>>>   -- skip saveframe {}'.format(saveFrameName))
        #             continue
        #         getLogger().debug2('>>> _traverse saveframe {}'.format(saveFrameName))
        #
        #         result[self._saveFrameName] = traverseFunc(project, saveFrame)

        self._dataBlock = None
        return result

    def importExistingProject(self, project: Project, dataBlock: StarIo.NmrDataBlock,
                              projectIsEmpty: bool = True,
                              selection: typing.Optional[dict] = None):
        """Import selection from dataBlock into existing/empty Project
        """
        # Initialise mapping dicts
        if not hasattr(self, '_dataSet2ItemMap') or projectIsEmpty:
            self._dataSet2ItemMap = {}
        if not hasattr(self, '_nmrResidueMap') or projectIsEmpty:
            self._nmrResidueMap = {}

        self.importNewProject(project, dataBlock=dataBlock, projectIsEmpty=projectIsEmpty, )  #selection=selection)

    def importNewProject(self, project: Project, dataBlock: StarIo.NmrDataBlock,
                         projectIsEmpty: bool = True,
                         # selection: typing.Optional[dict] = None
                         ):
        """Import entire project from dataBlock into empty Project"""

        t0 = time.time()

        self.warnings = []
        self.project = project
        self.defaultChainCode = None

        saveframeOrderedDict = self._getSaveFramesInOrder(dataBlock)

        # Load metadata and molecular system first
        metaDataFrame = dataBlock.get('nef_nmr_meta_data')
        if metaDataFrame:
            self._saveFrameName = 'nef_nmr_meta_data'
            self.load_nef_nmr_meta_data(project, metaDataFrame)
            del saveframeOrderedDict['nef_nmr_meta_data']

        saveFrame = dataBlock.get('nef_molecular_system')
        if saveFrame and (self._importAll or self._importDict.get(saveFrame.name)):
            self._saveFrameName = 'nef_molecular_system'

            # NOTE:ED - caution here - this creates a substance called Molecule_1
            self.load_nef_molecular_system(project, saveFrame)
            del saveframeOrderedDict['nef_molecular_system']

        # Load assignments, or preload from shiftlists
        # to make sure '@' and '#' identifiers match the right serials
        saveFrame = dataBlock.get('ccpn_assignment')
        if saveFrame and (self._importAll or self._importDict.get(saveFrame.name)):
            self._saveFrameName = 'ccpn_assignment'
            self.load_ccpn_assignment(project, saveFrame)
            del saveframeOrderedDict['ccpn_assignment']
        else:
            self.preloadAssignmentData(dataBlock)

        # t1 = time.time()
        # print ('@~@~ NEF load starting frames', t1-t0)

        for sf_category, saveFrames in saveframeOrderedDict.items():
            for saveFrame in saveFrames:
                saveFrameName = self._saveFrameName = saveFrame.name

                # NOTE:ED - need spectrum saveFrames here for restraint Links
                if sf_category == 'nef_nmr_spectrum':
                    getLogger().debug2('>>>  -- SPECTRUM {}'.format(saveFrameName))

                    peakListSerial = _stripSpectrumSerial(saveFrameName) or saveFrame.get('ccpn_peaklist_serial') or 1
                    self._frameCodeToSpectra[saveFrameName] = peakListSerial

                elif sf_category in ['nef_distance_restraint_list',
                                     'nef_dihedral_restraint_list',
                                     'nef_rdc_restraint_list',
                                     'ccpn_restraint_list']:
                    # Get name from framecode, add type disambiguation, and correct for ccpn dataSetSerial addition
                    name = saveFrameName[len(sf_category) + 1:]
                    dataSetId = saveFrame.get('ccpn_dataset_id')
                    dataSetSerial = saveFrame.get('ccpn_dataset_serial')
                    if dataSetSerial is not None:
                        ss = '`%s`' % dataSetSerial
                        if name.startswith(ss):
                            name = name[len(ss):]
                    # else:
                    #     dataSetSerial = 1
                    # name = re.sub(REGEXREMOVEENDQUOTES, '', name)  # substitute with ''
                    self._frameCodeToSpectra[saveFrameName] = dataSetId or dataSetSerial or 1

                # if selection and str(saveFrameName) not in selection:
                #     getLogger().debug2('>>>  -- skip saveframe {}'.format(saveFrameName))
                #     continue
                # getLogger().debug2('>>> loading saveframe {}'.format(saveFrameName))

                importer = self.importers.get(sf_category)
                if importer is None:
                    getLogger().warning(f'Unknown saveframe category {sf_category}: {saveFrameName}')
                else:
                    # NB - newObject may be project, for some saveframes.

                    if not (self._importAll or self._importDict.get(saveFrame.name)):
                        # skip items not in the selection list
                        continue

                    result = importer(self, project, saveFrame)
                    if isinstance(result, AbstractWrapperObject):
                        self.frameCode2Object[saveFrameName] = result
                    # elif not isinstance(result, list):
                    #   self.warning("Unexpected return %s while reading %s" %
                    #                (result, saveFrameName))

                    # Handle unmapped elements
                    extraTags = [x for x in saveFrame
                                 if x not in (nef2CcpnMap.get(sf_category) or {})
                                 and x not in ('sf_category', 'sf_framecode')]
                    if extraTags:
                        pass
                        # getLogger().warning(f'Unused tags in saveframe {saveFrameName}: {extraTags}')
                        # TODO put here function that stashes data in object, or something

        # Put metadata in main dataset
        self.updateMetaData(metaDataFrame)

        t2 = time.time()
        getLogger().debug('Loaded NEF file, time = %.2fs' % (t2 - t0))

        for msg in self.warnings:
            getLogger().warning(f'====> {msg}')
        self.project = None

    def importNewNMRStarProject(self, project: Project, dataBlock: StarIo.NmrDataBlock,
                                projectIsEmpty: bool = True):
        """Import entire project from dataBlock into empty Project"""

        t0 = time.time()

        self.warnings = []
        self.project = project
        self.defaultChainCode = None

        saveframeOrderedDict = self._getSaveFramesInOrder(dataBlock)

        # these sections below check each of the saveframes, extract the relevant information
        # and then discard if they are no longer required
        # the following saveframes can then be checked to find the corrct one holding the
        # chemical shift list information

        # # Load metadata and molecular system first
        # metaDataFrame = dataBlock['nef_nmr_meta_data']
        # self._saveFrameName = 'nef_nmr_meta_data'
        # self.load_nef_nmr_meta_data(project, metaDataFrame)
        # del saveframeOrderedDict['nef_nmr_meta_data']
        #
        # saveFrame = dataBlock.get('nef_molecular_system')
        # if saveFrame:
        #   self._saveFrameName = 'nef_molecular_system'
        #   self.load_nef_molecular_system(project, saveFrame)
        # del saveframeOrderedDict['nef_molecular_system']
        #
        # # Load assignments, or preload from shiftlists
        # # to make sure '@' and '#' identifiers match the right serials
        # saveFrame = dataBlock.get('ccpn_assignment')
        # if saveFrame:
        #   self._saveFrameName = 'ccpn_assignment'
        #   self.load_ccpn_assignment(project, saveFrame)
        #   del saveframeOrderedDict['ccpn_assignment']
        # else:
        #   self.preloadAssignmentData(dataBlock)

        # t1 = time.time()
        # print ('@~@~ NEF load starting frames', t1-t0)

        for sf_category, saveFrames in saveframeOrderedDict.items():
            for saveFrame in saveFrames:
                saveFrameName = self._saveFrameName = saveFrame.name

                importer = self.importers.get(sf_category)
                if importer is None:
                    getLogger().warning(f'Unknown saveframe category {sf_category}: {saveFrameName}')
                else:
                    # NB - newObject may be project, for some saveframes.

                    if not (self._importAll or self._importDict.get(saveFrame.name)):
                        # skip items not in the selection list
                        continue

                    result = importer(self, project, saveFrame)
                    if isinstance(result, AbstractWrapperObject):
                        self.frameCode2Object[saveFrameName] = result
                    # elif not isinstance(result, list):
                    #   self.warning("Unexpected return %s while reading %s" %
                    #                (result, saveFrameName))

                    # Handle unmapped elements
                    extraTags = [x for x in saveFrame
                                 if x not in (nef2CcpnMap.get(sf_category) or {})
                                 and x not in ('sf_category', 'sf_framecode')]
                    if extraTags:
                        pass
                        # getLogger().warning(f'Unused tags in saveframe {saveFrameName}: {extraTags}')
                        # TODO put here function that stashes data in object, or something

        # Put metadata in main dataset
        # self.updateMetaData(metaDataFrame)

        t2 = time.time()
        getLogger().debug('Loaded NEF file, time = %.2fs' % (t2 - t0))

        for msg in self.warnings:
            getLogger().warning(f'====> {msg}')
        self.project = None

    def _verifyLoops(self, project: Project, saveFrame: StarIo.NmrSaveFrame, addLoopAttribs=None,
                     excludeList=(), **kwds):
        """Iterate over the loops in a saveFrame, and verify contents
        """
        mapping = nef2CcpnMap.get(saveFrame.category) or {}

        if not hasattr(saveFrame, '_rowErrors'):
            saveFrame._rowErrors = {}
        for tag, ccpnTag in mapping.items():
            if tag not in excludeList and ccpnTag == _isALoop:
                loop = saveFrame.get(tag)
                if loop:
                    saveFrame._rowErrors[loop.name] = OrderedSet()
                    verify = self.verifiers.get(tag)
                    if verify:
                        if addLoopAttribs:
                            dd = []
                            for name in addLoopAttribs:
                                dd.append(saveFrame.get(name))

                            # if loop and hasattr(loop, 'data'):
                            verify(self, project, loop, saveFrame, *dd, **kwds)
                        else:
                            # if loop and hasattr(loop, 'data'):
                            verify(self, project, loop, saveFrame, **kwds)

    def _noLoopVerify(self, project: Project, loop: StarIo.NmrLoop, *arg, **kwds):
        """Verify the contents of the loop
        This is a loop that requires no verification
        """
        pass

    def _getLoops(self, project: Project, saveFrame: StarIo.NmrSaveFrame, excludeList=(), **kwds):
        """Iterate over the loops in a saveFrame, and add to a list"""
        result = ()
        mapping = nef2CcpnMap.get(saveFrame.category) or {}
        for tag, ccpnTag in mapping.items():
            if tag not in excludeList and ccpnTag == _isALoop:
                loop = saveFrame.get(tag)
                if loop:
                    content = self.contents[tag]
                    result += (loop,)

        return result

    def _updateStringParameters(self, params, attribs=DEFAULTUPDATEPARAMETERS):
        """Update the values in the parameters that should be None|str
        """
        for attrib in attribs:
            val = params.get(attrib, None)
            if val is not None:
                params[attrib] = str(val)

    def load_nef_nmr_meta_data(self, project: Project, saveFrame: StarIo.NmrSaveFrame):
        """load nef_nmr_meta_data saveFrame"""

        # Other data are read in here at the end of the load
        self.mainDataSetSerial = saveFrame.get('ccpn_dataset_serial')

        formatName = saveFrame.get('format_name')
        formatVersion = saveFrame.get('format_version')
        if formatName == 'nmr_exchange_format':
            if formatVersion:
                try:
                    version = float(formatVersion)
                except ValueError:
                    raise ValueError("Illegal version string %s for nmr_exchange_format"
                                     % formatVersion)
                else:
                    if version < minimumNefVersion:
                        raise ValueError("Unsupported nef file version %s; minimum version is %s"
                                         % (formatVersion, minimumNefVersion))
            else:
                project._logger.warning("NEF file format version missing: Reading may fail.")

        else:
            project._logger.warning("NEF file format name '%s', not recognised. Reading may fail."
                                    % formatName)

        return None

        # TODO - store data in this saveframe
        # for now we store none of this, as the storage slots are in DataSet, not Project
        # Maybe for another load function?

    #
    importers['nef_nmr_meta_data'] = load_nef_nmr_meta_data

    def verify_nef_nmr_meta_data(self, project: Project, saveFrame: StarIo.NmrSaveFrame):
        """verify nef_nmr_meta_data saveFrame"""
        self.mainDataSetSerial = saveFrame.get('ccpn_dataset_serial')

        formatName = saveFrame.get('format_name')
        formatVersion = saveFrame.get('format_version')
        if formatName == 'nmr_exchange_format':
            if formatVersion:
                try:
                    version = float(formatVersion)
                except ValueError:
                    self.error('Illegal version string {} for nmr_exchange_format'.format(formatVersion), saveFrame, None)
                else:
                    if version < minimumNefVersion:
                        self.error('Unsupported nef file version {}; minimum version is {}'.format(formatVersion, minimumNefVersion), saveFrame, None)
            else:
                self.warning('file format version missing: Reading may fail', saveFrame)
        else:
            self.warning("NEF file format name '{}', not recognised. Reading may fail.".format(formatName), saveFrame)

    verifiers['nef_nmr_meta_data'] = verify_nef_nmr_meta_data
    # not strictly needed
    verifiers['nef_related_entries'] = _noLoopVerify
    verifiers['nef_program_script'] = _noLoopVerify
    verifiers['nef_run_history'] = _noLoopVerify

    def load_ccpn_logging(self, project: Project, saveFrame: StarIo.NmrSaveFrame):
        """load ccpn_logging saveFrame"""

        # Get ccpn-to-nef mapping for saveframe
        category = saveFrame['sf_category']
        framecode = saveFrame['sf_framecode']
        mapping = nef2CcpnMap.get(category) or {}

        name = framecode[len(category) + 1:]
        parameters, loopNames = self._parametersFromSaveFrame(saveFrame, mapping)

        # Load loops, with object as parent
        for loopName in loopNames:
            loop = saveFrame.get(loopName)
            if loop:
                importer = self.importers[loopName]
                # special case, uses the loopName for the storage name
                importer(self, project, loop, saveFrame, loopName)

    importers['ccpn_logging'] = load_ccpn_logging

    def verify_ccpn_logging(self, project: Project, saveFrame: StarIo.NmrSaveFrame):
        """verify ccpn_logging saveFrame"""
        from ccpn.core.lib.CcpnNefLogging import CCPNHISTORY, CCPNLOGGING

        # Get ccpn-to-nef mapping for saveframe
        category = saveFrame['sf_category']
        framecode = saveFrame['sf_framecode']
        # name = framecode[len(category) + 1:]

        # Verify main object
        # result = project.getCcpnNefLogging(name)
        data = project._wrappedData.data or {}
        result = data.get(CCPNLOGGING)
        if result is not None:
            self.error('ccpn_logging - ccpnLogging {} already exists'.format(result), saveFrame, (result,))
            saveFrame._rowErrors[category] = (CCPNLOGGING,)

    verifiers['ccpn_logging'] = verify_ccpn_logging
    verifiers['ccpn_history'] = _noLoopVerify

    def load_ccpn_history(self, project: Project, loop: StarIo.NmrLoop, saveFrame: StarIo.NmrSaveFrame,
                          name: str):
        """Serves to load ccpn_history loops"""
        from ccpn.core.lib.CcpnNefLogging import setCcpnNefLog

        if loop and loop.data:
            # if loop.data exists then load as a pandas dataFrame
            _df = pd.DataFrame(loop.data)

            # store in the project
            setCcpnNefLog(project, name, _df, overwrite=True)

    importers['ccpn_history'] = load_ccpn_history

    def load_nef_molecular_system(self, project: Project, saveFrame: StarIo.NmrSaveFrame):
        """load nef_molecular_system saveFrame"""

        mapping = nef2CcpnMap.get('nef_molecular_system') or {}
        for tag, ccpnTag in mapping.items():
            if ccpnTag == _isALoop:
                loop = saveFrame.get(tag)
                if loop:
                    importer = self.importers[tag]
                    importer(self, project, loop, saveFrame)
        #
        return None

    #
    importers['nef_molecular_system'] = load_nef_molecular_system
    verifiers['nef_molecular_system'] = _verifyLoops

    def _checkImport(self, saveFrame, checkItem, checkID='_importRows'):
        if not self._importAll:

            # ejb - need to remove the rogue `n` at the beginning of the name if it exists
            #       as it is passed into the namespace and gets added iteratively every save
            #       next three lines remove all occurrences of `n` from name
            name = saveFrame.name
            name = re.sub(REGEXREMOVEENDQUOTES, '', name)  # substitute with ''

            _importList = self._importDict.get(name)  # need to remove any trailing `<n>`
            if _importList:
                _importRows = _importList.get(checkID) or []
                if checkItem not in _importRows:
                    return False
        return True

    def load_nef_sequence(self, project: Project, loop: StarIo.NmrLoop, saveFrame: StarIo.NmrSaveFrame):
        """Load nef_sequence loop"""

        result = []

        chainData = {}
        for row in loop.data:
            chainCode = row['chain_code']
            ll = chainData.get(chainCode)
            if ll is None:
                chainData[chainCode] = [row]
            else:
                ll.append(row)

        defaultChainCode = None
        if None in chainData:
            defaultChainCode = 'A'
            # Replace chainCode None with default chainCode
            # Selecting the first value that is not already taken.
            while defaultChainCode in chainData:
                defaultChainCode = commonUtil.incrementName(defaultChainCode)
            chainData[defaultChainCode] = chainData.pop(None)
        self.defaultChainCode = defaultChainCode

        sequence2Chain = {}
        tags = ('residue_name', 'linking', 'residue_variant')
        for chainCode, rows in sorted(chainData.items()):

            # NOTE:ED - adding flags to restrict importing to the selection
            if not self._checkImport(saveFrame, chainCode):
                continue

            self._updateStringParameters(rows[0], attribs=('ccpn_chain_comment',))
            compoundName = rows[0].get('ccpn_compound_name')
            role = rows[0].get('ccpn_chain_role')
            comment = rows[0].get('ccpn_chain_comment')

            for row in rows:
                if row.get('linking') == 'dummy':
                    row['residue_name'] = 'dummy.' + row['residue_name']
            sequence = tuple(tuple(row.get(tag) for tag in tags) for row in rows)

            lastChain = sequence2Chain.get(sequence)
            if lastChain is None:
                newSubstance = project.fetchNefSubstance(sequence=rows, name=compoundName)
                newChain = newSubstance.createChain(shortName=chainCode, role=role,
                                                    comment=comment)
                sequence2Chain[sequence] = newChain

                # Set variant codes:
                for ii, residue in enumerate(newChain.residues):
                    variantCode = sequence[ii][2]

                    if variantCode:

                        # keep so I can find the place again
                        # atomNamesRemoved, atomNamesAdded = residue._wrappedData.getAtomNameDifferences()

                        for code in variantCode.split(','):
                            code = code.strip()  # Should not be necessary but costs nothing to catch those errors
                            atom = residue.getAtom(code[1:])
                            if code[0] == '-':
                                if atom is None:
                                    self.error("Incorrect variantCode %s: No atom named %s found in %s. Skipping ..."
                                               % (variantCode, code, residue), loop)
                                else:
                                    atom.delete()

                            elif code[0] == '+':
                                if atom is None:
                                    residue.newAtom(name=code[1:])
                                else:
                                    self.warning("Incorrect variantCode %s: Atom named %s already present in %s. Skipping ..."
                                                 % (variantCode, code, residue), loop)

                            else:
                                self.error("Incorrect variantCode %s: must start with '+' or '-'. Skipping ..."
                                           % variantCode, loop)

            else:
                newChain = lastChain.clone(shortName=chainCode)
                newChain.role = role
                newChain.comment = comment

            for apiResidue in newChain._wrappedData.sortedResidues():
                # Necessary to guarantee against name clashes
                # Direct access to avoid unnecessary notifiers
                apiResidue.__dict__['seqInsertCode'] = '__@~@~__'
            for ii, apiResidue in enumerate(newChain._wrappedData.sortedResidues()):
                # NB we have to loop over API residues to be sure we get the residues
                # in creation order rather than sorted order
                residue = project._data2Obj[apiResidue]
                residue.rename(rows[ii].get('sequence_code'))
                residue._resetIds()

            # Necessary as notification is blanked here:
            newChain._resetIds()

            #
            result.append(newChain)

            # Add Residue comments
            for ii, residue in enumerate(newChain.residues):
                comment = rows[ii].get('ccpn_comment')
                if comment is not None:
                    residue.comment = str(comment)
        #
        return result

    #
    importers['nef_sequence'] = load_nef_sequence

    def verify_nef_sequence(self, project: Project, loop: StarIo.NmrLoop, parentFrame: StarIo.NmrSaveFrame):
        """verify nef_sequence loop"""
        chainData = OD()
        _rowErrors = parentFrame._rowErrors[loop.name] = OrderedSet()
        _chainErrors = parentFrame._rowErrors[loop.name + '_chain_code'] = OrderedSet()

        for row in loop.data:
            chainCode = row['chain_code']
            ll = chainData.get(chainCode)
            if ll is None:
                chainData[chainCode] = [row]
            else:
                ll.append(row)

        defaultChainCode = None
        if None in chainData:
            defaultChainCode = 'A'
            # Replace chainCode None with default chainCode
            # Selecting the first value that is not already taken.
            while defaultChainCode in chainData:
                defaultChainCode = commonUtil.incrementName(defaultChainCode)
            chainData[defaultChainCode] = chainData.pop(None)
        self.defaultChainCode = defaultChainCode

        sequence2Chain = {}
        tags = ('residue_name', 'linking', 'residue_variant')
        for chainCode, rows in sorted(chainData.items()):
            compoundName = rows[0].get('ccpn_compound_name')
            # role = rows[0].get('ccpn_chain_role')
            # comment = rows[0].get('ccpn_chain_comment')
            for row in rows:
                if row.get('linking') == 'dummy':
                    row['residue_name'] = 'dummy.' + row['residue_name']
            sequence = tuple(tuple(row.get(tag) for tag in tags) for row in rows)

            lastChain = sequence2Chain.get(sequence)
            if lastChain is None:
                # newSubstance = project.fetchNefSubstance(sequence=rows, name=compoundName)
                newSubstance = project.getNefSubstance(sequence=rows, name=compoundName)
                if newSubstance is not None:
                    self.error('nef_sequence - Substance {} already exists'.format(newSubstance), loop, (newSubstance,))

                    # # add the row to all errors, and add to specific chain error
                    # for code, sRows in chainData.items():
                    #     if row in sRows:
                    #         for thisRow in sRows:
                    #             _rowErrors.add(loop.data.index(thisRow))
                    #         # add to errors for this chain
                    #         parentFrame._rowErrors['_'.join([loop.name, chainCode])] = OrderedSet([loop.data.index(tRow) for tRow in sRows])

                result = project.getChain(chainCode)
                if result is not None:
                    self.error('nef_sequence - Chain {} already exists'.format(result), loop, (result,))
                    _chainErrors.add(chainCode)

                    # add the row to all errors, and add to specific chain error
                    for thisRow in rows:
                        _rowErrors.add(loop.data.index(thisRow))
                    # add to errors for this chain
                    parentFrame._rowErrors['_'.join([loop.name, chainCode])] = OrderedSet([loop.data.index(tRow) for tRow in rows])

    verifiers['nef_sequence'] = verify_nef_sequence

    def load_nef_covalent_links(self, project: Project, loop: StarIo.NmrLoop, saveFrame: StarIo.NmrSaveFrame):
        """Load nef_sequence loop"""

        result = []

        for row in loop.data:
            id1 = Pid.createId(*(row[x] for x in ('chain_code_1', 'sequence_code_1',
                                                  'residue_name_1', 'atom_name_1',)))
            id2 = Pid.createId(*(row[x] for x in ('chain_code_2', 'sequence_code_2',
                                                  'residue_name_2', 'atom_name_2',)))
            atom1 = project.getAtom(id1)
            atom2 = project.getAtom(id2)
            if atom1 is None:
                self.warning("Unknown atom %s for bond to %s. Skipping..." % (id1, id2), loop)
            elif atom2 is None:
                self.warning("Unknown atom %s for bond to %s. Skipping..." % (id2, id1), loop)
            else:
                result.append((atom1, atom2))
                atom1.addInterAtomBond(atom2)
        #
        return result

    #
    importers['nef_covalent_links'] = load_nef_covalent_links
    verifiers['nef_covalent_links'] = _noLoopVerify

    def preloadAssignmentData(self, dataBlock: StarIo.NmrDataBlock):
        """Set up NmrChains and NmrResidues with reserved names to ensure the serials are OK
    and create NmrResidues in connected nmrChains in order

    NB later we can store serials in CCPN projects, but something is needed that works anyway

    NB, without CCPN-specific tags you can NOT guarantee that connected stretches are stable,
    and that serials are put back where they came from.
    This heuristic creates NmrResidues in connected stretches in the order they are found,
    but this will break if connected stretches appear in multiple shiftlists and some are partial."""

        project = self.project

        for saveFrameName, saveFrame in dataBlock.items():

            # get all NmrResidue data in chemicalshift lists
            assignmentData = {}
            if saveFrameName.startswith('nef_chemical_shift_list'):
                loop = saveFrame.get('nef_chemical_shift')
                if loop:
                    for row in loop.data:
                        # NB the self.defaultChainCode guards against chainCode being None
                        chainCode = row['chain_code'] or self.defaultChainCode

                        nmrResidues = assignmentData.get(chainCode, OD())
                        assignmentData[chainCode] = nmrResidues
                        nmrResidues[(row['sequence_code'], row['residue_name'])] = None

        # Create objects with reserved names
        for chainCode in sorted(assignmentData):

            if chainCode[0] in '@#' and chainCode[1:].isdigit():
                # reserved name - make chain
                try:
                    project.fetchNmrChain(chainCode)
                except ValueError:
                    # Could not be done, probably because we have NmrChain '@1'. Leave for later
                    pass

        assignmentData2 = {}
        for chainCode, nmrResidues in sorted(assignmentData.items()):

            # Create NmrChain
            try:
                nmrChain = project.fetchNmrChain(chainCode)
            except ValueError:
                nmrChain = project.fetchNmrChain('`%s`' % chainCode)

            if nmrChain.isConnected:
                # Save data for later processing
                assignmentData2[nmrChain] = nmrResidues
            else:
                # Create non-assigned NmrResidues to reserve the serials. The rest can wait
                for sequenceCode, residueType in list(nmrResidues.keys()):
                    if sequenceCode[0] == '@' and sequenceCode[1:].isdigit():
                        nmrChain.fetchNmrResidue(sequenceCode=sequenceCode, residueType=residueType)

        for nmrChain, nmrResidues in sorted(assignmentData2.items()):
            # Create NmrResidues in order, to preserve connection order
            for sequenceCode, residueType in list(nmrResidues.keys()):
                # This time we want all non-offset, regardless of type - as we must get them in order
                if (len(sequenceCode) < 2 or sequenceCode[-2] not in '+-'
                        or not sequenceCode[-1].isdigit()):
                    # I.e. for sequenceCodes that do not include an offset
                    nmrChain.fetchNmrResidue(sequenceCode=sequenceCode, residueType=residueType)

    def verify_preloadAssignmentData(self, dataBlock: StarIo.NmrDataBlock):
        """Set up NmrChains and NmrResidues with reserved names to ensure the serials are OK
        and create NmrResidues in connected nmrChains in order"""

        # NOTE:ED - need to check and validate this bit

        project = self.project

        for saveFrameName, saveFrame in dataBlock.items():

            # get all NmrResidue data in chemicalshift lists
            assignmentData = {}
            if saveFrameName.startswith('nef_chemical_shift_list'):
                loop = saveFrame.get('nef_chemical_shift')
                if loop:
                    for row in loop.data:
                        # NB the self.defaultChainCode guards against chainCode being None
                        chainCode = row['chain_code'] or self.defaultChainCode

                        nmrResidues = assignmentData.get(chainCode, OD())
                        assignmentData[chainCode] = nmrResidues
                        nmrResidues[(row['sequence_code'], row['residue_name'])] = None

        # Create objects with reserved names
        for chainCode in sorted(assignmentData):

            if chainCode[0] in '@#' and chainCode[1:].isdigit():
                # reserved name - make chain
                nmrChain = project.getNmrChain(chainCode)
                if nmrChain:
                    self.warning('nmrChain {} already exists'.format(nmrChain), dataBlock)

    def load_nef_chemical_shift_list(self, project: Project, saveFrame: StarIo.NmrSaveFrame):
        """load nef_chemical_shift_list saveFrame"""

        # Get ccpn-to-nef mapping for saveframe
        category = saveFrame['sf_category']
        framecode = saveFrame['sf_framecode']
        mapping = nef2CcpnMap.get(category) or {}

        parameters, loopNames = self._parametersFromSaveFrame(saveFrame, mapping)
        self._updateStringParameters(parameters)

        parameters['name'] = framecode[len(category) + 1:]
        serial = parameters.pop('serial', 1)

        # Make main object
        result = project.newChemicalShiftList(**parameters)
        try:
            result._resetSerial(serial)
        except Exception as es:
            self.warning('Could not set serial for {} to {}'.format(result, serial), saveFrame)

        if self.defaultChemicalShiftList is None:
            # ChemicalShiftList should default to the unique ChemicalShIftList in the file
            # A file with multiple ChemicalShiftLists MUST have explicit chemical shift lists
            # given for all spectra- but this is not the place for validity checking
            self.defaultChemicalShiftList = result

        if self.testing:
            # When testing you want the values to remain as read
            result.autoUpdate = False
            # NB The above is how it ought to work.
            # The below is how it is working as of July 2016
            result._wrappedData.topObject.shiftAveraging = False

        # Load loops, with object as parent
        for loopName in loopNames:
            loop = saveFrame.get(loopName)
            if loop:
                importer = self.importers[loopName]
                importer(self, result, loop, saveFrame)
        #
        return result

    #

    importers['nef_chemical_shift_list'] = load_nef_chemical_shift_list

    def verify_nef_chemical_shift_list(self, project: Project, saveFrame: StarIo.NmrSaveFrame):
        """verify nef_chemical_shift_list saveFrame"""

        category = saveFrame['sf_category']
        framecode = saveFrame['sf_framecode']
        name = framecode[len(category) + 1:]

        # Verify main object
        result = project.getChemicalShiftList(name)
        if result is not None:
            self.error('nef_chemical_shift_list - ChemicalShiftList {} already exists'.format(result), saveFrame, (result,))
            saveFrame._rowErrors[category] = (name,)

        self._verifyLoops(project, saveFrame, name=name)

    verifiers['nef_chemical_shift_list'] = verify_nef_chemical_shift_list

    def load_ccpn_datatable(self, project: Project, saveFrame: StarIo.NmrSaveFrame):
        """load ccpn_datatable saveFrame"""

        # Get ccpn-to-nef mapping for saveframe
        category = saveFrame['sf_category']
        framecode = saveFrame['sf_framecode']
        mapping = nef2CcpnMap.get(category) or {}

        parameters, loopNames = self._parametersFromSaveFrame(saveFrame, mapping)
        self._updateStringParameters(parameters)

        parameters['name'] = framecode[len(category) + 1:]
        serial = parameters.pop('serial', 1)
        # columns = parameters.pop('columns', None)
        columns = saveFrame['ccpn_datatable_columns']
        if columns:
            columns = json.loads(columns)

        # Make main object
        result = project.newDataTable(**parameters)
        try:
            result._resetSerial(serial)
        except Exception as es:
            self.warning('Could not set serial for {} to {}'.format(result, serial), saveFrame)

        # Load loops, with object as parent
        for loopName in loopNames:
            loop = saveFrame.get(loopName)
            if loop:
                importer = self.importers[loopName]
                importer(self, result, loop, saveFrame)

        # set columns back to the correct non-nef values
        if columns:
            result.data.columns = columns

        return result

    importers['ccpn_datatable'] = load_ccpn_datatable

    def verify_ccpn_datatable(self, project: Project, saveFrame: StarIo.NmrSaveFrame):
        """verify ccpn_datatable saveFrame"""

        category = saveFrame['sf_category']
        framecode = saveFrame['sf_framecode']
        name = framecode[len(category) + 1:]

        # Verify main object
        result = project.getDataTable(name)
        if result is not None:
            self.error('ccpn_datatable - DataTable {} already exists'.format(result), saveFrame, (result,))
            saveFrame._rowErrors[category] = (name,)

        self._verifyLoops(project, saveFrame, name=name)

    verifiers['ccpn_datatable'] = verify_ccpn_datatable

    def load_ccpn_datatable_metadata(self, data: Data, loop: StarIo.NmrLoop, saveFrame: StarIo.NmrSaveFrame,
                                      run_id: str = '', itemLength: int = None):
        """Serves to load ccpn_<type>_datatable_metadata loops"""

        if loop and loop.data:
            for row in loop.data:
                name = row.get('name')
                parameter = row.get('parameter')

                data.setMetadata(name, json.loads(parameter))

    importers['ccpn_datatable_metadata'] = load_ccpn_datatable_metadata

    def load_ccpn_datatable_data(self, data: Data, loop: StarIo.NmrLoop, saveFrame: StarIo.NmrSaveFrame,
                                      run_id: str = '', itemLength: int = None):
        """Serves to load ccpn_<type>_datatable_data loop"""

        if loop and loop.data:
            _df = pd.DataFrame(loop.data)
            data.data = _df

    importers['ccpn_datatable_data'] = load_ccpn_datatable_data

    def _ordered_dict_prepend(self, dct, key, value, dict_setitem=dict.__setitem__):
        """Prepend an item to an OrderedDict
        """
        # NOTE:ED - this may be needed if the ordering of datablock is important
        #           may be okay as use _getSaveFramesInOrder...
        root = dct._OrderedDict__root
        first = root[1]

        if key in dct:
            link = dct._OrderedDict__map[key]
            link_prev, link_next, _ = link
            link_prev[1] = link_next
            link_next[0] = link_prev
            link[0] = root
            link[1] = first
            root[1] = first[0] = link
        else:
            root[1] = first[0] = dct._OrderedDict__map[key] = [root, first, key]
            dict_setitem(dct, key, value)

    def _getNewName(self, contentDataBlocks: Tuple[StarIo.NmrDataBlock, ...], saveFrame, itemName, newName, contentItem, descriptor):

        currentItems = set()
        for dataBlock in contentDataBlocks:
            _contentFrame = dataBlock.get(saveFrame.name)
            _content = getattr(_contentFrame, '_content', {}) if _contentFrame else {}
            # itemName is the current item
            currentItems |= (_content.get(contentItem) or set())

        if newName:
            # check not in the current list
            if newName in currentItems:
                raise ValueError("{} {} already exists".format(descriptor, newName))
        else:
            # iterate through the names to find the first that is not taken yet
            newName = itemName
            while newName in currentItems:
                newName = commonUtil.incrementName(newName)

        return newName

    def _getNewSequence(self, contentDataBlocks: Tuple[StarIo.NmrDataBlock, ...], saveFrame, itemName, newName, contentItem, prefix, _highCount):

        currentItems = set()
        for dataBlock in contentDataBlocks:
            _contentFrame = dataBlock.get(saveFrame.name)
            _content = getattr(_contentFrame, '_content', {}) if _contentFrame else {}
            # itemName is the current item
            currentItems |= (_content.get(contentItem) or set())

        # iterate through the names to find the first that is not taken yet
        newName = int(itemName[len(prefix):])
        _newHighCount = max(_highCount, max(*currentItems) if currentItems else 1) + 1
        newName = '{}{}'.format(prefix, _newHighCount)

        return newName, _newHighCount

    def _getNewNameDataBlock(self, contentDataBlocks: Tuple[StarIo.NmrDataBlock, ...], saveFrame: StarIo.NmrSaveFrame,
                             itemName, newName, contentItem, descriptor):

        def incrementName(name):
            """Add '.1' to name or change suffix '.n' to '.(n+1)
            Assume that the current Pid.IDSEP is '.'
            """
            ll = name.rsplit(Pid.IDSEP, 1)
            if len(ll) == 2:
                try:
                    ll[1] = str(int(ll[1]) + 1)
                    return Pid.IDSEP.join(ll)

                except ValueError:
                    pass

            return name + Pid.IDSEP + '1'

        # if dataBlock:
        #     _content = getattr(dataBlock, '_content', {})
        #     # itemName is the current item name
        #     currentItems = getattr(_content, 'loopSet', [])
        # else:
        #     raise RuntimeError('dataBlock not defined')

        currentItems = set()
        for dataBlock in contentDataBlocks:
            _content = getattr(dataBlock, '_content', {})
            # itemName is the current item
            currentItems |= set(getattr(_content, 'loopSet', []))

        if newName:
            # check not in the current list
            if newName in currentItems:
                raise ValueError("{} {} already exists".format(descriptor, newName))
        else:
            # iterate through the names to find the first that is not taken yet
            newName = itemName
            while newName in currentItems:
                newName = incrementName(newName)

        return newName

    def _renameDataBlock(self, project, dataBlock, saveFrame, newSaveFrameName):
        """Rename the key of a datBlock because the saveFrame.name has changed in the connected saveFrame
        """
        oldName = saveFrame.name
        saveFrame.name = newSaveFrameName

        # replace all occurrences of the saveframe name in the datablock
        self.searchReplace(project, dataBlock, True, None, oldName, newSaveFrameName, replace=True)
        saveFrame['sf_framecode'] = newSaveFrameName

        data = [(k, val) for k, val in dataBlock.items()]
        for ii, (k, val) in enumerate(data):
            if val == saveFrame:
                data[ii] = (newSaveFrameName, val)
                # should only be one
                break
        newData = OD((k, val) for k, val in data)
        dataBlock.clear()
        dataBlock.update(newData)

    def rename_saveframe(self, project: Project,
                         dataBlock: StarIo.NmrDataBlock, contentDataBlocks: Tuple[StarIo.NmrDataBlock, ...],
                         saveFrame: StarIo.NmrSaveFrame,
                         itemName=None, newName=None):
        """Rename a saveFrame
        :param itemName: name of the item to rename - dependent on saveFrame type
        :param newName: new item name or None to autorename to next available name
        """
        # category = saveFrame['sf_category']
        # framecode = saveFrame['sf_framecode']
        # if not itemName or newName == itemName:
        #     return

        if newName == itemName:
            return

        _frameID = _saveFrameNameFromCategory(saveFrame)
        framecode, frameName, subName, prefix, postfix, preSerial, postSerial, category = _frameID

        frames = None
        for contentBlock in contentDataBlocks:
            framesBlock = self._getSaveFramesInOrder(contentBlock)
            if not frames:
                frames = framesBlock
            else:
                # merge the frames dict
                frames = self._mergeSaveFramesInOrder(frames, framesBlock)

        frameList = frames.get(category) or []
        frameNames = [_saveFrameNameFromCategory(frame).framecode for frame in frameList]

        if newName:
            newSaveFrameName = '_'.join([category, prefix + newName + postfix])
            if newSaveFrameName in frameNames:
                raise ValueError("{} name '{}' already exists".format(category, newName))
        else:
            # iterate through the names to find the first that is not taken yet
            newSaveFrameName = '_'.join([category, prefix + itemName + postfix])
            newName = itemName
            while newSaveFrameName in frameNames:
                # newSaveFrameName = commonUtil.incrementName(newSaveFrameName)
                newName = commonUtil.incrementName(newName)
                newSaveFrameName = '_'.join([category, prefix + newName + postfix])
                # newName = _getNameFromCategory(category, newSaveFrameName).frameName

        if newName is not None:
            # oldName = framecode
            # saveFrame.name = newSaveFrameName
            #
            # # replace all occurrences of the saveframe name in the datablock
            # self.searchReplace(project, dataBlock, True, None, oldName, newSaveFrameName, replace=True)

            # # remove the old saveFrame in the dataBlock and replace with the new
            # # NOTE:ED - may need to check dict ordering here
            # del dataBlock[oldName]
            # dataBlock[newSaveFrameName] = saveFrame
            self._renameDataBlock(project, dataBlock, saveFrame, newSaveFrameName)

            # search in additionalData for the pid and change
            if category in NAMETOOBJECTMAPPING:
                obj = NAMETOOBJECTMAPPING[category]

                frameCats = frames.get('ccpn_additional_data') or []
                frameList = [frame.name for frame in frameCats]
                attList = ('None',)
                loopList = ('ccpn_internal_data',)
                replaceList = ('ccpn_object_pid', 'internal_data_string',)

                # rename the items in the additionalData saveFrame
                _oldPid = Pid.PREFIXSEP.join([obj.shortClassName, itemName])
                _newPid = Pid.PREFIXSEP.join([obj.shortClassName, newName])
                # rename the items in the additionalData saveFrame
                _oldLongPid = Pid.PREFIXSEP.join([obj.className, itemName])
                _newLongPid = Pid.PREFIXSEP.join([obj.className, newName])

                # need different search
                self.searchReplaceDict(project, dataBlock, True, None,
                                       (f'(\"{_oldPid}\")', f'(\"{_oldLongPid}\")'),
                                       (f'\"{_newPid}\"', f'\"{_newLongPid}\"'),
                                       replace=True, validFramesOnly=True,
                                       frameSearchList=frameList, attributeSearchList=attList,
                                       loopSearchList=loopList, rowSearchList=replaceList)

            return newName

    def rename_nef_molecular_system(self, project: Project,
                                    dataBlock: StarIo.NmrDataBlock, contentDataBlocks: Tuple[StarIo.NmrDataBlock, ...],
                                    saveFrame: StarIo.NmrSaveFrame,
                                    itemName=None, newName=None):
        """Rename a chain in a nef_sequence
        :param itemName: name of the item to rename - dependent on saveFrame type
        :param newName: new item name or None to autorename to next available name
        """
        # category = saveFrame['sf_category']
        # framecode = saveFrame['sf_framecode']
        if not itemName or newName == itemName:
            return

        newName = self._getNewName(contentDataBlocks, saveFrame, itemName, newName, 'nef_sequence_chain_code', 'Chain')

        # NOTE:ED - check which are chains and which are nmr_chains
        _frameID = _saveFrameNameFromCategory(saveFrame)
        framecode, frameName, subName, prefix, postfix, preSerial, postSerial, category = _frameID
        frames = self._getSaveFramesInOrder(dataBlock)
        # frameCats = frames.get(category) or []

        frameList = ['None']  #_saveFrameNameFromCategory(frame).framecode for frame in frameCats if _saveFrameNameFromCategory(frame).fr]
        loopList = ('nef_sequence',)
        replaceList = ('chain_code', 'complex_chain_code',
                       'chain_code_1', 'chain_code_2', 'chain_code_3', 'chain_code_4', 'chain_code_5',
                       'chain_code_6', 'chain_code_7', 'chain_code_8', 'chain_code_9', 'chain_code_10',
                       'chain_code_11', 'chain_code_12', 'chain_code_13', 'chain_code_14', 'chain_code_15',
                       'ccpn_tensor_chain_code', 'tensor_chain_code')
        self.searchReplace(project, dataBlock, True, None, itemName, newName, replace=True,
                           frameSearchList=frameList, rowSearchList=replaceList, loopSearchList=loopList)

        # update in the additionalData saveFrames
        _frameID = _saveFrameNameFromCategory(saveFrame)
        framecode, frameName, subName, prefix, postfix, preSerial, postSerial, category = _frameID

        frames = None
        for contentBlock in contentDataBlocks:
            framesBlock = self._getSaveFramesInOrder(contentBlock)
            if not frames:
                frames = framesBlock
            else:
                # merge the frames dict
                frames = self._mergeSaveFramesInOrder(frames, framesBlock)

        # search in additionalData for the pid and change
        if category in NAMETOOBJECTMAPPING:
            frameCats = frames.get('ccpn_additional_data') or []
            frameList = [frame.name for frame in frameCats]
            attList = ('None',)
            loopList = ('ccpn_internal_data',)
            replaceList = ('ccpn_object_pid', 'internal_data_string',)

            for (obj, _pre, _post) in ((Chain, '(\"{}\")', '\"{}\"'),
                                       (Residue, '(?:\"{}\.)(.*?)\"', '\"{}.\\1\"'),
                                       (Atom, '(?:\"{}\.)(.*?)\"', '\"{}.\\1\"'),
                                       ):
                # rename the items in the additionalData saveFrame
                _oldPid = Pid.PREFIXSEP.join([obj.shortClassName, itemName])
                _newPid = Pid.PREFIXSEP.join([obj.shortClassName, newName])
                # rename the items in the additionalData saveFrame
                _oldLongPid = Pid.PREFIXSEP.join([obj.className, itemName])
                _newLongPid = Pid.PREFIXSEP.join([obj.className, newName])

                # need different search
                self.searchReplaceDict(project, dataBlock, True, None,
                                       (_pre.format(_oldPid), _pre.format(_oldLongPid)),
                                       (_post.format(_newPid), _post.format(_newLongPid)),
                                       replace=True, validFramesOnly=True,
                                       frameSearchList=frameList, attributeSearchList=attList,
                                       loopSearchList=loopList, rowSearchList=replaceList)

        return newName

    def rename_ccpn_assignment(self, project: Project,
                               dataBlock: StarIo.NmrDataBlock, contentDataBlocks: Tuple[StarIo.NmrDataBlock, ...],
                               saveFrame: StarIo.NmrSaveFrame,
                               itemName=None, newName=None):
        """Rename an nmr_chain in a ccpn_assignment
        :param itemName: name of the item to rename - dependent on saveFrame type
        :param newName: new item name or None to autorename to next available name
        """
        if not itemName or newName == itemName:
            return

        newName = self._getNewName(contentDataBlocks, saveFrame, itemName, newName, 'nmr_chain', 'NmrChain')

        # NOTE:ED - check which are chains and which are nmr_chains
        loopList = ('nmr_chain', 'nmr_residue', 'nmr_atom', 'nef_peak')
        replaceList = ('chain_code', 'complex_chain_code',
                       'chain_code_1', 'chain_code_2', 'chain_code_3', 'chain_code_4', 'chain_code_5',
                       'chain_code_6', 'chain_code_7', 'chain_code_8', 'chain_code_9', 'chain_code_10',
                       'chain_code_11', 'chain_code_12', 'chain_code_13', 'chain_code_14', 'chain_code_15',
                       'ccpn_tensor_chain_code', 'tensor_chain_code', 'short_name')
        self.searchReplace(project, dataBlock, True, None, itemName, newName, replace=True,
                           loopSearchList=loopList, rowSearchList=replaceList, attributeSearchList=(None,))

        loopList = ('nef_chemical_shift')
        replaceList = ('chain_code',)
        self.searchReplace(project, dataBlock, True, None, itemName, newName, replace=True,
                           loopSearchList=loopList, rowSearchList=replaceList, attributeSearchList=(None,))

        # update in the additionalData saveFrames
        _frameID = _saveFrameNameFromCategory(saveFrame)
        framecode, frameName, subName, prefix, postfix, preSerial, postSerial, category = _frameID

        frames = None
        for contentBlock in contentDataBlocks:
            framesBlock = self._getSaveFramesInOrder(contentBlock)
            if not frames:
                frames = framesBlock
            else:
                # merge the frames dict
                frames = self._mergeSaveFramesInOrder(frames, framesBlock)

        # search in additionalData for the pid and change
        if category in NAMETOOBJECTMAPPING:
            frameCats = frames.get('ccpn_additional_data') or []
            frameList = [frame.name for frame in frameCats]
            attList = ('None',)
            loopList = ('ccpn_internal_data',)
            replaceList = ('ccpn_object_pid', 'internal_data_string',)

            for (obj, _pre, _post) in ((NmrChain, '(\"{}\")', '\"{}\"'),
                                       (NmrResidue, '(?:\"{}\.)(.*?)\"', '\"{}.\\1\"'),
                                       (NmrAtom, '(?:\"{}\.)(.*?)\"', '\"{}.\\1\"'),
                                       ):
                # rename the items in the additionalData saveFrame
                _oldPid = Pid.PREFIXSEP.join([obj.shortClassName, itemName])
                _newPid = Pid.PREFIXSEP.join([obj.shortClassName, newName])
                # rename the items in the additionalData saveFrame
                _oldLongPid = Pid.PREFIXSEP.join([obj.className, itemName])
                _newLongPid = Pid.PREFIXSEP.join([obj.className, newName])

                # need different search
                self.searchReplaceDict(project, dataBlock, True, None,
                                       (_pre.format(_oldPid), _pre.format(_oldLongPid)),
                                       (_post.format(_newPid), _post.format(_newLongPid)),
                                       replace=True, validFramesOnly=True,
                                       frameSearchList=frameList, attributeSearchList=attList,
                                       loopSearchList=loopList, rowSearchList=replaceList)

        return newName

    def rename_ccpn_assignment_sequence_code(self, project: Project,
                                             dataBlock: StarIo.NmrDataBlock, contentDataBlocks: Tuple[StarIo.NmrDataBlock, ...],
                                             saveFrame: StarIo.NmrSaveFrame,
                                             itemName=None, newName=None):
        """Rename sequenceCode/serial number for @<n> nmrResidues
        """
        nmrChainLoopName = 'nmr_chain'
        nmrResidueLoopName = 'nmr_residue'
        nmrAtomLoopName = 'nmr_atom'
        nmrSequenceCodeName = 'nmr_sequence_codes'
        nmrAtomCodeName = 'nmr_atom_names'

        nmrChains = OrderedSet()
        nmrResidues = OrderedSet()
        nmrAtoms = OrderedSet()
        nmrSequenceCodes = OrderedSet()

        # read nmr_residue loop - add the details to nmrChain/nmrResidue/nmrAtom lists
        tempResidueDict = {}
        _highestSequenceCount = 0

        mapping = nef2CcpnMap.get(nmrResidueLoopName) or {}
        map2 = dict(item for item in mapping.items() if item[1] and '.' not in item[1])
        for row in saveFrame[nmrResidueLoopName].data:
            parameters = _parametersFromLoopRow(row, map2)
            chainCode = row['chain_code']
            sequenceCode = row['sequence_code']

            # NOTE:ED - change sequenceCode
            if chainCode == itemName and sequenceCode[0] == '@' and sequenceCode[1:].isdigit():
                newSequence, _highestSequenceCount = self._getNewSequence(contentDataBlocks, saveFrame, sequenceCode, None, 'nmr_sequence_codes', '@',
                                                                          _highestSequenceCount)

                # replace sequenceCode/serial
                loopList = ('nmr_residue', 'nmr_atom', 'nef_chemical_shift')
                replaceList = ('chain_code', 'sequence_code')
                self.searchReplaceList(project, dataBlock, True, None, (chainCode, sequenceCode), (chainCode, newSequence), replace=True,
                                       attributeSearchList=replaceList,
                                       loopSearchList=loopList, rowSearchList=replaceList)
                loopList = ('nmr_residue',)
                replaceList = ('chain_code', 'serial')
                self.searchReplaceList(project, dataBlock, True, None, (chainCode, int(sequenceCode[1:])), (chainCode, int(newSequence[1:])), replace=True,
                                       attributeSearchList=replaceList,
                                       loopSearchList=loopList, rowSearchList=replaceList)

                # special replace sequenceCode/serial in nef_peak
                loopList = ('nef_peak',)
                replaceList = ('chain_code', 'sequence_code')
                self.searchReplaceLoopListNumbered(project, dataBlock, True, None, (chainCode, sequenceCode), (chainCode, newSequence), replace=True,
                                                   attributeSearchList=replaceList,
                                                   loopSearchList=loopList, rowSearchList=replaceList)

        mapping = nef2CcpnMap.get(nmrAtomLoopName) or {}
        map2 = dict(item for item in mapping.items() if item[1] and '.' not in item[1])
        for row in saveFrame[nmrAtomLoopName].data:
            parameters = _parametersFromLoopRow(row, map2)
            chainCode = row['chain_code']
            sequenceCode = row['sequence_code']
            name = row['name']

            # NOTE:ED - change name
            if chainCode == itemName and name[0:2] == '?@' and name[2:].isdigit():
                newName, _highestSequenceCount = self._getNewSequence(contentDataBlocks, saveFrame, name, None, 'nmr_atom_names', '?@', _highestSequenceCount)

                # replace sequenceCode/serial
                loopList = ('nmr_atom',)
                replaceList = ('chain_code', 'name')
                self.searchReplaceList(project, dataBlock, True, None, (chainCode, name), (chainCode, newName), replace=True,
                                       attributeSearchList=replaceList,
                                       loopSearchList=loopList, rowSearchList=replaceList)
                loopList = ('nmr_atom',)
                replaceList = ('chain_code', 'serial')
                self.searchReplaceList(project, dataBlock, True, None, (chainCode, int(name[2:])), (chainCode, int(newName[2:])), replace=True,
                                       attributeSearchList=replaceList,
                                       loopSearchList=loopList, rowSearchList=replaceList)

    def rename_ccpn_note(self, project: Project,
                         dataBlock: StarIo.NmrDataBlock, contentDataBlocks: Tuple[StarIo.NmrDataBlock, ...],
                         saveFrame: StarIo.NmrSaveFrame,
                         itemName=None, newName=None):
        """Rename a ccpn_note in ccpn_notes
        :param itemName: name of the item to rename - dependent on saveFrame type
        :param newName: new item name or None to autorename to next available name
        """
        if not itemName or newName == itemName:
            return

        _frameID = _saveFrameNameFromCategory(saveFrame)
        framecode, frameName, subName, prefix, postfix, preSerial, postSerial, category = _frameID

        frames = None
        for contentBlock in contentDataBlocks:
            framesBlock = self._getSaveFramesInOrder(contentBlock)
            if not frames:
                frames = framesBlock
            else:
                # merge the frames dict
                frames = self._mergeSaveFramesInOrder(frames, framesBlock)

        newName = self._getNewName(contentDataBlocks, saveFrame, itemName, newName, 'ccpn_notes', 'Note')

        loopList = ('ccpn_note')
        replaceList = ('name')
        self.searchReplace(project, dataBlock, True, None, itemName, newName, replace=True,
                           loopSearchList=loopList, rowSearchList=replaceList)

        # search in additionalData for the pid and change
        if category in NAMETOOBJECTMAPPING:
            obj = NAMETOOBJECTMAPPING[category]

            frameCats = frames.get('ccpn_additional_data') or []
            frameList = [frame.name for frame in frameCats]
            attList = ('None',)
            loopList = ('ccpn_internal_data',)
            replaceList = ('ccpn_object_pid', 'internal_data_string',)

            # rename the items in the additionalData saveFrame
            _oldPid = Pid.PREFIXSEP.join([obj.shortClassName, itemName])
            _newPid = Pid.PREFIXSEP.join([obj.shortClassName, newName])
            # rename the items in the additionalData saveFrame
            _oldLongPid = Pid.PREFIXSEP.join([obj.className, itemName])
            _newLongPid = Pid.PREFIXSEP.join([obj.className, newName])

            # need different search
            self.searchReplaceDict(project, dataBlock, True, None,
                                   (f'(\"{_oldPid}\")', f'(\"{_oldLongPid}\")'),
                                   (f'\"{_newPid}\"', f'\"{_newLongPid}\"'),
                                   replace=True, validFramesOnly=True,
                                   frameSearchList=frameList, attributeSearchList=attList,
                                   loopSearchList=loopList, rowSearchList=replaceList)

        return newName

    def rename_ccpn_collection(self, project: Project,
                         dataBlock: StarIo.NmrDataBlock, contentDataBlocks: Tuple[StarIo.NmrDataBlock, ...],
                         saveFrame: StarIo.NmrSaveFrame,
                         itemName=None, newName=None):
        """Rename a ccpn_collection in ccpn_collections
        :param itemName: name of the item to rename - dependent on saveFrame type
        :param newName: new item name or None to autorename to next available name
        """
        if not itemName or newName == itemName:
            return

        _frameID = _saveFrameNameFromCategory(saveFrame)
        framecode, frameName, subName, prefix, postfix, preSerial, postSerial, category = _frameID

        frames = None
        for contentBlock in contentDataBlocks:
            framesBlock = self._getSaveFramesInOrder(contentBlock)
            if not frames:
                frames = framesBlock
            else:
                # merge the frames dict
                frames = self._mergeSaveFramesInOrder(frames, framesBlock)

        newName = self._getNewName(contentDataBlocks, saveFrame, itemName, newName, 'ccpn_collections', 'Collection')

        loopList = ('ccpn_collection')
        replaceList = ('name')
        self.searchReplace(project, dataBlock, True, None, itemName, newName, replace=True,
                           loopSearchList=loopList, rowSearchList=replaceList)

        # search in the items of collections
        
        # # search in additionalData for the pid and change
        # if category in NAMETOOBJECTMAPPING:
        #     obj = NAMETOOBJECTMAPPING[category]
        # 
        #     frameCats = frames.get('ccpn_additional_data') or []
        #     frameList = [frame.name for frame in frameCats]
        #     attList = ('None',)
        #     loopList = ('ccpn_internal_data',)
        #     replaceList = ('ccpn_object_pid', 'internal_data_string',)
        # 
        #     # rename the items in the additionalData saveFrame
        #     _oldPid = Pid.PREFIXSEP.join([obj.shortClassName, itemName])
        #     _newPid = Pid.PREFIXSEP.join([obj.shortClassName, newName])
        #     # rename the items in the additionalData saveFrame
        #     _oldLongPid = Pid.PREFIXSEP.join([obj.className, itemName])
        #     _newLongPid = Pid.PREFIXSEP.join([obj.className, newName])
        # 
        #     # need different search
        #     self.searchReplaceDict(project, dataBlock, True, None,
        #                            (f'(\"{_oldPid}\")', f'(\"{_oldLongPid}\")'),
        #                            (f'\"{_newPid}\"', f'\"{_newLongPid}\"'),
        #                            replace=True, validFramesOnly=True,
        #                            frameSearchList=frameList, attributeSearchList=attList,
        #                            loopSearchList=loopList, rowSearchList=replaceList)

        return newName

    def _getNewListName(self, contentDataBlocks: Tuple[StarIo.NmrDataBlock, ...], saveFrame, itemName, newName, contentItem, descriptor):

        def incrementName(name):
            """Add '.1' to name or change suffix '.n' to '.(n+1) 
            Assume that the current Pid.IDSEP is '.'
            """
            ll = name.rsplit(Pid.IDSEP, 1)
            if len(ll) == 2:
                try:
                    ll[1] = str(int(ll[1]) + 1)
                    return Pid.IDSEP.join(ll)

                except ValueError:
                    pass

            return name + Pid.IDSEP + '1'

        currentItems = set()
        for dataBlock in contentDataBlocks:
            _contentFrame = dataBlock.get(saveFrame.name)
            _content = getattr(_contentFrame, '_content', {}) if _contentFrame else {}
            # itemName is the current item
            currentItems |= (_content.get(contentItem) or set())

        if newName:
            # check not in the current list
            if newName in currentItems:
                raise ValueError("{} {} already exists".format(descriptor, newName))
        else:
            # iterate through the names to find the first that is not taken yet
            newName = itemName
            while newName in currentItems:
                newName = incrementName(newName)

        return newName

    def _getNewSerial(self, contentDataBlocks: Tuple[StarIo.NmrDataBlock, ...], saveFrame, itemSerial, newSerial, contentItem, descriptor):

        def incrementSerial(serial):
            """Add '.1' to serial or change suffix '.n' to '.(n+1) 
            Assume that the current Pid.IDSEP is '.'
            """
            try:
                ll = str(int(serial) + 1)
                return ll

            except ValueError:
                pass
            return '1'

        currentItems = set()
        for dataBlock in contentDataBlocks:
            _contentFrame = dataBlock.get(saveFrame.name)
            _content = getattr(_contentFrame, '_content', {}) if _contentFrame else {}
            # itemName is the current item
            currentItems |= (_content.get(contentItem) or set())

        if newSerial:
            # check not in the current list
            if newSerial in currentItems:
                raise ValueError("{} {} already exists".format(descriptor, newSerial))
        else:
            # iterate through the serials to find the first that is not taken yet
            newSerial = itemSerial
            while newSerial in currentItems:
                newSerial = incrementSerial(newSerial)

        return newSerial

    def rename_ccpn_list(self, project: Project,
                         dataBlock: StarIo.NmrDataBlock, contentDataBlocks: Tuple[StarIo.NmrDataBlock, ...],
                         saveFrame: StarIo.NmrSaveFrame,
                         itemName=None, newName=None, _lowerCaseName='none'):
        """Rename a ccpn_list in a ccpn_assignment
        :param itemName: name of the item to rename - dependent on saveFrame type
        :param newName: new item name or None to autorename to next available name
        """
        category = saveFrame['sf_category']
        if not itemName or newName == itemName:
            return

        _upperCaseName = _lowerCaseName.capitalize()
        newName = self._getNewListName(contentDataBlocks, saveFrame, itemName, newName, 'ccpn_{}_list'.format(_lowerCaseName), '{}List'.format(_upperCaseName))

        try:
            # split name into spectrum.serial
            oldSpectrum, oldSerial = itemName.split(Pid.IDSEP)
            if not (oldSpectrum or oldSerial):
                raise
            oldSerial = int(oldSerial)
            spectrum, newSerial = newName.split(Pid.IDSEP)
            if not (spectrum or newSerial):
                raise
            newSerial = int(newSerial)
        except Exception as es:
            raise TypeError('Incorrect {}List definition; must be <spectrum>.<serial>'.format(_upperCaseName))

        _frameID = _saveFrameNameFromCategory(saveFrame)
        if spectrum != _frameID.subname:
            raise ValueError('{}List prefix cannot be changed; must be <spectrum>.<serial>'.format(_upperCaseName))

        frames = self._getSaveFramesInOrder(dataBlock)
        frameCats = frames.get(category) or []
        # get all saveframes attached to this spectrum - for ccpn
        # frameList = ['None']
        frameList = [frame.name for frame in frameCats if _saveFrameNameFromCategory(frame).subname == _frameID.subname]
        attList = ('None',)
        loopList = [loopName.format(_lowerCaseName) for loopName in ('ccpn_{}_list', 'ccpn_{}', 'ccpn_{}_peaks')]
        replaceList = ('serial', '{}_list_serial'.format(_lowerCaseName))
        self.searchReplace(project, dataBlock, True, None, oldSerial, newSerial, replace=True, validFramesOnly=True,
                           frameSearchList=frameList, attributeSearchList=attList,
                           loopSearchList=loopList, rowSearchList=replaceList)

        # rename the items in the additionalData saveFrame
        _oldLongPid = Pid.PREFIXSEP.join(['{}List'.format(_upperCaseName), itemName])
        _newLongPid = Pid.PREFIXSEP.join(['{}List'.format(_upperCaseName), newName])

        frameCats = frames.get('ccpn_additional_data') or []
        frameList = [frame.name for frame in frameCats]
        attList = ('None',)
        loopList = [loopName.format(_lowerCaseName) for loopName in ('ccpn_internal_data',)]
        replaceList = ('ccpn_object_pid',)
        self.searchReplace(project, dataBlock, True, None, _oldLongPid, _newLongPid, replace=True, validFramesOnly=True,
                           frameSearchList=frameList, attributeSearchList=attList,
                           loopSearchList=loopList, rowSearchList=replaceList)

        # search in additionalData for the pid and change
        if _lowerCaseName in NAMETOOBJECTMAPPING:
            obj = NAMETOOBJECTMAPPING[_lowerCaseName]

            frameCats = frames.get('ccpn_additional_data') or []
            frameList = [frame.name for frame in frameCats]
            attList = ('None',)
            loopList = ('ccpn_internal_data',)
            replaceList = ('ccpn_object_pid', 'internal_data_string',)

            # rename the items in the additionalData saveFrame
            _oldPid = Pid.PREFIXSEP.join([obj.shortClassName, itemName])
            _newPid = Pid.PREFIXSEP.join([obj.shortClassName, newName])
            # rename the items in the additionalData saveFrame
            _oldLongPid = Pid.PREFIXSEP.join([obj.className, itemName])
            _newLongPid = Pid.PREFIXSEP.join([obj.className, newName])

            # need different search
            self.searchReplaceDict(project, dataBlock, True, None,
                                   (f'(\"{_oldPid}\")', f'(\"{_oldLongPid}\")'),
                                   (f'\"{_newPid}\"', f'\"{_newLongPid}\"'),
                                   replace=True, validFramesOnly=True,
                                   frameSearchList=frameList, attributeSearchList=attList,
                                   loopSearchList=loopList, rowSearchList=replaceList)

        return newName

    def rename_ccpn_peak_cluster_list(self, project: Project,
                                      dataBlock: StarIo.NmrDataBlock, contentDataBlocks: Tuple[StarIo.NmrDataBlock, ...],
                                      saveFrame: StarIo.NmrSaveFrame,
                                      itemName=None, newName=None):
        """Rename a ccpn_peak_cluster in ccpn_peak_cluster_list
        :param itemName: name of the item to rename - dependent on saveFrame type
        :param newName: new item name or None to autorename to next available name
        """
        if not itemName or newName == itemName:
            return

        newName = self._getNewSerial(contentDataBlocks, saveFrame, itemName, newName, 'ccpn_peak_cluster', 'PeakCluster')

        try:
            oldSerial = int(itemName)
            newSerial = int(newName)
        except Exception as es:
            raise TypeError('Incorrect PeakCluster definition; must be <int>')

        frameList = ('None',)
        loopList = ('ccpn_peak_cluster', 'ccpn_peak_cluster_peaks')
        replaceList = ('serial', 'peak_cluster_serial')
        self.searchReplace(project, dataBlock, True, None, oldSerial, newSerial, replace=True,
                           frameSearchList=frameList, loopSearchList=loopList, rowSearchList=replaceList)

        return newName

    def rename_ccpn_substance(self, project: Project,
                              dataBlock: StarIo.NmrDataBlock, contentDataBlocks: Tuple[StarIo.NmrDataBlock, ...],
                              saveFrame: StarIo.NmrSaveFrame,
                              itemName=None, newName=None):
        """Rename a ccpn_substance
        :param itemName: name of the item to rename - dependent on saveFrame type
        :param newName: new item name or None to autorename to next available name
        """

        def incrementName(name):
            """Add '_1' to name or change suffix '_n' to '_(n+1)
            Assume that the current Pid.IDSEP is '.'
            """
            ll = name.rsplit(Pid.IDSEP, 1)
            if len(ll) == 2:
                try:
                    ll[0] = str(int(ll[0]) + 1)
                    return Pid.IDSEP.join(ll)

                except ValueError:
                    pass

            return Pid.IDSEP.join([name + '_1', 'None'])

        category = saveFrame['sf_category']
        if not itemName or newName == itemName:
            return

        _lowerCaseName = 'substance'
        _upperCaseName = _lowerCaseName.capitalize()

        _frameID = _saveFrameNameFromCategory(saveFrame)
        framecode, frameName, subName, prefix, postfix, preSerial, postSerial, category = _frameID

        frames = None
        for contentBlock in contentDataBlocks:
            framesBlock = self._getSaveFramesInOrder(contentBlock)
            if not frames:
                frames = framesBlock
            else:
                # merge the frames dict
                frames = self._mergeSaveFramesInOrder(frames, framesBlock)

        frameCats = frames.get(category) or []
        frameList = [_saveFrameNameFromCategory(frame).framecode for frame in frameCats]

        try:
            # split name into spectrum.serial
            oldName, oldLabelling = itemName.split(Pid.IDSEP)
            if not (oldName or oldLabelling):
                raise
        except Exception as es:
            raise TypeError('Incorrect {} definition; must be <name>.<labelling>'.format(_upperCaseName))

        if newName:
            try:
                name, newLabelling = newName.split(Pid.IDSEP)
                if not (name or newLabelling):
                    raise
            except Exception as es:
                raise TypeError('Incorrect {} definition; must be <name>.<labelling>'.format(_upperCaseName))

            _framename = Pid.IDSEP.join([name, newLabelling or 'None'])
            newSaveFrameName = '_'.join([category, prefix + _framename + postfix])
            if newSaveFrameName in frameList:
                raise ValueError("{} name '{}' already exists".format(category, newName))
        else:
            # iterate through the names to find the first that is not taken yet
            name, newLabelling = oldName, oldLabelling
            _framename = Pid.IDSEP.join([name, newLabelling or 'None'])
            newSaveFrameName = '_'.join([category, prefix + _framename + postfix])
            newName = itemName
            while newSaveFrameName in frameList:
                name = commonUtil.incrementName(name)
                _framename = Pid.IDSEP.join([name, newLabelling or 'None'])
                newSaveFrameName = '_'.join([category, prefix + _framename + postfix])

        if newName is not None:
            # oldFramecode = framecode
            # saveFrame.name = newSaveFrameName
            saveFrame['name'] = name
            saveFrame['labelling'] = newLabelling

            # # replace all occurrences of the saveframe name in the datablock
            # self.searchReplace(project, dataBlock, True, None, oldFramecode, newSaveFrameName, replace=True)

            # replace name
            frameList = [frame.name for frame in frameCats if _saveFrameNameFromCategory(frame).category == 'ccpn_sample']
            loopList = ('ccpn_sample_component',)
            replaceList = ('name', 'labelling')
            self.searchReplaceList(project, dataBlock, True, None, (oldName, oldLabelling or None), (name, newLabelling or None), replace=True,
                                   frameSearchList=frameList, attributeSearchList=replaceList,
                                   loopSearchList=loopList, rowSearchList=replaceList)

            # remove the old saveFrame in the dataBlock and replace with the new
            self._renameDataBlock(project, dataBlock, saveFrame, newSaveFrameName)

            if category in NAMETOOBJECTMAPPING:
                obj = NAMETOOBJECTMAPPING[category]

                frameCats = frames.get('ccpn_additional_data') or []
                frameList = [frame.name for frame in frameCats]
                attList = ('None',)
                loopList = ('ccpn_internal_data',)
                replaceList = ('ccpn_object_pid', 'internal_data_string',)

                # rename the items in the additionalData saveFrame
                _oldPid = Pid.PREFIXSEP.join([obj.shortClassName, itemName])
                _newPid = Pid.PREFIXSEP.join([obj.shortClassName, Pid.IDSEP.join((name, newLabelling or ''))])
                # rename the items in the additionalData saveFrame
                _oldLongPid = Pid.PREFIXSEP.join([obj.className, itemName])
                _newLongPid = Pid.PREFIXSEP.join([obj.className, Pid.IDSEP.join((name, newLabelling or ''))])

                # need different search
                self.searchReplaceDict(project, dataBlock, True, None,
                                       (f'(\"{_oldPid}\")', f'(\"{_oldLongPid}\")'),
                                       (f'\"{_newPid}\"', f'\"{_newLongPid}\"'),
                                       replace=True, validFramesOnly=True,
                                       frameSearchList=frameList, attributeSearchList=attList,
                                       loopSearchList=loopList, rowSearchList=replaceList)

            return Pid.IDSEP.join([name, newLabelling])

        # if name != _frameID.subname:
        #     raise ValueError('{} prefix cannot be changed; must be <name>.<labelling>'.format(_upperCaseName))
        #
        # frames = self._getSaveFramesInOrder(dataBlock)
        # frameCats = frames.get(category) or []
        # # get all saveframes attached to this spectrum - for ccpn
        # frameList = ['None']  # [frame.name for frame in frameCats if _saveFrameNameFromCategory(frame).subname == _frameID.subname]
        #
        # loopList = [loopName.format(_lowerCaseName) for loopName in ('ccpn_{}_list', 'ccpn_{}', 'ccpn_{}_peaks')]
        # replaceList = ('serial', '{}_list_serial'.format(_lowerCaseName))
        # self.searchReplace(project, dataBlock, True, None, oldSerial, newSerial, replace=True,
        #                    frameSearchList=frameList, loopSearchList=loopList, rowSearchList=replaceList)

        return newName

    def rename_ccpn_peak_list(self, project: Project,
                              dataBlock: StarIo.NmrDataBlock, contentDataBlocks: Tuple[StarIo.NmrDataBlock, ...],
                              saveFrame: StarIo.NmrSaveFrame,
                              itemName=None, newName=None, _lowerCaseName='none'):
        """Rename a ccpn_list in a ccpn_assignment
        :param itemName: name of the item to rename - dependent on saveFrame type
        :param newName: new item name or None to autorename to next available name
        """
        category = saveFrame['sf_category']
        if not itemName or newName == itemName:
            return

        _upperCaseName = _lowerCaseName.capitalize()
        newName = self._getNewNameDataBlock(contentDataBlocks, saveFrame, itemName, newName, 'ccpn_{}_list'.format(_lowerCaseName),
                                            '{}List'.format(_upperCaseName))

        try:
            # split name into spectrum.serial
            oldSpectrum, oldSerial = itemName.split(Pid.IDSEP)
            if not (oldSpectrum or oldSerial):
                raise
            oldSerial = int(oldSerial)
            spectrum, newSerial = newName.split(Pid.IDSEP)
            if not (spectrum or newSerial):
                raise
            newSerial = int(newSerial)
        except Exception as es:
            raise TypeError('Incorrect {}List definition; must be <spectrum>.<serial>'.format(_upperCaseName))

        _frameID = _saveFrameNameFromCategory(saveFrame)
        if spectrum != _frameID.subname:
            raise ValueError('{}List prefix cannot be changed; must be <spectrum>.<serial>'.format(_upperCaseName))

        frames = self._getSaveFramesInOrder(dataBlock)
        frameCats = frames.get(category) or []
        # get all saveframes attached to this spectrum - for ccpn
        frameList = ['None']  # [frame.name for frame in frameCats if _saveFrameNameFromCategory(frame).subname == _frameID.subname]

        # now need to update the serial number in the relevant saveFrames

        _frameID = _saveFrameNameFromCategory(saveFrame)
        framecode, frameName, subName, prefix, postfix, preSerial, postSerial, category = _frameID

        # if postSerial is not None:
        # may not be necessary
        newFrameCode = '_'.join([category, prefix + subName + '`{}`'.format(newSerial)])
        # saveFrame.name = newFrameCode
        # saveFrame['sf_framecode'] = newFrameCode

        if saveFrame.get('ccpn_peaklist_serial') is not None:
            saveFrame['ccpn_peaklist_serial'] = newSerial

        # replace the serial number in the nef_peak loop
        frameList = (newFrameCode,)
        loopList = ('nef_peak',)
        replaceList = ('ccpn_peak_list_serial')
        self.searchReplace(project, dataBlock, True, None, oldSerial, newSerial, replace=True,
                           frameSearchList=frameList, loopSearchList=loopList, rowSearchList=replaceList)

        # replace the spectrum/serial in the peak clusters
        frameList = ('None',)
        loopList = ('ccpn_peak_cluster_peaks', 'ccpn_multiplet_peaks')
        replaceList = ('peak_spectrum', 'peak_list_serial')
        self.searchReplaceList(project, dataBlock, True, None, (subName, oldSerial), (subName, newSerial), replace=True,
                               frameSearchList=frameList, loopSearchList=loopList, rowSearchList=replaceList)

        # need to rename the key in dataBlock
        self._renameDataBlock(project, dataBlock, saveFrame, newFrameCode)

        # rename the items in the additionalData saveFrame
        _oldLongPid = Pid.PREFIXSEP.join(['{}List'.format(_upperCaseName), itemName])
        _newLongPid = Pid.PREFIXSEP.join(['{}List'.format(_upperCaseName), newName])

        frameCats = frames.get('ccpn_additional_data') or []
        frameList = [frame.name for frame in frameCats]
        attList = ('None',)
        loopList = [loopName.format(_lowerCaseName) for loopName in ('ccpn_internal_data',)]
        replaceList = ('ccpn_object_pid',)
        self.searchReplace(project, dataBlock, True, None, _oldLongPid, _newLongPid, replace=True, validFramesOnly=True,
                           frameSearchList=frameList, attributeSearchList=attList,
                           loopSearchList=loopList, rowSearchList=replaceList)

        # search in additionalData for the pid and change
        if category in NAMETOOBJECTMAPPING:
            obj = NAMETOOBJECTMAPPING[category]

            frameCats = frames.get('ccpn_additional_data') or []
            frameList = [frame.name for frame in frameCats]
            attList = ('None',)
            loopList = ('ccpn_internal_data',)
            replaceList = ('ccpn_object_pid', 'internal_data_string',)

            # rename the items in the additionalData saveFrame
            _oldPid = Pid.PREFIXSEP.join([obj.shortClassName, itemName])
            _newPid = Pid.PREFIXSEP.join([obj.shortClassName, newName])
            # rename the items in the additionalData saveFrame
            _oldLongPid = Pid.PREFIXSEP.join([obj.className, itemName])
            _newLongPid = Pid.PREFIXSEP.join([obj.className, newName])

            # need different search
            self.searchReplaceDict(project, dataBlock, True, None,
                                   (f'(\"{_oldPid}\")', f'(\"{_oldLongPid}\")'),
                                   (f'\"{_newPid}\"', f'\"{_newLongPid}\"'),
                                   replace=True, validFramesOnly=True,
                                   frameSearchList=frameList, attributeSearchList=attList,
                                   loopSearchList=loopList, rowSearchList=replaceList)

        return newName

    renames['nef_chemical_shift_list'] = rename_saveframe
    renames['nef_distance_restraint_list'] = rename_saveframe
    renames['nef_dihedral_restraint_list'] = rename_saveframe
    renames['nef_rdc_restraint_list'] = rename_saveframe
    renames['ccpn_restraint_list'] = rename_saveframe
    # renames['nef_peak_restraint_links'] = rename_saveframe
    renames['ccpn_sample'] = rename_saveframe
    renames['ccpn_complex'] = rename_saveframe
    renames['ccpn_spectrum_group'] = rename_saveframe
    renames['nef_sequence'] = rename_nef_molecular_system
    renames['nmr_chain'] = rename_ccpn_assignment
    renames['nmr_sequence_code'] = rename_ccpn_assignment_sequence_code
    renames['ccpn_integral_list'] = partial(rename_ccpn_list, _lowerCaseName='integral')
    renames['ccpn_multiplet_list'] = partial(rename_ccpn_list, _lowerCaseName='multiplet')
    renames['ccpn_peak_list'] = partial(rename_ccpn_peak_list, _lowerCaseName='peak')
    renames['ccpn_note'] = rename_ccpn_note
    renames['ccpn_peak_cluster_list'] = rename_ccpn_peak_cluster_list
    renames['ccpn_substance'] = rename_ccpn_substance
    renames['ccpn_distance_restraint_violation_list'] = rename_saveframe
    renames['ccpn_dihedral_restraint_violation_list'] = rename_saveframe
    renames['ccpn_rdc_restraint_violation_list'] = rename_saveframe
    renames['ccpn_collection'] = rename_ccpn_collection
    renames['ccpn_datatable'] = rename_saveframe
    renames['ccpn_logging'] = rename_saveframe
    renames['ccpn_dataset'] = rename_saveframe

    # renames['ccpn_parameter'] = rename_saveframe

    def load_nef_chemical_shift(self, parent: ChemicalShiftList, loop: StarIo.NmrLoop, saveFrame: StarIo.NmrSaveFrame):
        """load nef_chemical_shift loop
        """
        from ccpn.util.isotopes import name2ElementSymbol, DEFAULT_ISOTOPE_DICT

        result = []

        creatorFunc = parent.newChemicalShift

        mapping = nef2CcpnMap.get(loop.name) or {}
        map2 = dict(item for item in mapping.items() if item[1] and '.' not in item[1])
        for row in loop.data:
            parameters = _parametersFromLoopRow(row, map2)
            self._updateStringParameters(parameters)

            tt = tuple(row.get(tag) for tag in ('chain_code', 'sequence_code', 'residue_name',
                                                'atom_name'))
            element = row.get('element')
            isotope = row.get('isotope_number')
            if element:
                if isotope:
                    isotopeCode = '%s%s' % (isotope, element.title())
                else:
                    isotopeCode = DEFAULT_ISOTOPE_DICT.get(element.upper())
            elif isotope:
                element = name2ElementSymbol(tt[3])
                isotopeCode = '%s%s' % (isotope, element.title())
            else:
                isotopeCode = None
            try:
                nmrResidue = self.produceNmrResidue(*tt[:3])
                nmrAtom = self.produceNmrAtom(nmrResidue, tt[3], isotopeCode=isotopeCode)
                parameters['nmrAtom'] = nmrAtom

                result.append(creatorFunc(**parameters))

            except ValueError:
                self.warning("Cannot produce NmrAtom for assignment %s. Skipping ChemicalShift" % (tt,), loop)
                # Should eventually be removed - raise while still testing
                raise
        #
        return result

    #
    importers['nef_chemical_shift'] = load_nef_chemical_shift

    def verify_nef_chemical_shift(self, parent: ChemicalShiftList, loop: StarIo.NmrLoop, parentFrame: StarIo.NmrSaveFrame, name=None):
        """verify nef_chemical_shift loop"""
        _rowErrors = parentFrame._rowErrors[loop.name] = OrderedSet()

        if name is None:
            self.error('Undefined chemicalShiftList', loop, None)
            return

        mapping = nef2CcpnMap.get(loop.name) or {}
        map2 = dict(item for item in mapping.items() if item[1] and '.' not in item[1])
        for row in loop.data:
            parameters = _parametersFromLoopRow(row, map2)
            tt = tuple(row.get(tag) for tag in ('chain_code', 'sequence_code', 'residue_name',
                                                'atom_name'))
            shiftId = Pid.IDSEP.join(('' if x is None else str(x)) for x in tt)

            # Verify main object
            shiftList = parent.getChemicalShiftList(name)
            if shiftList is not None:
                # find the chemicalShift
                shift = shiftList.getChemicalShift(shiftId)
                if shift is not None:
                    self.error('nef_chemical_shift - ChemicalShift {} already exists'.format(shift), loop, (shift,))
                    _rowErrors.add(loop.data.index(row))

    verifiers['nef_chemical_shift'] = verify_nef_chemical_shift

    def load_nef_restraint_list(self, project: Project, saveFrame: StarIo.NmrSaveFrame):
        """Serves to load nef_distance_restraint_list, nef_dihedral_restraint_list,
        nef_rdc_restraint_list and ccpn_restraint_list"""

        # Get ccpn-to-nef mapping for saveframe
        category = saveFrame['sf_category']
        framecode = saveFrame['sf_framecode']
        mapping = nef2CcpnMap.get(category) or {}

        parameters, loopNames = self._parametersFromSaveFrame(saveFrame, mapping)
        self._updateStringParameters(parameters)

        if category == 'nef_distance_restraint_list':
            restraintType = 'Distance'
        elif category == 'nef_dihedral_restraint_list':
            restraintType = 'Dihedral'
        elif category == 'nef_rdc_restraint_list':
            restraintType = 'Rdc'
        else:
            restraintType = saveFrame.get('restraint_type')
            if not restraintType:
                self.warning("Missing restraint_type for saveFrame %s - value was %s" %
                             (framecode, restraintType),
                             saveFrame)
                return
        parameters['restraintType'] = restraintType
        namePrefix = restraintType[:3].capitalize() + '-'

        # Get name from framecode, add type disambiguation, and correct for ccpn dataSetSerial addition
        name = framecode[len(category) + 1:]
        dataSetId = saveFrame.get('ccpn_dataset_id')
        dataSetSerial = saveFrame.get('ccpn_dataset_serial')

        # get optional serial from the end of the name
        _serials = re.findall(REGEXPOSTFIXQUOTEDNUMBER, name)
        _serialFromName = int(_serials[0]) if _serials else None

        # if dataSetSerial is not None:
        #     ss = '`%s`' % dataSetSerial
        #     if name.startswith(ss):
        #         name = name[len(ss):]

        # ejb - need to remove the rogue `n` at the beginning of the name if it exists
        #       as it is passed into the namespace and gets added iteratively every save
        #       next three lines remove all occurrences of `n` from name
        name = re.sub(REGEXREMOVEENDQUOTES, '', name)  # substitute with ''

        # Make main object
        # dataSet = self.fetchStructureData(dataSetId, _serialFromName or dataSetSerial)
        dataSet = self.fetchStructureData(dataSetId, dataSetSerial)

        # need to fix the names here... cannot contain '.'

        previous = dataSet.getRestraintTable(name)
        if previous is not None:
            # NEF but NOT CCPN has separate namespaces for different restraint types
            # so we may get name clashes
            # We should preserve NEF names, but it cannot be helped.
            if not name.startswith(namePrefix):
                # Add prefix for disambiguation since NEF but NOT CCPN has separate namespaces
                # for different constraint types
                name = namePrefix + name
                while dataSet.getRestraintTable(name) is not None:
                    # This way we get a unique name even in the most bizarre cases
                    name = '`%s`' % name

        parameters['name'] = name
        serial = parameters.pop('serial', 1)
        result = dataSet.newRestraintTable(**parameters)
        try:
            result._resetSerial(serial)
        except Exception as es:
            self.warning('Could not set serial for {} to {}'.format(result, serial), saveFrame)

        # Load loops, with object as parent
        for loopName in loopNames:
            loop = saveFrame.get(loopName)
            if loop:
                importer = self.importers[loopName]
                if loopName.endswith('_restraint'):
                    # NBNB HACK: the restrain loop reader needs an itemLength.
                    # There are no other loops currently, but if there ever is they will not need this
                    itemLength = saveFrame.get('restraint_item_length')

                    # if loop and hasattr(loop, 'data'):
                    importer(self, result, loop, saveFrame, itemLength)
                else:
                    # if loop and hasattr(loop, 'data'):
                    importer(self, result, loop, saveFrame)
        #
        return result

    #
    importers['nef_distance_restraint_list'] = load_nef_restraint_list
    importers['nef_dihedral_restraint_list'] = load_nef_restraint_list
    importers['nef_rdc_restraint_list'] = load_nef_restraint_list
    importers['ccpn_restraint_list'] = load_nef_restraint_list

    def verify_nef_restraint_list(self, project: Project, saveFrame: StarIo.NmrSaveFrame):
        """Serves to verify nef_distance_restraint_list, nef_dihedral_restraint_list,
        nef_rdc_restraint_list and ccpn_restraint_list"""
        # Get ccpn-to-nef mapping for saveframe
        # _rowErrors = saveFrame._rowErrors[saveFrame.name] = OrderedSet()

        category = saveFrame['sf_category']
        framecode = saveFrame['sf_framecode']
        mapping = nef2CcpnMap.get(category) or {}

        parameters, loopNames = self._parametersFromSaveFrame(saveFrame, mapping)

        if category == 'nef_distance_restraint_list':
            restraintType = 'Distance'
        elif category == 'nef_dihedral_restraint_list':
            restraintType = 'Dihedral'
        elif category == 'nef_rdc_restraint_list':
            restraintType = 'Rdc'
        else:
            restraintType = saveFrame.get('restraint_type')
            if not restraintType:
                self.warning("Missing restraint_type for saveFrame %s - value was %s" %
                             (framecode, restraintType), saveFrame)
                return
        parameters['restraintType'] = restraintType
        namePrefix = restraintType[:3].capitalize() + '-'

        # Get name from framecode, add type disambiguation, and correct for ccpn dataSetSerial addition
        name = framecode[len(category) + 1:]
        dataSetId = saveFrame.get('ccpn_dataset_id')
        dataSetSerial = saveFrame.get('ccpn_dataset_serial')
        if dataSetSerial is not None:
            ss = '`%s`' % dataSetSerial
            if name.startswith(ss):
                name = name[len(ss):]

        # ejb - need to remove the rogue `n` at the beginning of the name if it exists
        #       as it is passed into the namespace and gets added iteratively every save
        #       next three lines remove all occurrences of `n` from name
        name = re.sub(REGEXREMOVEENDQUOTES, '', name)  # substitute with ''

        dataSet = self.project.getStructureData(dataSetId) if dataSetId else None
        # Make main object
        dataSet = dataSet or self.getStructureData(dataSetSerial)
        if dataSet is not None:
            # find the restraintList
            restraintList = dataSet.getRestraintTable(name)
            if restraintList is not None:
                self.error('nef_restraint_list - RestraintTable {} already exists'.format(restraintList), saveFrame, (restraintList,))
                # _rowErrors.add(name)
                saveFrame._rowErrors[category] = (name,)

                self._verifyLoops(restraintList, saveFrame, name=name)

    verifiers['nef_distance_restraint_list'] = verify_nef_restraint_list
    verifiers['nef_dihedral_restraint_list'] = verify_nef_restraint_list
    verifiers['nef_rdc_restraint_list'] = verify_nef_restraint_list
    verifiers['ccpn_restraint_list'] = verify_nef_restraint_list

    def load_nef_restraint(self, restraintTable: RestraintTable, loop: StarIo.NmrLoop, saveFrame: StarIo.NmrSaveFrame,
                           itemLength: int = None):
        """Serves to load nef_distance_restraint, nef_dihedral_restraint,
        nef_rdc_restraint and ccpn_restraint loops"""

        # NB Restraint.name - written out for dihedral restraints - is not read.
        # Which is probably OK, it is derived from the atoms.

        result = []

        string2ItemMap = self._dataSet2ItemMap[restraintTable.structureData]

        # set itemLength if not passed in:
        if not itemLength:
            itemLength = coreConstants.constraintListType2ItemLength.get(restraintTable.restraintType)

        mapping = nef2CcpnMap.get(loop.name) or {}
        map2 = dict(item for item in mapping.items() if item[1] and '.' not in item[1])
        contributionTags = sorted(map2.values())
        restraints = {}
        # assignTags = ('chain_code', 'sequence_code', 'residue_name', 'atom_name')

        max = itemLength + 1
        multipleAttributes = OD((
            ('chainCodes', tuple('chain_code_%s' % ii for ii in range(1, max))),
            ('sequenceCodes', tuple('sequence_code_%s' % ii for ii in range(1, max))),
            ('residueTypes', tuple('residue_name_%s' % ii for ii in range(1, max))),
            ('atomNames', tuple('atom_name_%s' % ii for ii in range(1, max))),
            ))

        parametersFromLoopRow = _parametersFromLoopRow
        defaultChainCode = self.defaultChainCode
        for row in loop.data:

            # get or make restraint
            serial = row.get('restraint_id')
            restraint = restraints.get(serial)
            if restraint is None:
                valuesToContribution = {}
                dd = {}  # {'serial': serial}
                val = row.get('ccpn_vector_length')
                if val is not None:
                    dd['vectorLength'] = val
                val = row.get('ccpn_figure_of_Merit')
                if val is not None:
                    dd['figureOfMerit'] = val
                val = row.get('ccpn_comment')
                if val is not None:
                    dd['comment'] = str(val)
                restraint = restraintTable.newRestraint(**dd)
                try:
                    restraint._resetSerial(serial)
                except Exception as es:
                    self.warning('Could not set serial for {} to {}'.format(restraint, serial), loop)
                restraints[serial] = restraint
                result.append(restraint)

            # Get or make restraintContribution
            parameters = parametersFromLoopRow(row, map2)
            self._updateStringParameters(parameters)

            combinationId = parameters.get('combinationId')
            nonAssignmentValues = tuple(parameters.get(tag) for tag in contributionTags)
            if combinationId:
                # Items in a combination are ANDed, so each line has one contribution
                contribution = restraint.newRestraintContribution(**parameters)
            else:
                contribution = valuesToContribution.get(nonAssignmentValues)
                if contribution is None:
                    contribution = restraint.newRestraintContribution(**parameters)
                    valuesToContribution[nonAssignmentValues] = contribution

            # Add item
            # ll = [row._get(tag)[:itemLength] for tag in assignTags]
            ll = [list(row.get(x) for x in y) for y in multipleAttributes.values()]
            # Reset missing chain codes to default
            # ll[0] = [x or defaultChainCode for x in ll[0]]

            idStrings = []
            for item in zip(*ll):
                if defaultChainCode is not None and item[0] is None:
                    # ChainCode missing - replace with default chain code
                    item = (defaultChainCode,) + item[1:]
                idStrings.append(Pid.IDSEP.join(('' if x is None else str(x)) for x in item))
            try:
                contribution.addRestraintItem(idStrings, string2ItemMap)
            except ValueError:
                self.warning("Cannot Add restraintItem %s. Identical to previous. Skipping" % idStrings, loop)

        #
        return result

    #
    importers['nef_distance_restraint'] = load_nef_restraint
    importers['nef_dihedral_restraint'] = load_nef_restraint
    importers['nef_rdc_restraint'] = load_nef_restraint
    importers['ccpn_restraint'] = load_nef_restraint

    def verify_nef_restraint(self, restraintTable: RestraintTable, loop: StarIo.NmrLoop, parentFrame: StarIo.NmrSaveFrame,
                             name=None, itemLength: int = None):
        """Verify the contents of nef_distance_restraint, nef_dihedral_restraint,
        nef_rdc_restraint and ccpn_restraint loops"""
        _rowErrors = parentFrame._rowErrors[loop.name] = OrderedSet()

        # string2ItemMap = self._dataSet2ItemMap[restraintTable.structureData]
        #
        # # set itemLength if not passed in:
        # if not itemLength:
        #     itemLength = coreConstants.constraintListType2ItemLength.get(restraintTable.restraintType)
        #
        # mapping = nef2CcpnMap.get(loop.name) or {}
        # map2 = dict(item for item in mapping.items() if item[1] and '.' not in item[1])
        # contributionTags = sorted(map2.values())
        # restraints = {}
        # # assignTags = ('chain_code', 'sequence_code', 'residue_name', 'atom_name')
        #
        # max = itemLength + 1
        # multipleAttributes = OD((
        #     ('chainCodes', tuple('chain_code_%s' % ii for ii in range(1, max))),
        #     ('sequenceCodes', tuple('sequence_code_%s' % ii for ii in range(1, max))),
        #     ('residueTypes', tuple('residue_name_%s' % ii for ii in range(1, max))),
        #     ('atomNames', tuple('atom_name_%s' % ii for ii in range(1, max))),
        #     ))
        #
        # parametersFromLoopRow = self._parametersFromLoopRow
        # defaultChainCode = self.defaultChainCode
        for row in loop.data:
            # get restraint
            serial = row.get('restraint_id')
            restraint = restraintTable.getRestraint(serial)
            if restraint is not None:
                self.error('nef_restraint - Restraint {} already exists'.format(restraint), loop, (restraint,))
                _rowErrors.add(loop.data.index(row))

    verifiers['nef_distance_restraint'] = verify_nef_restraint
    verifiers['nef_dihedral_restraint'] = verify_nef_restraint
    verifiers['nef_rdc_restraint'] = verify_nef_restraint
    verifiers['ccpn_restraint'] = verify_nef_restraint

    #~~~~~~~~~~~~~~~~~~~~~~~~~~~~~~~~~~~~~~~

    def load_ccpn_restraint_violation_list(self, project: Project, saveFrame: StarIo.NmrSaveFrame):
        """Serves to load ccpn_restraint_violation_list"""

        # Get ccpn-to-nef mapping for saveframe
        category = saveFrame['sf_category']
        framecode = saveFrame['sf_framecode']
        mapping = nef2CcpnMap.get(category) or {}

        parameters, loopNames = self._parametersFromSaveFrame(saveFrame, mapping)
        self._updateStringParameters(parameters)

        if category == 'ccpn_distance_restraint_violation_list':
            restraintType = 'Distance'
            itemLength = 2
        elif category == 'ccpn_dihedral_restraint_violation_list':
            restraintType = 'Dihedral'
            itemLength = 4
        elif category == 'ccpn_rdc_restraint_violation_list':
            restraintType = 'Rdc'
            itemLength = 2
        else:
            return
        #     restraintType = saveFrame.get('restraint_type')
        #     if not restraintType:
        #         self.warning("Missing restraint_type for saveFrame %s - value was %s" %
        #                      (framecode, restraintType),
        #                      saveFrame)
        #         return

        parameters['restraintType'] = restraintType
        namePrefix = restraintType[:3].capitalize() + '-'

        # Get name from framecode, add type disambiguation, and correct for ccpn dataSetSerial addition
        name = framecode[len(category) + 1:]
        dataSetId = saveFrame.get('ccpn_dataset_id')
        _serial = saveFrame.get('serial')
        columns = saveFrame['ccpn_restraint_violation_list_columns']
        if columns:
            columns = json.loads(columns)

        # ejb - need to remove the rogue `n` at the beginning of the name if it exists
        #       as it is passed into the namespace and gets added iteratively every save
        #       next three lines remove all occurrences of `n` from name
        name = re.sub(REGEXREMOVEENDQUOTES, '', name)  # substitute with ''

        run_id = parameters.get('runId')

        restraintId = Pid.IDSEP.join(('' if x is None else str(x)) for x in (dataSetId, name))
        previous = project.getObjectsByPartialId(className='RestraintTable', idStartsWith=restraintId)

        # need to fix the names here... cannot contain '.'

        # previous = dataSet.getRestraintTable(name)
        if previous and len(previous) == 1:
            dataSet = previous[0].structureData
        else:
            # dataSet = project.newDataSet()
            dataSet = self.fetchStructureData(dataSetId)

        # read list
        parameters['name'] = name

        # # create a data item with the same name as the restraintList
        # result = dataSet.getData(name) or dataSet.newData(name)
        #
        # # get a unique parameter name if undefined
        # run_id = run_id or self._uniqueParameterName(result, run_id)

        # create a new violationTable
        result = dataSet.getViolationTable(name) or dataSet.newViolationTable(name)

        # Load loops, with object as parent
        for loopName in loopNames:
            loop = saveFrame.get(loopName)
            if loop:
                importer = self.importers[loopName]
                if loopName.endswith('_restraint_violation'):
                    # NBNB HACK: the restrain loop reader needs an itemLength.
                    # There are no other loops currently, but if there ever is they will not need this
                    # itemLength = saveFrame.get('restraint_item_length')

                    # if loop and hasattr(loop, 'data'):
                    importer(self, result, loop, saveFrame, run_id, itemLength)
                else:
                    # if loop and hasattr(loop, 'data'):
                    importer(self, result, loop, saveFrame)
        #
        # result.setDataParameter(run_id, _df)

        # set columns back to the correct non-nef values
        if columns:
            result.data.columns = columns

        return result

    importers['ccpn_distance_restraint_violation_list'] = load_ccpn_restraint_violation_list
    importers['ccpn_dihedral_restraint_violation_list'] = load_ccpn_restraint_violation_list
    importers['ccpn_rdc_restraint_violation_list'] = load_ccpn_restraint_violation_list

    def verify_ccpn_restraint_violation_list(self, project: Project, saveFrame: StarIo.NmrSaveFrame):
        """Serves to verify ccpn_<type>_restraint_violation_list"""

        category = saveFrame['sf_category']
        framecode = saveFrame['sf_framecode']
        mapping = nef2CcpnMap.get(category) or {}

        parameters, loopNames = self._parametersFromSaveFrame(saveFrame, mapping)

        if category == 'ccpn_distance_restraint_violation_list':
            restraintType = 'Distance'
        elif category == 'ccpn_dihedral_restraint_violation_list':
            restraintType = 'Dihedral'
        elif category == 'ccpn_rdc_restraint_violation_list':
            restraintType = 'Rdc'
        else:
            return

        parameters['restraintType'] = restraintType

        # Get name from framecode, add type disambiguation, and correct for ccpn dataSetSerial addition
        name = framecode[len(category) + 1:]
        dataSetId = saveFrame.get('ccpn_dataset_id')
        _serial = saveFrame.get('serial')

        # ejb - need to remove the rogue `n` at the beginning of the name if it exists
        #       as it is passed into the namespace and gets added iteratively every save
        #       next three lines remove all occurrences of `n` from name
        name = re.sub(REGEXREMOVEENDQUOTES, '', name)  # substitute with ''

        dataSet = self.project.getStructureData(dataSetId) if dataSetId else None
        # Make main object
        dataSet = dataSet or self.getStructureData(_serial)
        if dataSet is not None:
            # find the restraintList
            violationTable = dataSet.getViolationTable(name)
            if violationTable is not None:
                self.error(f'{category} - violationTable {violationTable} already exists', saveFrame, (violationTable,))
                # _rowErrors.add(name)

                # NOTE:ED - this causes an issue with same name violation tables in different structureData
                saveFrame._rowErrors[category] = (name,)

                self._verifyLoops(violationTable, saveFrame, name=name)

    verifiers['ccpn_distance_restraint_violation_list'] = verify_ccpn_restraint_violation_list
    verifiers['ccpn_dihedral_restraint_violation_list'] = verify_ccpn_restraint_violation_list
    verifiers['ccpn_rdc_restraint_violation_list'] = verify_ccpn_restraint_violation_list

    def load_ccpn_restraint_violation_list_metadata(self, data: Data, loop: StarIo.NmrLoop, saveFrame: StarIo.NmrSaveFrame,
                                      run_id: str = '', itemLength: int = None):
        """Serves to load ccpn_<type>_restraint_violation loops"""

        if loop and loop.data:
            for row in loop.data:
                name = row.get('name')
                parameter = row.get('parameter')

                data.setMetadata(name, json.loads(parameter))

    importers['ccpn_restraint_violation_list_metadata'] = load_ccpn_restraint_violation_list_metadata

    def _uniqueParameterName(self, data, name):
        """Return a unique name based on name (set to defaultName if None)
        """
        if name is None:
            name = 'default'
        name = name.strip()
        names = [dd.name for dd in data.dataParameters]
        while name in names:
            name = commonUtil.incrementName(name)
        return name

    def load_ccpn_restraint_violation(self, data: Data, loop: StarIo.NmrLoop, saveFrame: StarIo.NmrSaveFrame,
                                      run_id: str = '', itemLength: int = None):
        """Serves to load ccpn_<type>_restraint_violation loops"""

        # if not run_id:
        #     raise RuntimeError('run_id is not defined')

        if loop and loop.data:
            # if loop.data exists then load as a pandas dataFrame
            _df = pd.DataFrame(loop.data)

            atomCols = None
            for ii in range(itemLength):
                # add new columns - concatenate to give atom IDs to compare with restraintItems
                atomCol = _df[f'chain_code_{ii + 1}'].map(str) + '.' + \
                          _df[f'sequence_code_{ii + 1}'].map(str) + '.' + \
                          _df[f'residue_name_{ii + 1}'].map(str) + '.' + \
                          _df[f'atom_name_{ii + 1}'].map(str)

                # insert into the dataFrame
                _df[f'atom{ii + 1}'] = atomCol

                if atomCols is None:
                    atomCols = atomCol
                else:
                    atomCols = atomCols + ' - ' + atomCol

            if atomCols is not None:
                _df[f'atoms'] = [' - '.join(sorted(st.split(' - '), key=universalSortKey)) if st else None for st in atomCols]

            # vset3 = [v for k, v in p1.groupby(['model_id'])]
            # pd.concat([v.reset_index()['violation'] for v in vset3], axis=1).agg(['sum', 'mean', 'min', 'max', lambda x : sum(x > 0.3), lambda x : sum(x > 0.3)], axis=1)

            # data.setDataParameter(run_id, _df)
            data.data = _df

    importers['ccpn_distance_restraint_violation'] = load_ccpn_restraint_violation
    importers['ccpn_dihedral_restraint_violation'] = load_ccpn_restraint_violation
    importers['ccpn_rdc_restraint_violation'] = load_ccpn_restraint_violation

    def verify_ccpn_restraint_violation(self, restraintTable: RestraintTable, loop: StarIo.NmrLoop, parentFrame: StarIo.NmrSaveFrame,
                                        name=None, itemLength: int = None):
        """Verify the contents of ccpn_<type>_restraint_violation loops"""
        result = []

    verifiers['ccpn_distance_restraint_violation'] = verify_ccpn_restraint_violation
    verifiers['ccpn_dihedral_restraint_violation'] = verify_ccpn_restraint_violation
    verifiers['ccpn_rcd_restraint_violation'] = verify_ccpn_restraint_violation

    #~~~~~~~~~~~~~~~~~~~~~~~~~~~~~~~~~~~~~~~~

    def load_nef_nmr_spectrum(self, project: Project, saveFrame: StarIo.NmrSaveFrame):

        dimensionTransferTags = ('dimension_1', 'dimension_2', 'transfer_type', 'is_indirect')

        # Get ccpn-to-nef mapping for saveframe
        category = saveFrame['sf_category']
        framecode = saveFrame['sf_framecode']
        mapping = nef2CcpnMap.get(category) or {}

        # separate the peak list attributes for clarity
        mappingNoPeakList = nef2CcpnMap.get('ccpn_no_peak_list') or {}

        # Get peakList parameters
        # peakListParameters, dummy = self._parametersFromSaveFrame(saveFrame, mapping)
        peakListParameters, dummy = self._parametersFromSaveFrame(saveFrame, mappingNoPeakList)
        self._updateStringParameters(peakListParameters)

        # Get spectrum parameters
        spectrumParameters, loopNames = self._parametersFromSaveFrame(saveFrame, mapping,
                                                                      ccpnPrefix=None)
        self._updateStringParameters(spectrumParameters)
        # ccpnPrefix='spectrum')

        # Get name from spectrum parameters, or from the framecode
        spectrumName = framecode[len(category) + 1:]

        peakListSerial = _stripSpectrumSerial(spectrumName) or peakListParameters.get('serial') or 1
        # peakListParameters['serial'] = peakListSerial
        peakListParameters.pop('serial', None)
        spectrumName = _stripSpectrumName(spectrumName)

        spectrum = project.getSpectrum(spectrumName)
        if spectrum is None:
            # Spectrum does not already exist - create it.
            # NB For CCPN-exported projects spectra with multiple peakLists are handled this way

            framecode = saveFrame.get('chemical_shift_list')
            # Defaults to first (there should be only one, but we want the read to work) ShiftList
            spectrumParameters['chemicalShiftList'] = self.frameCode2Object.get(framecode) or self.defaultChemicalShiftList

            framecode = saveFrame.get('ccpn_sample')
            if framecode and framecode in self.frameCode2Object:
                spectrumParameters['sample'] = self.frameCode2Object[framecode]

            # get per-dimension data - NB these are mandatory and cannot be worked around
            dimensionData = self.read_nef_spectrum_dimension(project,
                                                             saveFrame['nef_spectrum_dimension'])
            # read dimension transfer data
            loopName = 'nef_spectrum_dimension_transfer'
            # Those are treated elsewhere
            loop = saveFrame.get(loopName)
            if loop:
                data = loop.data
                transferData = [
                    SpectrumLib.MagnetisationTransferTuple(*(row.get(tag) for tag in dimensionTransferTags))
                    for row in data
                    ]
            else:
                # transferData = []
                raise ValueError("nef_spectrum_dimension_transfer is missing or empty")

            spectrum = createSpectrum(project, spectrumName, spectrumParameters, dimensionData,
                                      transferData=transferData)

            # Set experiment transfers at the API level
            if transferData and not spectrum.magnetisationTransfers:
                try:
                    spectrum._setMagnetisationTransfers(transferData)
                except Exception as es:
                    self.warning("nef_spectrum_dimension_transfer is ill-defined: %s" % transferData, loop)

            # Make data storage object
            filePath = saveFrame.get('ccpn_spectrum_file_path')
            if filePath:
                storageParameters, loopNames = self._parametersFromSaveFrame(saveFrame, mapping, ccpnPrefix='_dataSource')
                storageParameters['numPoints'] = spectrum.pointCounts
                # spectrum._addDataStore(filePath, **storageParameters)
                try:
                    spectrum.filePath = filePath
                except Exception as es:
                    pass

            # Load CCPN dimensions before peaks
            loopName = 'ccpn_spectrum_dimension'
            # Those are treated elsewhere
            loop = saveFrame.get(loopName)
            if loop:
                self.load_ccpn_spectrum_dimension(spectrum, loop, saveFrame)

        # Make PeakList if old nef parameters exist
        # if len(peakListParameters):

        try:
            # check the list of items in the import dict
            _frame = self._importDict[saveFrame.name]
            importRows = _frame['_importPeaks']
        except:
            importRows = []

        peakListId = Pid.IDSEP.join(('' if x is None else str(x)) for x in (spectrumName, peakListSerial))
        peakList = project.getObjectsByPartialId(className='PeakList', idStartsWith=peakListId)

        if self._checkImport(saveFrame, peakListId, checkID='_importPeaks'):
            if peakList:
                self.warning('PeakList %s already exists. Skipping' % peakListId)
                return peakList

            else:
                peakList = spectrum.newPeakList(**peakListParameters)
                peakList._resetSerial(peakListSerial)

                # Load 'nef_peak' loop, with spectrum as parent - load the peaks
                for loopName in loopNames:
                    if loopName in ('nef_peak',):
                        # Those are treated elsewhere
                        loop = saveFrame.get(loopName)
                        if loop:
                            importer = self.importers[loopName]
                            importer(self, spectrum, loop, saveFrame, peakListId=peakListSerial)

                # # Load peaks (if exist)
                # loop = saveFrame.get('nef_peak')
                # if loop:
                #     self.load_nef_peak(peakList, loop)

        # Load remaining loops, with spectrum as parent - ccpn multiplets/integrals
        for loopName in loopNames:
            if loopName not in ('nef_spectrum_dimension', 'ccpn_spectrum_dimension', 'nef_peak',
                                'nef_spectrum_dimension_transfer',
                                ):
                # Those are treated elsewhere
                loop = saveFrame.get(loopName)
                if loop:
                    importer = self.importers[loopName]
                    importer(self, spectrum, loop, saveFrame, peakListId=peakListSerial)
                    # importer(self, spectrum, loop, peakListId=oldSerial)
        #
        # if len(peakListParameters):
        return peakList

    #
    importers['nef_nmr_spectrum'] = load_nef_nmr_spectrum

    def load_ccpn_spectrum_reference_substances(self, parent: Spectrum, loop: StarIo.NmrLoop,
                                                saveFrame: StarIo.NmrSaveFrame, **kwargs):
        """load  reference_substances loop"""

        referenceSubstances = []
        for row in loop.data:
            name = row.get('name')
            labelling = row.get('labelling')
            nameLabelling = '.'.join([name, labelling or ''])
            substance = self.project.getSubstance(nameLabelling)
            if substance is None:
                self.warning(
                        "No substance saveframe found with framecode %s. Skipping substance from referenceSubstances"
                        % nameLabelling, loop)
            else:
                referenceSubstances.append(substance)
        #
        parent.referenceSubstances = referenceSubstances

    #
    importers['ccpn_spectrum_reference_substances'] = load_ccpn_spectrum_reference_substances

    def verify_nef_nmr_spectrum(self, project: Project, saveFrame: StarIo.NmrSaveFrame):
        _rowSpectrumErrors = saveFrame._rowErrors[saveFrame.name] = OrderedSet()
        # _rowPeakErrors = saveFrame._rowErrors['nef_peak_list'] = OrderedSet()

        dimensionTransferTags = ('dimension_1', 'dimension_2', 'transfer_type', 'is_indirect')

        # Get ccpn-to-nef mapping for saveframe
        category = saveFrame['sf_category']
        framecode = saveFrame['sf_framecode']
        mapping = nef2CcpnMap.get(category) or {}
        mappingNoPeakList = nef2CcpnMap.get('ccpn_no_peak_list') or {}

        # Get peakList parameters and make peakList
        # peakListParameters, dummy = self._parametersFromSaveFrame(saveFrame, mapping)
        peakListParameters, dummy = self._parametersFromSaveFrame(saveFrame, mappingNoPeakList)

        # Get spectrum parameters
        spectrumParameters, loopNames = self._parametersFromSaveFrame(saveFrame, mapping,
                                                                      ccpnPrefix=None)
        # ccpnPrefix = 'spectrum')

        # Get name from spectrum parameters, or from the framecode
        spectrumName = framecode[len(category) + 1:]
        _spectrumNameNoPostfix = spectrumName

        # get the serial number become stripping name
        peakListSerial = _stripSpectrumSerial(spectrumName) or peakListParameters.get('serial') or 1
        spectrumName = _stripSpectrumName(spectrumName)

        spectrum = project.getSpectrum(spectrumName)
        if spectrum is not None:
            # search
            peakListId = Pid.IDSEP.join(('' if x is None else str(x)) for x in (spectrumName, peakListSerial))
            peakList = project.getObjectsByPartialId(className='PeakList', idStartsWith=peakListId)

            if peakList:
                self.error('nef_nmr_spectrum - Peaklist {} already exists'.format(peakListId), saveFrame, (spectrum,))
                _rowSpectrumErrors.add((spectrumName, peakListSerial))

            # peakList = spectrum.getPeakList(peakListParameters['serial'])
            # if peakList is not None:
            #     self.error('nef_nmr_spectrum - PeakList {} already exists'.format(peakList), saveFrame, (peakList,))
            #     _rowPeakErrors.add(peakList.serial)

            # loop = saveFrame.get('nef_peak')
            # if loop:
            #     self.verify_nef_peak(peakList, loop, saveFrame)

            self._verifyLoops(spectrum, saveFrame, dimensionCount=saveFrame['num_dimensions'],
                              excludeList=('nef_spectrum_dimension', 'ccpn_spectrum_dimension',  #'nef_peak',
                                           'nef_spectrum_dimension_transfer',
                                           ),
                              spectrumListSerial=peakListSerial)

    verifiers['nef_nmr_spectrum'] = verify_nef_nmr_spectrum

    def read_nef_spectrum_dimension_transfer(self, loop: StarIo.NmrLoop):

        transferTypes = ('onebond', 'Jcoupling', 'Jmultibond', 'relayed', 'through-space',
                         'relayed-alternate')

        result = []

        if loop:
            data = loop.data
            for row in data:
                ll = [row.get(tag) for tag in ('dimension_1', 'dimension_2', 'transfer_type',
                                               'is_indirect')]
                result.append(SpectrumLib.MagnetisationTransferTuple(*ll))
        #
        return result

    def load_nef_spectrum_dimension_transfer(self, spectrum: Spectrum, loop: StarIo.NmrLoop, saveFrame: StarIo.NmrSaveFrame):

        transferTypes = ('onebond', 'Jcoupling', 'Jmultibond', 'relayed', 'through-space',
                         'relayed-alternate')

        result = []

        if loop:
            apiExperiment = spectrum.experiment

            data = loop.data
            # Remove invalid data rows
            for row in data:
                ll = [row.get(tag) for tag in ('dimension_1', 'dimension_2', 'transfer_type',
                                               'is_indirect')]
                if (apiExperiment.findFirstExpDim(dim=row['dimension_1']) is None or
                        apiExperiment.findFirstExpDim(dim=row['dimension_2']) is None or
                        row['transfer_type'] not in transferTypes):
                    self.warning("Illegal values in nef_spectrum_dimension_transfer: %s"
                                 % list(row.values()),
                                 loop)
                else:
                    result.append(SpectrumLib.MagnetisationTransferTuple(*ll))
        #
        return result

    # importers['nef_spectrum_dimension_transfer'] = load_nef_spectrum_dimension_transfer

    def process_nef_spectrum_dimension_transfer(self, spectrum: Spectrum,
                                                dataLists: Sequence[Sequence]):
        # Store expTransfers in API as we can not be sure we will get a refExperiment

        apiExperiment = spectrum.experiment

        for ll in dataLists:
            expDimRefs = []
            for dim in ll[:2]:
                expDim = apiExperiment.findFirstExpDim(dim=dim)
                # After spectrum creation there will be one :
                expDimRefs.append(expDim.sortedExpDimRefs()[0])
            if apiExperiment.findFirstExpTransfer(expDimRefs=expDimRefs) is None:
                apiExperiment.newExpTransfer(expDimRefs=expDimRefs, transferType=ll[2],
                                             isDirect=not ll[3])
            else:
                self.warning("Duplicate nef_spectrum_dimension_transfer: %s" % (ll,))

    verifiers['nef_spectrum_dimension_transfer'] = _noLoopVerify

    def load_ccpn_spectrum_dimension(self, spectrum: Spectrum, loop: StarIo.NmrLoop, saveFrame: StarIo.NmrSaveFrame) -> dict:
        """Read ccpn_spectrum_dimension loop, set the relevant values,
        and return the spectrum and other parameters for further processing"""

        params = {}
        extras = {}
        nefTag2ccpnTag = nef2CcpnMap.get('ccpn_spectrum_dimension') or {}

        if not loop.data:
            raise ValueError("ccpn_spectrum_dimension is empty")

        rows = sorted(loop.data, key=itemgetter('dimension_id'))

        # Get spectrum attributes
        for nefTag, ccpnTag in nefTag2ccpnTag.items():
            if nefTag in rows[0]:
                ll = list(row.get(nefTag) for row in rows)
                if any(x is not None for x in ll):
                    if ccpnTag and not '.' in ccpnTag:
                        params[ccpnTag] = ll
                    else:
                        extras[nefTag] = ll

        # Set main values
        for tag, value in params.items():
            if tag != 'referencePoints':
                setattr(spectrum, tag, value)

        referencePoints = params.get('referencePoints')
        points = []
        values = []
        if referencePoints is not None:
            spectrumReferences = spectrum.spectrumReferences
            for ii, spectrumReference in enumerate(spectrumReferences):
                if spectrumReference is None:
                    points.append(None)
                    values.append(None)
                else:
                    point = referencePoints[ii]
                    points.append(point)
                    values.append(spectrumReference.pointToValue(point))
        spectrum.referencePoints = points
        spectrum.referenceValues = values

        # set storage attributes
        value = extras.get('dimension_is_complex')
        if value:
            spectrum.isComplex = value
        value = extras.get('dimension_block_size')
        if value:
            spectrum.blockSizes = value

        # set aliasingLimits
        defaultLimits = spectrum.dimensionCount * [None]
        lowerLimits = extras.get('lower_aliasing_limit', defaultLimits)
        higherLimits = extras.get('higher_aliasing_limit', defaultLimits)
        try:
            spectrum.aliasingLimits = list(zip(lowerLimits, higherLimits))
        except:
            # foldingLimits extend 0.5points beyond spectrumLimits
            spectrum.aliasingLimits = tuple(sorted(lim) for lim in spectrum.foldingLimits)
            self.warning(f'Cannot set aliasingLimits {list(zip(lowerLimits, higherLimits))} for {spectrum}, setting to spectrumLimits',
                         saveFrame)
        else:
            # check that the read values of aliasingLimits are with the allowed range (-3, +3)
            # and round to the nearest limit
            inds = spectrum.aliasingIndexes
            clippedInds = tuple(tuple(max(min(ind, MAXALIASINGRANGE), -MAXALIASINGRANGE) for ind in anInd) for anInd in inds)

            if inds != clippedInds:
                self.warning(f'AliasingLimits {list(zip(lowerLimits, higherLimits))} out-of-range for {spectrum}, clipping to ±{MAXALIASINGRANGE} spectrum widths',
                             saveFrame)
            # foldingLimits extend 0.5points beyond spectrumLimits
            lims = spectrum.foldingLimits
            wids = spectrum.spectralWidths
            # deltaLims = tuple(abs(lim[1] - lim[0]) for lim in lims) # +ve
            newLims = tuple((min(sp) + min(cl) * wid, max(sp) + max(cl) * wid) for sp, cl, wid in zip(lims, clippedInds, wids))
            # set the new aliasing limits
            spectrum.aliasingLimits = newLims

    importers['ccpn_spectrum_dimension'] = load_ccpn_spectrum_dimension
    verifiers['ccpn_spectrum_dimension'] = _noLoopVerify

    # def adjustAxisCodes(self, spectrum, dimensionData):
    #   # Use data to rename axisCodes
    #   axisCodes = spectrum.axisCodes
    #   newCodes = list(axisCodes)
    #   atomTypes = [commonUtil.splitIntFromChars(x)[1] for x in spectrum.isotopeCodes]
    #   acquisitionAxisCode = spectrum.acquisitionAxisCode
    #   if acquisitionAxisCode is not None:
    #     acquisitionDim = axisCodes.index(acquisitionAxisCode) + 1
    #     if acquisitionAxisCode == atomTypes[acquisitionDim - 1]:
    #       # this axisCode needs improvement
    #       for pair in oneBondPairs:
    #         # First do acquisition dimension
    #         if acquisitionDim in pair:
    #           ll = pair.copy()
    #           ll.remove(acquisitionDim)
    #           otherDim = ll[0]
    #           otherCode = axisCodes[otherDim - 1]
    #           if otherCode == atomTypes[otherDim - 1]:

    def read_nef_spectrum_dimension(self, project: Project, loop: StarIo.NmrLoop):
        """Read nef_spectrum_dimension loop and convert data to a dictionary
        of ccpnTag:[per-dimension-value]"""

        # NB we are not using absolute_peak_positions - if false what could we do?

        result = {}
        nefTag2ccpnTag = nef2CcpnMap.get('nef_spectrum_dimension') or {}

        rows = sorted(loop.data, key=itemgetter('dimension_id'))
        # rows = [(row['dimension_id'], row) for row in loop.data]
        # rows = [tt[1] for tt in sorted(rows)]

        if not rows:
            raise ValueError("nef_spectrum_dimension is missing or empty")

        # Get spectrum attributes
        for nefTag, ccpnTag in nefTag2ccpnTag.items():
            if nefTag in rows[0]:
                if ccpnTag:
                    result[ccpnTag] = list(row.get(nefTag) for row in rows)
                else:
                    # Unmapped attributes are passed with the original tag for later processing
                    result[nefTag] = list(row.get(nefTag) for row in rows)
        #
        return result

    verifiers['nef_spectrum_dimension'] = _noLoopVerify

    def load_ccpn_peak_list(self, spectrum: Spectrum,
                            loop: StarIo.NmrLoop, saveFrame: StarIo.NmrSaveFrame, peakListId=None) -> List[PeakList]:

        result = []

        mapping = nef2CcpnMap.get(loop.name) or {}
        map2 = dict(item for item in mapping.items() if item[1] and '.' not in item[1])

        creatorFunc = spectrum.newPeakList
        for row in loop.data:
            parameters = _parametersFromLoopRow(row, map2)
            self._updateStringParameters(parameters)

            # NOTE:ED - adding flags to restrict importing to the selection
            serial = parameters.get('serial')
            if not self._checkImport(saveFrame, serial):
                continue

            peakList = creatorFunc(**parameters)
            # peakList.resetSerial(row['serial'])
            # NB former call was BROKEN!
            # modelUtil.resetSerial(peakList, row['serial'], 'peakLists')
            result.append(peakList)
        #
        return result

    importers['ccpn_peak_list'] = load_ccpn_peak_list

    def verify_ccpn_peak_list(self, spectrum: Spectrum, loop: StarIo.NmrLoop, parentFrame: StarIo.NmrSaveFrame, **kwds):
        """Verify the peakLists"""
        _ID = 'ccpn_peak_list'
        _serialName = '{}_serial'.format(_ID)
        _serialErrors = parentFrame._rowErrors[_serialName] = OrderedSet()
        _rowErrors = parentFrame._rowErrors[loop.name] = OrderedSet()

        mapping = nef2CcpnMap.get(loop.name) or {}
        map2 = dict(item for item in mapping.items() if item[1] and '.' not in item[1])

        verifyFunc = spectrum.getPeakList
        for row in loop.data:
            parameters = _parametersFromLoopRow(row, map2)
            peakList = verifyFunc(parameters['serial'])
            if peakList is not None:
                self.error('{} - PeakList {} already exists'.format(_ID, peakList), loop, (peakList,))
                _rowErrors.add(loop.data.index(row))
                listName = Pid.IDSEP.join(('' if x is None else str(x)) for x in [spectrum.name, parameters['serial']])
                _serialErrors.add(listName)
                parentFrame._rowErrors['_'.join([_ID, listName])] = OrderedSet([loop.data.index(row)])

    verifiers['ccpn_peak_list'] = verify_ccpn_peak_list

    def load_ccpn_integral_list(self, spectrum: Spectrum,
                                loop: StarIo.NmrLoop, saveFrame: StarIo.NmrSaveFrame, peakListId=None) -> List[IntegralList]:

        result = []

        mapping = nef2CcpnMap.get(loop.name) or {}
        map2 = dict(item for item in mapping.items() if item[1] and '.' not in item[1])

        creatorFunc = spectrum.newIntegralList
        for row in loop.data:
            parameters = _parametersFromLoopRow(row, map2)
            self._updateStringParameters(parameters)

            listName = Pid.IDSEP.join(('' if x is None else str(x)) for x in [spectrum.name, parameters['serial']])
            if not self._checkImport(saveFrame, listName, checkID='_importIntegrals'):
                continue

            parameters.pop('serial', None)  # remove from parameters
            integralList = creatorFunc(**parameters)
            integralList._resetSerial(row['serial'])

            result.append(integralList)
        #
        return result

    importers['ccpn_integral_list'] = load_ccpn_integral_list

    def verify_ccpn_integral_list(self, spectrum: Spectrum, loop: StarIo.NmrLoop, parentFrame: StarIo.NmrSaveFrame, **kwds):
        """Verify the integralLists"""
        _ID = 'ccpn_integral_list'
        _serialName = '{}_serial'.format(_ID)
        _serialErrors = parentFrame._rowErrors[_serialName] = OrderedSet()
        _rowErrors = parentFrame._rowErrors[loop.name] = OrderedSet()

        mapping = nef2CcpnMap.get(loop.name) or {}
        map2 = dict(item for item in mapping.items() if item[1] and '.' not in item[1])

        verifyFunc = spectrum.getIntegralList
        for row in loop.data:
            parameters = _parametersFromLoopRow(row, map2)
            integralList = verifyFunc(parameters['serial'])
            if integralList is not None:
                self.error('{} - IntegralList {} already exists'.format(_ID, integralList), loop, (integralList,))
                _rowErrors.add(loop.data.index(row))
                listName = Pid.IDSEP.join(('' if x is None else str(x)) for x in [spectrum.name, parameters['serial']])
                _serialErrors.add(listName)
                parentFrame._rowErrors['_'.join([_ID, listName])] = OrderedSet([loop.data.index(row)])

    verifiers['ccpn_integral_list'] = verify_ccpn_integral_list

    def load_ccpn_multiplet_list(self, spectrum: Spectrum,
                                 loop: StarIo.NmrLoop, saveFrame: StarIo.NmrSaveFrame, peakListId=None) -> List[MultipletList]:

        result = []

        mapping = nef2CcpnMap.get(loop.name) or {}
        map2 = dict(item for item in mapping.items() if item[1] and '.' not in item[1])
        creatorFunc = spectrum.newMultipletList
        for row in loop.data:
            parameters = _parametersFromLoopRow(row, map2)
            self._updateStringParameters(parameters)

            listName = Pid.IDSEP.join(('' if x is None else str(x)) for x in [spectrum.name, parameters['serial']])
            if not self._checkImport(saveFrame, listName, checkID='_importMultiplets'):
                continue

            parameters.pop('serial', None)  # remove from parameters
            multipletList = creatorFunc(**parameters)
            multipletList._resetSerial(row['serial'])

            result.append(multipletList)

        return result

    importers['ccpn_multiplet_list'] = load_ccpn_multiplet_list

    def verify_ccpn_multiplet_list(self, spectrum: Spectrum, loop: StarIo.NmrLoop, parentFrame: StarIo.NmrSaveFrame, **kwds):
        """Verify the multipletLists"""
        _ID = 'ccpn_multiplet_list'
        _serialName = '{}_serial'.format(_ID)
        _serialErrors = parentFrame._rowErrors[_serialName] = OrderedSet()
        _rowErrors = parentFrame._rowErrors[loop.name] = OrderedSet()

        mapping = nef2CcpnMap.get(loop.name) or {}
        map2 = dict(item for item in mapping.items() if item[1] and '.' not in item[1])

        verifyFunc = spectrum.getMultipletList
        for row in loop.data:
            parameters = _parametersFromLoopRow(row, map2)
            multipletList = verifyFunc(parameters['serial'])
            if multipletList is not None:
                self.error('{} - MultipletList {} already exists'.format(_ID, multipletList), loop, (multipletList,))
                _rowErrors.add(loop.data.index(row))
                listName = Pid.IDSEP.join(('' if x is None else str(x)) for x in [spectrum.name, parameters['serial']])
                _serialErrors.add(listName)
                parentFrame._rowErrors['_'.join([_ID, listName])] = OrderedSet([loop.data.index(row)])

    verifiers['ccpn_multiplet_list'] = verify_ccpn_multiplet_list

    def load_ccpn_integral(self, spectrum: Spectrum,
                           loop: StarIo.NmrLoop, saveFrame: StarIo.NmrSaveFrame, peakListId=None) -> List[Integral]:

        result = []

        # Get name map for per-dimension attributes
        max = spectrum.dimensionCount + 1
        multipleAttributes = {
            'slopes'     : tuple('slopes_%s' % ii for ii in range(1, max)),
            'lowerLimits': tuple('lower_limits_%s' % ii for ii in range(1, max)),
            'upperLimits': tuple('upper_limits_%s' % ii for ii in range(1, max)),
            }

        serial2creatorFunc = dict((x.serial, x.newIntegral) for x in spectrum.integralLists)

        mapping = nef2CcpnMap.get(loop.name) or {}
        map2 = dict(item for item in mapping.items() if item[1] and '.' not in item[1])
        for row in loop.data:
            parameters = _parametersFromLoopRow(row, map2)
            self._updateStringParameters(parameters, attribs=('comment', 'annotation'))

            listName = Pid.IDSEP.join(('' if x is None else str(x)) for x in [spectrum.name, row['integral_list_serial']])
            if not self._checkImport(saveFrame, listName, checkID='_importIntegrals'):
                continue

            serial = parameters.pop('serial', 1)
            integral = serial2creatorFunc[row['integral_list_serial']](**parameters)

            # integral.slopes = tuple(row.get(x) for x in multipleAttributes['slopes'])
            # lowerLimits = tuple(row.get(x) for x in multipleAttributes['lowerLimits'])
            # upperLimits = tuple(row.get(x) for x in multipleAttributes['upperLimits'])
            # # integral.slopes = row._get('slopes')
            # # lowerLimits = row._get('lower_limits')
            # # upperLimits = row._get('upper_limits')
            # integral.limits = zip((lowerLimits, upperLimits))

            if row['slopes']:
                integral.slopes = eval(row['slopes'])
            if row['limits']:
                integral.limits = eval(row['limits'])
            if row['point_limits']:
                integral.pointLimits = eval(row['point_limits'])
            integral._resetSerial(serial)

            mPeak = row['ccpn_linked_peak']
            peak = spectrum.project.getByPid(mPeak)
            if peak:
                integral.peak = peak

            result.append(integral)

        return result

    importers['ccpn_integral'] = load_ccpn_integral

    def verify_ccpn_integral(self, spectrum: Spectrum, loop: StarIo.NmrLoop, parentFrame: StarIo.NmrSaveFrame, **kwds):
        _ID = 'ccpn_integral'
        _rowErrors = parentFrame._rowErrors[loop.name] = OrderedSet()

        serial2verifyFunc = dict((x.serial, x.getIntegral) for x in spectrum.integralLists)

        mapping = nef2CcpnMap.get(loop.name) or {}
        map2 = dict(item for item in mapping.items() if item[1] and '.' not in item[1])
        for row in loop.data:
            parameters = _parametersFromLoopRow(row, map2)
            listName = Pid.IDSEP.join(('' if x is None else str(x)) for x in [spectrum.name, row['integral_list_serial']])
            integralID = '_'.join([_ID, listName])

            integralFunc = serial2verifyFunc.get(row['integral_list_serial'])
            if integralFunc:
                integral = integralFunc(parameters['serial'])
                if integral is not None:
                    self.error('{} - Integral {} already exists'.format(_ID, integral), loop, (integral,))
                    _rowErrors.add(loop.data.index(row))

                    if integralID not in parentFrame._rowErrors:
                        parentFrame._rowErrors[integralID] = OrderedSet([loop.data.index(row)])
                    else:
                        parentFrame._rowErrors[integralID].add(loop.data.index(row))

    verifiers['ccpn_integral'] = verify_ccpn_integral

    def load_ccpn_multiplet(self, spectrum: Spectrum,
                            loop: StarIo.NmrLoop, saveFrame: StarIo.NmrSaveFrame, peakListId=None) -> List[Multiplet]:

        result = []

        # Get name map for per-dimension attributes
        max = spectrum.dimensionCount + 1
        serial2creatorFunc = dict((x.serial, x.newMultiplet) for x in spectrum.multipletLists)

        mapping = nef2CcpnMap.get(loop.name) or {}
        map2 = dict(item for item in mapping.items() if item[1] and '.' not in item[1])
        for row in loop.data:
            parameters = _parametersFromLoopRow(row, map2)
            self._updateStringParameters(parameters, attribs=('comment', 'annotation'))

            listName = Pid.IDSEP.join(('' if x is None else str(x)) for x in [spectrum.name, row['multiplet_list_serial']])
            if not self._checkImport(saveFrame, listName, checkID='_importMultiplets'):
                continue

            # these are now derived
            if parameters.get('position'):
                del parameters['position']
            if parameters.get('positionError'):
                del parameters['positionError']
            parameters.pop('serial', None)  # remove from parameters
            multiplet = serial2creatorFunc[row['multiplet_list_serial']](**parameters)

            if row['slopes']:
                multiplet.slopes = eval(row['slopes'])
            if row['limits']:
                multiplet.limits = eval(row['limits'])
            if row['point_limits']:
                multiplet.pointLimits = eval(row['point_limits'])

            multiplet._resetSerial(row['multiplet_serial'])
            result.append(multiplet)

        return result

    importers['ccpn_multiplet'] = load_ccpn_multiplet

    def verify_ccpn_multiplet(self, spectrum: Spectrum, loop: StarIo.NmrLoop, parentFrame: StarIo.NmrSaveFrame, **kwds):
        _ID = 'ccpn_multiplet'
        _rowErrors = parentFrame._rowErrors[loop.name] = OrderedSet()

        serial2verifyFunc = dict((x.serial, x.getMultiplet) for x in spectrum.multipletLists)

        mapping = nef2CcpnMap.get(loop.name) or {}
        map2 = dict(item for item in mapping.items() if item[1] and '.' not in item[1])
        for row in loop.data:
            parameters = _parametersFromLoopRow(row, map2)
            listName = Pid.IDSEP.join(('' if x is None else str(x)) for x in [spectrum.name, row['multiplet_list_serial']])
            multipletID = '_'.join([_ID, listName])

            multFunc = serial2verifyFunc.get(row['multiplet_list_serial'])
            if multFunc:
                multiplet = multFunc(parameters['serial'])
                if multiplet is not None:
                    self.error('ccpn_multiplet - Multiplet {} already exists'.format(multiplet), loop, (multiplet,))
                    _rowErrors.add(loop.data.index(row))

                    if multipletID not in parentFrame._rowErrors:
                        parentFrame._rowErrors[multipletID] = OrderedSet([loop.data.index(row)])
                    else:
                        parentFrame._rowErrors[multipletID].add(loop.data.index(row))

    verifiers['ccpn_multiplet'] = verify_ccpn_multiplet

    def load_ccpn_multiplet_peaks(self, spectrum: Spectrum,
                                  loop: StarIo.NmrLoop, saveFrame: StarIo.NmrSaveFrame, peakListId=None) -> List[Multiplet]:

        result = []

        # Get name map for per-dimension attributes
        # max = spectrum.dimensionCount + 1
        # serial2creatorFunc = dict((x.serial, x.newMultiplet) for x in spectrum.multipletLists)

        # mapping = nef2CcpnMap.get(loop.name) or {}
        # map2 = dict(item for item in mapping.items() if item[1] and '.' not in item[1])
        for row in loop.data:

            mList = row['multiplet_list_serial']
            mSerial = row['multiplet_serial']
            pSpectrum = row['peak_spectrum']
            pList = row['peak_list_serial']
            pSerial = row['peak_serial']
            mPeak = Pid.IDSEP.join(('' if x is None else str(x)) for x in ['PK:' + pSpectrum, pList, pSerial])
            # mPeak = row['peak_pid']

            listName = Pid.IDSEP.join(('' if x is None else str(x)) for x in [pSpectrum, mList])
            if not self._checkImport(saveFrame, listName, checkID='_importMultiplets'):
                continue

            mlList = [ml for ml in spectrum.multipletLists if ml.serial == mList]
            mlts = [mt for ml in mlList for mt in ml.multiplets if mt.serial == mSerial]
            peak = spectrum.project.getByPid(mPeak)

            # NOTE:ED - there is a problem with cross-spectra peaks
            if mlts and peak and peak not in mlts[0].peaks:
                mlts[0].addPeaks(peak)

    importers['ccpn_multiplet_peaks'] = load_ccpn_multiplet_peaks

    def verify_ccpn_multiplet_peaks(self, spectrum: Spectrum, loop: StarIo.NmrLoop, parentFrame: StarIo.NmrSaveFrame, **kwds):
        """verify ccpn_multiplet_peaks loop"""
        _rowErrors = parentFrame._rowErrors[loop.name] = OrderedSet()

        mapping = nef2CcpnMap.get(loop.name) or {}
        map2 = dict(item for item in mapping.items() if item[1] and '.' not in item[1])
        for row in loop.data:
            parameters = _parametersFromLoopRow(row, map2)
            parameters['peak_list_serial'] = row.get('peak_list_serial')
            # parameters['peak_spectrum'] = row.get('peak_spectrum')

            tt = [parameters[col] for col in ('peak_list_serial', 'serial')]
            peakName = Pid.IDSEP.join(('' if x is None else str(x)) for x in tt)

            peak = spectrum.getPeak(peakName)
            if peak is not None:
                self.error('ccpn_multiplet_peaks - MultipletPeaks contains {}'.format(peak), loop, (peak,))
                _rowErrors.add(loop.data.index(row))

    verifiers['ccpn_multiplet_peaks'] = verify_ccpn_multiplet_peaks

    def load_ccpn_peak_cluster_list(self, project: Project, saveFrame: StarIo.NmrSaveFrame):

        # load ccpn_peak_cluster
        loopName = 'ccpn_peak_cluster'
        loop = saveFrame[loopName]
        creatorFunc = project.newPeakCluster

        result = []
        mapping = nef2CcpnMap.get(loopName) or {}
        map2 = dict(item for item in mapping.items() if item[1] and '.' not in item[1])
        for row in loop.data:
            parameters = _parametersFromLoopRow(row, map2)
            self._updateStringParameters(parameters, attribs=('comment', 'annotation'))

            # NOTE:ED - adding flags to restrict importing to the selection
            serial = parameters.pop('serial', 1)
            if not self._checkImport(saveFrame, str(serial)):
                continue

            obj = creatorFunc(**parameters)
            obj._resetSerial(serial)
            result.append(obj)

        # load ccpn_peak_cluster
        loopName = 'ccpn_peak_cluster_peaks'
        loop = saveFrame[loopName]

        for row in loop.data:
            pClSerial = row['peak_cluster_serial']
            pSpectrum = row['peak_spectrum']
            pList = row['peak_list_serial']
            pSerial = row['peak_serial']

            # NOTE:ED - adding flags to restrict importing to the selection
            if not self._checkImport(saveFrame, str(pClSerial)):
                continue

            pPeak = Pid.IDSEP.join(('' if x is None else str(x)) for x in ['PK:' + pSpectrum, pList, pSerial])
            # pPeak = row['peak_pid']

            pcs = [pc for pc in project.peakClusters if pc.serial == pClSerial]
            peak = project.getByPid(pPeak)
            if pcs and peak:
                pcs[0].addPeaks(peak)

        return result

    importers['ccpn_peak_cluster_list'] = load_ccpn_peak_cluster_list

    def verify_ccpn_peak_cluster_list(self, project: Project, saveFrame: StarIo.NmrSaveFrame):
        """Verify the peakClusters"""
        self._verifyLoops(project, saveFrame)

        # TODO:ED - get serials from peak_cluster, put into ccpn_peak_cluster_list error

    verifiers['ccpn_peak_cluster_list'] = verify_ccpn_peak_cluster_list

    def verify_ccpn_peak_cluster(self, project: Project, loop: StarIo.NmrLoop, parentFrame: StarIo.NmrSaveFrame, **kwds):
        """Verify the peakClusters"""
        _ID = 'ccpn_peak_cluster'
        _serialName = 'ccpn_peak_cluster_serial'
        _serialErrors = parentFrame._rowErrors[_serialName] = OrderedSet()
        _rowErrors = parentFrame._rowErrors[loop.name] = OrderedSet()

        mapping = nef2CcpnMap.get(loop.name) or {}
        map2 = dict(item for item in mapping.items() if item[1] and '.' not in item[1])

        verifyFunc = project.getPeakCluster
        for row in loop.data:
            parameters = _parametersFromLoopRow(row, map2)
            peakCluster = verifyFunc(parameters['serial'])
            if peakCluster is not None:
                self.error('{} - PeakCluster {} already exists'.format(_ID, peakCluster), loop, (peakCluster,))
                _rowErrors.add(loop.data.index(row))
                listName = Pid.IDSEP.join(('' if x is None else str(x)) for x in [parameters['serial']])
                _serialErrors.add(listName)
                parentFrame._rowErrors['_'.join([_ID, listName])] = OrderedSet([loop.data.index(row)])

    verifiers['ccpn_peak_cluster'] = verify_ccpn_peak_cluster

    def verify_ccpn_peak_cluster_peaks(self, project: Project, loop: StarIo.NmrLoop, parentFrame: StarIo.NmrSaveFrame):
        """verify ccpn_peak_cluster_peaks loop"""
        _ID = 'ccpn_peak_cluster_peaks'
        _rowErrors = parentFrame._rowErrors[loop.name] = OrderedSet()

        mapping = nef2CcpnMap.get(loop.name) or {}
        map2 = dict(item for item in mapping.items() if item[1] and '.' not in item[1])
        for row in loop.data:
            parameters = _parametersFromLoopRow(row, map2)
            parameters['peak_list_serial'] = row.get('peak_list_serial')
            parameters['peak_spectrum'] = row.get('peak_spectrum')
            listName = Pid.IDSEP.join(('' if x is None else str(x)) for x in [row['peak_cluster_serial']])
            clusterID = '_'.join([_ID, listName])

            tt = [parameters[col] for col in ('peak_spectrum', 'peak_list_serial', 'serial')]
            peakName = Pid.IDSEP.join(('' if x is None else str(x)) for x in tt)

            peak = project.getPeak(peakName)
            if peak is not None:
                self.error('ccpn_peak_cluster_peaks - PeakCluster contains {}'.format(peak), loop, (peak,))
                _rowErrors.add(loop.data.index(row))

                if clusterID not in parentFrame._rowErrors:
                    parentFrame._rowErrors[clusterID] = OrderedSet([loop.data.index(row)])
                else:
                    parentFrame._rowErrors[clusterID].add(loop.data.index(row))

    verifiers['ccpn_peak_cluster_peaks'] = verify_ccpn_peak_cluster_peaks

    # def load_nef_peak(self, peakList: PeakList, loop: StarIo.NmrLoop) -> List[Peak]:
    def load_nef_peak(self, spectrum: Spectrum, loop: StarIo.NmrLoop, saveFrame: StarIo.NmrSaveFrame, peakListId=None) -> List[
        Peak]:  # NOTE:ED - new calling parameter
        """Serves to load nef_peak loop"""

        result = []

        # dimensionCount = peakList.spectrum.dimensionCount
        dimensionCount = spectrum.dimensionCount

        mapping = nef2CcpnMap.get(loop.name) or {}
        map2 = dict(item for item in mapping.items() if item[1] and '.' not in item[1])

        # Get name map for per-dimension attributes
        max = dimensionCount + 1
        multipleAttributes = {
            'position'     : tuple('position_%s' % ii for ii in range(1, max)),
            'positionError': tuple('position_uncertainty_%s' % ii for ii in range(1, max)),
            'chainCodes'   : tuple('chain_code_%s' % ii for ii in range(1, max)),
            'sequenceCodes': tuple('sequence_code_%s' % ii for ii in range(1, max)),
            'residueTypes' : tuple('residue_name_%s' % ii for ii in range(1, max)),
            'atomNames'    : tuple('atom_name_%s' % ii for ii in range(1, max)),
            }

        peaks = {}
        assignedNmrAtoms = []

        # _parentName = saveFrame['sf_framecode']
        # _parentSerial = self._stripSpectrumSerial(_parentName)

        for row in loop.data:

            parameters = _parametersFromLoopRow(row, map2)
            self._updateStringParameters(parameters, attribs=('comment', 'annotation'))

            # get or make peak
            serial = parameters.pop('serial')  # parameters['serial']
            peakListSerial = peakListId or row.get('ccpn_peak_list_serial') or 1
            peakLabel = Pid.IDSEP.join(('' if x is None else str(x)) for x in (peakListSerial, serial))
            peak = peaks.get(peakLabel)
            # TODO check if peak parameters are the same for all rows, and do something about it
            # For now we simply use the first row that appears
            if peak is None:
                # start of a new peak

                # finalise last peak
                if result and assignedNmrAtoms:
                    try:
                        # There is a peak in result, and the peak has assignments to set
                        result[-1].assignedNmrAtoms = assignedNmrAtoms
                    except Exception as es:
                        # error settings assignments - maybe badly defined
                        self.warning("Error setting Peak assignment for peak %s: %s."
                                     % (peakLabel, assignedNmrAtoms),
                                     loop)
                    assignedNmrAtoms.clear()

                # make new peak  multipleAttributes
                # parameters['position'] = row._get('position')[:dimensionCount]
                parameters['ppmPositions'] = tuple(row.get(x) for x in multipleAttributes['position'])
                parameters['positionError'] = tuple(row.get(x) for x in multipleAttributes['positionError'])
                # parameters['positionError'] = row._get('position_uncertainty')[:dimensionCount]

                peakList = spectrum.getPeakList(peakListSerial)
                if not peakList:
                    peakList = spectrum.newPeakList(str(peakListSerial))

                try:
                    peak = peakList.newPeak(**parameters)
                    peak._resetSerial(serial)
                    peaks[peakLabel] = peak
                    result.append(peak)
                except Exception as es:
                    pass

            # Add assignment
            # NB the self.defaultChainCode or converts code None to the default chain code
            chainCodes = tuple(row.get(x) or self.defaultChainCode for x in multipleAttributes['chainCodes'])
            sequenceCodes = tuple(row.get(x) for x in multipleAttributes['sequenceCodes'])
            residueTypes = tuple(row.get(x) for x in multipleAttributes['residueTypes'])
            atomNames = tuple(row.get(x) for x in multipleAttributes['atomNames'])
            # chainCodes = row._get('chain_code')[:dimensionCount]
            # sequenceCodes = row._get('sequence_code')[:dimensionCount]
            # residueTypes = row._get('residue_name')[:dimensionCount]
            # atomNames = row._get('atom_name')[:dimensionCount]
            assignments = zip(chainCodes, sequenceCodes, residueTypes, atomNames)
            nmrAtoms = []
            foundAssignment = False
            for tt in assignments:
                if all(x is None for x in tt):
                    # No assignment
                    nmrAtoms.append(None)
                elif tt[1] and tt[3]:
                    # Enough for an assignment - make it
                    foundAssignment = True
                    nmrResidue = self.produceNmrResidue(*tt[:3])
                    nmrAtom = self.produceNmrAtom(nmrResidue, tt[3])
                    nmrAtoms.append(nmrAtom)
                else:
                    # partial and unusable assignment
                    self.warning("Uninterpretable Peak assignment for peak %s: %s. Set to None"
                                 # % (peak.serial, tt))
                                 % (peakLabel, tt),
                                 loop)
                    nmrAtoms.append(None)
            if foundAssignment:
                assignedNmrAtoms.append(nmrAtoms)

        # finalise last peak
        if result and assignedNmrAtoms:
            # There is a peak in result, and the peak has assignments to set
            result[-1].assignedNmrAtoms = assignedNmrAtoms
            assignedNmrAtoms.clear()
        #
        return result

    #
    importers['nef_peak'] = load_nef_peak

    # def verify_nef_peak(self, peakList: PeakList, loop: StarIo.NmrLoop, parentFrame: StarIo.NmrSaveFrame, dimensionCount: int = None):
    def verify_nef_peak(self, spectrum: Spectrum, loop: StarIo.NmrLoop, parentFrame: StarIo.NmrSaveFrame, dimensionCount: int = None,
                        spectrumListSerial=None):
        """Serves to verify nef_peak loop"""
        _ID = 'nef_peak'
        _rowErrors = parentFrame._rowErrors[loop.name] = OrderedSet()

        mapping = nef2CcpnMap.get(loop.name) or {}
        map2 = dict(item for item in mapping.items() if item[1] and '.' not in item[1])

        for row in loop.data:
            parameters = _parametersFromLoopRow(row, map2)

            serial = parameters['serial']
            peakListSerial = spectrumListSerial or row.get('ccpn_peak_list_serial') or 1
            # peakLabel = Pid.IDSEP.join(('' if x is None else str(x)) for x in (peakListSerial, serial))

            listName = Pid.IDSEP.join(('' if x is None else str(x)) for x in [spectrum.name, peakListSerial])
            peakID = '_'.join([_ID, listName])

            peakList = spectrum.getPeakList(peakListSerial)
            # peakList = self.project.getObjectsByPartialId(className='PeakList', idStartsWith=listName)
            if peakList is not None:
                peak = peakList.getPeak(serial)

                if peak is not None:
                    self.error('nef_peak - Peak {} already exists'.format(peak), loop, (peak,))
                    _rowErrors.add(loop.data.index(row))

                    if peakID not in parentFrame._rowErrors:
                        parentFrame._rowErrors[peakID] = OrderedSet([loop.data.index(row)])
                    else:
                        parentFrame._rowErrors[peakID].add(loop.data.index(row))

                # NOTE:ED - needed because don't have a ccpn_peak_list loop at the moment
                #           when we do, this will get overwritten - need to check later
                _peaklist_errors = parentFrame._rowErrors.get('ccpn_peak_list_serial')
                if not _peaklist_errors:
                    parentFrame._rowErrors['ccpn_peak_list_serial'] = OrderedSet((listName,))
                else:
                    _peaklist_errors.add(listName)

                ATTRIB = '_rowErrors'
                _content = getattr(self._dataBlock, ATTRIB, None)
                if not _content:
                    # create a new temporary saveFrame
                    setattr(self._dataBlock, ATTRIB, AttrDict())

                attrib = getattr(self._dataBlock, ATTRIB)
                if not attrib.get('loop'):
                    attrib.loop = StarIo.NmrLoop(name='_ccpn_peak_list', columns=('pid',))
                    attrib.loopSet = OrderedSet()

                if listName not in attrib.loopSet:
                    attrib.loopSet.add(listName)
                    attrib.loop.newRow((listName,))

    verifiers['nef_peak'] = verify_nef_peak

    def load_nef_peak_restraint_links(self, project: Project, saveFrame: StarIo.NmrSaveFrame):
        """load nef_peak_restraint_links saveFrame"""

        mapping = nef2CcpnMap.get('nef_peak_restraint_links') or {}
        for tag, ccpnTag in mapping.items():
            if ccpnTag == _isALoop:
                loop = saveFrame.get(tag)
                if loop:
                    importer = self.importers[tag]
                    importer(self, project, loop, saveFrame)
        #
        return project

    #
    importers['nef_peak_restraint_links'] = load_nef_peak_restraint_links
    verifiers['nef_peak_restraint_links'] = _verifyLoops

    def load_nef_peak_restraint_link(self, project: Project, loop: StarIo.NmrLoop, saveFrame: StarIo.NmrSaveFrame):
        """Load nef_peak_restraint_link loop"""

        links = {}

        # NBNB TODO:RASMUS There was a very strange bug in this function
        # When I was using PeakList.getPeak(str(serial))
        # and RestraintTable.getRestraint(str(serial), peaks and restraints were
        # sometimes missed even though the data were present.
        # Doing the test at the API level (as now) fixed the problem
        # THIS SHOULD BE IMPOSSIBLE
        # At some point we ought to go back, reproduce the bug, and remove the reason for it.

        for row in loop.data:
            if DEFAULTRESTRAINTLINKLOAD:
                peakList = self.frameCode2Object.get(row.get('nmr_spectrum_id'))
                if peakList is None:
                    self.warning(
                            "No Spectrum saveframe found with framecode %s. Skipping peak_restraint_link"
                            % row.get('nmr_spectrum_id'),
                            loop
                            )
                    continue
                restraintList = self.frameCode2Object.get(row.get('restraint_list_id'))
                if restraintList is None:
                    self.warning(
                            "No restraint_list saveframe found with framecode %s. Skipping peak_restraint_link"
                            % row.get('restraint_list_id'),
                            loop
                            )
                    continue
            else:
                _spectrumPidFrame = row.get('nmr_spectrum_id')
                # _spectrumPid = re.sub(REGEXREMOVEENDQUOTES, '', _spectrumPidFrame)  # substitute with ''
                # _spectrum = project.getByPid('SP:' + _spectrumPid[len('nef_nmr_spectrum_'):])

                # matches = [mm for mm in re.finditer(REGEXREMOVEENDQUOTES, _spectrumPidFrame)]
                # postfix = matches[-1].group() if matches and matches[-1] and matches[-1].span()[1] == len(_spectrumPidFrame) else ''
                # postSerial = _tryNumber(postfix)

                peakListObject = self.frameCode2Object.get(_spectrumPidFrame)
                peakListSerial = peakListObject.serial if peakListObject else None
                _spectrum = peakListObject.spectrum if peakListObject else None
                if not _spectrum:
                    # spectrum not found in a saveframe so try and load from project
                    _frameID = _getNameFromCategory('nef_nmr_spectrum', _spectrumPidFrame)
                    if _frameID:
                        framecode, frameName, subName, prefix, postfix, preSerial, postSerial, category = _frameID

                        _spectrum = project.getSpectrum(subName)
                        if _spectrum is not None:
                            # find the peakList in the project
                            _serial = postSerial or 1
                            peakListId = Pid.IDSEP.join(('' if x is None else str(x)) for x in (subName, _serial))
                            peakList = project.getObjectsByPartialId(className='PeakList', idStartsWith=peakListId)
                            if peakList:
                                peakListSerial = _serial

                if not _spectrum:
                    continue

                _lastPeakListNum = _spectrum.peakLists[-1].serial if _spectrum.peakLists else None

                peakListNum = peakListSerial or _lastPeakListNum or 1
                if not (_spectrum and peakListNum):
                    continue

                _restraintId = row.get('restraint_list_id')
                restraintList = self.frameCode2Object.get(_restraintId)
                if not restraintList:
                    # restraintList not found in a saveframe so try and load from project
                    dataSetCode = self._frameCodeToSpectra.get(_restraintId)
                    _dataSet = project.getStructureData(dataSetCode)  # could be the name
                    _dataSet = _dataSet or project.getStructureData('myStructureData_{}'.format(dataSetCode))
                    _dataSet = _dataSet or self.getStructureData(dataSetCode)
                    if _dataSet is not None:
                        for prefix in ['nef_distance_restraint_list',
                                       'nef_dihedral_restraint_list',
                                       'nef_rdc_restraint_list',
                                       'ccpn_restraint_list']:
                            if _restraintId.startswith(prefix):
                                _name = _restraintId[len(prefix) + 1:]
                                restraintList = _dataSet.getRestraintTable(_name)
                                if restraintList:
                                    break
                if not restraintList:
                    continue

                peakList = _spectrum.getPeakList(peakListNum)
                if not peakList:
                    continue

            peak = peakList._wrappedData.findFirstPeak(serial=row.get('peak_id'))
            if peak is None:
                self.warning(
                        "No peak %s found in %s Skipping peak_restraint_link"
                        % (row.get('peak_id'), row.get('nmr_spectrum_id')),
                        loop
                        )
                continue
            restraint = restraintList._wrappedData.findFirstConstraint(serial=row.get('restraint_id'))
            if restraint is None:
                self.warning(
                        "No restraint %s found in %s Skipping peak_restraint_link"
                        % (row.get('restraint_id'), row.get('restraint_list_id')),
                        loop
                        )
                continue

            # Is all worked, now accumulate the links
            ll = links.get(restraint, set())
            ll.add(peak)
            links[restraint] = ll

        # Set the actual links
        for restraint, peaks in links.items():
            try:
                restraint.peaks = list(peaks)
            except Exception as es:
                self.warning(
                        "Error setting restraint.peaks: %s - %s"
                        % (peaks, str(es)),
                        loop
                        )
        #
        return None

    #
    importers['nef_peak_restraint_link'] = load_nef_peak_restraint_link
    verifiers['nef_peak_restraint_link'] = _noLoopVerify

    def load_ccpn_spectrum_group(self, project: Project, saveFrame: StarIo.NmrSaveFrame):

        # Get ccpn-to-nef mapping for saveframe
        category = saveFrame['sf_category']
        # framecode = saveFrame['sf_framecode']
        mapping = nef2CcpnMap.get(category) or {}

        parameters, loopNames = self._parametersFromSaveFrame(saveFrame, mapping)
        self._updateStringParameters(parameters)

        try:
            # check the list of items in the import dict
            _frame = self._importDict[saveFrame.name]
            importRows = _frame['_importRows']
        except:
            importRows = []
        if parameters['name'] not in importRows:
            # skip if not in the import list
            return

        # Make main object
        result = project.newSpectrumGroup(**parameters)

        # Load loops, with object as parent
        for loopName in loopNames:
            loop = saveFrame.get(loopName)
            if loop:
                importer = self.importers[loopName]
                importer(self, result, loop, saveFrame)
        #
        return result

    #
    importers['ccpn_spectrum_group'] = load_ccpn_spectrum_group

    def verify_ccpn_spectrum_group(self, project: Project, saveFrame: StarIo.NmrSaveFrame):
        # Get ccpn-to-nef mapping for saveframe
        category = saveFrame['sf_category']
        framecode = saveFrame['sf_framecode']
        mapping = nef2CcpnMap.get(category) or {}
        parameters, loopNames = self._parametersFromSaveFrame(saveFrame, mapping)
        name = framecode[len(category) + 1:]  #parameters['name']

        # Get main object
        result = project.getSpectrumGroup(name)
        if result is not None:
            self.error('ccpn_spectrum_group - SpectrumGroup {} already exists'.format(result), saveFrame, (result,))
            saveFrame._rowErrors[category] = (name,)

            self._verifyLoops(result, saveFrame)

    verifiers['ccpn_spectrum_group'] = verify_ccpn_spectrum_group

    def load_ccpn_group_spectrum(self, parent: SpectrumGroup, loop: StarIo.NmrLoop, saveFrame: StarIo.NmrSaveFrame):
        """load ccpn_group_spectrum loop"""

        spectra = []
        for row in loop.data:
            spectrum = self.project.getSpectrum(row.get('nmr_spectrum_id'))
            if spectrum is None:
                self.warning(
                        "No Spectrum saveframe found with framecode %s. Skipping Spectrum from SpectrumGroup"
                        % row.get('nmr_spectrum_id'),
                        loop
                        )
            else:
                spectra.append(spectrum)
        #
        parent.spectra = spectra

    #
    importers['ccpn_group_spectrum'] = load_ccpn_group_spectrum

    def verify_ccpn_group_spectrum(self, parent: SpectrumGroup, loop: StarIo.NmrLoop, parentFrame: StarIo.NmrSaveFrame):
        """verify ccpn_group_spectrum loop"""
        _rowErrors = parentFrame._rowErrors[loop.name] = OrderedSet()

        for row in loop.data:
            spectrum = self.project.getSpectrum(row.get('nmr_spectrum_id'))
            if spectrum is not None:
                self.error('ccpn_group_spectrum - SpectrumGroup contains {}'.format(spectrum), loop, (spectrum,))
                _rowErrors.add(loop.data.index(row))

    verifiers['ccpn_group_spectrum'] = verify_ccpn_group_spectrum

    def load_ccpn_complex(self, project: Project, saveFrame: StarIo.NmrSaveFrame):

        # Get ccpn-to-nef mapping for saveframe
        category = saveFrame['sf_category']
        mapping = nef2CcpnMap.get(category) or {}

        parameters, loopNames = self._parametersFromSaveFrame(saveFrame, mapping)
        self._updateStringParameters(parameters)

        # Make main object
        result = project.newComplex(**parameters)

        # Load loops, with object as parent
        for loopName in loopNames:
            loop = saveFrame.get(loopName)
            if loop:
                importer = self.importers[loopName]
                importer(self, result, loop, saveFrame)
        #
        return result

    #
    importers['ccpn_complex'] = load_ccpn_complex

    def verify_ccpn_complex(self, project: Project, saveFrame: StarIo.NmrSaveFrame):
        # Get ccpn-to-nef mapping for saveframe
        category = saveFrame['sf_category']
        framecode = saveFrame['sf_framecode']
        mapping = nef2CcpnMap.get(category) or {}
        parameters, loopNames = self._parametersFromSaveFrame(saveFrame, mapping)
        name = framecode[len(category) + 1:]  #parameters['name']

        # Get main object
        result = project.getComplex(name)
        if result is not None:
            self.error('ccpn_complex - Complex {} already exists'.format(result), saveFrame, (result,))
            saveFrame._rowErrors[category] = (name,)

            self._verifyLoops(result, saveFrame)

    verifiers['ccpn_complex'] = verify_ccpn_complex

    def load_ccpn_complex_chain(self, parent: Complex, loop: StarIo.NmrLoop, saveFrame: StarIo.NmrSaveFrame):
        """load ccpn_complex_chain loop"""

        chains = []
        for row in loop.data:
            chain = self.project.getChain(row.get('complex_chain_code'))
            if chain is None:
                self.warning(
                        "No Chain found with code %s. Skipping Chain from Complex"
                        % row.get('complex_chain_code'),
                        loop
                        )
            else:
                chains.append(chain)
        #
        parent.chains = chains

    #
    importers['ccpn_complex_chain'] = load_ccpn_complex_chain

    def verify_ccpn_complex_chain(self, parent: Complex, loop: StarIo.NmrLoop, parentFrame: StarIo.NmrSaveFrame):
        """verify ccpn_complex_chain loop"""
        _rowErrors = parentFrame._rowErrors[loop.name] = OrderedSet()

        for row in loop.data:
            chain = self.project.getChain(row.get('complex_chain_code'))
            if chain is not None:
                self.error('ccpn_complex_chain - Complex contains {}'.format(chain), loop, (chain,))
                _rowErrors.add(loop.data.index(row))

    verifiers['ccpn_complex_chain'] = verify_ccpn_complex_chain

    def load_ccpn_sample(self, project: Project, saveFrame: StarIo.NmrSaveFrame):

        # NBNB TODO add crosslinks to spectrum (also for components)

        # Get ccpn-to-nef mapping for saveframe
        category = saveFrame['sf_category']
        framecode = saveFrame['sf_framecode']
        mapping = nef2CcpnMap.get(category) or {}

        parameters, loopNames = self._parametersFromSaveFrame(saveFrame, mapping)
        self._updateStringParameters(parameters)

        # Make main object
        result = project.newSample(**parameters)

        # Load loops, with object as parent
        for loopName in loopNames:
            loop = saveFrame.get(loopName)
            if loop:
                importer = self.importers[loopName]
                importer(self, result, loop, saveFrame)
        #
        return result

    #
    importers['ccpn_sample'] = load_ccpn_sample

    def verify_ccpn_sample(self, project: Project, saveFrame: StarIo.NmrSaveFrame):
        # Get ccpn-to-nef mapping for saveframe
        category = saveFrame['sf_category']
        framecode = saveFrame['sf_framecode']
        # mapping = nef2CcpnMap.get(category) or {}
        name = framecode[len(category) + 1:]

        # parameters, loopNames = self._parametersFromSaveFrame(saveFrame, mapping)

        # Verify main object
        result = project.getSample(name)
        if result is not None:
            self.error('ccpn_sample - Sample {} already exists'.format(result), saveFrame, (result,))
            saveFrame._rowErrors[category] = (name,)

        self._verifyLoops(project, saveFrame, addLoopAttribs=['name'])

    verifiers['ccpn_sample'] = verify_ccpn_sample

    def load_ccpn_sample_component(self, parent: Sample, loop: StarIo.NmrLoop, saveFrame: StarIo.NmrSaveFrame):
        """load ccpn_sample_component loop"""

        result = []

        creatorFunc = parent.newSampleComponent

        mapping = nef2CcpnMap.get(loop.name) or {}
        map2 = dict(item for item in mapping.items() if item[1] and '.' not in item[1])
        for row in loop.data:
            parameters = _parametersFromLoopRow(row, map2)
            self._updateStringParameters(parameters)

            result.append(creatorFunc(**parameters))

        return result

    importers['ccpn_sample_component'] = load_ccpn_sample_component

    def verify_ccpn_sample_component(self, parent: Sample, loop: StarIo.NmrLoop, parentFrame: StarIo.NmrSaveFrame,
                                     sampleName: str = None):
        """verify ccpn_sample_component loop"""
        _rowErrors = parentFrame._rowErrors[loop.name] = OrderedSet()
        verifyFunc = parent.getSampleComponent

        if sampleName is None:
            self.error('Undefined sampleName', loop, None)
            return None

        mapping = nef2CcpnMap.get(loop.name) or {}
        map2 = dict(item for item in mapping.items() if item[1] and '.' not in item[1])
        for row in loop.data:
            parameters = _parametersFromLoopRow(row, map2)

            result = verifyFunc('.'.join([sampleName, parameters.get('name') or '', parameters.get('labelling') or '']))
            if result is not None:
                self.error('ccpn_sample_component - SampleComponent {} already exists'.format(result), loop, (result,))
                _rowErrors.add(loop.data.index(row))

    verifiers['ccpn_sample_component'] = verify_ccpn_sample_component

    def load_ccpn_substance(self, project: Project, saveFrame: StarIo.NmrSaveFrame):

        # Get ccpn-to-nef mapping for saveframe
        category = saveFrame['sf_category']
        framecode = saveFrame['sf_framecode']
        mapping = nef2CcpnMap.get(category) or {}
        parameters, loopNames = self._parametersFromSaveFrame(saveFrame, mapping)

        name = parameters.pop('name')
        if 'labelling' in parameters:
            labelling = parameters.pop('labelling')
        else:
            labelling = None
        previous = [x for x in project.substances if x.name == name]
        sequence = saveFrame.get('sequence_string')
        if sequence and not previous:
            # We have a 'Molecule' type substance with a sequence and no previous occurrence
            # Create it as new polymer
            if ',' in sequence:
                sequence = list(sequence.split(','))
            params = {'molType': saveFrame.get('mol_type')}
            startNumber = saveFrame.get('start_number')
            if startNumber is not None:
                params['startNumber'] = startNumber
            isCyclic = saveFrame.get('is_cyclic')
            if isCyclic is not None:
                params['isCyclic'] = isCyclic
            #
            result = project.createPolymerSubstance(sequence, name, labelling, **params)

        else:
            # find or create substance
            # NB substance could legitimately be existing already, since substances are created
            # when a chain is created.
            result = project.fetchSubstance(name, labelling)
            if previous:
                # In case this is a new Substance, (known name, different labelling)
                # set the sequenceString, if any, to the same as previous
                sequenceString = previous[0].sequenceString
                if sequenceString is not None:
                    result.sequenceString = sequenceString

        # Whether substance was pre-existing or not
        # overwrite the missing substance-specific parameters
        for tag, val in parameters.items():
            setattr(result, tag, val)

        # Load loops, with object as parent
        for loopName in loopNames:
            loop = saveFrame.get(loopName)
            if loop:
                importer = self.importers[loopName]
                importer(self, result, loop, saveFrame)

    #
    importers['ccpn_substance'] = load_ccpn_substance

    def verify_ccpn_substance(self, project: Project, saveFrame: StarIo.NmrSaveFrame):

        category = saveFrame['sf_category']
        framecode = saveFrame['sf_framecode']
        mapping = nef2CcpnMap.get(category) or {}
        parameters, loopNames = self._parametersFromSaveFrame(saveFrame, mapping)

        name = parameters.pop('name')
        if 'labelling' in parameters:
            labelling = parameters.pop('labelling')
        else:
            labelling = None

        # previous = [x for x in project.substances if x.name == name]
        # sequence = saveFrame.get('sequence_string')
        # if sequence and not previous:
        #     pass
        #
        # else:

        # find existing substance
        substanceId = Pid.IDSEP.join(('' if x is None else str(x)) for x in (name, labelling))
        result = project.getSubstance(substanceId)
        if result is not None:
            self.error('ccpn_substance - Substance {} already exists'.format(result), saveFrame, (result,))
            saveFrame._rowErrors[category] = (substanceId,)

        # shouldn't need to verify loopNames

    verifiers['ccpn_substance'] = verify_ccpn_substance

    def load_ccpn_substance_synonym(self, parent: Substance, loop: StarIo.NmrLoop, saveFrame: StarIo.NmrSaveFrame):
        """load ccpn_substance_synonym loop"""

        result = [row['synonym'] for row in loop.data]
        parent.synonyms = result
        #
        return result

    #
    importers['ccpn_substance_synonym'] = load_ccpn_substance_synonym
    verifiers['ccpn_substance_synonym'] = _noLoopVerify

    def load_ccpn_substance_reference_spectra(self, parent: Substance, loop: StarIo.NmrLoop,
                                              saveFrame: StarIo.NmrSaveFrame, **kwargs):
        """load  reference_spectra loop"""

        referenceSpectra = []
        for row in loop.data:
            spectrum = self.project.getSpectrum(row.get('nmr_spectrum_id'))
            if spectrum is not None:
                referenceSpectra.append(spectrum)
        parent.referenceSpectra = referenceSpectra

    #
    importers['ccpn_substance_reference_spectra'] = load_ccpn_substance_reference_spectra

    def load_ccpn_assignment(self, project: Project, saveFrame: StarIo.NmrSaveFrame):

        # the saveframe contains nothing but three loops:
        nmrChainLoopName = 'nmr_chain'
        nmrResidueLoopName = 'nmr_residue'
        nmrAtomLoopName = 'nmr_atom'

        nmrChains = {}
        nmrResidues = {}

        # # ejb - stop notifiers from generating spurious items in the sidebar
        # project.blankNotification()

        # read nmr_chain loop
        mapping = nef2CcpnMap.get(nmrChainLoopName) or {}
        map2 = dict(item for item in mapping.items() if item[1] and '.' not in item[1])

        creatorFunc = project.newNmrChain
        for row in saveFrame[nmrChainLoopName].data:
            parameters = _parametersFromLoopRow(row, map2)
            self._updateStringParameters(parameters)

            # NOTE:ED - adding flags to restrict importing to the selection
            if not self._checkImport(saveFrame, parameters.get('shortName')):
                continue

            if parameters['shortName'] == coreConstants.defaultNmrChainCode:
                nmrChain = project.getNmrChain(coreConstants.defaultNmrChainCode)
            else:
                nmrChain = creatorFunc(**parameters)
            try:
                nmrChain._resetSerial(row['serial'])
            except Exception as es:
                pass
            nmrChains[parameters['shortName']] = nmrChain

        # # resume notifiers again
        # project.unblankNotification()

        # read nmr_residue loop
        mapping = nef2CcpnMap.get(nmrResidueLoopName) or {}
        map2 = dict(item for item in mapping.items() if item[1] and '.' not in item[1])

        # reorder the residues so that i-1 residues are after the corresponding i residue
        nmrResidueLoopData = []
        for row in saveFrame[nmrResidueLoopName].data:

            # can't test with an empty list
            if nmrResidueLoopData:

                # check adjacent items have same chain_code and matching sequence_code
                # split should give [', '-...', ] if correct i-1 residue
                residueTest = nmrResidueLoopData[-1]['sequence_code'].split(row['sequence_code'])
                if row['chain_code'] == nmrResidueLoopData[-1]['chain_code'] \
                        and len(residueTest) > 1 \
                        and residueTest[0] == '' \
                        and residueTest[1].startswith('-'):
                    # if row['chain_code'] == nmrResidueLoopData[-1]['chain_code'] \
                    #     and row['sequence_code'] in nmrResidueLoopData[-1]['sequence_code']:

                    nmrResidueLoopData.insert(-1, row)  # insert 1 from the end

                else:
                    nmrResidueLoopData.append(row)  # else append

            else:  # add the first element
                nmrResidueLoopData.append(row)

        # for row in saveFrame[nmrResidueLoopName].data:
        for row in nmrResidueLoopData:
            parameters = _parametersFromLoopRow(row, map2)
            self._updateStringParameters(parameters)

            parameters['residueType'] = row.get('residue_name')
            # NB chainCode None is not possible here (for ccpn data)
            chainCode = row['chain_code']

            # NOTE:ED - adding flags to restrict importing to the selection
            if not self._checkImport(saveFrame, chainCode):
                continue

            # nmrChain = nmrChains[chainCode]
            nmrChain = project.fetchNmrChain(chainCode)
            nmrResidue = nmrChain.newNmrResidue(**parameters)
            try:
                nmrResidue._resetSerial(row['serial'])
            except Exception as es:
                pass
            # NB former call was BROKEN!
            # modelUtil.resetSerial(nmrResidue, row['serial'], 'nmrResidues')
            nmrResidues[(chainCode, parameters['sequenceCode'])] = nmrResidue

        # read nmr_atom loop
        mapping = nef2CcpnMap.get(nmrAtomLoopName) or {}
        map2 = dict(item for item in mapping.items() if item[1] and '.' not in item[1])
        for row in saveFrame[nmrAtomLoopName].data:
            parameters = _parametersFromLoopRow(row, map2)
            self._updateStringParameters(parameters)

            chainCode = row['chain_code']

            # NOTE:ED - adding flags to restrict importing to the selection
            if not self._checkImport(saveFrame, chainCode):
                continue

            sequenceCode = row['sequence_code']
            nmrResidue = nmrResidues[(chainCode, sequenceCode)]

            _name = parameters.get('name') or ''
            _match = re.match(REGEXCHECKNMRATOM, _name)
            if _match:
                # remove name if of the form '?@<n>'
                parameters.pop('name', None)

            nmrAtom = nmrResidue.newNmrAtom(**parameters)
            try:
                nmrAtom._resetSerial(row['serial'])
                if _match:
                    # reset name based on the serial number of the nmrAtom
                    # as newNmrAtom creates with name 'nmrAtom@<n>'
                    # can reset the name and _id as serial number is valid
                    nmrAtom._setApiName(None)

            except Exception as es:
                self.warning("Could not set serial of nmrAtom %s" % nmrAtom,
                             saveFrame[nmrAtomLoopName]
                             )

    importers['ccpn_assignment'] = load_ccpn_assignment

    def verify_ccpn_assignment(self, project: Project, saveFrame: StarIo.NmrSaveFrame):
        # the saveframe contains nothing but three loops:
        _ID = 'ccpn_assignment'
        nmrChainLoopName = 'nmr_chain'
        nmrResidueLoopName = 'nmr_residue'
        nmrAtomLoopName = 'nmr_atom'

        nmrChainLoopSerial = 'nmr_chain_serial'
        saveFrame._rowErrors = {}
        _nmrChainErrors = saveFrame._rowErrors[nmrChainLoopName] = OrderedSet()
        _nmrChainSerial = saveFrame._rowErrors[nmrChainLoopSerial] = OrderedSet()
        _nmrResidueErrors = saveFrame._rowErrors[nmrResidueLoopName] = OrderedSet()
        _nmrAtomErrors = saveFrame._rowErrors[nmrAtomLoopName] = OrderedSet()

        # read nmr_chain loop
        mapping = nef2CcpnMap.get(nmrChainLoopName) or {}
        map2 = dict(item for item in mapping.items() if item[1] and '.' not in item[1])

        verifyFunc = project.getNmrChain
        loop = saveFrame[nmrChainLoopName]
        for row in loop.data:
            parameters = _parametersFromLoopRow(row, map2)
            if parameters['shortName'] == coreConstants.defaultNmrChainCode:
                result = verifyFunc(coreConstants.defaultNmrChainCode)
            else:
                name = parameters['shortName']
                result = verifyFunc(name)
                # shortName.translate(Pid.remapSeparators))
            if result:
                # warning as already exists
                self.error('{} - NmrChain {} already exists'.format(_ID, result), saveFrame, (result,))
                _nmrChainErrors.add(loop.data.index(row))
                _nmrChainSerial.add(result.name)

                itemID = '_'.join([nmrChainLoopName, result.name])
                if itemID not in saveFrame._rowErrors:
                    saveFrame._rowErrors[itemID] = OrderedSet([loop.data.index(row)])
                else:
                    saveFrame._rowErrors[itemID].add(loop.data.index(row))

        nmrResidues = {}
        loop = saveFrame[nmrResidueLoopName]
        for row in loop.data:
            # parameters = self._parametersFromLoopRow(row, map2)
            # parameters['residueType'] = row.get('residue_name')
            # NB chainCode None is not possible here (for ccpn data)
            chainCode = row['chain_code']
            nmrChain = verifyFunc(chainCode)
            if nmrChain is not None:
                name = Pid.IDSEP.join(('' if x is None else str(x)) for x in (row.get('sequence_code'), row.get('residue_name')))
                result = nmrChain.getNmrResidue(name)
                if result is not None:
                    self.error('{} - NmrResidue {} already exists'.format(_ID, result), saveFrame, (result,))
                    nmrResidues[(chainCode, row.get('sequence_code'))] = result
                    _nmrResidueErrors.add(loop.data.index(row))

                    itemID = '_'.join([nmrResidueLoopName, chainCode])
                    if itemID not in saveFrame._rowErrors:
                        saveFrame._rowErrors[itemID] = OrderedSet([loop.data.index(row)])
                    else:
                        saveFrame._rowErrors[itemID].add(loop.data.index(row))

            sequenceCode = row['sequence_code']
            if sequenceCode[0] == '@' and sequenceCode[1:].isdigit():
                # this is a reserved name
                serial = int(sequenceCode[1:])
                obj = project._wrappedData.findFirstResonanceGroup(serial=serial)
                if obj is not None:
                    self.error('{} - NmrResidue sequenceCode @{} already exists'.format(_ID, serial), saveFrame, (None,))
                    _nmrResidueErrors.add(loop.data.index(row))
                    itemID = '_'.join([nmrResidueLoopName, chainCode])
                    if itemID not in saveFrame._rowErrors:
                        saveFrame._rowErrors[itemID] = OrderedSet([loop.data.index(row)])
                    else:
                        saveFrame._rowErrors[itemID].add(loop.data.index(row))

                    # add the error to the chain loop
                    _chainLoop = saveFrame[nmrChainLoopName]
                    for _chainRow in _chainLoop.data:
                        _name = _chainRow.get('short_name')
                        if _name == chainCode:
                            _nmrChainErrors.add(_chainLoop.data.index(_chainRow))
                            _nmrChainSerial.add(chainCode)
                            itemID = '_'.join([nmrChainLoopName, chainCode])
                            if itemID not in saveFrame._rowErrors:
                                saveFrame._rowErrors[itemID] = OrderedSet([_chainLoop.data.index(_chainRow)])
                            else:
                                saveFrame._rowErrors[itemID].add(_chainLoop.data.index(_chainRow))
                            break

        # read nmr_atom loop
        mapping = nef2CcpnMap.get(nmrAtomLoopName) or {}
        map2 = dict(item for item in mapping.items() if item[1] and '.' not in item[1])
        loop = saveFrame[nmrAtomLoopName]
        for row in loop.data:
            parameters = _parametersFromLoopRow(row, map2)
            chainCode = row['chain_code']
            sequenceCode = row['sequence_code']
            nmrResidue = nmrResidues.get((chainCode, sequenceCode))
            if nmrResidue:
                nmrAtom = nmrResidue.getNmrAtom(row.get('name'))
                if nmrAtom is not None:
                    self.error('{} - NmrAtom {} already exists'.format(_ID, nmrAtom), saveFrame, (nmrAtom,))
                    _nmrAtomErrors.add(loop.data.index(row))

                    itemID = '_'.join([nmrAtomLoopName, chainCode])
                    if itemID not in saveFrame._rowErrors:
                        saveFrame._rowErrors[itemID] = OrderedSet([loop.data.index(row)])
                    else:
                        saveFrame._rowErrors[itemID].add(loop.data.index(row))

            # add the error to the atom loop
            if sequenceCode[0] == '@' and sequenceCode[1:].isdigit():
                # this is a reserved name
                serial = int(sequenceCode[1:])
                obj = project._wrappedData.findFirstResonanceGroup(serial=serial)
                if obj is not None:
                    self.error('{} - NmrAtom sequenceCode @{} already exists'.format(_ID, serial), saveFrame, (None,))
                    _nmrAtomErrors.add(loop.data.index(row))
                    itemID = '_'.join([nmrAtomLoopName, chainCode])
                    if itemID not in saveFrame._rowErrors:
                        saveFrame._rowErrors[itemID] = OrderedSet([loop.data.index(row)])
                    else:
                        saveFrame._rowErrors[itemID].add(loop.data.index(row))

    verifiers['ccpn_assignment'] = verify_ccpn_assignment
    verifiers['nmr_chain'] = _noLoopVerify
    verifiers['nmr_residue'] = _noLoopVerify
    verifiers['nmr_atom'] = _noLoopVerify

    def load_ccpn_notes(self, project: Project, saveFrame: StarIo.NmrSaveFrame):

        # ccpn_notes contains nothing except for the ccpn_note loop
        loopName = 'ccpn_note'
        loop = saveFrame[loopName]
        creatorFunc = project.newNote

        result = []
        mapping = nef2CcpnMap.get(loopName) or {}
        map2 = dict(item for item in mapping.items() if item[1] and '.' not in item[1])

        try:
            # check the list of items in the import dict
            _frame = self._importDict[saveFrame.name]
            importRows = _frame['_importRows']
        except:
            importRows = []

        for row in loop.data:
            parameters = _parametersFromLoopRow(row, map2)
            self._updateStringParameters(parameters)

            if parameters['name'] not in importRows:
                # skip if not in the import list
                continue

            parameters.pop('serial', None)  # remove from parameters, although shouldn't be there
            obj = creatorFunc(**parameters)
            result.append(obj)

            # load time stamps and serial
            created = row.get('created')
            if created:
                obj.created = created
            lastModified = row.get('last_modified')
            if lastModified:
                obj.lastModified = lastModified
            serial = row.get('serial')
            if serial is not None:
                try:
                    obj._resetSerial(serial)
                except:
                    pass
        #
        return result

    #
    importers['ccpn_notes'] = load_ccpn_notes

    def load_ccpn_collections(self, project: Project, saveFrame: StarIo.NmrSaveFrame):

        # ccpn_collections contains nothing except for the ccpn_collection loop
        loopName = 'ccpn_collection'
        loop = saveFrame[loopName]
        creatorFunc = project.newCollection

        result = []
        mapping = nef2CcpnMap.get(loopName) or {}
        map2 = dict(item for item in mapping.items() if item[1] and '.' not in item[1])

        try:
            # check the list of items in the import dict
            _frame = self._importDict[saveFrame.name]
            importRows = _frame['_importRows']
        except:
            importRows = []

        for row in loop.data:
            parameters = _parametersFromLoopRow(row, map2)
            self._updateStringParameters(parameters)

            if parameters['name'] not in importRows:
                # skip if not in the import list
                continue

            parameters.pop('uniqueId', None)  # remove from parameters, although shouldn't be there
            obj = creatorFunc(**parameters)
            result.append(obj)

            # load serial and items
            uniqueId = row.get('uniqueId')
            if uniqueId is not None:
                try:
                    obj._resetUniqueId(uniqueId)
                except:
                    getLogger().debug('cannot reset collections.uniqueId')
            itms = row.get('items')
            if itms:
                itms = json.loads(itms)
                _itms = [project.getByPid(itm) for itm in itms]
                obj.items = list(filter(None, _itms))
        #
        return result

    #
    importers['ccpn_collections'] = load_ccpn_collections

    def verify_ccpn_notes(self, project: Project, saveFrame: StarIo.NmrSaveFrame):
        loopName = 'ccpn_note'
        loop = saveFrame[loopName]
        _rowErrors = saveFrame._rowErrors[loopName] = OrderedSet()
        saveFrame._rowErrors['ccpn_notes'] = OrderedSet()
        verifyFunc = project.getNote

        result = []
        mapping = nef2CcpnMap.get(loopName) or {}
        map2 = dict(item for item in mapping.items() if item[1] and '.' not in item[1])
        for row in loop.data:
            parameters = _parametersFromLoopRow(row, map2)
            name = parameters['name']
            result = verifyFunc(name)
            if result:
                self.error('ccpn_notes - Note {} already exists'.format(result), saveFrame, (result,))
                _rowErrors.add(loop.data.index(row))
                saveFrame._rowErrors['ccpn_notes'].add(name)
                saveFrame._rowErrors['ccpn_note_' + name] = (loop.data.index(row),)

    verifiers['ccpn_notes'] = verify_ccpn_notes
    verifiers['ccpn_note'] = _noLoopVerify

    def verify_ccpn_collections(self, project: Project, saveFrame: StarIo.NmrSaveFrame):
        loopName = 'ccpn_collection'
        loop = saveFrame[loopName]
        _rowErrors = saveFrame._rowErrors[loopName] = OrderedSet()
        saveFrame._rowErrors['ccpn_collections'] = OrderedSet()
        verifyFunc = project.getCollection

        result = []
        mapping = nef2CcpnMap.get(loopName) or {}
        map2 = dict(item for item in mapping.items() if item[1] and '.' not in item[1])
        for row in loop.data:
            parameters = _parametersFromLoopRow(row, map2)
            name = parameters['name']
            result = verifyFunc(name)
            if result:
                self.error('ccpn_collections - Collection {} already exists'.format(result), saveFrame, (result,))
                _rowErrors.add(loop.data.index(row))
                saveFrame._rowErrors['ccpn_collections'].add(name)
                saveFrame._rowErrors['ccpn_collection_' + name] = (loop.data.index(row),)

    verifiers['ccpn_collections'] = verify_ccpn_collections
    verifiers['ccpn_collection'] = _noLoopVerify

    def load_ccpn_additional_data(self, project: Project, saveFrame: StarIo.NmrSaveFrame):

        # ccpn_additional_data contains nothing except for the ccpn_internal_data loop
        loopName = 'ccpn_internal_data'
        loop = saveFrame[loopName]

        try:
            # check the list of items in the import dict
            _frame = self._importDict[saveFrame.name]
            importRows = _frame['_importRows']
        except:
            importRows = []

        for row in loop.data:
            pid, data = row.values()
            if pid not in importRows:
                # skip if not in the import list
                continue

            obj = project.getByPid(pid)
            if obj is None:
                getLogger().debug2('Loading NEF additional data: unable to find object "%s"' % pid)
            else:
                obj._ccpnInternalData = jsonIo.loads(data)

    #
    importers['ccpn_additional_data'] = load_ccpn_additional_data

    def verify_ccpn_additional_data(self, project: Project, saveFrame: StarIo.NmrSaveFrame):
        loopName = 'ccpn_internal_data'
        loop = saveFrame[loopName]
        _rowErrors = saveFrame._rowErrors[loopName] = OrderedSet()
        saveFrame._rowErrors['ccpn_additional_data'] = OrderedSet()
        verifyFunc = project.getByPid

        for row in loop.data:
            pid, data = row.values()
            result = verifyFunc(pid)

            if result:
                data = result._ccpnInternalData
                if data:
                    self.error('ccpn_additional_data - Object {} contains internal data'.format(result), saveFrame, (result,))
                    _rowErrors.add(loop.data.index(row))
                    saveFrame._rowErrors['ccpn_additional_data'].add(pid)
                    saveFrame._rowErrors['ccpn_internal_data_' + pid] = (loop.data.index(row),)

    verifiers['ccpn_additional_data'] = verify_ccpn_additional_data
    verifiers['ccpn_internal_data'] = _noLoopVerify

    def load_ccpn_dataset(self, project: Project, saveFrame: StarIo.NmrSaveFrame):
        """load dataSet savefame"""
        # Get ccpn-to-nef mapping for saveframe
        category = saveFrame['sf_category']
        framecode = saveFrame['sf_framecode']
        creatorFunc = project.newStructureData
        mapping = nef2CcpnMap.get(category) or {}

        name = framecode[len(category) + 1:]
        parameters, loopNames = self._parametersFromSaveFrame(saveFrame, mapping)

        # Make main object - remove blank parameters
        serial = parameters.pop('serial', None)
        for k, v in list(parameters.items()):
            if not v:
                parameters.pop(k, None)
        result = creatorFunc(**parameters)
        if result:
            if serial:
                try:
                    result._resetSerial(serial)
                except Exception as es:
                    pass

            # Load loops, with object as parent
            for loopName in loopNames:
                loop = saveFrame.get(loopName)
                if loop:
                    importer = self.importers[loopName]
                    importer(self, result, loop, saveFrame, name)

        return result

    importers['ccpn_dataset'] = load_ccpn_dataset

    def verify_ccpn_dataset(self, project: Project, saveFrame: StarIo.NmrSaveFrame):
        """verify contents of dataSet saveFrame"""
        # Get ccpn-to-nef mapping for saveframe
        category = saveFrame['sf_category']
        framecode = saveFrame['sf_framecode']
        name = framecode[len(category) + 1:]

        # Verify main object
        dataSet = project.getStructureData(name)
        if dataSet is not None:
            self.error('ccpn_dataset - dataSet {} already exists'.format(dataSet), saveFrame, (dataSet,))
            saveFrame._rowErrors[category] = (name,)

            self._verifyLoops(dataSet, saveFrame, name=name)

    verifiers['ccpn_dataset'] = verify_ccpn_dataset

    def load_ccpn_calculation_step(self, parent: StructureData, loop: StarIo.NmrLoop, saveFrame: StarIo.NmrSaveFrame,
                                   name: str):
        """load dataSet.calculation_step loop"""
        # NOTE:ED - not checked yet
        mapping = nef2CcpnMap.get(loop.name) or {}
        map2 = dict(item for item in mapping.items() if item[1] and '.' not in item[1])

        for row in loop.data:
            parameters = _parametersFromLoopRow(row, map2)
            calc = parent.getCalculationStep(parameters.get('name'))
            if not calc:
                parent.newCalculationStep(**parameters)

    importers['ccpn_calculation_step'] = load_ccpn_calculation_step

    def verify_ccpn_calculation_step(self, parent: StructureData, loop: StarIo.NmrLoop, parentFrame: StarIo.NmrSaveFrame,
                                     name: str):
        """verify dataSet.calculation_step loop"""
        _rowErrors = parentFrame._rowErrors[loop.name] = OrderedSet()
        for row in loop.data:
            # get calculation step
            serial = row.get('serial')
            calc = parent.getCalculationStep(serial)
            if calc is not None:
                self.error('ccpn_dataset - CalculationStep {} already exists'.format(calc), loop, (calc,))
                _rowErrors.add(loop.data.index(row))

    verifiers['ccpn_calculation_step'] = verify_ccpn_calculation_step

    def load_ccpn_calculation_data(self, parent: StructureData, loop: StarIo.NmrLoop, saveFrame: StarIo.NmrSaveFrame,
                                   name: str):
        """load dataSet.calculation_step loop"""
        mapping = nef2CcpnMap.get(loop.name) or {}
        map2 = dict(item for item in mapping.items() if item[1] and '.' not in item[1])

        for row in loop.data:
            parameters = _parametersFromLoopRow(row, map2)
            data = parent.getData(parameters.get('name'))
            if not data:
                parent.newData(**parameters)

    importers['ccpn_calculation_data'] = load_ccpn_calculation_data

    def verify_ccpn_calculation_data(self, parent: StructureData, loop: StarIo.NmrLoop, parentFrame: StarIo.NmrSaveFrame,
                                     name: str):
        """verify dataSet.calculation_step loop"""
        _rowErrors = parentFrame._rowErrors[loop.name] = OrderedSet()
        for row in loop.data:
            # get calculation data
            name = row.get('data_name')
            data = parent.getData(name)
            if data is not None:
                self.error('ccpn_dataset - Data {} already exists'.format(data), loop, (data,))
                _rowErrors.add(loop.data.index(row))

    verifiers['ccpn_calculation_data'] = verify_ccpn_calculation_data

    def load_ccpn_parameter(self, project: Project, saveFrame: StarIo.NmrSaveFrame):

        from ccpn.core.lib.CcpnDataSetParameters import setCcpnNefParameter

        # Get ccpn-to-nef mapping for saveframe
        category = saveFrame['sf_category']
        framecode = saveFrame['sf_framecode']
        mapping = nef2CcpnMap.get(category) or {}

        name = framecode[len(category) + 1:]
        parameters, loopNames = self._parametersFromSaveFrame(saveFrame, mapping)

        if not loopNames:
            result = setCcpnNefParameter(project, **parameters)
        else:
            # Load loops, with object as parent
            for loopName in loopNames:
                loop = saveFrame.get(loopName)
                if loop:
                    importer = self.importers[loopName]
                    importer(self, project, loop, saveFrame, **parameters)

    importers['ccpn_parameter'] = load_ccpn_parameter

    def verify_ccpn_parameter(self, project: Project, saveFrame: StarIo.NmrSaveFrame):
        """verify ccpn_parameter saveFrame"""
        from ccpn.core.lib.CcpnDataSetParameters import getCcpnNefParameter

        # Get ccpn-to-nef mapping for saveframe
        category = saveFrame['sf_category']
        framecode = saveFrame['sf_framecode']
        name = framecode[len(category) + 1:]

        mapping = nef2CcpnMap.get(category) or {}
        parameters, loopNames = self._parametersFromSaveFrame(saveFrame, mapping)
        _name = f"{parameters.get('dataSet')}.{parameters.get('name')}:{parameters.get('parameterName')}"

        # verify parameter
        parameters.pop('value', None)
        result = getCcpnNefParameter(project, **parameters)
        if result is not None:
            self.error('ccpn_parameter - ccpnParameter {} already exists'.format(result), saveFrame, (result,))
            saveFrame._rowErrors[category] = (_name,)

    verifiers['ccpn_parameter'] = verify_ccpn_parameter
    verifiers['ccpn_dataframe'] = _noLoopVerify

    def load_ccpn_dataframe(self, project: Project, loop: StarIo.NmrLoop, saveFrame: StarIo.NmrSaveFrame,
                            **parameters):
        """Serves to load ccpn_distance_restraint_violation loops"""
        from ccpn.core.lib.CcpnDataSetParameters import setCcpnNefParameter

        if loop and loop.data:
            # if loop.data exists then load as a pandas dataFrame
            _df = pd.DataFrame(loop.data)

            if _df is not None:

                # NOTE:ED - need to modify the headers somewhere more sensible
                from ccpn.ui.gui.modules.RestraintAnalysisTable import nefHeaders, Headers

                # list of header types that need swapping - need the opposite to save
                _headers = [(nefHeaders, Headers),
                            ]

                dfHeaders = list(_df.columns)
                for oldHeaders, newHeaders in _headers:
                    if all(hh in oldHeaders for hh in dfHeaders):
                        # rename all the column headers to the correct names
                        _df.rename(columns={old: new for old, new in zip(oldHeaders, newHeaders)}, inplace=True)

                parameters['value'] = _df

                # store in the project
                try:
                    setCcpnNefParameter(project, **parameters)
                except Exception as es:
                    raise

    importers['ccpn_dataframe'] = load_ccpn_dataframe

    def _parametersFromSaveFrame(self, saveFrame: StarIo.NmrSaveFrame, mapping: OD,
                                 ccpnPrefix: str = None):
        """Extract {parameter:value} dictionary and list of loop names from saveFrame

    The mapping gives the map from NEF tags to ccpn tags.
    If the ccpn tag is of the form <ccpnPrefix.tag> it is ignored unless
    the first part of the tag matches the passed-in ccpnPrefix
    (NB the ccpnPrefix may contain '.')."""

        # Get attributes that have a simple tag mapping, and make a separate loop list
        parameters = {}
        loopNames = []
        if ccpnPrefix is None:
            # Normal extraction from saveframe map
            for tag, ccpnTag in mapping.items():
                if ccpnTag == _isALoop:
                    loopNames.append(tag)
                elif ccpnTag and '.' not in ccpnTag:
                    val = saveFrame.get(tag)
                    if val is not None:
                        # necessary as tags like ccpn_serial should NOT be set if absent of None
                        parameters[ccpnTag] = val
        else:
            # extracting tags of the form `ccpnPrefix`.tag
            for tag, ccpnTag in mapping.items():
                if ccpnTag == _isALoop:
                    loopNames.append(tag)
                elif ccpnTag:
                    parts = ccpnTag.rsplit('.', 1)
                    if parts[0] == ccpnPrefix:
                        val = saveFrame.get(tag)
                        if val is not None:
                            # necessary as tags like ccpn_serial should NOT be set if absent of None
                            parameters[parts[1]] = val

        #
        return parameters, loopNames

    def error(self, message: str, source, objects: Optional[tuple] = None):
        """Update the error log with the message
        """
        # # MUST BE SUBCLASSED
        # raise NotImplementedError("Code error: function not implemented")
        template = "Error in saveFrame {}: {}"
        self.errors.append((template.format(self._saveFrameName, message), source, objects))

    def warning(self, message: str, loopName=None):
        template = "Warning in saveFrame%s\n%s"
        self.warnings.append(template % (self._saveFrameName, message))

    def storeContent(self, source, objects: Optional[dict] = None):
        """Update the ccpnContent log with the contents of the saveFrames/loops
        """
        # # MUST BE SUBCLASSED
        # raise NotImplementedError("Code error: function not implemented")
        if hasattr(source, '_content'):
            self.error('Source {} already exists in content'.format(source.name), source, None)
        else:
            source._content = objects

    def updateContent(self, source, objects: Optional[dict] = None):
        """Update the ccpnContent log with the contents of the saveFrames/loops
        """
        # # MUST BE SUBCLASSED
        # raise NotImplementedError("Code error: function not implemented")
        if hasattr(source, '_content'):
            try:
                source._content.update(objects)  # double up for the minute
            except Exception as es:
                raise RuntimeError('Error updating dict {} ({})'.format(es, source))
        else:
            source._content = objects

    def produceNmrChain(self, chainCode: str = None):
        """Get NmrChain, correcting for possible errors"""

        if chainCode is None:
            chainCode = coreConstants.defaultNmrChainCode
        newChainCode = chainCode
        while True:
            try:
                nmrChain = self.project.fetchNmrChain(newChainCode)
                return nmrChain
            except ValueError:
                newChainCode = '`%s`' % newChainCode
                self.warning("New NmrChain:%s name caused an error.  Renamed %s"
                             % (chainCode, newChainCode))

    def produceNmrResidue(self, chainCode: str = None, sequenceCode: str = None, residueType: str = None):
        """Get NmrResidue, correcting for possible errors"""

        chainCode = chainCode or self.defaultChainCode

        inputTuple = (chainCode, sequenceCode, residueType)
        result = self._nmrResidueMap.get(inputTuple)
        if result is not None:
            return result

        if not sequenceCode:
            raise ValueError("Cannot produce NmrResidue for sequenceCode: %s" % repr(sequenceCode))

        if isinstance(sequenceCode, int):
            sequenceCode = str(sequenceCode)

        nmrChain = self.produceNmrChain(chainCode)

        rt = residueType or ''
        cc = nmrChain.shortName

        try:
            result = nmrChain.fetchNmrResidue(sequenceCode, residueType)
            # return result
        except ValueError:
            # This can happen legitimately, e.g. for offset residues
            # Further processing needed.

            # Parse values from sequenceCode
            seqNo, insertCode, offset = commonUtil.parseSequenceCode(sequenceCode)

            if offset is None:
                if residueType:
                    # This could be a case where the NmrResidue had been created from an offset NmrResidue
                    # with the residueType therefore missing.
                    # If so, set the residueType
                    # NBNB this also has the effect of having real entries with empty residueType
                    # overridden by clashing entries with residueType set,
                    # but that does make some sense and anyway cannot be helped.

                    # NB this must be a pre-existing residue or it would have been created above.
                    try:
                        previous = nmrChain.fetchNmrResidue(sequenceCode)
                        if not previous.residueType:
                            result = previous
                            result.residueType = residueType
                            # return result
                    except ValueError:
                        # Deal with it below
                        pass

            else:
                # Offset NmrResidue - get mainNmrResidue
                ss = '%+d' % offset
                try:
                    # Fetch the mainNmrResidue. This will create it if it is missing (if possible)
                    mainNmrResidue = nmrChain.fetchNmrResidue(sequenceCode[:-len(ss)])
                except ValueError:
                    # No go
                    mainNmrResidue = None

                if mainNmrResidue is not None:
                    try:
                        result = nmrChain.fetchNmrResidue(sequenceCode, residueType)
                        # return result
                    except ValueError:
                        # Handle lower down
                        pass

        # If e get here, we could not make an NmrResidue that matched the input
        # Make with modified sequenceCode
        if result is None:
            newSequenceCode = sequenceCode
            while True:
                try:
                    result = nmrChain.fetchNmrResidue(newSequenceCode, residueType)
                    return result
                except ValueError:
                    newSequenceCode = '`%s`' % newSequenceCode
                    self.warning("New NmrResidue:%s.%s.%s name caused an error.  Renamed %s.%s.%s"
                                 % (cc, sequenceCode, rt, cc, newSequenceCode, rt))
        #
        # Result cannot have been in map, so put it there
        self._nmrResidueMap[inputTuple] = result
        return result

    def produceNmrAtom(self, nmrResidue: NmrResidue, name: str, isotopeCode=None):
        """Get NmrAtom from NmrResidue and name, correcting for possible errors"""

        if not name:
            raise ValueError("Cannot produce NmrAtom for atom name: %s" % repr(name))

        if isotopeCode:
            prefix = isotopeCode.upper()
            if not name.startswith(prefix):
                prefix = isotopeCode2Nucleus(isotopeCode)
                if prefix is None:
                    self.warning("Ignoring unsupported isotopeCode: %s for NmrAtom:%s.%s"
                                 % (isotopeCode, nmrResidue._id, name))
                elif not name.startswith(prefix):
                    newName = '%s@%s' % (prefix, name)
                    self.warning("NmrAtom name %s does not match isotopeCode %s - renamed to %s"
                                 % (isotopeCode, name, newName))
                    name = newName

        newName = name
        while True:
            nmrAtom = nmrResidue.getNmrAtom(newName.translate(Pid.remapSeparators))
            if nmrAtom is None:
                try:
                    nmrAtom = nmrResidue.newNmrAtom(newName, isotopeCode)
                    return nmrAtom
                except ValueError:
                    pass
            elif isotopeCode in (None, nmrAtom.isotopeCode):
                # We must ensure that the isotopeCodes match
                return nmrAtom
            else:
                # IsotopeCode mismatch. Try to
                if prefix == isotopeCode.upper():
                    # Something wrong here.
                    raise ValueError("Clash between NmrAtom %s (%s) and %s (%s) in %s"
                                     % (nmrAtom.name, nmrAtom.isotopeCode, newName, isotopeCode, nmrResidue))
                else:
                    newName = isotopeCode.upper() + newName[len(prefix):]
                    continue

            # If we get here there was an error. Change name and try again
            tt = newName.rsplit('_', 1)
            if len(tt) == 2 and tt[1].isdigit():
                newName = '%s_%s' % (tt[0], int(tt[1]) + 1)
            else:
                newName += '_1'
            self.warning("New NmrAtom:%s.%s name caused an error.  Renamed %s.%s"
                         % (nmrResidue._id, name, nmrResidue._id, newName))

    def updateMetaData(self, metaDataFrame: StarIo.NmrSaveFrame):
        """Add meta information to main data set. Must be done at end of read"""

        # NBNB NOT WORKING YET!

        # dataSet = self.fetchStructureData(self.mainDataSetSerial)
        self.mainDataSetSerial = None

    def _defaultName(self, cls, serial):
        # Get the next class name using serial, this may already exist
        return '%s_%s' % (cls._defaultName(), serial)

    def fetchStructureData(self, dataSetId: str = None, serial: int = None):
        """Fetch StructureData with given serial.
        If input is None, use self.defaultDataSetSerial
        If that too is None, create a new DataSet and use its serial as the default

        NB when reading, all StructureData with known serials should be instantiated BEFORE calling
        with input None"""

        if serial is None and dataSetId is None:
            serial = self.defaultDataSetSerial

        dataSet = self.project.getStructureData(dataSetId) if dataSetId else None
        if serial is None:
            # default not set - create one
            dataSet = dataSet or self.project.newStructureData(dataSetId)
            self.defaultDataSetSerial = dataSet.serial
        else:
            dataSet = dataSet or self.getStructureData(serial)
            if dataSet is None:
                _name = dataSetId or self._defaultName(StructureData, serial)
                _name = StructureData._uniqueName(project=self.project, name=_name)
                dataSet = self.project.newStructureData(name=_name, )

            # # # take or create dataSet matching serial
            # # dataSet = dataSet or self.getStructureData(serial)
            # if dataSet is None:
            #     _name = dataSetId or self._defaultName(DataSet, serial)
            #     dataSet = self.project.newDataSet(name=_name, )  #serial=serial)

            try:
                dataSet._resetSerial(serial)
            except Exception as es:
                self.warning(f'Cannot reset serial of dataSet {dataSet}')
        #
        self._dataSet2ItemMap[dataSet] = dataSet._getTempItemMap()
        return dataSet

    def getStructureData(self, serial: int = None):
        """Get the required DataSet with given serial.
        If input is None, use self.defaultDataSetSerial
        If that too is None, create a new DataSet and use its serial as the default

        NB when reading, all StructureData with known serials should be instantiated BEFORE calling
        with input None"""

        if serial is None:
            serial = self.defaultDataSetSerial or 1
        # _name = self._defaultName(DataSet, serial)
        # return self.project.getStructureData(_name)
        dataSets = [ds for ds in self.project.structureData if ds.serial == serial]
        if dataSets:
            if len(dataSets) > 1:
                raise RuntimeError('CcpnNefReader.getStructureData: too many structureData with the same serial')
            return dataSets[0]


def createSpectrum(project: Project, spectrumName: str, spectrumParameters: dict,
                   dimensionData: dict, transferData: Sequence[Tuple] = None):
    """Get or create spectrum using dictionaries of attributes, such as read in from NEF.

    :param spectrumParameters keyword-value dictionary of attribute to set on resulting spectrum

    :params Dictionary of keyword:list parameters, with per-dimension parameters.
    Either 'axisCodes' or 'isotopeCodes' must be present and fully populated.
    A number of other dimensionData are
    treated specially (see below)
    """

    spectrum = project.getSpectrum(spectrumName)
    if spectrum is None:
        # Spectrum did not already exist

        dimTags = list(dimensionData.keys())

        # First try to load it - we override the loaded attribute values below
        # but loading gives a more complete parameter set.
        spectrum = None
        filePath = spectrumParameters.get('filePath')
        if filePath and os.path.exists(filePath):
            try:
                spectra = project.application.loadData(filePath)
                if spectra and isinstance(spectra[0], Spectrum):
                    spectrum = spectra[0]
            except Exception as es:
                # Deliberate - any error should be skipped
                getLogger().warning(str(es))

            if spectrum is None:
                getLogger().warning("Failed to load spectrum from spectrum path %s" % filePath)
            elif 'axisCodes' in dimensionData:
                # set axisCodes
                spectrum.axisCodes = dimensionData['axisCodes']

        acquisitionAxisIndex = None
        if 'is_acquisition' in dimensionData:
            dimTags.remove('is_acquisition')
            values = dimensionData['is_acquisition']
            if values.count(True) == 1:
                acquisitionAxisIndex = values.index(True)

        if spectrum is None:
            # Spectrum could not be loaded - now create a dummy spectrum

            if 'axisCodes' in dimTags:
                # We have the axisCodes, from ccpn
                dimTags.remove('axisCodes')
                axisCodes = dimensionData['axisCodes']

            else:
                if transferData is None:
                    raise ValueError("Function needs either axisCodes or transferData")

                dimensionIds = dimensionData['dimension_id']

                # axisCodes were not set - produce a serviceable set
                axisCodes = makeNefAxisCodes(isotopeCodes=dimensionData['isotopeCodes'],
                                             dimensionIds=dimensionIds,
                                             acquisitionAxisIndex=acquisitionAxisIndex,
                                             transferData=transferData)

            # make new spectrum with default parameters
            spectrum = project.newEmptySpectrum(isotopeCodes=dimensionData['isotopeCodes'], name=spectrumName)
            if spectrumParameters.get('chemicalShiftList') is not None:
                spectrum.chemicalShiftList = spectrumParameters.get('chemicalShiftList')

            if acquisitionAxisIndex is not None:
                spectrum.isAquisition[acquisitionAxisIndex] = True

        # Delete autocreated peaklist  and reset - we want any read-in peakList to be the first
        # If necessary an empty PeakList is added downstream
        spectrum._resetPeakLists()

        # (Re)set all spectrum attributes

        # First per-dimension ones
        dimTags.remove('dimension_id')
        if 'absolute_peak_positions' in dimensionData:
            # NB We are not using these. What could we do with them?
            dimTags.remove('absolute_peak_positions')
        if 'folding' in dimensionData:
            dimTags.remove('folding')
            values = [None if x == 'none' else x for x in dimensionData['folding']]
            spectrum.foldingModes = values
        if 'pointCounts' in dimensionData:
            dimTags.remove('pointCounts')
            spectrum.pointCounts = pointCounts = dimensionData['pointCounts']
            # if 'totalPointCounts' in dimensionData:
            #     dimTags.remove('totalPointCounts')
            #     spectrum.totalPointCounts = dimensionData['totalPointCounts']
            # else:
            #     spectrum.totalPointCounts = pointCounts
        # Needed below:
        if 'value_first_point' in dimensionData:
            dimTags.remove('value_first_point')
        if 'referencePoints' in dimensionData:
            dimTags.remove('referencePoints')
        # value_first_point = dimensionData.get('value_first_point')
        # if value_first_point is not None:
        #   dimensionData.pop('value_first_point')
        # referencePoints = dimensionData.get('referencePoints')
        # if referencePoints is not None:
        #   dimensionData.pop('referencePoints')

        # Remaining per-dimension values match the spectrum. Set them.
        # NB we use the old (default) values where the new value is None
        # - some attributes like spectralWidths do not accept None.
        if 'spectrometerFrequencies' in dimTags:
            # spectrometerFrequencies MUST be set before spectralWidths,
            # as the spectralWidths are otherwise modified
            dimTags.remove('spectrometerFrequencies')
            dimTags.insert(0, 'spectrometerFrequencies')
        for tag in dimTags:
            vals = dimensionData[tag]
            # Use old values where new ones are None
            oldVals = getattr(spectrum, tag)
            vals = [x if x is not None else oldVals[ii] for ii, x in enumerate(vals)]
            setattr(spectrum, tag, vals)

        # Set referencing.
        value_first_point = dimensionData.get('value_first_point')
        referencePoints = dimensionData.get('referencePoints')
        if value_first_point is None:
            # If reading NEF we must get value_first_point,
            #  but in other uses we might be getting referencePoints, referenceValues directly
            referenceValues = dimensionData.get('referenceValues')
            if referenceValues and referencePoints:
                spectrum.referencePoints = referencePoints
                spectrum.referenceValues = referenceValues
        else:
            if referencePoints is None:
                # not CCPN data
                referenceValues = spectrum.referenceValues
                for ii, val in enumerate(value_first_point):
                    if val is None:
                        value_first_point[ii] = referenceValues[ii]
                spectrum.referenceValues = value_first_point
                spectrum.referencePoints = [1] * len(referenceValues)
            else:
                points = list(spectrum.referencePoints)
                values = list(spectrum.referenceValues)
                sw = spectrum.spectralWidths
                pointCounts = spectrum.pointCounts
                for ii, refVal in enumerate(value_first_point):
                    refPoint = referencePoints[ii]
                    if refVal is not None and refPoint is not None:
                        # if we are here refPoint should never be None, but OK, ...
                        # Set reference to use refPoint
                        points[ii] = refPoint
                        refVal -= ((refPoint - 1) * sw[ii] / pointCounts[ii])
                        values[ii] = refVal
                spectrum.referencePoints = points
                spectrum.referenceValues = values

        # Then spectrum-level ones
        for tag, val in spectrumParameters.items():
            if tag != 'dimensionCount':
                try:
                    # dimensionCount is handled already and not settable
                    setattr(spectrum, tag, val)
                except Exception as es:
                    pass
        #
        return spectrum

    else:
        raise ValueError("Spectrum named %s already exists" % spectrumName)


def makeNefAxisCodes(isotopeCodes: Sequence[str], dimensionIds: List[int],
                     acquisitionAxisIndex: int, transferData: Sequence[Tuple]):
    nuclei = [commonUtil.splitIntFromChars(x)[1] for x in isotopeCodes]
    dimensionToNucleus = dict((zip(dimensionIds, nuclei)))
    dimensionToAxisCode = dimensionToNucleus.copy()

    oneBondConnections = {}
    for startNuc in 'FH':
        # look for onebond to F or H, the latter taking priority
        for dim1, dim2, transferType, isIndirect in transferData:
            if transferType == 'onebond':
                nuc1, nuc2 = dimensionToNucleus[dim1], dimensionToNucleus[dim2]
                if startNuc in (nuc1, nuc2):
                    if startNuc == nuc1:
                        oneBondConnections[dim1] = dim2
                    else:
                        oneBondConnections[dim2] = dim1
                    dimensionToAxisCode[dim1] = nuc1 + nuc2.lower()
                    dimensionToAxisCode[dim2] = nuc2 + nuc1.lower()

    resultMap = {}
    acquisitionAtEnd = False
    if acquisitionAxisIndex is not None:
        acquisitionAtEnd = acquisitionAxisIndex >= 0.5 * len(isotopeCodes)
        # if acquisitionAtEnd:
        #   # reverse, because acquisition end of dimensions should
        #   # be the one WITHOUT number suffixes
        #   dimensionIds.reverse()

        # Put acquisition axis first, to make sure it gets the lowest number
        # even if it is not teh first to start with.
        acquisitionAxisId = dimensionIds[acquisitionAxisIndex]
        dimensionIds.remove(acquisitionAxisId)
        dimensionIds.insert(0, acquisitionAxisId)
    for dim in dimensionIds:
        axisCode = dimensionToAxisCode[dim]
        if axisCode in resultMap.values():
            ii = 0
            ss = axisCode
            while ss in resultMap.values():
                ii += 1
                ss = '%s%s' % (axisCode, ii)
            otherDim = oneBondConnections.get(dim)
            if otherDim is not None:
                # We are adding a suffix to e.g. Hc. Add the same suffix to equivalent Ch
                # NB this should only happen for certain 4D experiments.
                # NB not well tested, but better than leaving in a known error.
                ss = '%s%s' % (dimensionToAxisCode[otherDim], ii)
                if otherDim < dim:
                    resultMap[otherDim] = ss
                dimensionToAxisCode[otherDim] = ss

        resultMap[dim] = axisCode
    dimensionIds.sort()
    # NBNB new attempt - may not work
    # if acquisitionAtEnd:
    #   # put result back in dimension order
    #   dimensionIds.reverse()
    result = list(resultMap[ii] for ii in dimensionIds)
    #
    return result


def _printOutMappingDict(mappingDict: dict):
    """Utility - print out mapping dict for editing and copying"""
    saveframeOrder = []
    print("# NEf to CCPN tag mapping (and tag order)")
    print("{\n")
    for category, od in mappingDict.items():
        saveframeOrder.append(category)
        print("  %s:OD((" % repr(category))
        for tag, val in od.items():
            if isinstance(val, str) or val is None:
                print("    (%s,%s)," % (repr(tag), repr(val)))
            else:
                # This must be a loop OD
                print("    (%s,OD((" % repr(tag))
                for tag2, val2 in val.items():
                    print("      (%s,%s)," % (repr(tag2), repr(val2)))
                print("    ))),")
        print("  )),\n")
    print("}\n")

    print("#SaveFrameOrder\n[")
    for tag in saveframeOrder:
        print("  %s," % repr(tag))
    print("]\n")


def _exportToNef(path: str, skipPrefixes: Sequence[str] = ()):
    if path.endswith('.ccpn'):
        outPath = path[:-4] + 'nef'
    elif path.endswith('.ccpn/'):
        outPath = path[:-5] + 'nef'
    elif path.endswith('/'):
        outPath = path[:-1] + '.nef'
    else:
        outPath = path + '.nef'

    from ccpn.framework.Framework import createFramework

    path = os.path.normpath(os.path.abspath(path))
    time1 = time.time()
    application = createFramework(_skipUpdates=True)
    application.loadProject(path)
    project = application.project
    time2 = time.time()
    print("====> Loaded %s from file in seconds %s" % (project.name, time2 - time1))
    saveNefProject(project, outPath, overwriteExisting=True, skipPrefixes=skipPrefixes)
    time3 = time.time()
    print("====> Saved  %s  to  NEF file in seconds %s" % (project.name, time3 - time2))

    # Needed to clean up notifiers - not any more
    # project.delete()
    #
    return outPath


# from ccpn.util.nef.GenericStarParser import DataBlock
# from collections import OrderedDict
#
#
# def _convertToDataBlock(self: Project, skipPrefixes: typing.Sequence = (),
#                         expandSelection: bool = True,
#                         pidList: list = None):
#     """
#   Export selected contents of the project to a Nef file.
#
#     skipPrefixes: ( 'ccpn', ..., <str> )
#     expandSelection: <bool> }
#
#     Include 'ccpn' in the skipPrefixes list will exclude ccpn specific items from the file
#     expandSelection = True  will include all data from the project, this may not be data that
#                             is not defined in the Nef standard.
#
#   PidList is a list of <str>, e.g. 'NC:@-', obtained from the objects to be included.
#   The Nef file may also contain further dependent items associated with the pidList.
#
#   :param skipPrefixes: items to skip
#   :param expandSelection: expand the selection
#   :param pidList: a list of pids
#   """
#     from ccpn.core.lib.ContextManagers import undoBlockManager
#
#     with undoBlockManager():
#         dataBlock = convertToDataBlock(self, skipPrefixes=skipPrefixes,
#                                        expandSelection=expandSelection,
#                                        pidList=pidList)
#
#     return dataBlock
#
#
# def _writeDataBlockToFile(self: Project, dataBlock: DataBlock = None, path: str = None,
#                           overwriteExisting: bool = False):
#     # Export the modified dataBlock to file
#     from ccpn.core.lib.ContextManagers import undoBlockManager
#
#     with undoBlockManager():
#         writeDataBlock(dataBlock, path=path, overwriteExisting=overwriteExisting)


def _testNefIo(path: str, skipPrefixes: Sequence[str] = ()):
    from ccpn.framework.Framework import createFramework

    path = os.path.normpath(os.path.abspath(path))

    if path.endswith('.nef'):
        outPath = path[:-4] + '.out.nef'
    else:
        raise ValueError("File name does not end in '.nef': %s" % path)

    time1 = time.time()
    application = createFramework(_skipUpdates=True)
    application.nefReader.testing = True
    application.loadProject(path)

    project = application.project
    # spectrum = project.spectra[0]
    time2 = time.time()
    print("====> Loaded %s from NEF file in seconds %s" % (project.name, time2 - time1))
    saveNefProject(project, outPath, overwriteExisting=True, skipPrefixes=skipPrefixes)
    time3 = time.time()
    print("====> Saved  %s  to  NEF file in seconds %s" % (project.name, time3 - time2))
    # Needed to clean up notifiers
    project.delete()

    return outPath


# def _extractVariantsTable(aa_variants_cif:str)-> str:
#   """Read aa-variants.cif file contents and return variants mapping table string"""
#
#   lineformat = "%-15s    %-12s    %-7s    %-15s"
#   lines =[lineformat % ('MMCIF_code', "residue_name", "linking", "residue_variant")]
#
#   #
#   # 'LL'
#   # linkingMap = {
#   #   'LL':'middle',
#   #   'LEO2':'end', # deprotonated
#   #   'LEO2H':'end', # deprotonated
#   #   'LFOH':'single', # neutral
#   #   'LFZW':'single', # zwitter
#   #   'LSN3':'start', # protonated
#   #
#   # }
#
#   names = []
#
#   for line in open(aa_variants_cif):
#
#     hxt = False
#
#     if 'data_' in line:
#       ll = line.strip().split('_')
#       if len(ll) == 2:
#         pass
#       else:
#         name = ll[1]
#         names.append(name)
#         ll2 = []
#         lnk = ll[2]
#         linking = '.'
#         if lnk == 'LL':
#           linking = 'middle'
#         elif lnk == 'LEO2':
#           linking = 'end'
#         elif lnk == 'LEO2H':
#           linking = 'end'
#           hxt = True
#         elif lnk == 'LFZW':
#           linking = 'single'
#         elif lnk == 'LFOH':
#           linking = 'single'
#           ll2.append('-H3')
#           hxt = True
#         elif lnk == 'LSN3':
#           linking = 'start'
#         else:
#           print('WARNING, not recognised', ll)
#
#         if len(ll) > 3:
#           var = ll[3]
#           if var[0] == 'D':
#             ll2.append('-'+var[1:])
#           else:
#             print ("NB Ignoring MMcif variant %s" % var)
#
#         # Sort before further treatment, to make sure '+' markers come at the end
#         ll2.sort()
#
#         # Special handling for ASP and GLU - where default is side chain deprotonated
#         if name == 'ASP':
#           if '-HD2' in ll2:
#             ll2.remove('-HD2')
#           else:
#             ll2.append('+HD2')
#         elif name == 'GLU':
#           if '-HE2' in ll2:
#             ll2.remove('-HE2')
#           else:
#             ll2.append('+HE2')
#         elif name == 'HIS':
#           if '-HE2' in ll2:
#             ll2.remove('-HE2')
#           else:
#             ll2.append('+HE2')
#
#         # NBNB
#
#         if hxt:
#           ll2.append('+HXT')
#         if ll2:
#           variant = ','.join(ll2)
#         else:
#           variant = '.'
#         ss = lineformat % ('_'.join(ll[1:]), name, linking, variant)
#
#         lines.append(ss)
#
#   #
#   print (Counter(names))
#
#   #
#   return '\n'.join(lines)


if __name__ == '__main__':
    # Explanation:
    # _exportToNef will read a project from path and export the corresponding NEF file
    # skipPrefixes=('ccpn', ) means 'remove all ccpn-specific tags from the output';
    # default is to leave them in. Note that path may also be a NEF file,
    # which will then be imported and re-exported
    #
    # testNefIo will read a NEF file and re-export it (with a .out.nef suffix),
    # producing a V3 project on disk as a byproduct if the original is a V2 project.

    if len(sys.argv) < 2 or sys.argv[1] in ('-h', '--help'):
        print("CcpnNefIo exports a project as a NEF file. Usage:"
              "\n\n One mandatory argument - the project directory to export")
    else:
        path = sys.argv[1]
        nefpath = _exportToNef(path)

    # _testNefIo(path, skipPrefixes=('ccpn', ))
    # _testNefIo(path)
    # _testNefIo(nefpath)
    # nefpath = _exportToNef(path, skipPrefixes=('ccpn', ))
    # _testNefIo(nefpath, skipPrefixes=('ccpn', ))
    # print(_extractVariantsTable(path))<|MERGE_RESOLUTION|>--- conflicted
+++ resolved
@@ -13,13 +13,8 @@
 #=========================================================================================
 # Last code modification
 #=========================================================================================
-<<<<<<< HEAD
 __modifiedBy__ = "$modifiedBy: Ed Brooksbank $"
-__dateModified__ = "$dateModified: 2022-01-21 11:18:41 +0000 (Fri, January 21, 2022) $"
-=======
-__modifiedBy__ = "$modifiedBy: Geerten Vuister $"
-__dateModified__ = "$dateModified: 2022-01-20 13:16:16 +0000 (Thu, January 20, 2022) $"
->>>>>>> 40daca7d
+__dateModified__ = "$dateModified: 2022-01-21 11:22:07 +0000 (Fri, January 21, 2022) $"
 __version__ = "$Revision: 3.0.4 $"
 #=========================================================================================
 # Created
@@ -4175,24 +4170,24 @@
                            loopSearchList=loopList, rowSearchList=replaceList)
 
         # search in the items of collections
-        
+
         # # search in additionalData for the pid and change
         # if category in NAMETOOBJECTMAPPING:
         #     obj = NAMETOOBJECTMAPPING[category]
-        # 
+        #
         #     frameCats = frames.get('ccpn_additional_data') or []
         #     frameList = [frame.name for frame in frameCats]
         #     attList = ('None',)
         #     loopList = ('ccpn_internal_data',)
         #     replaceList = ('ccpn_object_pid', 'internal_data_string',)
-        # 
+        #
         #     # rename the items in the additionalData saveFrame
         #     _oldPid = Pid.PREFIXSEP.join([obj.shortClassName, itemName])
         #     _newPid = Pid.PREFIXSEP.join([obj.shortClassName, newName])
         #     # rename the items in the additionalData saveFrame
         #     _oldLongPid = Pid.PREFIXSEP.join([obj.className, itemName])
         #     _newLongPid = Pid.PREFIXSEP.join([obj.className, newName])
-        # 
+        #
         #     # need different search
         #     self.searchReplaceDict(project, dataBlock, True, None,
         #                            (f'(\"{_oldPid}\")', f'(\"{_oldLongPid}\")'),
