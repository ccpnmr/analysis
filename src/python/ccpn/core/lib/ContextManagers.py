"""
Module Documentation here
"""
#=========================================================================================
# Licence, Reference and Credits
#=========================================================================================
__copyright__ = "Copyright (C) CCPN project (http://www.ccpn.ac.uk) 2014 - 2022"
__credits__ = ("Ed Brooksbank, Joanna Fox, Victoria A Higman, Luca Mureddu, Eliza Płoskoń",
               "Timothy J Ragan, Brian O Smith, Gary S Thompson & Geerten W Vuister")
__licence__ = ("CCPN licence. See http://www.ccpn.ac.uk/v3-software/downloads/license")
__reference__ = ("Skinner, S.P., Fogh, R.H., Boucher, W., Ragan, T.J., Mureddu, L.G., & Vuister, G.W.",
                 "CcpNmr AnalysisAssign: a flexible platform for integrated NMR analysis",
                 "J.Biomol.Nmr (2016), 66, 111-124, http://doi.org/10.1007/s10858-016-0060-y")
#=========================================================================================
# Last code modification
#=========================================================================================
__modifiedBy__ = "$modifiedBy: Ed Brooksbank $"
<<<<<<< HEAD
__dateModified__ = "$dateModified: 2022-01-13 17:30:48 +0000 (Thu, January 13, 2022) $"
=======
__dateModified__ = "$dateModified: 2022-02-03 16:24:35 +0000 (Thu, February 03, 2022) $"
>>>>>>> d31983d6
__version__ = "$Revision: 3.0.4 $"
#=========================================================================================
# Created
#=========================================================================================
__author__ = "$Author: Ed Brooksbank $"
__date__ = "$Date: 2018-12-20 15:44:34 +0000 (Thu, December 20, 2018) $"
#=========================================================================================
# Start of code
#=========================================================================================

import decorator
import inspect
import traceback
from contextlib import contextmanager, nullcontext
from collections.abc import Iterable
from functools import partial

from PyQt5.QtGui import QPainter

from ccpn.core.lib import Util as coreUtil
from inspect import signature, Parameter
from ccpn.util.Logging import getLogger
from ccpn.framework.Application import getApplication
import time
import signal
import sys


@contextmanager
def echoCommand(obj, funcName, *params, values=None, defaults=None,
                parName=None, propertySetter=False, **objectParameters):
    from ccpn.core.lib import Util as coreUtil

    try:
        project = obj._project
    except:
        project = obj.project

    parameterString = coreUtil.commandParameterString(*params, values=values, defaults=defaults)

    if obj is project:
        if propertySetter:
            if parameterString:
                command = "project.%s = %s" % (funcName, parameterString)
            else:
                command = "project.%s" % funcName
        else:
            command = "project.%s(%s)" % (funcName, parameterString)
    else:
        if propertySetter:
            if parameterString:
                command = "project.getByPid('%s').%s = %s" % (obj.pid, funcName, parameterString)
            else:
                command = "project.getByPid('%s').%s" % (obj.pid, funcName)
        else:
            command = "project.getByPid('%s').%s(%s)" % (obj.pid, funcName, parameterString)

    if parName:
        command = ''.join((parName, ' = ', command))

    # Get list of command strings to follow the main command
    commands = []
    for parameter, value in sorted(objectParameters.items()):
        if value is not None:
            if not isinstance(value, str):
                value = value.pid
            commands.append("%s = project.getByPid(%s)\n" % (parameter, repr(value)))
    commands.append(command)

    if not project.application._echoBlocking:
        project.application.ui.echoCommands(commands)
    getLogger().debug2('_enterEchoCommand: command=%s' % commands[0])

    try:
        # transfer control to the calling function
        yield

    finally:
        getLogger().debug2('_exitEchoCommand')


def _resumeNotification(application):
    """A try/except here because resume Notification MAY in exceptional circumstances
    cause fatal errors.
    """
    with catchExceptions(application=application,
                         errorStringTemplate='*** FATAL ERROR in resumeNotification: %s',
                         popupAsWarning=False, printTraceBack=True):
        application.project.resumeNotification()


@contextmanager
def undoBlockWithSideBar(application=None):
    """Wrap all the contained operations into a single undo/redo event.
    """

    # get the current application
    if not application:
        application = getApplication()
    if application is None:
        raise RuntimeError('Error getting application')

    getLogger().debug2('_enterUndoBlock')

    # get the undo stack
    undo = application._getUndo()

    if undo is not None:
        undo.newWaypoint()  # DO NOT CHANGE
        undo.increaseWaypointBlocking()

    if application.ui and application.ui.mainWindow:
        sidebar = application.ui.mainWindow.sideBar
        sidebar.increaseSidebarBlocking()

    application.project.suspendNotification()

    try:
        # transfer control to the calling function
        yield

    finally:
        _resumeNotification(application)

        if application.ui and application.ui.mainWindow:
            sidebar = application.ui.mainWindow.sideBar
            sidebar.decreaseSidebarBlocking()

        if undo is not None:
            undo.decreaseWaypointBlocking()

        getLogger().debug2('_exitUndoBlock: echoBlocking=%s' % application._echoBlocking)


@contextmanager
def undoBlockWithoutSideBar(application=None):
    """Wrap all the contained operations into a single undo/redo event. To be deprecated. Use just undoBlock
    """

    # get the current application
    if not application:
        application = getApplication()
    if application is None:
        raise RuntimeError('Error getting application')

    getLogger().debug2('_enterUndoBlockWithoutSideBar')

    # get the undo stack
    undo = application._getUndo()
    if undo is not None:
        undo.newWaypoint()  # DO NOT CHANGE
        undo.increaseWaypointBlocking()

    if application.ui and application.ui.mainWindow:
        sidebar = application.ui.mainWindow.sideBar
        sidebar.increaseSidebarBlocking(withSideBarUpdate=False)

    application.project.suspendNotification()

    try:
        # transfer control to the calling function
        yield

    finally:
        _resumeNotification(application)

        if application.ui and application.ui.mainWindow:
            sidebar = application.ui.mainWindow.sideBar
            sidebar.decreaseSidebarBlocking(withSideBarUpdate=False)

        if undo is not None:
            undo.decreaseWaypointBlocking()

        getLogger().debug2('_enterUndoBlockWithoutSideBar: echoBlocking=%s' % application._echoBlocking)


undoBlock = undoBlockWithSideBar


@contextmanager
def catchExceptions(application=None, errorStringTemplate='Error: "%s"', popupAsWarning=True, printTraceBack=False):
    """Catches exceptions in try except; logging it as warning;

    errorStringTemplate: string with one '%s'; used to output the exception to logger as warning
    popupAsWarning: flag to report output as a warning popup

    raises the error again in debug mode
    """
    # get the current application
    if not application:
        application = getApplication()
    if application is None:
        raise RuntimeError('Error getting application')

    try:
        yield

    except Exception as es:
        if not (errorStringTemplate and errorStringTemplate.count('%s') == 1):
            errorStringTemplate = f'%s\n[malformed template]'

        getLogger().warning(errorStringTemplate % str(es))
        if printTraceBack:
            traceback.print_exc()  # please give more info about the error!
        if application.hasGui and popupAsWarning:
            from ccpn.ui.gui.widgets import MessageDialog  # Local import: in case of no-gui, we never get here

            MessageDialog.showWarning('Warning', errorStringTemplate % str(es))
        if application._isInDebugMode:
            raise es


@contextmanager
def sidebarBlocking(application=None, blockSidebarOnly=False):
    """
    Block updating of the sidebar (if present) until end of function block.
    """

    # get the current application
    if not application:
        application = getApplication()
    if application is None:
        raise RuntimeError('Error getting application')

    if application.ui and application.ui.mainWindow:
        sidebar = application.ui.mainWindow.sideBar
        sidebar.increaseSidebarBlocking()

    try:
        # transfer control to the calling function
        if blockSidebarOnly:
            yield
        else:
            # transfer control to the calling function, suspending notifications
            with notificationSuspend(application=application):
                yield

    except AttributeError as es:
        raise

    finally:
        # clean up after suspending sidebar updates
        if application.ui and application.ui.mainWindow:
            sidebar = application.ui.mainWindow.sideBar
            sidebar.decreaseSidebarBlocking()


@contextmanager
def notificationSuspend(application=None):
    """
    Suspend notifiers until the end of the current function block.
    """
    # get the application
    if not application:
        application = getApplication()
    if application is None:
        raise RuntimeError('Error getting application')

    application.project.suspendNotification()
    try:
        # transfer control to the calling function
        yield

    except AttributeError as es:
        raise

    finally:
        # clean up after suspending notifications
        application.project.resumeNotification()


@contextmanager
def notificationBlanking(application=None):
    """
    Block all notifiers, re-enable at the end of the function block.
    """

    # get the application
    if not application:
        application = getApplication()
    if application is None:
        raise RuntimeError('Error getting application')

    application.project.blankNotification()
    try:
        # transfer control to the calling function
        yield

    except AttributeError as es:
        raise es

    finally:
        # clean up after blocking notifications
        application.project.unblankNotification()


@contextmanager
def apiNotificationBlanking(application=None):
    """
    Block api 'change' notifier, re-enable at the end of the function block.
    """

    # get the application
    if not application:
        application = getApplication()
    if application is None:
        raise RuntimeError('Error getting application')

    application.project._apiNotificationBlanking += 1
    try:
        # transfer control to the calling function
        yield

    except AttributeError as es:
        raise es

    finally:
        # clean up after blocking notifications
        application.project._apiNotificationBlanking -= 1


@contextmanager
def notificationEchoBlocking(application=None):
    """
    Disable echoing of commands to the terminal, re-enable at the end of the function block.
    """

    # get the application
    if not application:
        application = getApplication()
    if application is None:
        raise RuntimeError('Error getting application')

    application._increaseNotificationBlocking()
    try:
        # transfer control to the calling function
        yield

    except AttributeError as es:
        raise es

    finally:
        # clean up after disabling echo blocking
        application._decreaseNotificationBlocking()


@contextmanager
def logCommandManager(prefix, funcName, *args, **kwds):
    """Echo commands as prefix.funcName( **kwds )"""
    from ccpn.util.decorators import _obj2pid

    application = getApplication()
    if application is None:
        raise RuntimeError('Error getting application')

    blocking = application._echoBlocking

    if blocking == 0 and application.ui is not None:
        if not prefix[-1] == '.':
            prefix += '.'

        msg = prefix + funcName + '('
        for arg in args:
            msg += '%r, ' % _obj2pid(arg)
        for key, val in kwds.items():
            msg += '%s=%r, ' % (key, _obj2pid(val))
        # remove any unnecessary ', ' from the end
        if msg[-2:] == ', ':
            msg = msg[:-2]
        msg += ')'

        application.ui.echoCommands([msg])

    with notificationEchoBlocking(application=application):
        yield


@contextmanager
def inactivity(application=None):
    """
    Block all notifiers, apiNotifiers, undo and echo-ing
    re-enable at the end of the function block.
    """

    # get the application
    if not application:
        application = getApplication()
    if application is None:
        raise RuntimeError('Error getting application')

    application.project.blankNotification()
    application._increaseNotificationBlocking()
    application.project._apiNotificationBlanking += 1

    try:
        with undoStackBlocking(application=application):
            # transfer control to the calling function
            yield

    except AttributeError as es:
        raise es

    finally:
        # clean up after blocking notifications
        application.project.unblankNotification()
        application._decreaseNotificationBlocking()
        application.project._apiNotificationBlanking -= 1


@contextmanager
def notificationUnblanking():
    """
    Unblock all notifiers, disable at the end of the function block.
    Used inside notificationBlanking if a notifier is required for a single event
    """

    # get the current application
    application = getApplication()

    application.project.unblankNotification()
    try:
        # transfer control to the calling function
        yield

    except AttributeError as es:
        raise es

    finally:
        # clean up after blocking notifications
        application.project.blankNotification()


@contextmanager
def undoStackRevert(application=None):
    """
    Revert the contents of the undo stack if an error occurred

    usage:

    e.g.
        with undoStackRevert() as revertStack:
            ...process

            if error:
                # set the error state of the context manager
                revertStack(True)

    'revertStack' could of course be any name, but best to keep relevant.
    """
    errorState = False

    def setErrorState(state):
        """Change the error state
        """
        # first time I've ever used nonlocal :)
        nonlocal errorState
        if not isinstance(state, bool):
            raise TypeError('state must be a bool')
        errorState = state

    # get the current application
    if not application:
        application = getApplication()
    if application is None:
        raise RuntimeError('Error getting application')

    undo = application._getUndo()
    if undo is None:
        raise RuntimeError("Unable to get the application's undo stack")

    # keep a shallow copy of the undo stack
    _oldUndo = undo.__dict__.copy()
    _oldUndoLen = len(undo)

    try:
        # transfer control to the calling function, and pass the setErrorState function
        yield setErrorState

    except Exception as es:
        raise es

    finally:
        if errorState and len(undo) > _oldUndoLen:
            # assumes that values have ONLY been added, not altered in the middle of the deque
            # and that the values need removing from top
            for rr in range(len(undo) - _oldUndoLen):
                undo.pop()
            # restore the state of the __dict__ to replace any other changed values
            undo.__dict__.update(_oldUndo)


@contextmanager
def undoStackBlocking(application=None):
    """
    Block addition of items to the undo stack, re-enable at the end of the function block.

    New user items can be added to the undo stack after blocking is re-enabled.

    Example:

    ::

        with undoStackBlocking() as addUndoItem:
            ...
            do something here
            ...
            addUndoItem(undo=partial(<function>, <args and kwargs>),
                        redo=partial(<function>, <args and kwargs>))
            do more here

    Multiple undoItems can be appended.

    """

    # get the current application
    if not application:
        application = getApplication()
    if application is None:
        raise RuntimeError('Error getting application')

    undo = application._getUndo()
    if undo is None:
        raise RuntimeError("Unable to get the application's undo stack")
    _undoStack = []

    def addUndoItem(undo=None, redo=None):
        """This function allows for adding items onto the application's undo stack
        Collected in a temporary list, and added to the undo stack after the stack has been unblocked
        """
        # store the new undo/redo items for later addition to the stack
        _undoStack.append((undo, redo))

    undo.newWaypoint()  # DO NOT CHANGE
    undo.increaseWaypointBlocking()
    undo.increaseBlocking()

    try:
        # transfer control to the calling function, and pass the addUndoItems function
        yield addUndoItem

    except AttributeError as es:
        raise es

    finally:
        # clean up after blocking undo items
        undo.decreaseBlocking()
        undo.decreaseWaypointBlocking()

        # add all undo items (collected via the addUndoItem function) to the application's undo stack
        for item in _undoStack:
            undo._newItem(undoPartial=item[0], redoPartial=item[1])


@contextmanager
def waypointBlocking(application=None):
    """
    Block addition of new waypoints
    """

    # get the current application
    if not application:
        application = getApplication()
    if application is None:
        raise RuntimeError('Error getting application')

    undo = application._getUndo()
    if undo is None:
        raise RuntimeError("Unable to get the application's undo stack")
    _undoStack = []

    undo.newWaypoint()  # DO NOT CHANGE
    undo.increaseWaypointBlocking()

    try:
        # transfer control to the calling function, and pass the addUndoItems function
        yield

    except AttributeError as es:
        raise es

    finally:
        # clean up after blocking undo items
        undo.decreaseWaypointBlocking()


class Timeout:
    """
    A simple No-UI context manager to wrap a long operation, which is not necessarily a loop.

    -- Do an operation until time runs out --

    ========================================

    Usage:
        # -- Single thread -- #
        with timeout(seconds=60, timeoutMessage='time is over') as t:
            # do a long operation   # if not finished before time runs out then it stops ...

    ========================================

    """

    def __init__(self, seconds: int = 60, timeoutMessage: str = ""):
        self.seconds = int(seconds)
        self.timeoutMessage = timeoutMessage

    def _timeout_handler(self, signum, frame):
        getLogger().warning(self.timeoutMessage)
        raise TimeoutError(self.timeoutMessage)

    def __enter__(self):
        signal.signal(signal.SIGALRM, self._timeout_handler)  # Set handler for SIGALRM
        signal.alarm(self.seconds)  # start countdown for SIGALRM to be raised

    def __exit__(self, exc_type, exc_val, exc_tb):
        signal.alarm(0)  # Cancel SIGALRM if it's scheduled
        return exc_type is TimeoutError  # Suppress TimeoutError


CURRENT_ATTRIBUTE_NAME = '_currentAttributeName'


class _ObjectStore(object):
    """A class to store a current setting"""

    def __init__(self, obj):
        self.current = getApplication().current
        self.attributeName = getattr(obj, CURRENT_ATTRIBUTE_NAME)
        if not hasattr(self.current, self.attributeName):
            raise RuntimeError('Current object does not have attribute "%s"' % self.attributeName)
        self.currentObjects = None
        self.singularOnly = False

    def _storeCurrentSelectedObject(self):
        items = getattr(self.current, self.attributeName)
        if isinstance(items, Iterable):
            self.currentObjects = tuple(items)
            self.singularOnly = False
        else:
            self.currentObjects = items
            self.singularOnly = True

    def _restoreCurrentSelectedObject(self):
        self.current.increaseBlanking()
        setattr(self.current, self.attributeName, self.currentObjects)
        self.current.decreaseBlanking()


def _storeNewObjectCurrent(result, thisAddUndoItem):
    if hasattr(result, CURRENT_ATTRIBUTE_NAME):
        storeObj = _ObjectStore(result)
        thisAddUndoItem(undo=storeObj._storeCurrentSelectedObject,
                        redo=storeObj._restoreCurrentSelectedObject,
                        )


def _storeDeleteObjectCurrent(self, thisAddUndoItem):
    if hasattr(self, CURRENT_ATTRIBUTE_NAME):
        try:
            storeObj = _ObjectStore(self)

            # store the current state - check because item already removed from current?
            storeObj._storeCurrentSelectedObject()

            # add it to the stack
            thisAddUndoItem(undo=storeObj._restoreCurrentSelectedObject,
                            redo=storeObj._storeCurrentSelectedObject
                            )
        except:
            # ignore objects that do not have project.current
            # currently should only be the original chemicalShift that has been
            # disabled because renamed to _ChemicalShift
            pass


def newObject(klass):
    """A decorator wrap a newObject method's of the various classes in an undo block and calls
    result._finalise('create').
    Checks for appropriate klass; passes on None if that is the result of the decorated function call
    """
    from ccpn.core.lib import Undo

    @decorator.decorator
    def theDecorator(*args, **kwds):
        func = args[0]
        args = args[1:]  # Optional 'self' is now args[0]

        application = getApplication()  # pass it in to reduce overhead

        with notificationBlanking(application=application):
            with undoStackBlocking(application=application) as addUndoItem:
                result = func(*args, **kwds)
                if result is None:
                    return None

                if not isinstance(result, klass):
                    raise RuntimeError('Expected an object of class %s, obtained %s' % (klass, result.__class__))

                # retrieve list of created api objects from the result
                apiObjectsCreated = result._getApiObjectTree()
                addUndoItem(undo=BlankedPartial(Undo._deleteAllApiObjects,
                                                obj=result, trigger='delete', preExecution=True,
                                                objsToBeDeleted=apiObjectsCreated),
                            redo=BlankedPartial(result._wrappedData.root._unDelete,
                                                topObjectsToCheck=(result._wrappedData.topObject,),
                                                obj=result, trigger='create', preExecution=False,
                                                objsToBeUnDeleted=apiObjectsCreated)
                            )

                _storeNewObjectCurrent(result, addUndoItem)

        result._finaliseAction('create')

        # set the _objectVersion
        result._objectVersion = application.applicationVersion

        return result

    return theDecorator


def newObjectList(klasses):
    """A decorator wrap a newObject method's of the various classes in an undo block and calls
    result._finalise('create') for each object in the results list
    klasses is a list of strings of type klass.__class__.__name__ to remove restriction on circular imports
    The primary object (first in the list) is returned and must be the first type in klasses list
    """
    from ccpn.core.lib import Undo

    @decorator.decorator
    def theDecorator(*args, **kwds):
        func = args[0]
        args = args[1:]  # Optional 'self' is now args[0]

        application = getApplication()  # pass it in to reduce overhead

        with notificationBlanking(application=application):
            with undoStackBlocking(application=application) as addUndoItem:
                results = func(*args, **kwds)
                if not (results and results[0].__class__.__name__ == klasses[0]):
                    raise RuntimeError('Expected an object of class %s, obtained %s' % (repr(klasses[0]), results[0].__class__))

                for result in results:
                    if not result.__class__.__name__ in klasses:
                        raise RuntimeError('Expected an object in class types %s, obtained %s' % (klasses, result.__class__))

                    # retrieve list of created api objects from the result
                    apiObjectsCreated = result._getApiObjectTree()
                    addUndoItem(undo=BlankedPartial(Undo._deleteAllApiObjects,
                                                    obj=result, trigger='delete', preExecution=True,
                                                    objsToBeDeleted=apiObjectsCreated),
                                redo=BlankedPartial(result._wrappedData.root._unDelete,
                                                    topObjectsToCheck=(result._wrappedData.topObject,),
                                                    obj=result, trigger='create', preExecution=False,
                                                    objsToBeUnDeleted=apiObjectsCreated)
                                )

                    _storeNewObjectCurrent(result, addUndoItem)

        # handle notifying all objects in the list - e.g. sampleComponent also makes a substance
        for result in results:
            result._finaliseAction('create')
            # set the _objectVersion
            result._objectVersion = application.applicationVersion

        # return the primary object
        return results[0] if results else None

    return theDecorator


def deleteObject():
    """ A decorator to wrap the delete(self) method of the V3 core classes
    calls self._finalise('delete') prior to deletion

    GWV first try
    EJB 20181130: modified
    """

    @decorator.decorator
    def theDecorator(*args, **kwds):
        func = args[0]
        args = args[1:]  # Optional 'self' is now args[0]
        self = args[0]
        application = getApplication()  # pass it in to reduce overhead

        # moved outside so that the current objects are preserved
        with notificationBlanking(application=application):
            with undoStackBlocking(application=application) as addUndoItem:
                _storeDeleteObjectCurrent(self, addUndoItem)

        self._finaliseAction('delete')

        with notificationBlanking(application=application):
            with undoStackBlocking(application=application) as addUndoItem:
                # retrieve list of created items from the api
                apiObjectsCreated = self._getApiObjectTree()
                addUndoItem(undo=BlankedPartial(self._wrappedData.root._unDelete,
                                                topObjectsToCheck=(self._wrappedData.topObject,),
                                                obj=self, trigger='create', preExecution=False,
                                                objsToBeUnDeleted=apiObjectsCreated),
                            # use 'func' so that it calls the wrapped method (was previously 'self.delete')
                            # - shouldn't be any arguments
                            redo=BlankedPartial(partial(func, self),
                                                obj=self, trigger='delete', preExecution=True)
                            )

                # call the wrapped delete function (shouldn't be any arguments)
                result = func(self)  # *args, **kwds)

        return result

    return theDecorator


def deleteWrapperWithoutSideBar():
    """ A decorator to wrap the delete(self) method of the V3 core classes
    calls self._finalise('delete') prior to deletion
    """

    @decorator.decorator
    def theDecorator(*args, **kwds):
        func = args[0]
        args = args[1:]  # Optional 'self' is now args[0]
        self = args[0]
        application = getApplication()  # pass it in to reduce overhead

        self._finaliseAction('delete')

        with notificationBlanking(application=application):
            with undoBlockWithoutSideBar():
                # must be done like this as the undo functions are not known
                with undoStackBlocking(application=application) as addUndoItem:
                    # incorporate the change notifier to simulate the decorator
                    addUndoItem(undo=partial(self._finaliseAction, 'create'),
                                redo=partial(self._finaliseAction, 'delete')
                                )
                    addUndoItem(undo=application.project.unblankNotification,
                                redo=application.project.blankNotification)

                # call the wrapped function
                result = func(*args, **kwds)

                with undoStackBlocking(application=application) as addUndoItem:
                    # incorporate the change notifier to simulate the decorator
                    addUndoItem(undo=application.project.blankNotification,
                                redo=application.project.unblankNotification)

        return result

    return theDecorator


def newV3Object():
    """ A decorator to wrap the creation of pure v3 method of the V3 core classes
    calls self._finalise('create') post-creation
    """

    @decorator.decorator
    def theDecorator(*args, **kwds):
        func = args[0]
        args = args[1:]  # Optional 'self' is now args[0]
        # self = args[0]
        application = getApplication()  # pass it in to reduce overhead

        with notificationBlanking(application=application):
            with undoBlockWithoutSideBar():
                # must be done like this as the undo functions are not known
                with undoStackBlocking(application=application) as addUndoItem:
                    # incorporate the change notifier to simulate the decorator
                    addUndoItem(undo=application.project.unblankNotification,
                                redo=application.project.blankNotification)

                # call the wrapped function
                result = func(*args, **kwds)
                # application.project._finalisePid2Obj(result, 'create')

                with undoStackBlocking(application=application) as addUndoItem:
                    # incorporate the change notifier to simulate the decorator
                    # addUndoItem(undo=partial(application.project._finalisePid2Obj, result, 'delete'),
                    #             redo=partial(application.project._finalisePid2Obj, result, 'create'))
                    addUndoItem(undo=application.project.blankNotification,
                                redo=application.project.unblankNotification)
                    addUndoItem(undo=partial(result._finaliseAction, 'delete'),
                                redo=partial(result._finaliseAction, 'create'))

        result._finaliseAction('create')

        # set the _objectVersion
        result._objectVersion = application.applicationVersion

        return result

    return theDecorator


def deleteV3Object():
    """ A decorator to wrap the delete(self) method of the V3 core classes
    calls self._finalise('delete') prior to deletion
    """

    @decorator.decorator
    def theDecorator(*args, **kwds):
        func = args[0]
        args = args[1:]  # Optional 'self' is now args[0]
        self = args[0]
        application = getApplication()  # pass it in to reduce overhead

        self._finaliseAction('delete')

        with notificationBlanking(application=application):
            with undoBlockWithoutSideBar():
                # must be done like this as the undo functions are not known
                with undoStackBlocking(application=application) as addUndoItem:
                    # incorporate the change notifier to simulate the decorator
                    addUndoItem(undo=partial(self._finaliseAction, 'create'),
                                redo=partial(self._finaliseAction, 'delete'))
                    addUndoItem(undo=application.project.unblankNotification,
                                redo=application.project.blankNotification)
                    # addUndoItem(undo=partial(application.project._finalisePid2Obj, self, 'create'),
                    #             redo=partial(application.project._finalisePid2Obj, self, 'delete'))

                # application.project._finalisePid2Obj(self, 'delete')
                # call the wrapped function
                result = func(*args, **kwds)

                with undoStackBlocking(application=application) as addUndoItem:
                    # incorporate the change notifier to simulate the decorator
                    addUndoItem(undo=application.project.blankNotification,
                                redo=application.project.unblankNotification)

        return result

    return theDecorator


def renameObject():
    """ A decorator to wrap the rename(self) method of the V3 core classes
    calls self._finaliseAction('rename') after the rename

    EJB 20191023: modified original contextManager to be decorator to match new/delete
    """

    @decorator.decorator
    def theDecorator(*args, **kwds):
        func = args[0]
        args = args[1:]  # Optional 'self' is now args[0]
        self = args[0]
        application = getApplication()  # pass it in to reduce overhead

        with notificationBlanking(application=application):
            with undoStackBlocking(application=application) as addUndoItem:
                # call the wrapped rename function
                result = func(*args, **kwds)

                addUndoItem(undo=BlankedPartial(func, self, 'rename', False, self, *result),
                            redo=BlankedPartial(func, self, 'rename', False, *args, **kwds)
                            )

        self._finaliseAction('rename')

        return True

    return theDecorator


@contextmanager
def renameObjectContextManager(self):
    """ A decorator to wrap the rename(self) method of the V3 core classes
    calls self._finaliseAction('rename', 'change') after the rename
    """
    # get the current application
    application = getApplication()

    with notificationBlanking(application=application):
        with undoStackBlocking(application=application) as addUndoItem:

            try:
                # transfer control to the calling function
                yield addUndoItem

            except AttributeError as es:
                raise es

    self._finaliseAction('rename')


@contextmanager
def renameObjectNoBlanking(self):
    """ A decorator to wrap the rename(self) method of the V3 core classes
    calls self._finaliseAction('rename', 'change') after the rename
    """
    # get the current application
    application = getApplication()

    with undoStackBlocking(application=application) as addUndoItem:

        try:
            # transfer control to the calling function
            yield addUndoItem

        except AttributeError as es:
            raise es

    self._finaliseAction('rename')


class BlankedPartial(object):
    """Wrapper (like partial) to call func(**kwds) with blanking
    optionally trigger the notification of obj, either pre- or post execution.
    """

    def __init__(self, func, obj=None, trigger=None, preExecution=False, *args, **kwds):
        self._func = func
        self._args = args
        self._kwds = kwds
        self._obj = obj
        self._trigger = trigger
        self._preExecution = obj is not None and trigger is not None and preExecution
        self._postExecution = obj is not None and trigger is not None and not preExecution

    def __call__(self):
        # kwds = self._kwds.update(kwds)
        if self._preExecution:
            # call the notification
            self._obj._finaliseAction(self._trigger)

        with notificationBlanking():
            self._func(*self._args, **self._kwds)

        if self._postExecution:
            # call the notification
            self._obj._finaliseAction(self._trigger)


def ccpNmrV3CoreSetter(doNotify=True):
    """A decorator wrap the property setters method in an undo block and triggering the
    'change' notification if doNotify=True
    """

    @decorator.decorator
    def theDecorator(*args, **kwds):
        func = args[0]
        args = args[1:]  # Optional 'self' is now args[0]
        self = args[0]  # this is the object
        value = args[1]

        application = getApplication()  # pass it in to reduce overhead

        oldValue = getattr(self, func.__name__)

        with notificationBlanking(application=application):
            with undoStackBlocking(application=application) as addUndoItem:

                try:
                    # call the wrapped function
                    result = func(*args, **kwds)
                except Exception as es:
                    raise

                finally:
                    addUndoItem(undo=BlankedPartial(func, self, 'change', False, self, oldValue),
                                redo=BlankedPartial(func, self, 'change', False, self, args[1]))

        if doNotify:
            self._finaliseAction('change')

        return result

    return theDecorator


def ccpNmrV3CoreUndoBlock(action='change'):
    """A decorator wrap the property setters method in an undo block and triggering the
    action notification; default is 'change' but occasionally may use 'rename'
    """

    @decorator.decorator
    def theDecorator(*args, **kwds):
        func = args[0]
        args = args[1:]  # Optional 'self' is now args[0]
        self = args[0]

        application = getApplication()  # pass it in to reduce overhead

        with notificationBlanking(application=application):
            with undoBlock():
                # must be done like this as the undo functions are not known
                with undoStackBlocking(application=application) as addUndoItem:
                    # incorporate the change notifier to simulate the decorator
                    addUndoItem(undo=partial(self._finaliseAction, action))
                    addUndoItem(undo=application.project.unblankNotification,
                                redo=application.project.blankNotification)

                try:
                    # call the wrapped function
                    result = func(*args, **kwds)
                except Exception as es:
                    raise

                finally:
                    with undoStackBlocking(application=application) as addUndoItem:
                        # incorporate the change notifier to simulate the decorator
                        addUndoItem(undo=application.project.blankNotification,
                                    redo=application.project.unblankNotification)
                        addUndoItem(redo=partial(self._finaliseAction, action))

        self._finaliseAction(action)

        return result

    return theDecorator


nullContext = nullcontext  # an empty context manager


def ccpNmrV3CoreSimple():
    """A decorator wrap the property setters method in an undo block
    Notifiers are not explicitly triggered
    """

    @decorator.decorator
    def theDecorator(*args, **kwds):
        func = args[0]
        args = args[1:]  # Optional 'self' is now args[0]
        self = args[0]

        application = getApplication()  # pass it in to reduce overhead

        oldValue = getattr(self, func.__name__)

        with undoBlockWithoutSideBar(application=application):
            with undoStackBlocking(application=application) as addUndoItem:

                try:
                    # call the wrapped function
                    result = func(*args, **kwds)
                except Exception as es:
                    raise

                finally:
                    addUndoItem(undo=partial(func, self, oldValue),
                                redo=partial(func, self, args[1])
                                )

        return result

    return theDecorator


def checkDeleted():
    """A decorator to wrap the property getter/setter methods with a check on deletion flag
    """

    @decorator.decorator
    def theDecorator(*args, **kwds):
        func = args[0]
        args = args[1:]  # Optional 'self' is now args[0]
        self = args[0]  # this is the object

        if self.isDeleted:
            getLogger().debug(f'object {self} is deleted {func} {args} {kwds}')
            return
            # raise RuntimeError(f'object {self} is deleted {func} {args} {kwds}')
        return func(*args, **kwds)

    return theDecorator


DEFINEDPARAMETERS = ('option', 'attr', 'parameter', 'dim')


def queueStateChange(verify):
    """A decorator to wrap a state change event with a verify function
    """

    @decorator.decorator
    def theDecorator(*args, **kwds):
        func = args[0]
        args = args[1:]  # Optional 'self' is now args[0]
        self = args[0]

        # get the signature
        sig = inspect.signature(func)
        # fill in the missing parameters
        ba = sig.bind(*args, **kwds)
        ba.apply_defaults()

        # get specific arguments - cannot just grab all as may contain variants
        pars = [ba.arguments.get(par) for par in DEFINEDPARAMETERS]

        # call the function - should return None if returning to unmodified state
        result = func(*args, **kwds)

        # call the verify function to update the _changes dict
        verify(self, func.__name__, result, *pars)

        return result

    return theDecorator


class PaintContext:
    """context manager for closing painters correctly"""

    def __init__(self, painter):
        self._painter = painter

    def __enter__(self):
        return self._painter

    def __exit__(self, *args):
        self._painter.end()
        return True


class AntiAliasedPaintContext(PaintContext):

    def __init__(self, painter):
        super(AntiAliasedPaintContext, self).__init__(painter)
        painter.setRenderHint(QPainter.Antialiasing)
        painter.setRenderHint(QPainter.HighQualityAntialiasing)


# if __name__ == '__main__':
#     # check that the undo mechanism is working with the new context managers
#     from sandbox.Geerten.Refactored.framework import Framework, getApplication, getProject, getColourScheme
#     from sandbox.Geerten.Refactored.programArguments import Arguments, defineProgramArguments
#     from functools import partial
#
#
#     class MyProgramme(Framework):
#         "My first app"
#         pass
#
#
#     def testUndo(value=None):
#         _value = value
#
#
#     def testRedo(value=None):
#         _value = value
#
#
#     myArgs = Arguments().parseCommandLineArguments()
#     myArgs.noGui = True
#     myArgs.debug2 = True
#     app = MyProgramme('MyProgramme', '3.0.0-beta3', args=myArgs)
#     app.project._resetUndo(debug=True)
#
#     with blockUndoItems() as addUndoItem:
#         print('>>>open')
#
#         addUndoItem(undo=partial(testUndo, value=3),
#                  redo=partial(testRedo, value=4))
#
#         addUndoItem(undo=partial(testUndo, value=7),
#                  redo=partial(testRedo, value=8))
#
#         print('>>>close')
#
#     with blockUndoItems() as addUndoItem:
#         print('>>>open')
#
#         addUndoItem(undo=partial(testUndo, value=3),
#                  redo=partial(testRedo, value=4))
#
#         addUndoItem(undo=partial(testUndo, value=7),
#                  redo=partial(testRedo, value=8))
#
#         print('>>>close')

if __name__ == '__main__':
    from ccpn.ui.gui.widgets.Application import newTestApplication


    # import at top
    # from ccpn.framework.Application import getApplication

    def _undoTest(value):
        pass


    app = newTestApplication()
    application = getApplication()

    with undoStackBlocking() as addUndoItem:
        addUndoItem(undo=partial(_undoTest, 1),
                    redo=partial(_undoTest, 2))
        addUndoItem(undo=partial(_undoTest, 3),
                    redo=partial(_undoTest, 4))
        addUndoItem(undo=partial(_undoTest, 5),
                    redo=partial(_undoTest, 6))

    print(f'>>> {application.project._undo.undoList}')
    print(f'>>> {application.project._undo}')
    for value in application.project._undo:
        print(f'>>>   {value}')
    with undoStackRevert() as errorState:
        with undoStackBlocking() as addUndoItem:
            addUndoItem(undo=partial(_undoTest, 7),
                        redo=partial(_undoTest, 8))
            addUndoItem(undo=partial(_undoTest, 9),
                        redo=partial(_undoTest, 10))

        errorState(True)

    print(f'>>> {application.project._undo.undoList}')
    print(f'>>> {application.project._undo}')
    for value in application.project._undo:
        print(f'>>>   {value}')<|MERGE_RESOLUTION|>--- conflicted
+++ resolved
@@ -4,10 +4,10 @@
 #=========================================================================================
 # Licence, Reference and Credits
 #=========================================================================================
-__copyright__ = "Copyright (C) CCPN project (http://www.ccpn.ac.uk) 2014 - 2022"
+__copyright__ = "Copyright (C) CCPN project (https://www.ccpn.ac.uk) 2014 - 2022"
 __credits__ = ("Ed Brooksbank, Joanna Fox, Victoria A Higman, Luca Mureddu, Eliza Płoskoń",
                "Timothy J Ragan, Brian O Smith, Gary S Thompson & Geerten W Vuister")
-__licence__ = ("CCPN licence. See http://www.ccpn.ac.uk/v3-software/downloads/license")
+__licence__ = ("CCPN licence. See https://ccpn.ac.uk/software/licensing/")
 __reference__ = ("Skinner, S.P., Fogh, R.H., Boucher, W., Ragan, T.J., Mureddu, L.G., & Vuister, G.W.",
                  "CcpNmr AnalysisAssign: a flexible platform for integrated NMR analysis",
                  "J.Biomol.Nmr (2016), 66, 111-124, http://doi.org/10.1007/s10858-016-0060-y")
@@ -15,12 +15,8 @@
 # Last code modification
 #=========================================================================================
 __modifiedBy__ = "$modifiedBy: Ed Brooksbank $"
-<<<<<<< HEAD
-__dateModified__ = "$dateModified: 2022-01-13 17:30:48 +0000 (Thu, January 13, 2022) $"
-=======
-__dateModified__ = "$dateModified: 2022-02-03 16:24:35 +0000 (Thu, February 03, 2022) $"
->>>>>>> d31983d6
-__version__ = "$Revision: 3.0.4 $"
+__dateModified__ = "$dateModified: 2022-02-03 17:17:29 +0000 (Thu, February 03, 2022) $"
+__version__ = "$Revision: 3.1.0 $"
 #=========================================================================================
 # Created
 #=========================================================================================
