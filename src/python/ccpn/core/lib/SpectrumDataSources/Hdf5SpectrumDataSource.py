"""
This file contains the HDF5 data access stuff
it serves as an interface between the V3 Spectrum class and the actual Hdf5 data formats
The Hdf5 format has writing capabilities

See SpectrumDataSourceABC for a description of the methods
"""
#=========================================================================================
# Licence, Reference and Credits
#=========================================================================================
__copyright__ = "Copyright (C) CCPN project (http://www.ccpn.ac.uk) 2014 - 2021"
__credits__ = ("Ed Brooksbank, Joanna Fox, Victoria A Higman, Luca Mureddu, Eliza Płoskoń",
               "Timothy J Ragan, Brian O Smith, Gary S Thompson & Geerten W Vuister")
__licence__ = ("CCPN licence. See http://www.ccpn.ac.uk/v3-software/downloads/license")
__reference__ = ("Skinner, S.P., Fogh, R.H., Boucher, W., Ragan, T.J., Mureddu, L.G., & Vuister, G.W.",
                 "CcpNmr AnalysisAssign: a flexible platform for integrated NMR analysis",
                 "J.Biomol.Nmr (2016), 66, 111-124, http://doi.org/10.1007/s10858-016-0060-y")
#=========================================================================================
# Last code modification
#=========================================================================================
__modifiedBy__ = "$modifiedBy: Ed Brooksbank $"
__dateModified__ = "$dateModified: 2021-06-07 12:53:54 +0100 (Mon, June 07, 2021) $"
__version__ = "$Revision: 3.0.4 $"
#=========================================================================================
# Created
#=========================================================================================
__author__ = "$Author: gvuister $"
__date__ = "$Date: 2020-11-20 10:28:48 +0000 (Fri, November 20, 2020) $"
#=========================================================================================
# Start of code
#=========================================================================================

from typing import Sequence
import h5py

from ccpn.util.Logging import getLogger
from ccpn.util.Common import isIterable
from ccpn.util.traits.CcpNmrTraits import CString

from ccpn.core.lib.SpectrumDataSources.SpectrumDataSourceABC import SpectrumDataSourceABC


SPECTRUM_DATASET_NAME = 'spectrumData'
VERSION = 'version'


class String(bytes):
    "Bytes representation of string"

    def __init__(self, value):
        super().__init__(value, encoding='utf8')

    def decode(self):
        return super().decode(encoding='utf8')

    def __str__(self):
        return str(self.decode())


class Hdf5SpectrumDataSource(SpectrumDataSourceABC):
    """
    HDF5 spectral storage
    """
    #=========================================================================================

    dataFormat = 'Hdf5'

    isBlocked = False  # hdf5 format is inherently blocked, but we do not use the implemented
    # routines in the ABC, but rather have hdf5 do the slicing
    hasBlockCached = False  # Flag indicating if block data are cached

    wordSize = 4
    headerSize = 0
    blockHeaderSize = 0
    isFloatData = True
    hasWritingAbility = True  # flag that defines if dataFormat implements writing methods

    suffixes = ['.hdf5']
    openMethod = h5py.File
    defaultOpenReadMode = 'r+'
    defaultOpenWriteMode = 'w'

    HDF_VERSION = 1.0

    # lzf compression seems not to yield any improvement, but rather a increase in file size;
    # gzip compression about 30% reductions, albeit at a great cost-penalty
    compressionModes = ('lzf', 'gzip')  # 'szip' not in conda distribution
    defaultCompressionMode = None  # hdf5 compression modes

    _NONE = bytes('__NONE__', 'utf8')

    #=========================================================================================

    @property
    def spectrumData(self):
        if not self.hasOpenFile():
            raise RuntimeError('File "%s" is not open' % self.path)
        data = self.fp[SPECTRUM_DATASET_NAME]
        return data

    @property
    def spectrumParameters(self):
        dataset = self.spectrumData
        return dataset.attrs

    def openFile(self, mode, **kwds):
        """open self.path, set self.fp, return self.fp
        """

        if mode is None:
            raise ValueError('%s.openFile: Undefined open mode' % self.__class__.__name__)

        try:
            if self.hasOpenFile():
                self.closeFile()

            if not self.checkPath(self.path, mode=mode):
                raise FileNotFoundError('Invalid %s' % self)

            self.disableCache()  # Hdf has its own caching
            # Adjust hdf chunk caching parameters
            kwds.setdefault('rdcc_nbytes', self.maxCacheSize)
            kwds.setdefault('rdcc_nslots', 9973)  # large 'enough' prime number
            kwds.setdefault('rdcc_w0', 0.25)  # most-often will read

            self.fp = self.openMethod(str(self.path), mode, **kwds)
            self.mode = mode

        except Exception as es:
            self.closeFile()
            text = '%s.openFile(mode=%r): %s' % (self.__class__.__name__, mode, str(es))
            getLogger().warning(text)

        else:
            if mode.startswith('r'):
                self.readParameters()

<<<<<<< HEAD
            else:
                dataSetKwds = {}
                dataSetKwds.setdefault('fletcher32', True)
                dataSetKwds.setdefault('fillvalue', 0.0)
                if self.defaultCompressionMode is not None and self.defaultCompressionMode in self.compressionModes:
                    dataSetKwds.setdefault('compression', self.defaultCompressionMode)
                    dataSetKwds.setdefault('fletcher32', False)

                self.fp.create_dataset(SPECTRUM_DATASET_NAME, self.pointCounts[::-1], dtype=self.dataType,
                                       chunks=True, **dataSetKwds)
                self.blockSizes = tuple(self.spectrumData.chunks[::-1])
                self.writeParameters()
=======
            self.fp.create_dataset(SPECTRUM_DATASET_NAME, self.pointCounts[::-1],
                                   dtype=self.dataType, chunks=True,
                                   track_times=False,  # to assure same hash after opening/storing
                                   **dataSetKwds)
            self.blockSizes = tuple(self.spectrumData.chunks[::-1])
            self.writeParameters()
>>>>>>> e23fe4c9

            getLogger().debug('opened %s; %s blocks with size %s; chunks=%s' %
                              (self, self._totalBlocks, self._totalBlockSize, tuple(self.blockSizes)))

            return self.fp

    def readParameters(self):
        """Read the parameters from the hdf5 data structure
        Returns self
        """

        def _decode(parName, value):
            """Encode CString traits as bytes, accouting for None values as well
            """
            if self.isDimensionalParameter(parName):
                # dimensional parameter: optionally decode the items in the list
                if not isIterable(value):
                    raise RuntimeError('Decoding Hdf5 parameters, expected iterable but got "%s"' % value)
                itemTrait = self.getItemTrait(parName)
                newValue = []
                for val in value:
                    if val == self._NONE:
                        newValue.append(None)
                    elif itemTrait is not None and isinstance(itemTrait, CString):
                        newValue.append(itemTrait.fromBytes(val))
                    else:
                        newValue.append(val)
            else:
                # non-dimensional parameter: optionally decode
                trait = self.getTrait(parName)
                if value == self._NONE:
                    newValue = None
                elif isinstance(trait, CString):
                    newValue = trait.fromBytes(value)
                else:
                    newValue = value

            return newValue

        logger = getLogger()

        self.setDefaultParameters()

        try:
            if not self.hasOpenFile():
                self.openFile(mode=self.defaultOpenReadMode)

            params = self.spectrumParameters
            #pDict = [(k, _decode(k, params[k])) for k in params.keys()]

            if VERSION in params:
                self.version = params[VERSION]
            else:
                # To discriminate from earlier files, in which spectralWidth (sometimes) denoted the width in Hz
                self.version = 0.0
                if 'spectralWidths' in params:
                    sw = params['spectralWidths']
                    params['spectralWidthsHz'] = sw
                    del (params['spectralWidths'])

            # loop over all parameters that are defined for the Spectrum class and present in the hdf5 parameters
            for parName, values in [(p, params[p]) for p in self.keys(spectrumAttribute=lambda i: i is not None) if p in params]:
                if values is not None:
                    values = _decode(parName, values)
                    self.setTraitValue(parName, values)

            # Get some dataset related parameters
            dataset = self.spectrumData
            self.dimensionCount = len(dataset.shape)
            self.isBigEndian = self._bigEndian
            # Get the number of points and blockSizes from the dataset
            self.pointCounts = tuple(dataset.shape[::-1])
            self.blockSizes = tuple(dataset.chunks[::-1])

        except Exception as es:
            logger.error('%s.readParameters: %s' % (self.__class__.__name__, es))
            raise es

        return super().readParameters()

    def writeParameters(self):
        """write the parameters into the hdf5 data structure
        Returns self
        """
        logger = getLogger()

        def _encode(parName, value):
            """Encode CString traits as bytes, accounting for None values as well
            """
            if self.getMetadata(parName, 'isDimensional'):
                # dimensional parameter: optionally encode the items in the list
                if not isIterable(value):
                    raise RuntimeError('Encoding Hdf5 parameters, expected iterable but got "%s"' % value)
                itemTrait = self.getItemTrait(parName)
                newValue = []
                for val in value:
                    if val is None:
                        newValue.append(self._NONE)
                    elif itemTrait is not None and isinstance(itemTrait, CString):
                        newValue.append(itemTrait.asBytes(val))
                    else:
                        newValue.append(val)
            else:
                # non-dimensional parameter: optionally encode
                trait = self.getTrait(parName)
                if value is None:
                    newValue = self._NONE
                elif isinstance(trait, CString):
                    newValue = trait.asBytes(value)
                else:
                    newValue = value

            return newValue

        try:
            if not self.hasOpenFile():
                self.openFile(mode=self.defaultOpenWriteMode)

            params = self.spectrumParameters
            params[VERSION] = self.HDF_VERSION

            # values are stored in the hdf5 under the same attribute name as in the Spectrum class
            for parName, values in self.items(spectrumAttribute=lambda i: i is not None):
                values = _encode(parName, values)
                params[parName] = values

        except Exception as es:
            logger.error('%s.writeParameters: %s' % (self.__class__.__name__, es))
            raise es

        return self

    def _getSlices(self, position: Sequence, dims: Sequence):
        """Return a slices tuple defined by position (one-based) and dims (one-based)
        slices are (0,pointCounts[dim]) for dims and
                   (p-1,p) for all other dims
        i.e. they can define a single slice, single plane, single cube etc depending on dims
        """
        # convert to zero-based
        dims = [d - 1 for d in dims]

        slices = [slice(p - 1, p) for p in position]
        for dim in dims:
            slices[dim] = slice(0, self.pointCounts[dim])
        return tuple(slices)

    def getPlaneData(self, position: Sequence = None, xDim: int = 1, yDim: int = 2):
        """Get plane defined by xDim, yDim and position (all 1-based)
        return NumPy data array
        """
        position = self.checkForValidPlane(position=position, xDim=xDim, yDim=yDim)

        if not self.hasOpenFile():
            self.openFile(mode=self.defaultOpenReadMode)

        if xDim < yDim:
            # xDim, yDim in 'regular' order
            firstAxis = xDim - 1
            secondAxis = yDim - 1
        else:
            # xDim, yDim in 'inverted' order; first get a (yDim,xDim) plane and transpose at the end
            firstAxis = yDim - 1
            secondAxis = xDim - 1

        dataset = self.spectrumData
        slices = self._getSlices(position=position, dims=(firstAxis + 1, secondAxis + 1))  # --> slices are x,y,z ordered
        data = dataset[slices[::-1]]  # data are z,y,x ordered
        data = data.reshape((self.pointCounts[secondAxis], self.pointCounts[firstAxis]))
        if xDim > yDim:
            data = data.transpose()
        data *= self.dataScale

        return data

    def setPlaneData(self, data, position: Sequence = None, xDim: int = 1, yDim: int = 2):
        """Set data as plane defined by xDim, yDim and position (all 1-based)
        """
        position = self.checkForValidPlane(position=position, xDim=xDim, yDim=yDim)

        if len(data.shape) != 2 or \
                data.shape[1] != self.pointCounts[xDim - 1] or \
                data.shape[0] != self.pointCounts[yDim - 1]:
            raise RuntimeError('setPlaneData: data for dimensions (%d,%d) has invalid shape=%r; expected (%d,%d)' %
                               (xDim, yDim, data.shape[::-1], self.pointCounts[xDim - 1], self.pointCounts[yDim - 1])
                               )

        if xDim < yDim:
            # xDim, yDim in 'regular' order
            firstAxis = xDim - 1
            secondAxis = yDim - 1
        else:
            # xDim, yDim in 'inverted' order; first transpose the data plane
            data = data.transpose()  # This creates a new object; so no need to restore the old settings later on
            firstAxis = yDim - 1
            secondAxis = xDim - 1

        if not self.hasOpenFile():
            self.openFile(mode=self.defaultOpenWriteMode)

        dataset = self.spectrumData
        slices = self._getSlices(position=position, dims=(firstAxis + 1, secondAxis + 1))  # slices are x,y,z ordered

        # change data to correct nD shape
        pointCounts = [1] * self.dimensionCount
        pointCounts[firstAxis] = self.pointCounts[firstAxis]
        pointCounts[secondAxis] = self.pointCounts[secondAxis]
        data = data.reshape(tuple(pointCounts[::-1]))  # data are z,y,x ordered, pointCounts is x,y,z ordered

        # copy the data into the dataset
        dataset[slices[::-1]] = data  # dataset and data are z,y,x ordered

    def getSliceData(self, position: Sequence = None, sliceDim: int = 1):
        """Get slice defined by sliceDim and position (all 1-based)
        return NumPy data array
        """
        position = self.checkForValidSlice(position=position, sliceDim=sliceDim)

        if not self.hasOpenFile():
            self.openFile(mode=self.defaultOpenReadMode)

        dataset = self.spectrumData
        slices = self._getSlices(position=position, dims=(sliceDim,))
        data = dataset[slices[::-1]]  # data are z,y,x ordered
<<<<<<< HEAD
        data = data.reshape((self.pointCounts[sliceDim - 1],))
=======
        data = data.reshape((self.pointCounts[sliceDim-1],))
        data *= self.dataScale
>>>>>>> e23fe4c9

        return data

    def setSliceData(self, data, position: Sequence = None, sliceDim: int = 1):
        """Set data as slice defined by sliceDim and position (all 1-based)
        """
        position = self.checkForValidSlice(position=position, sliceDim=sliceDim)

        if not self.hasOpenFile():
            self.openFile(mode=self.defaultOpenWriteMode)

        dataset = self.spectrumData
        slices = self._getSlices(position=position, dims=(sliceDim,))
        dataset[slices[::-1]] = data  # data are z,y,x ordered

    def getPointData(self, position: Sequence = None) -> float:
        """Get value defined by position (1-based)
        """
        position = self.checkForValidPosition(position=position)

        if not self.hasOpenFile():
            self.openFile(mode=self.defaultOpenReadMode)

        dataset = self.spectrumData
        slices = self._getSlices(position=position, dims=[])
<<<<<<< HEAD
        data = dataset[slices[::-1]].flatten()  # data are z,y,x ordered
=======
        data = dataset[slices[::-1]].flatten() # data are z,y,x ordered
        pointValue = float(data[0]) * self.dataScale
>>>>>>> e23fe4c9

        return pointValue

    def getRegionData(self, sliceTuples, aliasingFlags=None):
        """Return an numpy array containing the points defined by
                sliceTuples=[(start_1,stop_1), (start_2,stop_2), ...],

        sliceTuples are 1-based; sliceTuple stop values are inclusive (i.e. different
        from the python slice object)

        Optionally allow for aliasing per dimension:
            0: No aliasing
            1: aliasing with identical sign
           -1: aliasing with inverted sign
        """
        if aliasingFlags is None:
            aliasingFlags = [0] * self.dimensionCount

        self.checkForValidRegion(sliceTuples, aliasingFlags)

        if not self.hasOpenFile():
            self.openFile(mode=self.defaultOpenReadMode)

        if 1 in aliasingFlags or -1 in aliasingFlags:
            # fall back on the slice-based extraction
            data = super()._getRegionData(sliceTuples=sliceTuples, aliasingFlags=aliasingFlags)
        else:
            dataset = self.spectrumData
            slices = tuple(slice(start - 1, stop) for start, stop in sliceTuples)
            data = dataset[slices[::-1]]  # data are ..,z,y,x ordered
            data *= self.dataScale

        return data


# Register this format
Hdf5SpectrumDataSource._registerFormat()<|MERGE_RESOLUTION|>--- conflicted
+++ resolved
@@ -135,7 +135,6 @@
             if mode.startswith('r'):
                 self.readParameters()
 
-<<<<<<< HEAD
             else:
                 dataSetKwds = {}
                 dataSetKwds.setdefault('fletcher32', True)
@@ -144,18 +143,12 @@
                     dataSetKwds.setdefault('compression', self.defaultCompressionMode)
                     dataSetKwds.setdefault('fletcher32', False)
 
-                self.fp.create_dataset(SPECTRUM_DATASET_NAME, self.pointCounts[::-1], dtype=self.dataType,
-                                       chunks=True, **dataSetKwds)
+                self.fp.create_dataset(SPECTRUM_DATASET_NAME, self.pointCounts[::-1],
+                                       dtype=self.dataType, chunks=True,
+                                       track_times=False,  # to assure same hash after opening/storing
+                                       **dataSetKwds)
                 self.blockSizes = tuple(self.spectrumData.chunks[::-1])
                 self.writeParameters()
-=======
-            self.fp.create_dataset(SPECTRUM_DATASET_NAME, self.pointCounts[::-1],
-                                   dtype=self.dataType, chunks=True,
-                                   track_times=False,  # to assure same hash after opening/storing
-                                   **dataSetKwds)
-            self.blockSizes = tuple(self.spectrumData.chunks[::-1])
-            self.writeParameters()
->>>>>>> e23fe4c9
 
             getLogger().debug('opened %s; %s blocks with size %s; chunks=%s' %
                               (self, self._totalBlocks, self._totalBlockSize, tuple(self.blockSizes)))
@@ -379,12 +372,8 @@
         dataset = self.spectrumData
         slices = self._getSlices(position=position, dims=(sliceDim,))
         data = dataset[slices[::-1]]  # data are z,y,x ordered
-<<<<<<< HEAD
-        data = data.reshape((self.pointCounts[sliceDim - 1],))
-=======
         data = data.reshape((self.pointCounts[sliceDim-1],))
         data *= self.dataScale
->>>>>>> e23fe4c9
 
         return data
 
@@ -410,12 +399,8 @@
 
         dataset = self.spectrumData
         slices = self._getSlices(position=position, dims=[])
-<<<<<<< HEAD
-        data = dataset[slices[::-1]].flatten()  # data are z,y,x ordered
-=======
         data = dataset[slices[::-1]].flatten() # data are z,y,x ordered
         pointValue = float(data[0]) * self.dataScale
->>>>>>> e23fe4c9
 
         return pointValue
 
