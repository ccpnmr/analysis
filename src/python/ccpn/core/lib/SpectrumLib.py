"""Spectrum-related functions and utilities
"""
#=========================================================================================
# Licence, Reference and Credits
#=========================================================================================
__copyright__ = "Copyright (C) CCPN project (http://www.ccpn.ac.uk) 2014 - 2021"
__credits__ = ("Ed Brooksbank, Luca Mureddu, Timothy J Ragan & Geerten W Vuister")
__licence__ = ("CCPN licence. See http://www.ccpn.ac.uk/v3-software/downloads/license")
__reference__ = ("Skinner, S.P., Fogh, R.H., Boucher, W., Ragan, T.J., Mureddu, L.G., & Vuister, G.W.",
                 "CcpNmr AnalysisAssign: a flexible platform for integrated NMR analysis",
                 "J.Biomol.Nmr (2016), 66, 111-124, http://doi.org/10.1007/s10858-016-0060-y")
#=========================================================================================
# Last code modification
#=========================================================================================
<<<<<<< HEAD
__modifiedBy__ = "$modifiedBy: Luca Mureddu $"
__dateModified__ = "$dateModified: 2021-03-26 10:35:19 +0000 (Fri, March 26, 2021) $"
=======
__modifiedBy__ = "$modifiedBy: Ed Brooksbank $"
__dateModified__ = "$dateModified: 2021-02-04 16:32:06 +0000 (Thu, February 04, 2021) $"
>>>>>>> 2303c2b1
__version__ = "$Revision: 3.0.3 $"
#=========================================================================================
# Created
#=========================================================================================
__author__ = "$Author: CCPN $"
__date__ = "$Date: 2017-04-07 10:28:41 +0000 (Fri, April 07, 2017) $"
#=========================================================================================
# Start of code
#=========================================================================================

import collections
import math
import random
import numpy as np
from ccpn.core.lib.ContextManagers import notificationEchoBlocking
from ccpn.util.Common import percentage, getAxisCodeMatchIndices
from ccpn.util.Logging import getLogger
from ccpn.core.lib._DistanceRestraintsLib import _getBoundResonances, longRangeTransfers


MagnetisationTransferTuple = collections.namedtuple('MagnetisationTransferTuple', 'dimension1 dimension2 transferType isIndirect')
NoiseEstimateTuple = collections.namedtuple('NoiseEstimateTuple', 'mean std min max noiseLevel')


# def _oldEstimateNoiseLevel1D(x, y, factor=3):
#   """
#   :param x,y:  spectrum.positions, spectrum.intensities
#   :param factor: optional. Increase factor to increase the STD and therefore the noise level threshold
#   :return: float of estimated noise threshold
#   """
#
#   data = np.array([x, y])
#   dataStd = np.std(data)
#   data = np.array(data, np.float32)
#   data = data.clip(-dataStd, dataStd)
#   value = factor * np.std(data)
#   return value


def _oldEstimateNoiseLevel1D(y, factor=0.5):
    """
    Estimates the noise threshold based on the max intensity of the first portion of the spectrum where
    only noise is present. To increase the threshold value: increase the factor.
    return:  float of estimated noise threshold
    """
    if y is not None:
        # print('_oldEstimateNoiseLevel1D',max(y[:int(len(y)/20)]) * factor, 'STD, ')
        return max(y[:int(len(y) / 20)]) * factor
    else:
        return 0


def _calibrateX1D(spectrum, currentPosition, newPosition):
    shift = newPosition - currentPosition
    spectrum.referenceValues = [spectrum.referenceValues[0] + shift]
    spectrum.positions = spectrum.positions + shift


def _calibrateY1D(spectrum, currentPosition, newPosition):
    shift = newPosition - currentPosition
    spectrum.intensities = spectrum.intensities + shift


def _calibrateXND(spectrum, strip, currentPosition, newPosition):
    from ccpn.util.Common import getAxisCodeMatchIndices

    # map the X change to the correct spectrum axis
    spectrumReferencing = list(spectrum.referenceValues)
    indices = getAxisCodeMatchIndices(strip.axisCodes, spectrum.axisCodes)

    # as modifying the spectrum, spectrum needs to be the second argument of getAxisCodeMatchIndices
    spectrumReferencing[indices[0]] = float(spectrumReferencing[indices[0]] + (newPosition - currentPosition))
    spectrum.referenceValues = spectrumReferencing


def _calibrateNDAxis(spectrum, axisIndex, currentPosition, newPosition):
    from ccpn.util.Common import getAxisCodeMatchIndices

    # map the X change to the correct spectrum axis
    spectrumReferencing = list(spectrum.referenceValues)

    # as modifying the spectrum, spectrum needs to be the second argument of getAxisCodeMatchIndices
    spectrumReferencing[axisIndex] = float(spectrumReferencing[axisIndex] + (newPosition - currentPosition))
    spectrum.referenceValues = spectrumReferencing


def _calibrateYND(spectrum, strip, currentPosition, newPosition):
    from ccpn.util.Common import getAxisCodeMatchIndices

    # map the Y change to the correct spectrum axis
    spectrumReferencing = list(spectrum.referenceValues)
    indices = getAxisCodeMatchIndices(strip.axisCodes, spectrum.axisCodes)

    # as modifying the spectrum, spectrum needs to be the second argument of getAxisCodeMatchIndices
    spectrumReferencing[indices[1]] = float(spectrumReferencing[indices[1]] + (newPosition - currentPosition))
    spectrum.referenceValues = spectrumReferencing


def _set1DRawDataFromCcpnInternal(spectrum):
    if not spectrum._ccpnInternalData['positions'] and not spectrum._ccpnInternalData['intensities']:
        return
    spectrum.positions = np.array(spectrum._ccpnInternalData['positions'])
    spectrum.intensities = np.array(spectrum._ccpnInternalData['intensities'])


def _negLogLikelihood(deltas, queryPeakPositions, kde):
    shifted = queryPeakPositions - deltas
    return -kde.logpdf(shifted.T)


def align2HSQCs(refSpectrum, querySpectrum, refPeakListIdx=-1, queryPeakListIdx=-1):
    # Get hold of the peakLists in the two spectra
    queryPeakList = querySpectrum.peakLists[queryPeakListIdx]
    refPeakList = refSpectrum.peakLists[refPeakListIdx]

    # Create numpy arrays containing the peak positions of
    # each peakList

    import numpy as np

    refPeakPositions = np.array([peak.position for peak in
                                 refPeakList.peaks])
    queryPeakPositions = np.array([peak.position for peak in queryPeakList.peaks])

    # Align the two numpy arrays by centre of mass
    refMean = np.mean(refPeakPositions, axis=0)
    queryMean = np.mean(queryPeakPositions, axis=0)
    roughShift = queryMean - refMean
    shiftedQueryPeakPositions = queryPeakPositions - roughShift

    # Define a log-likelihood target for fitting the query
    # peak positions
    from scipy.optimize import leastsq
    from scipy.stats import gaussian_kde

    # Create the Gaussian KDE
    kde = gaussian_kde(refPeakPositions.T, bw_method=0.1)

    # Get hold of the values to overlay the two spectra
    shifts, status = leastsq(_negLogLikelihood, roughShift,
                             args=(queryPeakPositions, kde))

    # Get hold of the reference values of the querySpectrum
    queryRefValues = queryPeakList.spectrum.referenceValues

    # Calculate the corrected reference values
    correctedValues = np.array(queryRefValues) - shifts

    return shifts, correctedValues


def _estimate1DSpectrumSNR(spectrum, engine='max'):
    """

    :param spectrum:
    :type spectrum:
    :param engine: max: calculate using the max intensity of all spectrum
    :type engine:
    :return:
    :rtype:
    """
    engines = {'max': np.max, 'mean': np.mean, 'std': np.std}

    if engine in engines:
        func = engines.get(engine)
    else:
        func = np.max
        print('Engine not recognised. Using Default')
    _snr = estimateSNR(noiseLevels=[spectrum.noiseLevel, spectrum.negativeNoiseLevel],
                       signalPoints=[func(spectrum.intensities)])

    return _snr[0]


# refSpectrum = project.spectra[]
# querySpectrum = project.spectra[]
# a = align2HSQCs(refSpectrum, querySpectrum, refPeakListIdx=-1, queryPeakListIdx=-1)
#
# for peak in querySpectrum.peakLists[-1].peaks:
#     p1,p2  = peak.position[0], peak.position[1]
#     p1x = p1-(a[0][0])
#     p2x = p2-(a[0][1])
#     peak.position = (p1x,p2x)


#------------------------------------------------------------------------------------------------------
# Spectrum projection
# GWV: Adapted from DataSource.py
#------------------------------------------------------------------------------------------------------

PROJECTION_METHODS = ('max', 'max above threshold', 'min', 'min below threshold',
                      'sum', 'sum above threshold', 'sum below threshold')


def _getProjection(spectrum: 'Spectrum', axisCodes: tuple,
                   method: str = 'max', threshold=None):
    """Get projected plane defined by axisCodes using method and optional threshold
    return projected data array

    NB Called by Spectrum.getProjection
    """

    if method not in PROJECTION_METHODS:
        raise ValueError('For spectrum projection, method must be one of %s' % (PROJECTION_METHODS,))

    if method.endswith('threshold') and threshold is None:
        raise ValueError('For spectrum projection method "%s", threshold parameter must be defined' % (method,))

    projectedData = None
    for position, planeData in spectrum.allPlanes(axisCodes, exactMatch=True):

        if method == 'sum above threshold' or method == 'max above threshold':
            lowIndices = planeData < threshold
            planeData[lowIndices] = 0
        elif method == 'sum below threshold' or method == 'min below threshold':
            lowIndices = planeData > -threshold
            planeData[lowIndices] = 0

        if projectedData is None:
            # first plane
            projectedData = planeData
        elif method == 'max' or method == 'max above threshold':
            projectedData = np.maximum(projectedData, planeData)
        elif method == 'min' or method == 'min below threshold':
            projectedData = np.minimum(projectedData, planeData)
        else:
            projectedData += planeData

    return projectedData


#------------------------------------------------------------------------------------------------------
#  Baseline Correction for 1D spectra
# 14/2/2017
#
# Baseline Correction for 1D spectra.
# Multiple algorithms comparison:
#
# -Asl
# -Whittaker Smooth
# -AirPls
# -ArPls
# -Lowess
# -Polynomial Fit
#
# NB: Yet To be tested the newest algorithm found in literature based on machine learning:
# “Estimating complicated baselines in analytical signals using the iterative training of
# Bayesian regularized artificial neural networks. Abolfazl Valadkhani et al.
# Analytica Chimica Acta. September 2016 DOI: 10.1016/j.aca.2016.08.046
#
#------------------------------------------------------------------------------------------------------

from scipy.sparse import csc_matrix, eye, diags
from scipy import sparse
from scipy.sparse.linalg import spsolve

def als(y, lam=10 ** 2, p=0.001, nIter=10):
    """Implements an Asymmetric Least Squares (Asl) Smoothing
    baseline correction algorithm
    H C Eilers, Paul & F M Boelens, Hans. (2005). Baseline Correction with Asymmetric Least Squares Smoothing. Unpubl. Manuscr. .

    y = signal
    lam = smoothness, 10**2 ≤ λ ≤ 10**9.
    p = asymmetry, 0.001 ≤ p ≤ 0.1 is a good choice for a signal with positive peaks.
    niter = Number of iteration, default 10.

    """

    L = len(y)
    D = sparse.csc_matrix(np.diff(np.eye(L), 2))
    w = np.ones(L)
    for i in range(nIter):
        W = sparse.spdiags(w, 0, L, L)
        Z = W + lam * D.dot(D.transpose())
        z = spsolve(Z, w * y)
        w = p * (y > z) + (1 - p) * (y < z)
    return z


def WhittakerSmooth(y, w, lambda_, differences=1):
    """
    Whittaker Smooth algorithm
    no licence, source from web
    Penalized least squares algorithm for background fitting

    input
        x: input data (i.e. chromatogram of spectrum)
        w: binary masks (value of the mask is zero if a point belongs to peaks and one otherwise)
        lambda_: parameter that can be adjusted by user. The larger lambda is,  the smoother the resulting background
        differences: integer indicating the order of the difference of penalties

    output
        the fitted background vector
    """
    X = np.matrix(y)
    m = X.size
    i = np.arange(0, m)
    E = eye(m, format='csc')
    D = E[1:] - E[:-1]  # numpy.diff() does not work with sparse matrix. This is a workaround.
    W = diags(w, 0, shape=(m, m))
    A = csc_matrix(W + (lambda_ * D.T * D))
    B = csc_matrix(W * X.T)
    background = spsolve(A, B)
    return np.array(background)


def airPLS(y, lambda_=100, porder=1, itermax=15):
    """
    airPLS algorithm
    no licence, source from web
    Adaptive iteratively reweighted penalized least squares for baseline fitting

    input
        x: input data (i.e. chromatogram of spectrum)
        lambda_: parameter that can be adjusted by user. The larger lambda is,  the smoother the resulting background, z
        porder: adaptive iteratively reweighted penalized least squares for baseline fitting

    output
        the fitted background vector
    """
    m = y.shape[0]
    w = np.ones(m)
    for i in range(1, itermax + 1):
        z = WhittakerSmooth(y, w, lambda_, porder)
        d = y - z
        dssn = np.abs(d[d < 0].sum())
        if (dssn < 0.001 * (abs(y)).sum() or i == itermax):
            if (i == itermax): print('WARING max iteration reached!')
            break
        w[d >= 0] = 0  # d>0 means that this point is part of a peak, so its weight is set to 0 in order to ignore it
        w[d < 0] = np.exp(i * np.abs(d[d < 0]) / dssn)
        w[0] = np.exp(i * (d[d < 0]).max() / dssn)
        w[-1] = w[0]
    return z


def polynomialFit(x, y, order: int = 3):
    """
    polynomial Fit algorithm
    :param x: x values
    :param y: y values
    :param order: polynomial order
    :return: fitted baseline
    """
    fit = np.polyval(np.polyfit(x, y, deg=order), x)
    return fit


def arPLS(y, lambda_=5.e5, ratio=1.e-6, itermax=50):
    """
    arPLS algorithm
    Baseline correction using asymmetrically reweighted penalized least squares
    smoothing.
    http://pubs.rsc.org/en/Content/ArticleLanding/2015/AN/C4AN01061B#!divAbstract

    :param y: The 1D spectrum
    :param lambda_: (Optional) Adjusts the balance between fitness and smoothness.
                    A smaller lamda_ favors fitness.
                    Default is 1.e5.
    :param ratio: (Optional) Iteration will stop when the weights stop changing.
                    (weights_(i) - weights_(i+1)) / (weights_(i)) < ratio.
                    Default is 1.e-6.
    :param log: (Optional) True to debug log. Default False.
    :returns: The smoothed baseline of y.
    """
    y = np.array(y)

    N = y.shape[0]

    E = eye(N, format='csc')
    # numpy.diff() does not work with sparse matrix. This is a workaround.
    # It creates the second order difference matrix.
    # [1 -2 1 ......]
    # [0 1 -2 1 ....]
    # [.............]
    # [.... 0 1 -2 1]
    D = E[:-2] - 2 * E[1:-1] + E[2:]

    H = lambda_ * D.T * D
    Y = np.matrix(y)

    w = np.ones(N)

    for i in range(itermax + 10):
        W = diags(w, 0, shape=(N, N))
        Q = W + H
        B = W * Y.T

        z = spsolve(Q, B)
        d = y - z
        dn = d[d < 0.0]

        m = np.mean(dn)
        if np.isnan(m):
            # add a tiny bit of noise to Y
            y2 = y.copy()
            if np.std(y) != 0.:
                y2 += (np.random.random(y.size) - 0.5) * np.std(y) / 1000.
            elif np.mean(y) != 0.0:
                y2 += (np.random.random(y.size) - 0.5) * np.mean(y) / 1000.
            else:
                y2 += (np.random.random(y.size) - 0.5) / 1000.
            y = y2
            Y = np.matrix(y2)
            W = diags(w, 0, shape=(N, N))
            Q = W + H
            B = W * Y.T

            z = spsolve(Q, B)
            d = y - z
            dn = d[d < 0.0]

            m = np.mean(dn)
        s = np.std(dn, ddof=1)

        wt = 1. / (1 + np.exp(2. * (d - (2 * s - m)) / s))

        # check exit condition
        condition = np.linalg.norm(w - wt) / np.linalg.norm(w)
        if condition < ratio:
            break
        if i > itermax:
            break
        w = wt

    return z


def arPLS_Implementation(y, lambdaValue=5.e4, maxValue=1e6, minValue=-1e6, itermax=10, interpolate=True):
    """
    Implementation of the  arPLS algorithm
    :param maxValue = maxValue of the baseline noise
    :param minValue = minValue of the baseline noise
    :param interpolate: Where are the peaks: interpolate the points from neighbours otherwise set them to 0.
    """

    lenghtY = len(y)
    sparseMatrix = eye(lenghtY, format='csc')
    differenceMatrix = sparseMatrix[:-2] - 2 * sparseMatrix[1:-1] + sparseMatrix[2:]
    H = lambdaValue * differenceMatrix.T * differenceMatrix

    Y = np.matrix(y)
    w = np.ones(lenghtY)

    for i in range(itermax):
        W = diags(w, 1, shape=(lenghtY, lenghtY))
        Q = W + H
        B = W * Y.T
        z = spsolve(Q, B)
        mymask = (z > maxValue) | (z < minValue)
        b = np.ma.masked_where(mymask, z)
        if interpolate:
            c = np.interp(np.where(mymask)[0], np.where(~mymask)[0], b[np.where(~mymask)[0]])
            b[np.where(mymask)[0]] = c
        else:
            b = np.ma.filled(b, fill_value=0)

    return b


def lowess(x, y):
    """
    LOWESS (Locally Weighted Scatterplot Smoothing).
    A lowess function that outs smoothed estimates of endog
    at the given exog values from points (exog, endog)
    To use this, you need to install statsmodels in your miniconda:
     - conda install statsmodels or pip install --upgrade --no-deps statsmodels
    """

    from scipy.interpolate import interp1d
    #FIXME: invalid import
    import statsmodels.api as sm

    # introduce some floats in our x-values

    # lowess will return our "smoothed" data with a y value for at every x-value
    lowess = sm.nonparametric.lowess(y, x, frac=.3)

    # unpack the lowess smoothed points to their values
    lowess_x = list(zip(*lowess))[0]
    lowess_y = list(zip(*lowess))[1]

    # run scipy's interpolation. There is also extrapolation I believe
    f = interp1d(lowess_x, lowess_y, bounds_error=False)

    # this this generate y values for our xvalues by our interpolator
    # it will MISS values outsite of the x window (less than 3, greater than 33)
    # There might be a better approach, but you can run a for loop
    # and if the value is out of the range, use f(min(lowess_x)) or f(max(lowess_x))
    ynew = f(x)
    return ynew


def nmrGlueBaselineCorrector(data, wd=20):
    """
    :param data: 1D ndarray
        One dimensional NMR data with real value (intensities)
        wd : float  Median window size in pts.
    :return: same as data
    """
    import nmrglue as ng

    data = ng.process.proc_bl.baseline_corrector(data, wd=wd)
    return data


from typing import Tuple


def _getDefaultApiSpectrumColours(spectrum: 'Spectrum') -> Tuple[str, str]:
    """Get the default colours from the core spectrum class
    """
    # from ccpn.util.Colour import spectrumHexColours
    from ccpn.ui.gui.guiSettings import getColours, SPECTRUM_HEXCOLOURS, SPECTRUM_HEXDEFAULTCOLOURS
    from ccpn.util.Colour import hexToRgb, findNearestHex, invertRGBHue, rgbToHex

    dimensionCount = spectrum.dimensionCount
    serial = spectrum._serial
    expSerial = spectrum.experiment.serial

    spectrumHexColours = getColours().get(SPECTRUM_HEXCOLOURS)
    spectrumHexDefaultColours = getColours().get(SPECTRUM_HEXDEFAULTCOLOURS)

    # use different colour lists for 1d and Nd
    if dimensionCount < 2:
        colorCount = len(spectrumHexColours)
        step = ((colorCount // 2 - 1) // 2)
        kk = colorCount // 7
        index = expSerial - 1 + step * (serial - 1)
        posCol = spectrumHexColours[(kk * index + 10) % colorCount]
        negCol = spectrumHexColours[((kk + 1) * index + 10) % colorCount]

    else:
        try:
            # try and get the colourPalette number from the preferences, otherwise use 0
            from ccpn.framework.Application import getApplication

            colourPalette = getApplication().preferences.general.colourPalette
        except:
            colourPalette = 0

        if colourPalette == 0:
            # colours for Vicky :)
            colorCount = len(spectrumHexDefaultColours)
            step = ((colorCount // 2 - 1) // 2)
            index = expSerial - 1 + step * (serial - 1)
            posCol = spectrumHexDefaultColours[(2 * index) % colorCount]
            negCol = spectrumHexDefaultColours[(2 * index + 1) % colorCount]

        else:
            # automatic colours
            colorCount = len(spectrumHexColours)
            step = ((colorCount // 2 - 1) // 2)
            kk = 11  #colorCount // 11
            index = expSerial - 1 + step * (serial - 1)
            posCol = spectrumHexColours[(kk * index + 10) % colorCount]

            # invert the colour by reversing the ycbcr palette
            rgbIn = hexToRgb(posCol)
            negRGB = invertRGBHue(*rgbIn)
            oppCol = rgbToHex(*negRGB)
            # get the nearest one in the current colour list, so colourName exists
            negCol = findNearestHex(oppCol, spectrumHexColours)

    return (posCol, negCol)


def getDefaultSpectrumColours(self: 'Spectrum') -> Tuple[str, str]:
    """Get default positivecontourcolour, negativecontourcolour for Spectrum
    (calculated by hashing spectrum properties to avoid always getting the same colours
    Currently matches getDefaultColours in dataSource that is set through the api
    """
    return _getDefaultApiSpectrumColours(self)


def get1DdataInRange(x, y, xRange):
    """
    :param x:
    :param y:
    :param xRange:
    :return: x,y within the xRange (minXrange,maxXrange)

    """
    if xRange is None:
        return x, y
    point1, point2 = np.max(xRange), np.min(xRange)
    x_filtered = np.where((x <= point1) & (x >= point2))
    y_filtered = y[x_filtered]

    return x_filtered, y_filtered


def _recurseData(ii, dataList, startCondition, endCondition):
    """Iterate over the dataArray, subdividing each iteration
    """
    for data in dataList:

        if not data.size:
            continue

        # calculate the noise values
        flatData = data.flatten()

        SD = np.std(flatData)
        max = np.max(flatData)
        min = np.min(flatData)
        mn = np.mean(flatData)
        noiseLevel = mn + 3.5 * SD

        if not startCondition:
            startCondition[:] = [ii, data.shape, SD, max, min, mn, noiseLevel]
            endCondition[:] = startCondition[:]

        if SD < endCondition[2]:
            endCondition[:] = [ii, data.shape, SD, max, min, mn, noiseLevel]

        # stop iterating when all dimensions are <= 64 elements
        if any(dim > 64 for dim in data.shape):

            newData = [data]
            for jj in range(len(data.shape)):
                newData = [np.array_split(dd, 2, axis=jj) for dd in newData]
                newData = [val for sublist in newData for val in sublist]

            _recurseData(ii + 1, newData, startCondition, endCondition)

# keep for a minute - example of how to call _recurseData
# # iterate over the array to calculate noise at each level
# dataList = [dataArray]
# startCondition = []
# endCondition = []
# _recurseData(0, dataList, startCondition, endCondition)


<<<<<<< HEAD
=======
#------------------------------------------------------------------------------------------------------


def _setApiContourLevelsFromNoise(apiSpectrum, setNoiseLevel=True,
                                  setPositiveContours=True, setNegativeContours=True,
                                  useSameMultiplier=True):
    """Calculate the noise level, base contour level and positive/negative multipliers for the given apiSpectrum
    """
    # NOTE:ED - method doesn't seem to be used?
    project = apiSpectrum.topObject
>>>>>>> 2303c2b1

# def _setApiContourLevelsFromNoise(apiSpectrum, setNoiseLevel=True,
#                                   setPositiveContours=True, setNegativeContours=True,
#                                   useSameMultiplier=True):
#     """Calculate the noise level, base contour level and positive/negative multipliers for the given apiSpectrum
#     """
#     # NOTE:ED - method doesn't seem to be used?
#     project = apiSpectrum.topObject
#
#     # the core objects should have been initialised at this point
#     if project and apiSpectrum in project._data2Obj:
#         spectrum = project._data2Obj[apiSpectrum]
#         if spectrum.dimensionCount == 1: return
#         setContourLevelsFromNoise(spectrum, setNoiseLevel=setNoiseLevel,
#                                   setPositiveContours=setPositiveContours, setNegativeContours=setNegativeContours,
#                                   useSameMultiplier=useSameMultiplier)


DEFAULTMULTIPLIER = 1.414214
DEFAULTLEVELS = 10
DEFAULTCONTOURBASE = 10000.0


def setContourLevelsFromNoise(spectrum, setNoiseLevel=True,
                              setPositiveContours=True, setNegativeContours=True,
                              useDefaultMultiplier=True, useDefaultLevels=True, useDefaultContourBase=False,
                              useSameMultiplier=True,
                              defaultMultiplier=DEFAULTMULTIPLIER, defaultLevels=DEFAULTLEVELS, defaultContourBase=DEFAULTCONTOURBASE):
    """Calculate the noise level, base contour level and positive/negative multipliers for the given spectrum
    """

    # parameter error checking
    if not isinstance(setNoiseLevel, bool):
        raise TypeError('setNoiseLevel is not boolean.')
    if not isinstance(setPositiveContours, bool):
        raise TypeError('setPositiveContours is not boolean.')
    if not isinstance(setNegativeContours, bool):
        raise TypeError('setNegativeContours is not boolean.')
    if not isinstance(useDefaultMultiplier, bool):
        raise TypeError('useDefaultMultiplier is not boolean.')
    if not isinstance(useDefaultLevels, bool):
        raise TypeError('useDefaultLevels is not boolean.')
    if not isinstance(useDefaultContourBase, bool):
        raise TypeError('useDefaultContourBase is not boolean.')
    if not isinstance(useSameMultiplier, bool):
        raise TypeError('useSameMultiplier is not boolean.')

    if not (isinstance(defaultMultiplier, float) and defaultMultiplier > 0):
        raise TypeError('defaultMultiplier is not a positive float.')
    if not (isinstance(defaultLevels, int) and defaultLevels > 0):
        raise TypeError('defaultLevels is not a positive int.')
    if not (isinstance(defaultContourBase, float) and defaultContourBase > 0):
        raise TypeError('defaultContourBase is not a positive float.')

    if spectrum.dimensionCount == 1:
        return

    # exit if nothing set
    if not (setNoiseLevel or setPositiveContours or setNegativeContours):
        return

    if any(x != 'Frequency' for x in spectrum.dimensionTypes):
        raise NotImplementedError("setContourLevelsFromNoise not implemented for processed frequency spectra, dimension types were: {}".format(spectrum.dimensionTypes, ))

    if setNoiseLevel:
        # get noise level using random sampling method - may be slow for large spectra
        noise = getNoiseEstimate(spectrum)
        base = spectrum.noiseLevel = noise.noiseLevel
    else:
        base = spectrum.noiseLevel
        # need to generate a min/max
        noise = getContourEstimate(spectrum)

    # noise => noise.mean, noise.std, noise.min, noise.max, noise.noiseLevel

    if useDefaultLevels:
        posLevels = defaultLevels
        negLevels = defaultLevels
    else:
        # get from the spectrum
        posLevels = spectrum.positiveContourCount
        negLevels = spectrum.negativeContourCount

    if useDefaultMultiplier:
        # use default as root2
        posMult = negMult = defaultMultiplier
    else:
        # calculate multiplier to give contours across range of spectrum; trap base = 0
        mx = noise.max
        mn = noise.min

        posMult = pow(abs(mx / base), 1 / posLevels) if base else 0.0
        if useSameMultiplier:
            negMult = posMult
        else:
            negMult = pow(abs(mn / base), 1 / negLevels) if base else 0.0

    if setPositiveContours:
        try:
            spectrum.positiveContourBase = base
            spectrum.positiveContourFactor = posMult
        except Exception as es:

            # set to defaults if an error occurs
            spectrum.positiveContourBase = defaultContourBase
            spectrum.positiveContourFactor = defaultMultiplier
            getLogger().warning('Error setting contour levels - %s', str(es))

        spectrum.positiveContourCount = posLevels

    if setNegativeContours:
        try:
            spectrum.negativeContourBase = -base
            spectrum.negativeContourFactor = negMult
        except Exception as es:

            # set to defaults if an error occurs
            spectrum.negativeContourBase = -defaultContourBase
            spectrum.negativeContourFactor = defaultMultiplier
            getLogger().warning('Error setting contour levels - %s', str(es))

        spectrum.negativeContourCount = negLevels

    return


def getContourLevelsFromNoise(spectrum,
                              setPositiveContours=False, setNegativeContours=False,
                              useDefaultMultiplier=True, useDefaultLevels=True, useDefaultContourBase=False,
                              useSameMultiplier=True,
                              defaultMultiplier=DEFAULTMULTIPLIER, defaultLevels=DEFAULTLEVELS, defaultContourBase=DEFAULTCONTOURBASE):
    """Calculate the noise level, base contour level and positive/negative multipliers for the given spectrum
    """

    # parameter error checking
    if not isinstance(setPositiveContours, bool):
        raise TypeError('setPositiveContours is not boolean.')
    if not isinstance(setNegativeContours, bool):
        raise TypeError('setNegativeContours is not boolean.')
    if not isinstance(useDefaultMultiplier, bool):
        raise TypeError('useDefaultMultiplier is not boolean.')
    if not isinstance(useDefaultLevels, bool):
        raise TypeError('useDefaultLevels is not boolean.')
    if not isinstance(useDefaultContourBase, bool):
        raise TypeError('useDefaultContourBase is not boolean.')
    if not isinstance(useSameMultiplier, bool):
        raise TypeError('useSameMultiplier is not boolean.')

    if not (isinstance(defaultMultiplier, float) and defaultMultiplier > 0):
        raise TypeError('defaultMultiplier is not a positive float.')
    if not (isinstance(defaultLevels, int) and defaultLevels > 0):
        raise TypeError('defaultLevels is not a positive int.')
    if not (isinstance(defaultContourBase, float) and defaultContourBase > 0):
        raise TypeError('defaultContourBase is not a positive float.')

    if spectrum.dimensionCount == 1:
        return [None] * 6

    if any(x != 'Frequency' for x in spectrum.dimensionTypes):
        raise NotImplementedError("getContourLevelsFromNoise not implemented for processed frequency spectra, dimension types were: {}".format(spectrum.dimensionTypes, ))

    # need to generate a min/max
    noise = getContourEstimate(spectrum)

    # noise => noise.mean, noise.std, noise.min, noise.max, noise.noiseLevel

    if useDefaultLevels:
        posLevels = defaultLevels
        negLevels = defaultLevels
    else:
        # get from the spectrum
        posLevels = spectrum.positiveContourCount
        negLevels = spectrum.negativeContourCount

    if useDefaultContourBase:
        posBase = defaultContourBase
    else:
        # calculate the base levels
        posBase = spectrum.noiseLevel
    negBase = -posBase if posBase else 0.0

    if useDefaultMultiplier:
        # use default as root2
        posMult = negMult = defaultMultiplier
    else:
        # calculate multiplier to give contours across range of spectrum; trap base = 0
        mx = noise.max
        mn = noise.min

        posMult = pow(abs(mx / posBase), 1 / posLevels) if posBase else 0.0
        if useSameMultiplier:
            negMult = posMult
        else:
            negMult = pow(abs(mn / negBase), 1 / negLevels) if negBase else 0.0

    if not setPositiveContours:
        posBase = posMult = posLevels = None

    if not setNegativeContours:
        negBase = negMult = negLevels = None

    return posBase, negBase, posMult, negMult, posLevels, negLevels


def getClippedRegion(spectrum, strip, sort=False):
    """
    Return the clipped region, bounded by the (ppmPoint(1), ppmPoint(n)) in visible order

    If sorting is True, returns a tuple(tuple(minPpm, maxPpm), ...) for each region
    else returns tuple(tuple(ppmLeft, ppmRight), ...)

    :param spectrum:
    :param strip:
    :return:
    """

    # calculate the visible region
    selectedRegion = [strip.getAxisRegion(0), strip.getAxisRegion(1)]
    for n in strip.orderedAxes[2:]:
        selectedRegion.append((n.region[0], n.region[1]))

    # use the ppmArrays to get the first/last point of the data
    if spectrum.dimensionCount == 1:
        ppmArrays = [spectrum.getPpmArray(dimension=1)]
    else:
        ppmArrays = [spectrum.getPpmArray(dimension=dim) for dim in spectrum.getByAxisCodes('dimensions', strip.axisCodes)]

    # clip to the ppmArrays, not taking aliased regions into account
    if sort:
        return tuple(tuple(sorted(np.clip(region, np.min(limits), np.max(limits)))) for region, limits in zip(selectedRegion, ppmArrays))
    else:
        return tuple(tuple(np.clip(region, np.min(limits), np.max(limits))) for region, limits in zip(selectedRegion, ppmArrays))


def getNoiseEstimateFromRegion(spectrum, strip):
    """
    Get the noise estimate from the visible region of the strip

    :param spectrum:
    :param strip:
    :return:
    """

    # calculate the region over which to estimate the noise
    sortedSelectedRegion = getClippedRegion(spectrum, strip, sort=True)

    if spectrum.dimensionCount == 1:
        indices = [1]
    else:
        indices = spectrum.getByAxisCodes('dimensions', strip.axisCodes)

    regionDict = {}
    for idx, ac, region in zip(indices, strip.axisCodes, sortedSelectedRegion):
        regionDict[ac] = tuple(region)

    # get the data
    dataArray = spectrum.getRegion(**regionDict)

    # calculate the noise values
    flatData = dataArray.flatten()

    std = np.std(flatData)
    max = np.max(flatData)
    min = np.min(flatData)
    mean = np.mean(flatData)

    value = NoiseEstimateTuple(mean=mean,
                               std=std * 1.1 if std != 0 else 1.0,
                               min=min, max=max,
                               noiseLevel=None)

    # noise function is defined here, but needs cleaning up
    return _noiseFunc(value)


def getSpectrumNoise(spectrum):
    """
    Get the noise level for a spectrum. If the noise level is not already set it will
    be set at an estimated value.

    .. describe:: Input

    spectrum

    .. describe:: Output

    Float
    """
    if not spectrum.noiseLevel:
        noise = getNoiseEstimate(spectrum)
        spectrum.noiseLevel = noise.noiseLevel

    return noise


def getNoiseEstimate(spectrum):
    """Get an estimate of the noiseLevel from the spectrum

    noiseLevel is calculated as abs(mean) + 3.5 * SD

    Calculated from a random subset of points
    """
    # NOTE:ED more detail needed

    fractPerAxis = 0.04
    subsetFract = 0.25
    fract = 0.1
    maxSamples = 10000

    npts = spectrum.pointCounts

    # take % of points in each axis
    _fract = (fractPerAxis ** len(npts))
    nsamples = min(int(np.prod(npts) * _fract), maxSamples)
    nsubsets = max(1, int(nsamples * subsetFract))

    with notificationEchoBlocking():
        return _getNoiseEstimate(spectrum, nsamples, nsubsets, fract)


def getContourEstimate(spectrum):
    """Get an estimate of the contour settings from the spectrum
    Calculated from a random subset of points
    """

    fractPerAxis = 0.04
    subsetFract = 0.01
    fract = 0.1
    maxSamples = 10000

    npts = spectrum.pointCounts

    # take % of points in each axis
    _fract = (fractPerAxis ** len(npts))
    nsamples = min(int(np.prod(npts) * _fract), maxSamples)
    nsubsets = max(1, int(nsamples * subsetFract))

    with notificationEchoBlocking():
        return _getContourEstimate(spectrum, nsamples, nsubsets, fract)


def _noiseFunc(value):
    # take the 'value' NoiseEstimateTuple and add the noiseLevel
    return NoiseEstimateTuple(mean=value.mean,
                              std=value.std,
                              min=value.min, max=value.max,
                              noiseLevel=abs(value.mean) + 3.5 * value.std)


def _getNoiseEstimate(spectrum, nsamples=1000, nsubsets=10, fraction=0.1):
    """
    Estimate the noise level for a spectrum.

    'nsamples' random samples are taken from the spectrum
    'nsubsets' is the number of random permutations of data taken from the
    and finding subsets with the lowest standard deviation

    A tuple (mean, SD, min, max noiseLevel) is returned from the subset with the lowest standard deviation.
    mean is the mean of the minimum random subset, SD is the standard deviation, min/max are the minimum/maximum values,
    and noiseLevel is the estimated noiseLevel caluated as abs(mean) + 3.5 * SD

    :param spectrum: input spectrum
    :param nsamples: number reandom samples
    :param nsubsets: number of subsets
    :param fraction: subset fraction
    :return: tuple(mean, SD, min, max, noiseLevel)
    """

    npts = spectrum.pointCounts
    if not isinstance(nsamples, int):
        raise TypeError('nsamples must be an int')
    if not (0 < nsamples <= np.prod(npts)):
        raise ValueError(f'nsamples must be in range [1, {np.prod(npts)}]')
    if not isinstance(nsubsets, int):
        raise TypeError('nsubsets must be an int')
    if not (0 < nsubsets <= nsamples):
        # not strictly necessary but stops huge values
        raise ValueError(f'nsubsets must be in range [1, {nsamples}]')
    if not isinstance(fraction, float):
        raise TypeError('fraction must be a float')
    if not (0 < fraction <= 1.0):
        raise ValueError('fraction must be i the range (0, 1]')

    # create a list of random points in the spectrum, get only points that are not nan/inf
    # getPointValue is the slow bit
    allPts = [[min(n - 1, int(n * random.random()) + 1) for n in npts] for i in range(nsamples)]
    _list = np.array([spectrum.getPointValue(pt) for pt in allPts], dtype=np.float32)
    data = _list[np.isfinite(_list)]
    fails = nsamples - len(data)

    if fails:
        getLogger().warning(f'Attempt to access {fails} non-existent data points in spectrum {spectrum}')

    # check whether there are too many bad numbers in the data
    good = nsamples - fails
    if good == 0:
        getLogger().warning(f'Spectrum {spectrum} contains all bad points')
        return NoiseEstimateTuple(mean=None, std=None, min=None, max=None, noiseLevel=1.0)
    elif good < 10:  # arbitrary number of bad points
        getLogger().warning(f'Spectrum {spectrum} contains minimal data')
        maxValue = max([abs(x) for x in data])
        if maxValue > 0:
            return NoiseEstimateTuple(mean=None, std=None, min=None, max=None, noiseLevel=0.1 * maxValue)
        else:
            return NoiseEstimateTuple(mean=None, std=None, min=None, max=None, noiseLevel=1.0)

    m = max(1, int(nsamples * fraction))

    def meanStd():
        # take m random values from data, and return mean/SD
        y = np.random.choice(data, m)
        return NoiseEstimateTuple(mean=np.mean(y), std=np.std(y), min=np.min(y), max=np.max(y), noiseLevel=None)

    # generate 'nsubsets' noiseEstimates and take the one with the minimum standard deviation
    value = min((meanStd() for i in range(nsubsets)), key=lambda mSD: mSD.std)
    value = NoiseEstimateTuple(mean=value.mean,
                               std=value.std * 1.1 if value.std != 0 else 1.0,
                               min=value.min, max=value.max,
                               noiseLevel=None)

    value = _noiseFunc(value)

    return value


def _getContourEstimate(spectrum, nsamples=1000, nsubsets=10, fraction=0.1):
    """
    Estimate the contour levels for a spectrum.

    'nsamples' random samples are taken from the spectrum
    'nsubsets' is the number of random permutations of data taken from the
    and finding subsets with the lowest standard deviation

    A tuple (mean, SD, min, max noiseLevel) is returned from the subset with the lowest standard deviation.
    mean is the mean of the minimum random subset, SD is the standard deviation, min/max are the minimum/maximum values,
    and noiseLevel is the estimated noiseLevel caluated as abs(mean) + 3.5 * SD

    :param spectrum: input spectrum
    :param nsamples: number reandom samples
    :param nsubsets: number of subsets
    :param fraction: subset fraction
    :return: tuple(mean, SD, min, max, noiseLevel)
    """

    npts = spectrum.pointCounts
    if not isinstance(nsamples, int):
        raise TypeError('nsamples must be an int')
    if not (0 < nsamples <= np.prod(npts)):
        raise ValueError(f'nsamples must be in range [1, {np.prod(npts)}]')
    if not isinstance(nsubsets, int):
        raise TypeError('nsubsets must be an int')
    if not (0 < nsubsets <= nsamples):
        # not strictly necessary but stops huge values
        raise ValueError(f'nsubsets must be in range [1, {nsamples}]')
    if not isinstance(fraction, float):
        raise TypeError('fraction must be a float')
    if not (0 < fraction <= 1.0):
        raise ValueError('fraction must be i the range (0, 1]')

    # create a list of random points in the spectrum, get only points that are not nan/inf
    # getPositionValue is the slow bit
    allPts = [[min(n - 2, int(n * random.random())) for n in npts] for i in range(nsamples)]
    _list = np.array([spectrum.getPositionValue(pt) for pt in allPts], dtype=np.float32)
    data = _list[np.isfinite(_list)]
    fails = nsamples - len(data)

    if fails:
        getLogger().warning(f'Attempt to access {fails} non-existent data points in spectrum {spectrum}')

    # check whether there are too many bad numbers in the data
    good = nsamples - fails
    if good == 0:
        getLogger().warning(f'Spectrum {spectrum} contains all bad points')
        return NoiseEstimateTuple(mean=None, std=None, min=None, max=None, noiseLevel=1.0)
    elif good < 10:  # arbitrary number of bad points
        getLogger().warning(f'Spectrum {spectrum} contains minimal data')
        maxValue = max([abs(x) for x in data])
        if maxValue > 0:
            return NoiseEstimateTuple(mean=None, std=None, min=None, max=None, noiseLevel=0.1 * maxValue)
        else:
            return NoiseEstimateTuple(mean=None, std=None, min=None, max=None, noiseLevel=1.0)

    value = NoiseEstimateTuple(mean=None,
                               std=None,
                               min=np.min(data), max=np.max(data),
                               noiseLevel=None)

    return value


def _signalToNoiseFunc(noise, signal):
    snr = math.log10(abs(np.mean(signal) ** 2 / np.mean(noise) ** 2))
    return snr


def estimateSignalRegion(y, nlMax=None, nlMin=None):
    if y is None: return 0
    if nlMax is None or nlMin is None:
        nlMax, nlMin = estimateNoiseLevel1D(y)
    eS = np.where(y >= nlMax)
    eSN = np.where(y <= nlMin)
    eN = np.where((y < nlMax) & (y > nlMin))
    estimatedSignalRegionPos = y[eS]
    estimatedSignalRegionNeg = y[eSN]
    estimatedSignalRegion = np.concatenate((estimatedSignalRegionPos, estimatedSignalRegionNeg))
    estimatedNoiseRegion = y[eN]
    lenghtESR = len(estimatedSignalRegion)
    lenghtENR = len(estimatedNoiseRegion)
    if lenghtESR > lenghtENR:
        l = lenghtENR
    else:
        l = lenghtESR
    if l == 0:
        return np.array([])
    else:
        noise = estimatedNoiseRegion[:l - 1]
        signalAndNoise = estimatedSignalRegion[:l - 1]
        signal = abs(signalAndNoise - noise)
        signal[::-1].sort()  # descending
        noise[::1].sort()
        if hasattr(signal, 'compressed') and hasattr(noise, 'compressed'):
            signal = signal.compressed()  # remove the mask
            noise = noise.compressed()  # remove the mask
        s = signal[:int(l / 2)]
        n = noise[:int(l / 2)]
        if len(signal) == 0:
            return np.array([])
        else:
            return s


def estimateSNR(noiseLevels, signalPoints, factor=2.5):
    """
    SNratio = factor*(height/|NoiseMax-NoiseMin|)
    :param noiseLevels: (max, min) floats
    :param signalPoints: iterable of floats estimated to be signal or peak heights
    :param factor: default 2.5
    :return: array of snr for each point compared to the delta noise level
    """
    maxNL = np.max(noiseLevels)
    minNL = np.min(noiseLevels)
    dd = abs(maxNL - minNL)
    pp = np.array([s for s in signalPoints])
    if dd != 0 and dd is not None:
        snRatios = (factor * pp) / dd
        return abs(snRatios)
    return [None] * len(signalPoints)


def estimateNoiseLevel1D(y, f=10, stdFactor=0.5):
    """

    :param y: the y region of the spectrum.
    :param f: percentage of the spectrum to use. If given a portion known to be just noise, set it to 100.
    :param increaseBySTD: increase the estimated by the STD for the y region
    :param stdFactor: 0 to don't adjust the initial guess.
    :return:   (float, float) of estimated noise threshold  as max and min
    """

    eMax, eMin = 0, 0
    if stdFactor == 0:
        stdFactor = 0.01
        getLogger().warning('stdFactor of value zero is not allowed.')
    if y is None:
        return eMax, eMin
    percent = percentage(f, int(len(y)))
    fy = y[:int(percent)]

    stdValue = np.std(fy) * stdFactor

    eMax = np.max(fy) + stdValue
    eMin = np.min(fy) - stdValue
    return eMax, eMin


def _filterROI1Darray(x, y, roi):
    """ Return region included in the ROI ppm position"""
    mask = (x > max(roi)) | (x > min(roi))
    return x[mask], y[mask]


def _filtered1DArray(data, ignoredRegions):
    # returns an array without ignoredRegions. Used for automatic 1d peak picking
    ppmValues = data[0]
    masks = []
    ignoredRegions = [sorted(pair, reverse=True) for pair in ignoredRegions]
    for region in ignoredRegions:
        mask = (ppmValues > region[0]) | (ppmValues < region[1])
        masks.append(mask)
    fullmask = [all(mask) for mask in zip(*masks)]
    newArray = (np.ma.MaskedArray(data, mask=np.logical_not((fullmask, fullmask))))
    return newArray


def _initExpBoundResonances(experiment):
    """
    # CCPNInternal  - API Level routine -
    Refresh the covalently bound status for any resonances connected
    via peaks in a given experiment.
    """
    resonances = {}
    for spectrum in experiment.dataSources:
        for peakList in spectrum.peakLists:
            for peak in peakList.peaks:
                for peakDim in peak.peakDims:
                    for contrib in peakDim.peakDimContribs:
                        resonances[contrib.resonance] = None
    for resonance in resonances.keys():
        _getBoundResonances(resonance, recalculate=True)


def _setApiExpTransfers(experiment, overwrite=True):
    """
    # CCPNInternal  - API Level routine -
    Set up the ExpTransfers for an experiment using available refExperiment
    information. Boolean option to remove any existing transfers.
    List of Nmr.ExpTransfers
    """

    if not experiment.refExperiment:
        for expTransfer in experiment.expTransfers:
            expTransfer.delete()

        _initExpBoundResonances(experiment)
        return

    if experiment.expTransfers:
        if not overwrite:
            return list(experiment.expTransfers)
        else:
            for expTransfer in experiment.expTransfers:
                expTransfer.delete()

    visibleSites = {}
    for expDim in experiment.expDims:
        for expDimRef in expDim.expDimRefs:
            if not expDimRef.refExpDimRef:
                continue

            measurement = expDimRef.refExpDimRef.expMeasurement
            if measurement.measurementType in ('Shift', 'shift', 'MQShift'):
                for atomSite in measurement.atomSites:
                    if atomSite not in visibleSites:
                        visibleSites[atomSite] = []

                    visibleSites[atomSite].append(expDimRef)

    transferDict = {}
    for atomSite in visibleSites:
        expDimRefs = visibleSites[atomSite]

        for expTransfer in atomSite.expTransfers:
            atomSiteA, atomSiteB = expTransfer.atomSites

            if (atomSiteA in visibleSites) and (atomSiteB in visibleSites):
                if transferDict.get(expTransfer) is None:
                    transferDict[expTransfer] = []
                transferDict[expTransfer].extend(expDimRefs)

    # Indirect transfers, e.g. Ch_hC.NOESY or H_hC.NOESY
    indirectTransfers = set()
    for expGraph in experiment.refExperiment.nmrExpPrototype.expGraphs:
        for expTransfer in expGraph.expTransfers:
            if (expTransfer not in transferDict) and \
                    (expTransfer.transferType in longRangeTransfers):
                atomSiteA, atomSiteB = expTransfer.atomSites

                if atomSiteA not in visibleSites:
                    for expTransferA in atomSiteA.expTransfers:
                        if expTransferA.transferType != 'onebond':
                            continue

                        atomSites = list(expTransferA.atomSites)
                        atomSites.remove(atomSiteA)
                        atomSiteC = atomSites[0]

                        if atomSiteC in visibleSites:
                            atomSiteA = atomSiteC
                            break

                if atomSiteB not in visibleSites:
                    for expTransferB in atomSiteB.expTransfers:
                        if expTransferB.transferType != 'onebond':
                            continue

                        atomSites = list(expTransferB.atomSites)
                        atomSites.remove(atomSiteB)
                        atomSiteD = atomSites[0]

                        if atomSiteD in visibleSites:
                            atomSiteB = atomSiteD
                            break

                if (atomSiteA in visibleSites) and (atomSiteB in visibleSites):
                    expDimRefsA = visibleSites[atomSiteA]
                    expDimRefsB = visibleSites[atomSiteB]
                    transferDict[expTransfer] = expDimRefsA + expDimRefsB
                    indirectTransfers.add(expTransfer)

    expTransfers = []
    for refTransfer in transferDict.keys():
        expDimRefs = frozenset(transferDict[refTransfer])
        if len(expDimRefs) == 2:
            transferType = refTransfer.transferType
            expTransfer = experiment.findFirstExpTransfer(expDimRefs=expDimRefs)

            if expTransfer:
                # normally this would not need setting
                # but we renamed NOESY to through-space so this catches that situation
                expTransfer.transferType = transferType
            else:
                expTransfer = experiment.newExpTransfer(transferType=transferType,
                                                        expDimRefs=expDimRefs)

            if refTransfer in indirectTransfers:
                isDirect = False
            else:
                isDirect = True

            expTransfer.isDirect = isDirect
            expTransfers.append(expTransfer)

    _initExpBoundResonances(experiment)
    return expTransfers


def _getAcqRefExpDimRef(refExperiment):
    """
    # CCPNInternal  - API Level routine -
    RefExpDimRef that corresponds to acquisition dimension
    """

    # get acquisition measurement
    expGraph = refExperiment.nmrExpPrototype.findFirstExpGraph()
    # even if there are several the acquisition dimension should be common.
    ll = [(expStep.stepNumber, expStep) for expStep in expGraph.expSteps]
    expSteps = [x[1] for x in sorted(ll)]
    if refExperiment.isReversed:
        acqMeasurement = expSteps[0].expMeasurement
    else:
        acqMeasurement = expSteps[-1].expMeasurement

    # get RefExpDimRef that fits measurement
    ll = []
    for refExpDim in refExperiment.sortedRefExpDims():
        for refExpDimRef in refExpDim.sortedRefExpDimRefs():
            if refExpDimRef.expMeasurement is acqMeasurement:
                ll.append(refExpDimRef)

    if len(ll) == 1:
        return ll[0]
    else:
        raise RuntimeError("%s has no unambiguous RefExpDimRef for acqMeasurement (%s)"
                           % (refExperiment, acqMeasurement))


def _getAcqExpDim(experiment, ignorePreset=False):
    """
    # CCPNInternal  - API Level routine -
    ExpDim that corresponds to acquisition dimension. NB uses heuristics
    """

    ll = experiment.findAllExpDims(isAcquisition=True)
    if len(ll) == 1 and not ignorePreset:
        # acquisition dimension set - return it
        result = ll.pop()

    else:
        # no reliable acquisition dimension set
        result = None

        dataSources = experiment.sortedDataSources()
        if dataSources:
            dataSource = dataSources[0]
            for ds in dataSources[1:]:
                # more than one data source. Pick one of the largest.
                if ds.numDim > dataSource.numDim:
                    dataSource = ds

            # Take dimension with most points
            useDim = None
            currentVal = -1
            for dd in dataSource.sortedDataDims():
                if hasattr(dd, 'numPointsOrig'):
                    val = dd.numPointsOrig
                else:
                    val = dd.numPoints
                if val > currentVal:
                    currentVal = val
                    useDim = dd

            if useDim is not None:
                result = useDim.expDim

        if result is None:
            # no joy so far - just take first ExpDim
            ll = experiment.sortedExpDims()
            if ll:
                result = ll[0]

    return result


def _getRefExpDim4ExpDim(expDim):
    """
    get the link between refExpDim and expDim through their children refExpDimRef and expDimRef.
    """
    refExpDim = None
    for expDimRef in expDim.expDimRefs:
        if expDimRef.refExpDimRef:
            refExpDim = expDimRef.refExpDimRef.refExpDim
            break
    return refExpDim


def _tempLinkRefExpDim2ExpDim(expDim, refExpDim):
    """
    Temporary link expDim and refExpDim through their sorted children refExpDimRefs and expDimRefs.
    The match refExpDimRef-expDimRef will be redone by isotope code.
    """
    if len(expDim.sortedExpDimRefs()) == len(refExpDim.sortedRefExpDimRefs()):
        for expDimRef, refExpDimRef in zip(expDim.sortedExpDimRefs(), refExpDim.sortedRefExpDimRefs()):
            expDimRef.setRefExpDimRef(refExpDimRef)


def _clearLinkToRefExp(experiment):
    for expDim in experiment.expDims:
        refExpDim = _getRefExpDim4ExpDim(expDim)
        if refExpDim:
            for expDimRef in expDim.expDimRefs:
                if expDimRef is not None:
                    if expDimRef.refExpDimRef:
                        expDimRef.setRefExpDimRef(None)


def _setApiRefExperiment(experiment, refExperiment):
    """
    # CCPNInternal  - API Level routine -
    Sets the reference experiment for an existing experiment
    and tries to map the ExpDims to RefExpDims appropriately.

    This routine is very convoluted. Should be simplified/reimplemented.
    We are only trying to make this link: expDimRef.refExpDimRef = refExpDimRef

        experiment------ expDim(s)-------expDimRef(s)
                                             *
        refExperiment---refExpDim(s)----refExpDimRef(s)

    """

    _clearLinkToRefExp(experiment)

    experiment.setRefExperiment(refExperiment)
    if refExperiment is None:
        return

    refExpDims = refExperiment.sortedRefExpDims()
    if not refExpDims:
        # Something is wrong with the reference data
        return

    expDims = experiment.sortedExpDims()
    if not expDims:
        # Something is wrong with the experiment
        return

    acqRefExpDim = _getAcqRefExpDimRef(refExperiment).refExpDim
    acqExpDim = _getAcqExpDim(experiment, ignorePreset=True)

    if ((refExpDims.index(acqRefExpDim) * 2 < len(refExpDims)) !=
            (expDims.index(acqExpDim) * 2 < len(expDims))):
        # acqRefExpDim and acqExpDim are at opposite ends of their
        # respective lists. reverse refExpDims so that acquisition
        # dimensions will more likely get mapped to each other.
        refExpDims.reverse()

    # Rasmus 12/7/12. Must be set to None, as otherwise it is never reset below.
    # We do not want the heuristic _getAcqExpDim to override everything else.
    acqExpDim = None

    for expDim in expDims:
        expData = []

        for expDimRef in expDim.expDimRefs:
            isotopes = frozenset(expDimRef.isotopeCodes)

            if isotopes:
                mType = expDimRef.measurementType.lower()
                expData.append((mType, isotopes))

        if not expData:
            continue

        for refExpDim in refExpDims:
            refData = []

            for refExpDimRef in refExpDim.refExpDimRefs:
                expMeasurement = refExpDimRef.expMeasurement
                isotopes = frozenset([x.isotopeCode for x in expMeasurement.atomSites])
                mType = expMeasurement.measurementType.lower()
                refData.append((mType, isotopes))

            if expData == refData:
                # expDim.refExpDim = refExpDim # this link is not anymore in the v3 API.  set refExpDimRefs and expDimRefs directly
                _tempLinkRefExpDim2ExpDim(expDim, refExpDim)
                refExpDims.remove(refExpDim)

                if refExpDim is acqRefExpDim:
                    if not acqExpDim:
                        expDim.isAcquisition = True
                        acqExpDim = expDim

                break
    for expDim in expDims:
        if not expDim.expDimRefs:
            continue

        if not _getRefExpDim4ExpDim(expDim):
            if len(refExpDims)>0:
                refExpDim = refExpDims.pop(0)
                _tempLinkRefExpDim2ExpDim(expDim, refExpDim)

        # set reference data comparison list
        _refExpDim = _getRefExpDim4ExpDim(expDim)
        if _refExpDim:
            refExpDimRefs = list(_refExpDim.refExpDimRefs)
            refData = []
            for refExpDimRef in refExpDimRefs:
                expMeasurement = refExpDimRef.expMeasurement
                atomSites = expMeasurement.atomSites
                refData.append((frozenset(x.isotopeCode for x in atomSites),
                                expMeasurement.measurementType.lower(),
                                frozenset(x.name for x in atomSites),
                                refExpDimRef))

            # set experiment data comparison list
            inData = []
            for expDimRef in expDim.expDimRefs:
                inData.append((frozenset(expDimRef.isotopeCodes),
                               expDimRef.measurementType.lower(),
                               frozenset(((expDimRef.displayName),)),
                               expDimRef))

            # match expDimRef to refExpDimRef. comparing isotopeCodes,
            # if equal measurementTypes, if equal name/displayname
            for end in (-1, -2, -3):
                for ii in range(len(inData) - 1, -1, -1):
                    for jj in range(len(refData) - 1, -1, -1):
                        if inData[ii][:end] == refData[jj][:end]:
                            expDimRef = inData[ii][-1]
                            expDimRef.refExpDimRef = refData[jj][-1]
                            expDimRef.measurementType = refData[jj][-1].expMeasurement.measurementType
                            del inData[ii]
                            del refData[jj]
                            break<|MERGE_RESOLUTION|>--- conflicted
+++ resolved
@@ -12,13 +12,8 @@
 #=========================================================================================
 # Last code modification
 #=========================================================================================
-<<<<<<< HEAD
 __modifiedBy__ = "$modifiedBy: Luca Mureddu $"
 __dateModified__ = "$dateModified: 2021-03-26 10:35:19 +0000 (Fri, March 26, 2021) $"
-=======
-__modifiedBy__ = "$modifiedBy: Ed Brooksbank $"
-__dateModified__ = "$dateModified: 2021-02-04 16:32:06 +0000 (Thu, February 04, 2021) $"
->>>>>>> 2303c2b1
 __version__ = "$Revision: 3.0.3 $"
 #=========================================================================================
 # Created
@@ -652,9 +647,6 @@
 # endCondition = []
 # _recurseData(0, dataList, startCondition, endCondition)
 
-
-<<<<<<< HEAD
-=======
 #------------------------------------------------------------------------------------------------------
 
 
@@ -665,7 +657,7 @@
     """
     # NOTE:ED - method doesn't seem to be used?
     project = apiSpectrum.topObject
->>>>>>> 2303c2b1
+
 
 # def _setApiContourLevelsFromNoise(apiSpectrum, setNoiseLevel=True,
 #                                   setPositiveContours=True, setNegativeContours=True,
