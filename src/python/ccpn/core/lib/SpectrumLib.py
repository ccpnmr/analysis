--- conflicted
+++ resolved
@@ -13,11 +13,7 @@
 # Last code modification
 #=========================================================================================
 __modifiedBy__ = "$modifiedBy: Ed Brooksbank $"
-<<<<<<< HEAD
-__dateModified__ = "$dateModified: 2021-03-08 16:27:01 +0000 (Mon, March 08, 2021) $"
-=======
-__dateModified__ = "$dateModified: 2021-03-11 12:20:56 +0000 (Thu, March 11, 2021) $"
->>>>>>> f39f3022
+__dateModified__ = "$dateModified: 2021-03-12 18:01:38 +0000 (Fri, March 12, 2021) $"
 __version__ = "$Revision: 3.0.3 $"
 #=========================================================================================
 # Created
@@ -651,36 +647,8 @@
 # endCondition = []
 # _recurseData(0, dataList, startCondition, endCondition)
 
-<<<<<<< HEAD
+
 #------------------------------------------------------------------------------------------------------
-
-
-def _setApiContourLevelsFromNoise(apiSpectrum, setNoiseLevel=True,
-                                  setPositiveContours=True, setNegativeContours=True,
-                                  useSameMultiplier=True):
-    """Calculate the noise level, base contour level and positive/negative multipliers for the given apiSpectrum
-    """
-    # NOTE:ED - method doesn't seem to be used?
-    project = apiSpectrum.topObject
-=======
->>>>>>> f39f3022
-
-
-# def _setApiContourLevelsFromNoise(apiSpectrum, setNoiseLevel=True,
-#                                   setPositiveContours=True, setNegativeContours=True,
-#                                   useSameMultiplier=True):
-#     """Calculate the noise level, base contour level and positive/negative multipliers for the given apiSpectrum
-#     """
-#     # NOTE:ED - method doesn't seem to be used?
-#     project = apiSpectrum.topObject
-#
-#     # the core objects should have been initialised at this point
-#     if project and apiSpectrum in project._data2Obj:
-#         spectrum = project._data2Obj[apiSpectrum]
-#         if spectrum.dimensionCount == 1: return
-#         setContourLevelsFromNoise(spectrum, setNoiseLevel=setNoiseLevel,
-#                                   setPositiveContours=setPositiveContours, setNegativeContours=setNegativeContours,
-#                                   useSameMultiplier=useSameMultiplier)
 
 
 DEFAULTMULTIPLIER = 1.414214
