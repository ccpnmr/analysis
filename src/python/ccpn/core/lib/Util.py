--- conflicted
+++ resolved
@@ -14,7 +14,7 @@
 # Last code modification
 #=========================================================================================
 __modifiedBy__ = "$modifiedBy: Ed Brooksbank $"
-__dateModified__ = "$dateModified: 2021-01-22 15:44:47 +0000 (Fri, January 22, 2021) $"
+__dateModified__ = "$dateModified: 2021-02-04 12:07:30 +0000 (Thu, February 04, 2021) $"
 __version__ = "$Revision: 3.0.3 $"
 #=========================================================================================
 # Created
@@ -95,119 +95,6 @@
                                                      'residueType', 'atomName', ])
 
 
-<<<<<<< HEAD
-# def _fetchDataUrl(memopsRoot, nameStore, filePath):
-#     """Get or create DataUrl that matches fullPath, prioritising insideData, alongsideDta, remoteData
-#     and existing dataUrls"""
-#     from memops.api.Implementation import Url
-#     from memops.universal import Io as uniIo
-#     import os
-#
-#     standardStore = memopsRoot.findFirstDataLocationStore(name='standard')
-#
-#     # standardStore = (memopsRoot.findFirstDataLocationStore(name='standard')
-#     #                  or memopsRoot.newDataLocationStore(name='standard'))
-#
-#     # [(store.name, store.url.dataLocation, url.path,) for store in standardStore.sortedDataUrls() for url in store.sortedDataStores()]
-#     # [(store.dataUrl.name, store.dataUrl.url.dataLocation, store.path,) for store in standardStore.sortedDataStores()]
-#
-#     if standardStore is None:
-#         raise TypeError("Coding error - standard DataLocationStore has not been set")
-#
-#     stores = set([(store, store.dataUrl) for store in standardStore.sortedDataStores() if store.path == filePath])
-#
-#     if stores and len(stores) > 1:
-#         raise ValueError("Too many stores")
-#
-#     for store, dataUrl in stores:
-#         directoryPath = os.path.join(dataUrl.url.path, '')
-#
-#         # print('>>>_fetchDataUrl', filePath, directoryPath)
-#
-#         if filePath.startswith(directoryPath):
-#             return store.fullPath
-#         else:
-#             return store.fullPath
-#
-#
-#     # # for dataUrl in standardStore.sortedDataUrls():
-#     # #     if dataUrl.name is nameStore:
-#     #
-#     #
-#     # # fullPath = uniIo.normalisePath(fullPath, makeAbsolute=True)
-#     # standardTags = ('insideData', 'alongsideData', 'remoteData')
-#     # # Check standard DataUrls first
-#     # checkUrls = [standardStore.findFirstDataUrl(name=tag) for tag in standardTags]
-#     # # Then check other existing DataUrls
-#     # checkUrls += [x for x in standardStore.sortedDataUrls() if x.name not in standardTags]
-#     # for dataUrl in checkUrls:
-#     #     if dataUrl is not None and dataUrl.name is nameStore:
-#     #
-#     #         directoryPath = os.path.join(dataUrl.url.path, '')
-#     #         if filePath.startswith(directoryPath):
-#     #             break
-#     # else:
-#     #     # No matches found, make a new one
-#     #     dirName, path = os.path.split(filePath)
-#     #     dataUrl = standardStore.newDataUrl(url=Url(path=dirName))
-#     # #
-#     # return dataUrl
-
-# def expandDollarFilePath(project: 'Project', spectrum, filePath: str) -> str:
-#     """Expand paths that start with $REPOSITORY to full path.
-#
-#     NBNB Should be moved to ccpnmodel.ccpncore.lib.ccp.general.DataLocation.DataLocationstore"""
-#
-#     # Convert from custom repository names to full names
-#     stdRepositoryNames = {
-#         '$INSIDE/'   : 'insideData',
-#         '$ALONGSIDE/': 'alongsideData',
-#         '$DATA/'     : 'remoteData',
-#         }
-#
-#     if not filePath.startswith('$'):
-#         # Nothing to expand
-#         return filePath
-#
-#     dataLocationStore = project._wrappedData.root.findFirstDataLocationStore(name='standard')
-#
-#     if dataLocationStore is None:
-#         raise TypeError("Coding error - standard DataLocationStore has not been set")
-#
-#     for prefix, dataUrlName in stdRepositoryNames.items():
-#         if filePath.startswith(prefix):
-#
-#             apiDataStore = spectrum._apiDataSource.dataStore
-#             if not apiDataStore:
-#                 return filePath
-#
-#             elif apiDataStore.dataLocationStore.name == 'standard':
-#
-#                 # this fails on the first loading of V2 projects - ordering issue?
-#                 spectrumDataUrlName = apiDataStore.dataUrl.name
-#
-#                 if spectrumDataUrlName == dataUrlName:
-#                     return os.path.join(apiDataStore.dataUrl.url.dataLocation, filePath[len(prefix):])
-#
-#                 # if dataUrlName == 'insideData':
-#                 #     pathData.setText('$INSIDE/%s' % apiDataStore.path)
-#                 # elif dataUrlName == 'alongsideData':
-#                 #     pathData.setText('$ALONGSIDE/%s' % apiDataStore.path)
-#                 # elif dataUrlName == 'remoteData':
-#                 #     pathData.setText('$DATA/%s' % apiDataStore.path)
-#             else:
-#                 # pathData.setText(apiDataStore.fullPath)
-#                 return filePath
-#
-#             # dataUrl = dataLocationStore.findFirstDataUrl(name=dataUrlName)
-#             # if dataUrl is not None:
-#             #     return os.path.join(dataUrl.url.dataLocation, filePath[len(prefix):])
-#
-#     return filePath
-
-
-=======
->>>>>>> d19a55cb
 def commandParameterString(*params, values: dict = None, defaults: dict = None):
     """Make parameter string to insert into function call string.
 
