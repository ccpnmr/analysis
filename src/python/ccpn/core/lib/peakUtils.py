#=========================================================================================
# Licence, Reference and Credits
#=========================================================================================
__copyright__ = "Copyright (C) CCPN project (http://www.ccpn.ac.uk) 2014 - 2021"
__credits__ = ("Ed Brooksbank, Joanna Fox, Victoria A Higman, Luca Mureddu, Eliza Płoskoń",
               "Timothy J Ragan, Brian O Smith, Gary S Thompson & Geerten W Vuister")
__licence__ = ("CCPN licence. See http://www.ccpn.ac.uk/v3-software/downloads/license")
__reference__ = ("Skinner, S.P., Fogh, R.H., Boucher, W., Ragan, T.J., Mureddu, L.G., & Vuister, G.W.",
                 "CcpNmr AnalysisAssign: a flexible platform for integrated NMR analysis",
                 "J.Biomol.Nmr (2016), 66, 111-124, http://doi.org/10.1007/s10858-016-0060-y")
#=========================================================================================
# Last code modification
#=========================================================================================
__modifiedBy__ = "$modifiedBy: Ed Brooksbank $"
__dateModified__ = "$dateModified: 2021-06-04 19:38:29 +0100 (Fri, June 04, 2021) $"
__version__ = "$Revision: 3.0.4 $"
#=========================================================================================
# Created
#=========================================================================================
__author__ = "$Author: CCPN $"
__date__ = "$Date: 2017-04-07 10:28:41 +0000 (Fri, April 07, 2017) $"
#=========================================================================================
# Start of code
#=========================================================================================

from typing import Sequence, Union
import numpy as np
from ccpn.util.Logging import getLogger
from collections import OrderedDict
from scipy.optimize import curve_fit
from ccpn.core.PeakList import GAUSSIANMETHOD, PARABOLICMETHOD
from ccpn.util.Common import makeIterableList as mi
from ccpn.core.lib.ContextManagers import newObject, undoBlock, undoBlockWithoutSideBar, notificationEchoBlocking
import pandas as pd
from pandas import MultiIndex as m_ix
from ccpn.util.Common import makeIterableList


POSITIONS = 'positions'
HEIGHT = 'height'
VOLUME = 'volume'
LINEWIDTHS = 'lineWidths'
RAW = 'raw'
DELTAS = 'deltas'
DELTA = '\u0394'
Delta = '\u03B4'
MODES = [POSITIONS, HEIGHT, VOLUME, LINEWIDTHS]
DISPLAYDATA = [DELTA + Delta, RAW]
OTHER = 'Other'
H = 'H'
N = 'N'
C = 'C'
DefaultAtomWeights = OrderedDict(((H, 7.00), (N, 1.00), (C, 4.00), (OTHER, 1.00)))
NR_ID = 'NR_ID'


class Dictlist(dict):
    def __setitem__(self, key, value):
        try:
            self[key]
        except KeyError:
            super(Dictlist, self).__setitem__(key, [])
        self[key].append(value)


def getMultipletPosition(multiplet, dim, unit='ppm'):
    try:
        # skip if the position is None, otherwise check for dimensions
        if multiplet.position is None:
            return

        if multiplet.position[dim] is None:
            value = None  #"*NOT SET*"

        elif unit == 'ppm':
            value = multiplet.position[dim]

        #  NOT implemented for multiplets
        # elif unit == 'point':
        #   value = multiplet.pointPositions[dim]

        elif unit == 'Hz':
            value = multiplet.position[dim] * multiplet.multipletList.spectrum.spectrometerFrequencies[dim]

        else:  # sampled
            raise ValueError("Unit passed to getPeakPosition must be 'ppm', 'point', or 'Hz', was %s"
                             % unit)

        if not value:
            return

        if isinstance(value, (int, float, np.float32, np.float64)):
            return float(value)  # '{0:.2f}'.format(value)

    except Exception as e:
        getLogger().warning('Error on setting Position. %s' % e)


# return None

def getMultipletLinewidth(peak, dim):
    if dim < len(peak.lineWidths):
        lw = peak.lineWidths[dim]
        if lw:
            return float(lw)


def getPeakPosition(peak, dim, unit='ppm'):
    if len(peak.dimensionNmrAtoms) > dim:
        # peakDim = peak.position[dim]

        if peak.position[dim] is None:
            value = None  #"*NOT SET*"

        elif unit == 'ppm':
            value = peak.position[dim]

        elif unit == 'point':
            value = peak.pointPositions[dim]

        elif unit == 'Hz':
            value = peak.position[dim] * peak.peakList.spectrum.spectrometerFrequencies[dim]

        else:  # sampled
            raise ValueError("Unit passed to getPeakPosition must be 'ppm', 'point', or 'Hz', was %s"
                             % unit)

        if isinstance(value, (int, float, np.float32, np.float64)):
            return float(value)  # '{0:.4f}'.format(value)

        return None

        # if isinstance(value, [int, float]):
        # # if type(value) is int or type(value) in (float, float32, float64):
        #   return '%7.2f' % float(value)


def getPeakAnnotation(peak, dim, separator=', '):
    if len(peak.dimensionNmrAtoms) > dim:
        return separator.join([dna.pid.id for dna in peak.dimensionNmrAtoms[dim] if not (dna.isDeleted or dna._flaggedForDelete)])


def getPeakLinewidth(peak, dim):
    """Return the lineWidth in dimension 'dim' for the peakTable entries
    """
    lineWidths = peak.lineWidths
    if lineWidths and dim < len(lineWidths):
        lw = peak.lineWidths[dim]
        if lw is not None:
            return float(lw)

    # need to return this as a string otherwise the table changes between 'None' and 'nan'
    return 'None'


def _get1DPeaksPosAndHeightAsArray(peakList):
    import numpy as np

    positions = np.array([peak.position[0] for peak in peakList.peaks])
    heights = np.array([peak.height for peak in peakList.peaks])
    return [positions, heights]


import sys
from numpy import NaN, Inf, arange
from numba import jit


@jit(nopython=True, nogil=True)
def simple1DPeakPicker(y, x, delta, negDelta=None, negative=False):
    """
    from https://gist.github.com/endolith/250860#file-readme-md which was translated from
    http://billauer.co.il/peakdet.html Eli Billauer, 3.4.05.
    Explicitly not copyrighted and any uses allowed.
    """

    maxtab = []
    mintab = []
    mn, mx = Inf, -Inf
    mnpos, mxpos = NaN, NaN
    lookformax = True
    if negDelta is None: negDelta = 0

    for i in arange(len(y)):
        this = y[i]
        if this > mx:
            mx = this
            mxpos = x[i]
        if this < mn:
            mn = this
            mnpos = x[i]
        if lookformax:
            if not negative:  # just positives
                this = abs(this)
            if this < mx - delta:
                maxtab.append((float(mxpos), float(mx)))
                mn = this
                mnpos = x[i]
                lookformax = False
        else:
            if this > mn + delta:
                mintab.append((float(mnpos), float(mn)))
                mx = this
                mxpos = x[i]
                lookformax = True

    filteredNeg = []
    for p in mintab:
        pos, height = p
        if height <= negDelta:
            filteredNeg.append(p)
    filtered = []
    for p in maxtab:
        pos, height = p
        if height >= delta:
            filtered.append(p)

    return filtered, filteredNeg


def _estimateDeltaPeakDetect(y, xPercent=10):
    import numpy as np

    deltas = y[1:] - y[:-1]
    delta = np.std(np.absolute(deltas))
    # just on the noisy part of spectrum
    partialYpercent = (len(y) * xPercent) / 100
    partialY = y[:int(partialYpercent)]
    partialDeltas = partialY[1:] - partialY[:-1]
    partialDelta = np.std(np.absolute(partialDeltas))
    diff = abs(partialDelta + delta) / 2
    return delta


def _estimateDeltaPeakDetectSTD(y, xPercent=10):
    """
    :param y: intensities of spectrum
    :param xPercent: the percentage of the spectra points to use as training to calculate delta.
    :return: a delta intesities of the required percentage of the spectra
    """

    import numpy as np

    # just on the noisy part of spectrum
    partialYpercent = (len(y) * xPercent) / 100
    partialY = y[:int(partialYpercent)]
    partialDeltas = partialY[1:] - partialY[:-1]
    partialDelta = np.amax(np.absolute(partialDeltas))

    return partialDelta


def _pairIntersectionPoints(intersectionPoints):
    """ Yield successive pair chunks from list of intersectionPoints """
    for i in range(0, len(intersectionPoints), 2):
        pair = intersectionPoints[i:i + 2]
        if len(pair) == 2:
            yield pair


def _getIntersectionPoints(x, y, line):
    """
    :param line: x points of line to intersect y points
    :return: list of intersecting points
    """
    z = y - line
    dx = x[1:] - x[:-1]
    cross = np.sign(z[:-1] * z[1:])

    x_intersect = x[:-1] - dx / (z[1:] - z[:-1]) * z[:-1]
    negatives = np.where(cross < 0)
    points = x_intersect[negatives]

    return points


def _getAtomWeight(axisCode, atomWeights) -> float or int:
    """

    :param axisCode: str of peak axis code
    :param atomWeights: dictionary of atomWeights eg {'H': 7.00, 'N': 1.00, 'C': 4.00, 'Other': 1.00}
    :return: float or int from dict atomWeights
    """
    value = 1.0
    if len(axisCode) > 0:
        firstLetterAxisCode = axisCode[0]
        if firstLetterAxisCode in atomWeights:
            value = atomWeights[firstLetterAxisCode]
        else:
            if OTHER in atomWeights:
                if atomWeights[OTHER] != 1:
                    value = atomWeights[OTHER]
            else:
                value = 1.0

    return value


def _traverse(o, tree_types=(list, tuple)):
    """used to flat the state in a long list """
    if isinstance(o, tree_types):
        for value in o:
            for subvalue in _traverse(value, tree_types):
                yield subvalue
    else:
        yield o


def _getPeaksForNmrResidueByNmrAtomNames(nmrResidue, nmrAtomsNames, spectra):
    peaks = []
    nmrAtoms = []

    peakLists = [sp.peakLists[-1] if len(sp.peakLists) > 0 else getLogger().warning('No PeakList for %s' % sp)
                 for sp in spectra]  # take only the last peakList if more then 1
    for nmrAtomName in nmrAtomsNames:
        nmrAtom = nmrResidue.getNmrAtom(str(nmrAtomName))
        if nmrAtom is not None:
            nmrAtoms.append(nmrAtom)
    filteredPeaks = []
    nmrAtomsNamesAvailable = []
    for nmrAtom in nmrAtoms:
        for peak in nmrAtom.assignedPeaks:
            if peak.peakList.spectrum in spectra:
                if nmrAtom.name in nmrAtomsNames:
                    if peak.peakList in peakLists:
                        filteredPeaks.append(peak)
                        nmrAtomsNamesAvailable.append(nmrAtom.name)

    if len(list(set(filteredPeaks))) == len(spectra):  # deals when a residue is assigned to multiple peaks
        if len(list(set(nmrAtomsNamesAvailable))) == len(nmrAtomsNames):
            peaks += filteredPeaks
    else:
        for peak in filteredPeaks:
            assignedNmrAtoms = _traverse(peak.assignedNmrAtoms)
            if all(assignedNmrAtoms):
                assignedNmrAtoms = [na.name for na in assignedNmrAtoms]
                if len(assignedNmrAtoms) > 1:
                    if list(assignedNmrAtoms) == nmrAtomsNames:
                        peaks += [peak]
                if len(nmrAtomsNames) == 1:
                    if nmrAtomsNames[0] in assignedNmrAtoms:
                        peaks += [peak]
    return list(OrderedDict.fromkeys(peaks))


def getNmrResiduePeakProperty(nmrResidue, nmrAtomsNames, spectra, theProperty='height'):
    """

    :param nmrResidue:
    :param nmrAtomsNames: nmr Atoms to compare. str 'H', 'N', 'CA' etc
    :param spectra: compare peaks only from given spectra
    :param theProperty: 'height' or 'volume'
    :return:
    """

    ll = []

    if len(spectra) <= 1:
        return
    if not theProperty in ['height', 'volume']:
        getLogger().warning('Property not currently available %s' % theProperty)
        return
    peaks = _getPeaksForNmrResidueByNmrAtomNames(nmrResidue, nmrAtomsNames, spectra)
    if len(peaks) > 0:
        for peak in peaks:
            if peak.peakList.spectrum in spectra:
                p = getattr(peak, theProperty)
                ll.append(p)
    return ll, peaks


def getNmrResiduePeakHeight(nmrResidue, nmrAtomsNames, spectra):
    """
    :param nmrResidue:
    :param nmrAtomsNames: nmr Atoms to compare. str 'H', 'N', 'CA' etc
    :param spectra: compare peaks only from given spectra
    :return:
    """
    getLogger().warning('Deprecated. Used getNmrResiduePeakProperty with theProperty = "height"')
    return getNmrResiduePeakProperty(nmrResidue, nmrAtomsNames, spectra, theProperty='height')


def getRawDataFrame(nmrResidues, nmrAtomsNames, spectra, theProperty):
    dfs = []
    names = [sp.name for sp in spectra]
    for nmrResidue in nmrResidues:
        if not '-' in nmrResidue.sequenceCode.replace('+', '-'):  # not consider the +1 and -1 residues
            ll = getNmrResiduePeakProperty(nmrResidue, nmrAtomsNames, spectra, theProperty)
            if len(ll) > 0:
                df = pd.DataFrame([ll], index=[nmrResidue.pid], columns=names)
                dfs.append(df)
    data = pd.concat(dfs)
    return data


def _getPeaksForNmrResidue(nmrResidue, nmrAtomsNames, spectra):
    if len(spectra) <= 1:
        return
    _peaks = _getPeaksForNmrResidueByNmrAtomNames(nmrResidue, nmrAtomsNames, spectra)
    usepeaks = []
    if len(_peaks) > 0:
        for peak in _peaks:
            if peak.peakList.spectrum in spectra:
                usepeaks.append(peak)
    return usepeaks


def getNmrResidueDeltas(nmrResidue, nmrAtomsNames, spectra, mode=POSITIONS, atomWeights=None):
    """

    :param nmrResidue:
    :param nmrAtomsNames: nmr Atoms to compare. str 'H', 'N', 'CA' etc
    :param spectra: compare peaks only from given spectra
    :return:
    """

    deltas = []

    if len(spectra) <= 1:
        return
    peaks = _getPeaksForNmrResidueByNmrAtomNames(nmrResidue, nmrAtomsNames, spectra)

    if atomWeights is None:
        atomWeights = DefaultAtomWeights

    if len(peaks) > 0:
        for peak in peaks:
            if peak.peakList.spectrum in spectra:
                # try:  #some None value can get in here
                if mode == POSITIONS:
                    deltaTemp = []
                    for i, axisCode in enumerate(peak.axisCodes):
                        if len(axisCode) > 0:
                            if any(s.startswith(axisCode[0]) for s in nmrAtomsNames):
                                weight = _getAtomWeight(axisCode, atomWeights)
                                if peaks[0] != peak:  # dont' compare to same peak
                                    delta = peak.position[i] - peaks[0].position[i]
                                    delta = delta ** 2
                                    delta = delta * weight
                                    deltaTemp.append(delta)
                                    # deltaInts.append(((peak.position[i] - list(peaks)[0].position[i]) * weight) ** 2)
                                    # delta += ((list(peaks)[0].position[i] - peak.position[i]) * weight) ** 2
                    if len(deltaTemp) > 0:
                        delta = sum(deltaTemp) ** 0.5
                        deltas += [delta]

                if mode == VOLUME:
                    if list(peaks)[0] != peak:  # dont' compare to same peak
                        if not peak.volume or not peaks[0].volume or peaks[0].volume == 0:
                            getLogger().warning('Volume has to be set for peaks: %s, %s' % (peak, peaks[0]))
                            break

                        delta1Atoms = (peak.volume / list(peaks)[0].volume)
                        deltas += [((delta1Atoms) ** 2) ** 0.5, ]

                if mode == HEIGHT:
                    if list(peaks)[0] != peak:  # dont' compare to same peak
                        if not peak.height or not peaks[0].height or peaks[0].height == 0:
                            getLogger().warning('Height has to be set for peaks: %s, %s' % (peak, peaks[0]))
                            break

                        delta1Atoms = (peak.height / list(peaks)[0].height)
                        deltas += [((delta1Atoms) ** 2) ** 0.5, ]

                if mode == LINEWIDTHS:
                    deltaTemp = []
                    for i, axisCode in enumerate(peak.axisCodes):
                        if list(peaks)[0] != peak:  # dont' compare to same peak
                            if axisCode:
                                if len(axisCode) > 0:
                                    if any(s.startswith(axisCode[0]) for s in nmrAtomsNames):
                                        weight = _getAtomWeight(axisCode, atomWeights)
                                        if not peak.lineWidths[i] or not peaks[0].lineWidths[i]:
                                            getLogger().warning('lineWidth has to be set for peaks: %s, %s' % (peak, peaks[0]))
                                            break
                                        delta = ((peak.lineWidths[i] - list(peaks)[0].lineWidths[i]) * weight) ** 2
                                        deltaTemp.append(delta)
                    if len(deltaTemp) > 0:
                        delta = sum(deltaTemp) ** 0.5
                        deltas += [delta]

            # except Exception as e:
            #     message = 'Error for calculation mode: %s on %s and %s. ' % (mode, peak.pid, list(peaks)[0].pid) + str(e)
            #     getLogger().debug(message)

    if deltas and not None in deltas:
        return round(float(np.mean(deltas)), 3)
    return


def _getKd(func, x, y):
    if len(x) <= 1:
        return
    try:
        param = curve_fit(func, x, y, maxfev=6000)
        bindingUnscaled, bmax = param[0]
        yScaled = y / bmax

        paramScaled = curve_fit(func, x, yScaled, maxfev=6000)
        kd, bmax = paramScaled[0]
    except Exception as err:
        getLogger().warning('Impossible to estimate Kd values. %s' % err)
        kd, bmax = [None, None]
    return kd


def oneSiteBindingCurve(x, kd, bmax):
    return (bmax * x) / (x + kd)


def exponenial_func(x, a, b):
    return a * np.exp(-b * x)


def _fit1SiteBindCurve(bindingCurves, aFunc=oneSiteBindingCurve, xfStep=0.01, xfPercent=30):
    """
    :param bindingCurves: DataFrame as: Columns -> float or int.
                                                  Used as xs points (e.g. concentration/time/etc value)
                                        rows    -> float or int.
                                                  Used as ys points (e.g. Deltadelta in ppm)
                                                  the actual curve points
                                        index   -> obj. E.g. nmrResidue obj. used as identifier for the curve origin

                                        | index          |    1   |   2   |
                                        |----------------+--------|-------|
                                        | obj1           |    1.0 |   1.1 |
                                        | obj2           |    2.0 |   1.2 |

    :param aFunc:  Default: oneSiteBindingCurve.
    :param xfStep: number of x points for generating the fitted curve.
    :param xfPercent: percent to add to max X value of the fitted curve, so to have a longer curve after the last
                    experimental value.

    :return: tuple of parameters for plotting fitted curves.
             x_atHalf_Y: the x value for half of Y. Used as estimated  kd
             xs: array of xs. Original xs points from the dataFrame columns
             yScaled: array of yScaled. Scaled to have values 0 to 1
             xf: array of x point for the new fitted curve. A range from 0 to max of xs.
             yf: array the fitted curve
    """
    from scipy.optimize import curve_fit
    from ccpn.util.Common import percentage

    errorValue = (None,) * 6
    if aFunc is None or not callable(aFunc):
        getLogger().warning("Error. Fitting curve %s is not callable" % aFunc)
        return errorValue
    if bindingCurves is None:
        getLogger().warning("Error. Binding curves not found")
        return errorValue

    data = bindingCurves.replace(np.nan, 0)
    ys = data.values.flatten(order='F')  #puts all y values in a single 1d array.
    xss = np.array([data.columns] * data.shape[0])
    xs = xss.flatten(order='F')  # #puts all x values in a 1d array preserving the original y positions (order='F').
    if len(xs) <= 1:
        return errorValue  #not enough datapoints
    try:
        param = curve_fit(aFunc, xs, ys)
        xhalfUnscaled, bMaxUnscaled = param[0]
        yScaled = ys / bMaxUnscaled  #scales y to have values 0-1
        paramScaled = curve_fit(aFunc, xs, yScaled)

        xfRange = np.max(xs) - np.min(xs)
        xfPerc = percentage(xfPercent, xfRange)
        xfMax = np.max(xs) + xfPerc
        xf = np.arange(0, xfMax, step=xfStep)
        yf = aFunc(xf, *paramScaled[0])
        x_atHalf_Y, bmax = paramScaled[0]
        return (x_atHalf_Y, bmax, xs, yScaled, xf, yf)
    except Exception as err:
        getLogger().warning('Impossible to estimate Kd value %s' % (err))
    return errorValue


def _fitExpDecayCurve(bindingCurves, aFunc=exponenial_func, xfStep=0.01, xfPercent=80, p0=(1, 0.1)):
    """
    :param TODO
    """

    from ccpn.util.Common import percentage

    errorValue = (None,) * 6
    if aFunc is None or not callable(aFunc):
        getLogger().warning("Error. Fitting curve %s is not callable" % aFunc)
        return errorValue
    if bindingCurves is None:
        getLogger().warning("Error. Binding curves not found")
        return errorValue

    data = bindingCurves.replace(np.nan, 0)
    ys = data.values.flatten(order='F')  #puts all y values in a single 1d array.
    xss = np.array([data.columns] * data.shape[0])
    xs = xss.flatten(order='F')  # #puts all x values in a 1d array preserving the original y positions (order='F').
    if len(xs) <= 1:
        return errorValue  #not enough datapoints
    # try:

    popt, pcov = curve_fit(aFunc, xs, ys, p0=p0)

    interc, slope = popt
    # yScaled = ys / interc  # scales y to have values 0-1
    # poptScaled, pcov  = curve_fit(aFunc, xs, yScaled)
    yScaled = (ys - np.min(ys)) / (np.max(ys) - np.min(ys))
    yScaled[np.isnan(yScaled)] = 0 # cannot fit nans
    popt, pcov = curve_fit(exponenial_func, xs, yScaled, p0=popt)
    interc, slope = popt
    xfRange = np.max(xs) - np.min(xs)
    xfPerc = percentage(xfPercent, xfRange)
    xfMax = np.max(xs) + xfPerc
    xf = np.arange(0, xfMax, step=xfStep)
    yf = aFunc(xf, *popt)
    return (xs, yScaled, xf, yf, *popt)
    # except Exception as err:
    #     getLogger().warning('Impossible to estimate Kd value %s' % (err))
    # return errorValue


def snapToExtremum(peak: 'Peak', halfBoxSearchWidth: int = 3, halfBoxFitWidth: int = 3,
                   minDropFactor: float = 0.1, fitMethod: str = PARABOLICMETHOD,
                   searchBoxMode=False, searchBoxDoFit=False):
    """Snap the position of the peak the nearest extremum.
    Assumes called with an existing peak, will fit within a box ±halfBoxSearchWidth about the current peak position.
    """

    spectrum = peak.spectrum
    numDim = spectrum.dimensionCount
    if numDim == 1:
        # do the fit for 1D here
        _snap1DPeakToClosestExtremum(peak, maximumLimit=0.1)

    else:
        from ccpn.core.lib.PeakPickers.PeakPickerNd import PeakPickerNd
        from ccpn.framework.Application import getApplication

        getApp = getApplication()

        spectrum = peak.spectrum
        myPeakPicker = PeakPickerNd(spectrum=spectrum)
        myPeakPicker.setParameters(dropFactor=minDropFactor,
                                   fitMethod=fitMethod,
                                   searchBoxMode=searchBoxMode,
                                   searchBoxDoFit=searchBoxDoFit,
                                   halfBoxSearchWidth=halfBoxSearchWidth,
                                   halfBoxFitWidth=halfBoxFitWidth,
                                   searchBoxWidths=getApp.preferences.general.searchBoxWidthsNd,
                                   )

        myPeakPicker.snapToExtremum(peak)


def peakParabolicInterpolation(peak: 'Peak', update=False):
    """
    return a (position, height, heightError) tuple using parabolic interpolation
    of the peak.position

    :param peak: a core.Peak instance or Pid or valid pid-string
    :param update: flag indicating peak position and height to be updated

    :return: (position, height) tuple;  position is a list with length
                                        spectrum.dimensionCount
    """
    import numpy
    from ccpn.core.Peak import Peak
    from ccpn.core.lib.Pid import Pid
    from ccpn.framework.Framework import getApplication
    from ccpn.util.Parabole import Parabole

    if isinstance(peak, Peak):
        pass
    elif isinstance(peak, (Pid, str)):
        _peak = getApplication().project.getByPid(peak)
        if _peak is None:
            raise ValueError('Error retrieving valid peak instance from "%s"' % peak)
        peak = _peak
    else:
        raise ValueError('Expected a Peak, Pid or valid pid-string for the "peak" argument')

    spectrum = peak.peakList.spectrum
    spectrum.checkValidPath()

    # get the position as the nearest grid point
    position = [int(p + 0.5) for p in peak.pointPositions]
    # # get the data +/-1 point along each axis
    # sliceTuples = [(p - 1, p + 1) for p in position]  # nb: sliceTuples run [1,n] with n inclusive
    # #TODO get this via spectrum rather than datasource (once Spectrum.getRegionData is functional again)
    # data = spectrum.dataSource.getRegionData(sliceTuples)

    # TODO:ED - check where this is used
    _valuesPerPoint = spectrum.valuesPerPoint
    _axisCodes = spectrum.axisCodes
    _regionData = {axisCode: (ppm - valPerPoint / 2, ppm + valPerPoint / 2,) for axisCode, ppm, valPerPoint in zip(_axisCodes, peak.ppmPositions, _valuesPerPoint)}
    data = spectrum.getRegion(**_regionData)

    heights = [0.0] * spectrum.dimensionCount
    newPosition = position[:]
    for axis in range(spectrum.dimensionCount):
        # get the three y-values along axis, but centered for the other axes
        slices = [slice(1, 2) for d in range(spectrum.dimensionCount)]
        slices[axis] = slice(0, 3)
        yValues = data[tuple(slices[::-1])].flatten()
        # create points list for the Parabole method
        point = position[axis]
        points = [(p, yValues[i]) for i, p in enumerate((point - 1, point, point + 1))]
        parabole = Parabole.fromPoints(points)
        newPosition[axis], heights[axis] = parabole.maxValue()

    arr = numpy.array(heights)
    height = float(numpy.average(arr))
    heightError = np.max(arr) - np.min(arr)
    if update:
        peak.pointPositions = newPosition
        peak.height = height
        peak.heightError = heightError
    return newPosition, height, heightError


# def getSpectrumData(peak: 'Peak', halfBoxWidth: int = 3):
#     """Get a region of the spectrum data centred on the peak.
#     Will return the smallest region containing the peak ±halfBoxWidth about the current peak position.
#
#     returns a tuple of the form (dataArray, region, position, planePosition)
#
#         dataArray is the numpy array surrounding the peak, ordered by spectrum axisCodes
#         region is a tuple (bottomLeft, topRight)
#         position is the float32 relative position of the peak in dataArray
#         planePosition is the int32 position of the nearest planes to the peak
#
#     where bottomLeft is the co-ordinates of the bottom-left corner of the region
#             topRight is the co-ordinates of the top-right corner of the region
#
#             Co-ordinates are indexed from (0, 0)
#
#             Note: screen point co-ordinates are indexed from (1, 1)
#
#     The region will be cropped to the bounds of the spectrum, in which case position will not correspond to the centre
#     if no region is found, returns None
#     """
#
#     from ccpn.core.Peak import Peak
#     from ccpn.framework.Application import getApplication
#
#     # error checking - that the peak is a valid peak
#     peak = getApplication().project.getByPid(peak) if isinstance(peak, str) else peak
#     if not isinstance(peak, Peak):
#         raise TypeError('%s is not of type Peak' % peak)
#
#     apiPeak = peak._wrappedData
#
#     dataSource = apiPeak.peakList.dataSource
#     peakDims = apiPeak.sortedPeakDims()
#
#     # generate a np array with the position of the peak in points rounded to integers
#     position = [peakDim.position - 1 for peakDim in peakDims]  # API position starts at 1
#
#     # round up/down the position to give the square containing the peak
#     pLower = np.floor(position).astype(np.int32)
#     pUpper = np.ceil(position).astype(np.int32)
#     position = np.array(position, dtype=np.float32)
#
#     # generate a np array with the number of points per dimension
#     # numPoints = [peakDim.dataDim.numPoints for peakDim in peakDims]
#     numPoints = np.array([peakDim.dataDim.numPoints for peakDim in peakDims], dtype=np.int32)
#
#     # add extra points in each direction
#     startPoint = np.maximum(pLower - halfBoxWidth, 0)
#     endPoint = np.minimum(pUpper + halfBoxWidth, numPoints)
#
#     # Get the data; note that arguments has to be cast to ints for the C routines
#     dataArray, intRegion = dataSource.getRegionData(startPoint, endPoint)
#
#     if not (dataArray is not None and dataArray.size != 0):
#         getLogger().warning('no region found')
#         return
#
#     return (dataArray, intRegion, list(position - startPoint), list(np.round(position).astype(np.int32)))


def estimateVolumes(peaks: Sequence[Union[str, 'Peak']], volumeIntegralLimit=2.0):
    """Estimate the volumes for the peaks
    :param peaks: list of peaks as pids or strings
    :param volumeIntegralLimit: integral width as a multiple of lineWidth (FWHM)
    """
    # move to peakList

    from ccpn.core.Peak import Peak
    from ccpn.framework.Application import getApplication

    if not getApplication() and not getApplication().project:
        raise RuntimeError('There is no project')

    getByPid = getApplication().project.getByPid

    # error checking - that the peaks are valid
    peakList = makeIterableList(peaks)
    pks = [getByPid(peak) if isinstance(peak, str) else peak for peak in peakList]

    for pp in pks:
        if not isinstance(pp, Peak):
            raise TypeError('%s is not of type Peak' % str(pp))

    # estimate the volume for each peak
    for pp in pks:
        height = pp.height
        lineWidths = pp.lineWidths
        if lineWidths and None not in lineWidths and height:
            pp.estimateVolume(volumeIntegralLimit=volumeIntegralLimit)
        else:
            getLogger().warning('Peak %s contains undefined height/lineWidths' % str(pp))


def movePeak(peak, ppmPositions, updateHeight=True):
    """Move a peak based on it's delta shift and optionally update to the height at the new position
    """
    with undoBlockWithoutSideBar():
        peak.position = ppmPositions

        if updateHeight:
            # get the interpolated height at this position
            peak.height = peak.peakList.spectrum.getHeight(ppmPositions)


def updateHeight(peak):
    with undoBlockWithoutSideBar():
        peak.height = peak.peakList.spectrum.getHeight(peak.position)


# added for pipelines


def _1Dregions(x, y, value, lim=0.01):
    # centre of position, peak position
    # lim in ppm where to look left and right
    referenceRegion = [value - lim, value + lim]
    point1, point2 = np.max(referenceRegion), np.min(referenceRegion)
    x_filtered = np.where((x <= point1) & (x >= point2))  # only the region of interest for the reference spectrum
    y_filtered = y[x_filtered]
    x_filtered = x[x_filtered]
    return x_filtered, y_filtered


def _1DregionsFromLimits(x, y, limits):
    # centre of position, peak position
    # lim in ppm where to look left and right

    point1, point2 = np.max(limits), np.min(limits)
    x_filtered = np.where((x <= point1) & (x >= point2))  # only the region of interest for the reference spectrum
    y_filtered = y[x_filtered]
    x_filtered = x[x_filtered]
    return x_filtered, y_filtered


def _snap1DPeaksToExtremaSimple(peaks, limit=0.003):
    for peak in peaks:  # peaks can be from diff peakLists
        if peak is not None:
            x = peak.peakList.spectrum.positions
            y = peak.peakList.spectrum.intensities
            x_filtered, y_filtered = _1Dregions(x, y, peak.position[0], lim=limit)
            if len(y_filtered) > 0:
                idx = y_filtered.argmax()
                peakHeight = y_filtered[idx]
                peakPos = x[x_filtered[0][idx]]  # ppm positions
                peak.height = float(peakHeight)
                peak.position = [float(peakPos), ]


def find_nearest(array, value):
    array = np.asarray(array)
    idx = (np.abs(array - value)).argmin()
    return array[idx]


def snap1DPeaksToExtrema(peaks, maximumLimit=0.1, figOfMeritLimit=1, ):
    with undoBlockWithoutSideBar():
        with notificationEchoBlocking():
            if len(peaks) > 0:
                peaks.sort(key=lambda x: x.position[0], reverse=False)  # reorder peaks by position
                for peak in peaks:  # peaks can be from diff peakLists
                    if peak is not None:
                        _snap1DPeakToClosestExtremum(peak, maximumLimit=maximumLimit,
                                                     figOfMeritLimit=figOfMeritLimit)


def _fitBins(y, bins):
    # fit a gauss curve over the bins
    mu = np.mean(y)
    sigma = np.std(y)
    fittedCurve = 1 / (sigma * np.sqrt(2 * np.pi)) * np.exp(-(bins - mu) ** 2 / (2 * sigma ** 2))
    return fittedCurve


def _getBins(y, binCount=None):
    """
    :param y:
    :return:
    ### plot example:
    # import matplotlib.pyplot as plt  # to plot
    # plt.hist(y, bins=int(len(y)/2), density=True)
    # plt.plot(edges, fittedCurve, linewidth=2, color='r')
    # plt.show()
    """
    from scipy.stats import binned_statistic

    binCount = binCount or int(len(y) / 2)
    statistics, edges, binNumbers = binned_statistic(y, y, bins=binCount, statistic='mean')
    mostCommonBinNumber = np.argmax(np.bincount(binNumbers))
    highestValues = y[binNumbers == mostCommonBinNumber]  # values corresponding to most frequent binNumber
    fittedCurve = _fitBins(y, edges)
    fittedCurveExtremum = edges[np.argmax(fittedCurve)]  # value at the Extremum of the fitted curve
    return statistics, edges, binNumbers, fittedCurve, mostCommonBinNumber, highestValues, fittedCurveExtremum


def snap1DPeaksAndRereferenceSpectrum(peaks, maximumLimit=0.1, useAdjacientPeaksAsLimits=False,
                                    doNeg=True, figOfMeritLimit=1, spectrum=None):

    if not peaks:
        getLogger().warning('Cannot snap peaks. No peaks found')
        return []

    if not spectrum:
        spectrum = peaks[0].peakList.spectrum
    peaks.sort(key=lambda x: x.position[0], reverse=False)  # reorder peaks by position
    oPositions, oHeights = [x.position for x in peaks], [x.height for x in peaks]
    nPositions, nHeights = [], []
    for peak in peaks:
        if peak is not None:
            position, height = _get1DClosestExtremum(peak, maximumLimit=maximumLimit,
                                                     useAdjacientPeaksAsLimits=useAdjacientPeaksAsLimits, doNeg=doNeg,
                                                     figOfMeritLimit=figOfMeritLimit)
            nPositions.append(position)
            nHeights.append(height)
    deltas = np.array(nPositions) - np.array(oPositions)
    deltas = deltas.flatten()
    stats, edges, binNumbers, fittedCurve, mostCommonBinNumber, highestValues, fittedCurveExtremum = _getBins(deltas)
    shift = max(highestValues)
    spectrum.referenceValues = [spectrum.referenceValues[0] - shift]
    spectrum.positions = spectrum.positions - shift
    for peak in peaks:
        if peak is not None:
            peak.position = [peak.position[0] + shift, ]
            position, height = _get1DClosestExtremum(peak, maximumLimit=maximumLimit,
                                                     useAdjacientPeaksAsLimits=useAdjacientPeaksAsLimits, doNeg=doNeg,
                                                     figOfMeritLimit=figOfMeritLimit)
            peak.position = position
            peak.height = height
    return shift


def _add(x, y):
    if y > 0:
        return _add(x, y - 1) + 1
    elif y < 0:
        return _add(x, y + 1) - 1
    else:
        return x


def _sub(x, y):
    if y > 0:
        return _sub(x, y - 1) - 1
    elif y < 0:
        return _sub(x, y + 1) + 1
    else:
        return x


def _getAdjacentPeakPositions1D(peak):
    positions = [p.position[0] for p in peak.peakList.peaks]
    positions.sort()
    queryPos = peak.position[0]
    tot = len(positions)
    idx = positions.index(queryPos)
    previous, next = True, True
    previousPeakPosition, nextPeakPosition = None, None
    if idx == 0:
        previous = False
    if idx == tot - 1:
        next = False
    if previous:
        previousPeakPosition = positions[positions.index(queryPos) - 1]
    if next:
        nextPeakPosition = positions[positions.index(queryPos) + 1]
    return previousPeakPosition, nextPeakPosition


def _get1DClosestExtremum(peak, maximumLimit=0.1, useAdjacientPeaksAsLimits=False, doNeg=True, figOfMeritLimit=1):
    from ccpn.core.lib.SpectrumLib import estimateNoiseLevel1D
    from ccpn.util.Logging import getLogger

    spectrum = peak.peakList.spectrum
    x = spectrum.positions
    y = spectrum.intensities
    position, height = peak.position, peak.height

    if peak.figureOfMerit < figOfMeritLimit:
        height = peak.peakList.spectrum.getHeight(peak.position)
        return position, height

    if useAdjacientPeaksAsLimits:  #  a left # b right limit
        a, b = _getAdjacentPeakPositions1D(peak)
        if not a:  # could not find adjacient peaks if the snapping peak is the first or last
            if peak.position[0] > 0:  #it's positive
                a = peak.position[0] - maximumLimit
            else:
                a = peak.position[0] + maximumLimit
        if not b:
            if peak.position[0] > 0:  # it's positive
                b = peak.position[0] + maximumLimit
            else:
                b = peak.position[0] - maximumLimit
    else:
        a, b = peak.position[0] - maximumLimit, peak.position[0] + maximumLimit

    # refind maxima
    noiseLevel = spectrum.noiseLevel
    minNoiseLevel = spectrum.negativeNoiseLevel
    if not noiseLevel:  # estimate as you can from the spectrum
        spectrum.noiseLevel, spectrum.negativeNoiseLevel = noiseLevel, minNoiseLevel = estimateNoiseLevel1D(y)

    x_filtered, y_filtered = _1DregionsFromLimits(x, y, [a, b])
    maxValues, minValues = simple1DPeakPicker(y_filtered, x_filtered, noiseLevel, negDelta=minNoiseLevel,
                                              negative=doNeg)
    allValues = maxValues + minValues

    if len(allValues) > 0:
        allValues = np.array(allValues)
        positions = allValues[:, 0]
        heights = allValues[:, 1]
        nearestPosition = find_nearest(positions, peak.position[0])
        nearestHeight = heights[positions == nearestPosition]
        if useAdjacientPeaksAsLimits:
            if a == nearestPosition or b == nearestPosition:  # avoid snapping to an existing peak, as it might be a wrong snap.
                height = peak.peakList.spectrum.getHeight(peak.position)
            # elif abs(nearestPosition) > abs(peak.position[0] + maximumLimit):  # avoid snapping on the noise if not maximum found
            # peak.height = peak.peakList.spectrum.getHeight(peak.position)

            else:
                position = [float(nearestPosition), ]
                height = nearestHeight[0]
        else:
            position = [float(nearestPosition), ]
            height = nearestHeight[0]

    else:
        height = peak.peakList.spectrum.getHeight(peak.position)

    return position, height


def _snap1DPeakToClosestExtremum(peak, maximumLimit=0.1, doNeg=True, figOfMeritLimit=1):
    """
    It snaps a peak to its closest extremum, that can be considered as a peak.
    it uses adjacent peak positions as boundaries. However if no adjacent peaks then uses the maximumlimits.
    Uses peak
    :param peak: obj peak
    :param maximumLimit: maximum tolerance left or right from the peak position (ppm)
    """
    position, height = _get1DClosestExtremum(peak, maximumLimit, doNeg=doNeg, figOfMeritLimit=figOfMeritLimit)
    with undoBlockWithoutSideBar():
        with notificationEchoBlocking():
            peak.position = position
            peak.height = height


def getSpectralPeakHeights(spectra, peakListIndexes: list = None) -> pd.DataFrame:
    return _getSpectralPeakPropertyAsDataFrame(spectra, peakProperty=HEIGHT, peakListIndexes=peakListIndexes)


def getSpectralPeakVolumes(spectra, peakListIndexes: list = None) -> pd.DataFrame:
    return _getSpectralPeakPropertyAsDataFrame(spectra, peakProperty=VOLUME, peakListIndexes=peakListIndexes)


def getSpectralPeakHeightForNmrResidue(spectra, peakListIndexes: list = None) -> pd.DataFrame:
    """
    return: Pandas DataFrame with the following structure:
            Index:  ID for the nmrResidue(s) assigned to the peak ;
            Columns => Spectrum series values sorted by ascending values, if series values are not set, then the
                       spectrum name is used instead.

                   |   SP1     |    SP2    |   SP3
        NR_ID      |           |           |
       ------------+-----------+-----------+----------
        A.1.ARG    |    10     |  100      | 1000

        """
    df = getSpectralPeakHeights(spectra, peakListIndexes)
    newDf = df[df[NR_ID] != '']  # remove rows if NR_ID is not defined
    newDf = newDf.reset_index(drop=True).groupby(NR_ID).max()
    return newDf

<<<<<<< HEAD

def _getSpectralPeakPropertyAsDataFrame(spectra, peakProperty=HEIGHT, NR_ID=NR_ID, peakListIndexes: list = None):
=======
def getSpectralPeakVolumeForNmrResidue(spectra, peakListIndexes:list=None) -> pd.DataFrame:
    """
    return: Pandas DataFrame with the following structure:
            Index:  ID for the nmrResidue(s) assigned to the peak ;
            Columns => Spectrum series values sorted by ascending values, if series values are not set, then the
                       spectrum name is used instead.

                   |   SP1     |    SP2    |   SP3
        NR_ID      |           |           |
       ------------+-----------+-----------+----------
        A.1.ARG    |    10     |  100      | 1000

        """
    df = getSpectralPeakVolumes(spectra, peakListIndexes)
    newDf = df[df[NR_ID] != ''] # remove rows if NR_ID is not defined
    newDf = newDf.reset_index(drop=True).groupby(NR_ID).max()
    return newDf

def _getSpectralPeakPropertyAsDataFrame(spectra, peakProperty=HEIGHT, NR_ID=NR_ID, peakListIndexes:list=None):
>>>>>>> 97d3df8c
    """
    :param spectra: list of spectra
    :param peakProperty: 'height'or'volume'
    :param NR_ID: columnName for the NmrResidue ID
    :param peakListIndex: list of peakList indexes for getting the right peakList from the given spectra,
                         default: the last peakList available
    :return: Pandas DataFrame with the following structure:
            Index: multiIndex => axisCodes as levels;
            Columns => NR_ID: the nmrResidue(s) assigned for the peak if available
                       Spectrum series values sorted by ascending values, if series values are not set, then the
                       spectrum name is used instead.

                    |  NR_ID  |   SP1     |    SP2    |   SP3
        H     N     |         |           |           |
       -------------+-------- +-----------+-----------+---------
        7.5  104.3  | A.1.ARG |    10    |  100       | 1000

    to sort the dataframe by an axisCode, eg 'H' use:
    df = df.sort_index(level='H')
    """
    dfs = []
    if peakListIndexes is None: peakListIndexes = [-1] * len(spectra)
    for spectrum, ix in zip(spectra, peakListIndexes):
        positions = []
        values = []
        nmrResidues = []
        serieValue = spectrum.name  # use spectrumName as default. if series defined use that instead.
        if len(spectrum.spectrumGroups) > 0:
            sGserieValue = spectrum._getSeriesItem(spectrum.spectrumGroups[-1])
            if sGserieValue is not None:
                serieValue = sGserieValue
        peaks = spectrum.peakLists[ix].peaks
        peaks.sort(key=lambda x: x.position, reverse=True)
        for peak in peaks:
            positions.append(peak.position)
            values.append(getattr(peak, peakProperty, None))
            assignedResidues = list(set(filter(None, map(lambda x: x.nmrResidue.id, mi(peak.assignments)))))
            nmrResidues.append(", ".join(assignedResidues))
        _df = pd.DataFrame(values, columns=[serieValue], index=m_ix.from_tuples(positions, names=spectrum.axisCodes))
        _df[NR_ID] = nmrResidues
        _df = _df[~_df.index.duplicated()]
        dfs.append(_df)
    df = pd.concat(dfs, axis=1, levels=0)
    df[NR_ID] = df.T[df.columns.values == NR_ID].apply(lambda x: ' '.join(set([item for item in x[x.notnull()]])))
    df = df.loc[:, ~df.columns.duplicated()]
    cols = list(df.columns)
    resColumn = cols.pop(cols.index(NR_ID))
    sortedCols = sorted(cols, reverse=False)
    sortedCols.insert(0, resColumn)
    return df[sortedCols]


def _getPeakSNRatio(peak, factor=2.5):
    """
    Estimate the Signal to Noise ratio based on the spectrum Positive and Negative noise values.
    If Noise thresholds are not defined in the spectrum, then they are estimated as well.
    If only the positive noise threshold is defined, the negative noise threshold will be the inverse of the positive.
        SNratio = |factor*(height/|NoiseMax-NoiseMin|)|
                height is the peak height
                NoiseMax is the spectrum positive noise threshold
                NoiseMin is the spectrum negative noise threshold
    :param factor: float, multiplication factor.
    :return: float, SignalToNoise Ratio value for the peak
    """
    spectrum = peak._parent.spectrum
    from ccpn.core.lib.SpectrumLib import estimateNoiseLevel1D
    from ccpn.core.lib.SpectrumLib import estimateSNR

    noiseLevel, negativeNoiseLevel = spectrum.noiseLevel, spectrum.negativeNoiseLevel
    if negativeNoiseLevel is None and noiseLevel is not None:
        negativeNoiseLevel = - noiseLevel if noiseLevel > 0 else noiseLevel * 2
        spectrum.negativeNoiseLevel = negativeNoiseLevel
        getLogger().warning('Spectrum Negative noise not defined for %s. Estimated default' % spectrum.pid)
    if noiseLevel is None:  # estimate it
        if spectrum.dimensionCount == 1:
            noiseLevel, negativeNoiseLevel = estimateNoiseLevel1D(spectrum.intensities)
            spectrum.noiseLevel, spectrum.negativeNoiseLevel = noiseLevel, negativeNoiseLevel
            getLogger().warning('Spectrum noise level(s) not defined for %s. Estimated default' % spectrum.pid)
        else:
            getLogger().warning('Not implemented yet')
            return None
    if peak.height is None:
        updateHeight(peak)
        _getPeakSNRatio(peak)
    snr = estimateSNR(noiseLevels=[noiseLevel, negativeNoiseLevel], signalPoints=[peak.height], factor=factor)
    return snr[0]  ## estimateSNR return a list with a lenght always > 0<|MERGE_RESOLUTION|>--- conflicted
+++ resolved
@@ -12,7 +12,7 @@
 # Last code modification
 #=========================================================================================
 __modifiedBy__ = "$modifiedBy: Ed Brooksbank $"
-__dateModified__ = "$dateModified: 2021-06-04 19:38:29 +0100 (Fri, June 04, 2021) $"
+__dateModified__ = "$dateModified: 2021-06-10 14:59:40 +0100 (Thu, June 10, 2021) $"
 __version__ = "$Revision: 3.0.4 $"
 #=========================================================================================
 # Created
@@ -1088,10 +1088,6 @@
     newDf = newDf.reset_index(drop=True).groupby(NR_ID).max()
     return newDf
 
-<<<<<<< HEAD
-
-def _getSpectralPeakPropertyAsDataFrame(spectra, peakProperty=HEIGHT, NR_ID=NR_ID, peakListIndexes: list = None):
-=======
 def getSpectralPeakVolumeForNmrResidue(spectra, peakListIndexes:list=None) -> pd.DataFrame:
     """
     return: Pandas DataFrame with the following structure:
@@ -1111,7 +1107,6 @@
     return newDf
 
 def _getSpectralPeakPropertyAsDataFrame(spectra, peakProperty=HEIGHT, NR_ID=NR_ID, peakListIndexes:list=None):
->>>>>>> 97d3df8c
     """
     :param spectra: list of spectra
     :param peakProperty: 'height'or'volume'
