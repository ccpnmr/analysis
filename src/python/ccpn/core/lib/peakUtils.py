#=========================================================================================
# Licence, Reference and Credits
#=========================================================================================
__copyright__ = "Copyright (C) CCPN project (http://www.ccpn.ac.uk) 2014 - 2021"
__credits__ = ("Ed Brooksbank, Joanna Fox, Victoria A Higman, Luca Mureddu, Eliza Płoskoń",
               "Timothy J Ragan, Brian O Smith, Gary S Thompson & Geerten W Vuister")
__licence__ = ("CCPN licence. See http://www.ccpn.ac.uk/v3-software/downloads/license")
__reference__ = ("Skinner, S.P., Fogh, R.H., Boucher, W., Ragan, T.J., Mureddu, L.G., & Vuister, G.W.",
                 "CcpNmr AnalysisAssign: a flexible platform for integrated NMR analysis",
                 "J.Biomol.Nmr (2016), 66, 111-124, http://doi.org/10.1007/s10858-016-0060-y")
#=========================================================================================
# Last code modification
#=========================================================================================
__modifiedBy__ = "$modifiedBy: Ed Brooksbank $"
__dateModified__ = "$dateModified: 2021-05-06 14:04:48 +0100 (Thu, May 06, 2021) $"
__version__ = "$Revision: 3.0.4 $"
#=========================================================================================
# Created
#=========================================================================================
__author__ = "$Author: CCPN $"
__date__ = "$Date: 2017-04-07 10:28:41 +0000 (Fri, April 07, 2017) $"
#=========================================================================================
# Start of code
#=========================================================================================

from typing import Sequence, Union
import numpy as np
from ccpn.util.Logging import getLogger
from collections import OrderedDict
from scipy.optimize import curve_fit
from ccpn.core.PeakList import GAUSSIANMETHOD, PARABOLICMETHOD
from ccpn.util.Common import makeIterableList as mi
from ccpn.core.lib.ContextManagers import newObject, undoBlock, undoBlockWithoutSideBar, notificationEchoBlocking
import pandas as pd
from pandas import MultiIndex as m_ix
from ccpn.util.Common import makeIterableList


POSITIONS = 'positions'
HEIGHT = 'height'
VOLUME = 'volume'
LINEWIDTHS = 'lineWidths'
RAW = 'raw'
DELTAS = 'deltas'
DELTA = '\u0394'
Delta = '\u03B4'
MODES = [POSITIONS, HEIGHT, VOLUME, LINEWIDTHS]
DISPLAYDATA = [DELTA + Delta, RAW]
OTHER = 'Other'
H = 'H'
N = 'N'
C = 'C'
DefaultAtomWeights = OrderedDict(((H, 7.00), (N, 1.00), (C, 4.00), (OTHER, 1.00)))
NR_ID = 'NR_ID'


class Dictlist(dict):
    def __setitem__(self, key, value):
        try:
            self[key]
        except KeyError:
            super(Dictlist, self).__setitem__(key, [])
        self[key].append(value)


def getMultipletPosition(multiplet, dim, unit='ppm'):
    try:
        # skip if the position is None, otherwise check for dimensions
        if multiplet.position is None:
            return

        if multiplet.position[dim] is None:
            value = None  #"*NOT SET*"

        elif unit == 'ppm':
            value = multiplet.position[dim]

        #  NOT implemented for multiplets
        # elif unit == 'point':
        #   value = multiplet.pointPositions[dim]

        elif unit == 'Hz':
            value = multiplet.position[dim] * multiplet.multipletList.spectrum.spectrometerFrequencies[dim]

        else:  # sampled
            raise ValueError("Unit passed to getPeakPosition must be 'ppm', 'point', or 'Hz', was %s"
                             % unit)

        if not value:
            return

        if isinstance(value, (int, float, np.float32, np.float64)):
            return float(value)  # '{0:.2f}'.format(value)

    except Exception as e:
        getLogger().warning('Error on setting Position. %s' % e)


# return None

def getMultipletLinewidth(peak, dim):
    if dim < len(peak.lineWidths):
        lw = peak.lineWidths[dim]
        if lw:
            return float(lw)


def getPeakPosition(peak, dim, unit='ppm'):
    if len(peak.dimensionNmrAtoms) > dim:
        # peakDim = peak.position[dim]

        if peak.position[dim] is None:
            value = None  #"*NOT SET*"

        elif unit == 'ppm':
            value = peak.position[dim]

        elif unit == 'point':
            value = peak.pointPositions[dim]

        elif unit == 'Hz':
            value = peak.position[dim] * peak.peakList.spectrum.spectrometerFrequencies[dim]

        else:  # sampled
            raise ValueError("Unit passed to getPeakPosition must be 'ppm', 'point', or 'Hz', was %s"
                             % unit)

        if isinstance(value, (int, float, np.float32, np.float64)):
            return float(value)  # '{0:.4f}'.format(value)

        return None

        # if isinstance(value, [int, float]):
        # # if type(value) is int or type(value) in (float, float32, float64):
        #   return '%7.2f' % float(value)


def getPeakAnnotation(peak, dim, separator=', '):
    if len(peak.dimensionNmrAtoms) > dim:
        return separator.join([dna.pid.id for dna in peak.dimensionNmrAtoms[dim] if not (dna.isDeleted or dna._flaggedForDelete)])


def getPeakLinewidth(peak, dim):
    """Return the lineWidth in dimension 'dim' for the peakTable entries
    """
    lineWidths = peak.lineWidths
    if lineWidths and dim < len(lineWidths):
        lw = peak.lineWidths[dim]
        if lw is not None:
            return float(lw)

    # need to return this as a string otherwise the table changes between 'None' and 'nan'
    return 'None'


def _get1DPeaksPosAndHeightAsArray(peakList):
    import numpy as np

    positions = np.array([peak.position[0] for peak in peakList.peaks])
    heights = np.array([peak.height for peak in peakList.peaks])
    return [positions, heights]


import sys
from numpy import NaN, Inf, arange
from numba import jit


@jit(nopython=True, nogil=True)
def simple1DPeakPicker(y, x, delta, negDelta=None, negative=False):
    """
    from https://gist.github.com/endolith/250860#file-readme-md which was translated from
    http://billauer.co.il/peakdet.html Eli Billauer, 3.4.05.
    Explicitly not copyrighted and any uses allowed.
    """

    maxtab = []
    mintab = []
    mn, mx = Inf, -Inf
    mnpos, mxpos = NaN, NaN
    lookformax = True
    if negDelta is None: negDelta = 0

    for i in arange(len(y)):
        this = y[i]
        if this > mx:
            mx = this
            mxpos = x[i]
        if this < mn:
            mn = this
            mnpos = x[i]
        if lookformax:
            if not negative:  # just positives
                this = abs(this)
            if this < mx - delta:
                maxtab.append((float(mxpos), float(mx)))
                mn = this
                mnpos = x[i]
                lookformax = False
        else:
            if this > mn + delta:
                mintab.append((float(mnpos), float(mn)))
                mx = this
                mxpos = x[i]
                lookformax = True

    filteredNeg = []
    for p in mintab:
        pos, height = p
        if height <= negDelta:
            filteredNeg.append(p)
    filtered = []
    for p in maxtab:
        pos, height = p
        if height >= delta:
            filtered.append(p)

    return filtered, filteredNeg


def _estimateDeltaPeakDetect(y, xPercent=10):
    import numpy as np

    deltas = y[1:] - y[:-1]
    delta = np.std(np.absolute(deltas))
    # just on the noisy part of spectrum
    partialYpercent = (len(y) * xPercent) / 100
    partialY = y[:int(partialYpercent)]
    partialDeltas = partialY[1:] - partialY[:-1]
    partialDelta = np.std(np.absolute(partialDeltas))
    diff = abs(partialDelta + delta) / 2
    return delta


def _estimateDeltaPeakDetectSTD(y, xPercent=10):
    """
    :param y: intensities of spectrum
    :param xPercent: the percentage of the spectra points to use as training to calculate delta.
    :return: a delta intesities of the required percentage of the spectra
    """

    import numpy as np

    # just on the noisy part of spectrum
    partialYpercent = (len(y) * xPercent) / 100
    partialY = y[:int(partialYpercent)]
    partialDeltas = partialY[1:] - partialY[:-1]
    partialDelta = np.amax(np.absolute(partialDeltas))

    return partialDelta


def _pairIntersectionPoints(intersectionPoints):
    """ Yield successive pair chunks from list of intersectionPoints """
    for i in range(0, len(intersectionPoints), 2):
        pair = intersectionPoints[i:i + 2]
        if len(pair) == 2:
            yield pair


def _getIntersectionPoints(x, y, line):
    """
    :param line: x points of line to intersect y points
    :return: list of intersecting points
    """
    z = y - line
    dx = x[1:] - x[:-1]
    cross = np.sign(z[:-1] * z[1:])

    x_intersect = x[:-1] - dx / (z[1:] - z[:-1]) * z[:-1]
    negatives = np.where(cross < 0)
    points = x_intersect[negatives]

    return points


def _getAtomWeight(axisCode, atomWeights) -> float or int:
    """

    :param axisCode: str of peak axis code
    :param atomWeights: dictionary of atomWeights eg {'H': 7.00, 'N': 1.00, 'C': 4.00, 'Other': 1.00}
    :return: float or int from dict atomWeights
    """
    value = 1.0
    if len(axisCode) > 0:
        firstLetterAxisCode = axisCode[0]
        if firstLetterAxisCode in atomWeights:
            value = atomWeights[firstLetterAxisCode]
        else:
            if OTHER in atomWeights:
                if atomWeights[OTHER] != 1:
                    value = atomWeights[OTHER]
            else:
                value = 1.0

    return value


def _traverse(o, tree_types=(list, tuple)):
    """used to flat the state in a long list """
    if isinstance(o, tree_types):
        for value in o:
            for subvalue in _traverse(value, tree_types):
                yield subvalue
    else:
        yield o


def _getPeaksForNmrResidueByNmrAtomNames(nmrResidue, nmrAtomsNames, spectra):
    peaks = []
    nmrAtoms = []

    peakLists = [sp.peakLists[-1] if len(sp.peakLists) > 0 else getLogger().warning('No PeakList for %s' % sp)
                 for sp in spectra]  # take only the last peakList if more then 1
    for nmrAtomName in nmrAtomsNames:
        nmrAtom = nmrResidue.getNmrAtom(str(nmrAtomName))
        if nmrAtom is not None:
            nmrAtoms.append(nmrAtom)
    filteredPeaks = []
    nmrAtomsNamesAvailable = []
    for nmrAtom in nmrAtoms:
        for peak in nmrAtom.assignedPeaks:
            if peak.peakList.spectrum in spectra:
                if nmrAtom.name in nmrAtomsNames:
                    if peak.peakList in peakLists:
                        filteredPeaks.append(peak)
                        nmrAtomsNamesAvailable.append(nmrAtom.name)

    if len(list(set(filteredPeaks))) == len(spectra):  # deals when a residue is assigned to multiple peaks
        if len(list(set(nmrAtomsNamesAvailable))) == len(nmrAtomsNames):
            peaks += filteredPeaks
    else:
        for peak in filteredPeaks:
            assignedNmrAtoms = _traverse(peak.assignedNmrAtoms)
            if all(assignedNmrAtoms):
                assignedNmrAtoms = [na.name for na in assignedNmrAtoms]
                if len(assignedNmrAtoms) > 1:
                    if list(assignedNmrAtoms) == nmrAtomsNames:
                        peaks += [peak]
                if len(nmrAtomsNames) == 1:
                    if nmrAtomsNames[0] in assignedNmrAtoms:
                        peaks += [peak]
    return list(OrderedDict.fromkeys(peaks))


def getNmrResiduePeakProperty(nmrResidue, nmrAtomsNames, spectra, theProperty='height'):
    """

    :param nmrResidue:
    :param nmrAtomsNames: nmr Atoms to compare. str 'H', 'N', 'CA' etc
    :param spectra: compare peaks only from given spectra
    :param theProperty: 'height' or 'volume'
    :return:
    """

    ll = []

    if len(spectra) <= 1:
        return
    if not theProperty in ['height', 'volume']:
        getLogger().warning('Property not currently available %s' % theProperty)
        return
    peaks = _getPeaksForNmrResidueByNmrAtomNames(nmrResidue, nmrAtomsNames, spectra)
    if len(peaks) > 0:
        for peak in peaks:
            if peak.peakList.spectrum in spectra:
                p = getattr(peak, theProperty)
                ll.append(p)
    return ll, peaks


def getNmrResiduePeakHeight(nmrResidue, nmrAtomsNames, spectra):
    """
    :param nmrResidue:
    :param nmrAtomsNames: nmr Atoms to compare. str 'H', 'N', 'CA' etc
    :param spectra: compare peaks only from given spectra
    :return:
    """
    getLogger().warning('Deprecated. Used getNmrResiduePeakProperty with theProperty = "height"')
    return getNmrResiduePeakProperty(nmrResidue, nmrAtomsNames, spectra, theProperty='height')


def getRawDataFrame(nmrResidues, nmrAtomsNames, spectra, theProperty):
    dfs = []
    names = [sp.name for sp in spectra]
    for nmrResidue in nmrResidues:
        if not '-' in nmrResidue.sequenceCode.replace('+', '-'):  # not consider the +1 and -1 residues
            ll = getNmrResiduePeakProperty(nmrResidue, nmrAtomsNames, spectra, theProperty)
            if len(ll) > 0:
                df = pd.DataFrame([ll], index=[nmrResidue.pid], columns=names)
                dfs.append(df)
    data = pd.concat(dfs)
    return data


def _getPeaksForNmrResidue(nmrResidue, nmrAtomsNames, spectra):
    if len(spectra) <= 1:
        return
    _peaks = _getPeaksForNmrResidueByNmrAtomNames(nmrResidue, nmrAtomsNames, spectra)
    usepeaks = []
    if len(_peaks) > 0:
        for peak in _peaks:
            if peak.peakList.spectrum in spectra:
                usepeaks.append(peak)
    return usepeaks


def getNmrResidueDeltas(nmrResidue, nmrAtomsNames, spectra, mode=POSITIONS, atomWeights=None):
    """

    :param nmrResidue:
    :param nmrAtomsNames: nmr Atoms to compare. str 'H', 'N', 'CA' etc
    :param spectra: compare peaks only from given spectra
    :return:
    """

    deltas = []

    if len(spectra) <= 1:
        return
    peaks = _getPeaksForNmrResidueByNmrAtomNames(nmrResidue, nmrAtomsNames, spectra)

    if atomWeights is None:
        atomWeights = DefaultAtomWeights

    if len(peaks) > 0:
        for peak in peaks:
            if peak.peakList.spectrum in spectra:
                # try:  #some None value can get in here
                if mode == POSITIONS:
                    deltaTemp = []
                    for i, axisCode in enumerate(peak.axisCodes):
                        if len(axisCode) > 0:
                            if any(s.startswith(axisCode[0]) for s in nmrAtomsNames):
                                weight = _getAtomWeight(axisCode, atomWeights)
                                if peaks[0] != peak:  # dont' compare to same peak
                                    delta = peak.position[i] - peaks[0].position[i]
                                    delta = delta ** 2
                                    delta = delta * weight
                                    deltaTemp.append(delta)
                                    # deltaInts.append(((peak.position[i] - list(peaks)[0].position[i]) * weight) ** 2)
                                    # delta += ((list(peaks)[0].position[i] - peak.position[i]) * weight) ** 2
                    if len(deltaTemp) > 0:
                        delta = sum(deltaTemp) ** 0.5
                        deltas += [delta]

                if mode == VOLUME:
                    if list(peaks)[0] != peak:  # dont' compare to same peak
                        if not peak.volume or not peaks[0].volume or peaks[0].volume == 0:
                            getLogger().warning('Volume has to be set for peaks: %s, %s' % (peak, peaks[0]))
                            break

                        delta1Atoms = (peak.volume / list(peaks)[0].volume)
                        deltas += [((delta1Atoms) ** 2) ** 0.5, ]

                if mode == HEIGHT:
                    if list(peaks)[0] != peak:  # dont' compare to same peak
                        if not peak.height or not peaks[0].height or peaks[0].height == 0:
                            getLogger().warning('Height has to be set for peaks: %s, %s' % (peak, peaks[0]))
                            break

                        delta1Atoms = (peak.height / list(peaks)[0].height)
                        deltas += [((delta1Atoms) ** 2) ** 0.5, ]

                if mode == LINEWIDTHS:
                    deltaTemp = []
                    for i, axisCode in enumerate(peak.axisCodes):
                        if list(peaks)[0] != peak:  # dont' compare to same peak
                            if axisCode:
                                if len(axisCode) > 0:
                                    if any(s.startswith(axisCode[0]) for s in nmrAtomsNames):
                                        weight = _getAtomWeight(axisCode, atomWeights)
                                        if not peak.lineWidths[i] or not peaks[0].lineWidths[i]:
                                            getLogger().warning('lineWidth has to be set for peaks: %s, %s' % (peak, peaks[0]))
                                            break
                                        delta = ((peak.lineWidths[i] - list(peaks)[0].lineWidths[i]) * weight) ** 2
                                        deltaTemp.append(delta)
                    if len(deltaTemp) > 0:
                        delta = sum(deltaTemp) ** 0.5
                        deltas += [delta]

            # except Exception as e:
            #     message = 'Error for calculation mode: %s on %s and %s. ' % (mode, peak.pid, list(peaks)[0].pid) + str(e)
            #     getLogger().debug(message)

    if deltas and not None in deltas:
        return round(float(np.mean(deltas)), 3)
    return


def _getKd(func, x, y):
    if len(x) <= 1:
        return
    try:
        param = curve_fit(func, x, y, maxfev=6000)
        bindingUnscaled, bmax = param[0]
        yScaled = y / bmax

        paramScaled = curve_fit(func, x, yScaled, maxfev=6000)
        kd, bmax = paramScaled[0]
    except Exception as err:
        getLogger().warning('Impossible to estimate Kd values. %s' % err)
        kd, bmax = [None, None]
    return kd


def oneSiteBindingCurve(x, kd, bmax):
    return (bmax * x) / (x + kd)


def exponenial_func(x, a, b):
    return a * np.exp(-b * x)


def _fit1SiteBindCurve(bindingCurves, aFunc=oneSiteBindingCurve, xfStep=0.01, xfPercent=30):
    """
    :param bindingCurves: DataFrame as: Columns -> float or int.
                                                  Used as xs points (e.g. concentration/time/etc value)
                                        rows    -> float or int.
                                                  Used as ys points (e.g. Deltadelta in ppm)
                                                  the actual curve points
                                        index   -> obj. E.g. nmrResidue obj. used as identifier for the curve origin

                                        | index          |    1   |   2   |
                                        |----------------+--------|-------|
                                        | obj1           |    1.0 |   1.1 |
                                        | obj2           |    2.0 |   1.2 |

    :param aFunc:  Default: oneSiteBindingCurve.
    :param xfStep: number of x points for generating the fitted curve.
    :param xfPercent: percent to add to max X value of the fitted curve, so to have a longer curve after the last
                    experimental value.

    :return: tuple of parameters for plotting fitted curves.
             x_atHalf_Y: the x value for half of Y. Used as estimated  kd
             xs: array of xs. Original xs points from the dataFrame columns
             yScaled: array of yScaled. Scaled to have values 0 to 1
             xf: array of x point for the new fitted curve. A range from 0 to max of xs.
             yf: array the fitted curve
    """
    from scipy.optimize import curve_fit
    from ccpn.util.Common import percentage

    errorValue = (None,) * 6
    if aFunc is None or not callable(aFunc):
        getLogger().warning("Error. Fitting curve %s is not callable" % aFunc)
        return errorValue
    if bindingCurves is None:
        getLogger().warning("Error. Binding curves not found")
        return errorValue

    data = bindingCurves.replace(np.nan, 0)
    ys = data.values.flatten(order='F')  #puts all y values in a single 1d array.
    xss = np.array([data.columns] * data.shape[0])
    xs = xss.flatten(order='F')  # #puts all x values in a 1d array preserving the original y positions (order='F').
    if len(xs) <= 1:
        return errorValue  #not enough datapoints
    try:
        param = curve_fit(aFunc, xs, ys)
        xhalfUnscaled, bMaxUnscaled = param[0]
        yScaled = ys / bMaxUnscaled  #scales y to have values 0-1
        paramScaled = curve_fit(aFunc, xs, yScaled)

        xfRange = np.max(xs) - np.min(xs)
        xfPerc = percentage(xfPercent, xfRange)
        xfMax = np.max(xs) + xfPerc
        xf = np.arange(0, xfMax, step=xfStep)
        yf = aFunc(xf, *paramScaled[0])
        x_atHalf_Y, bmax = paramScaled[0]
        return (x_atHalf_Y, bmax, xs, yScaled, xf, yf)
    except Exception as err:
        getLogger().warning('Impossible to estimate Kd value %s' % (err))
    return errorValue


def _fitExpDecayCurve(bindingCurves, aFunc=exponenial_func, xfStep=0.01, xfPercent=80, p0=(1, 0.1)):
    """
    :param TODO
    """

    from ccpn.util.Common import percentage

    errorValue = (None,) * 6
    if aFunc is None or not callable(aFunc):
        getLogger().warning("Error. Fitting curve %s is not callable" % aFunc)
        return errorValue
    if bindingCurves is None:
        getLogger().warning("Error. Binding curves not found")
        return errorValue

    data = bindingCurves.replace(np.nan, 0)
    ys = data.values.flatten(order='F')  #puts all y values in a single 1d array.
    xss = np.array([data.columns] * data.shape[0])
    xs = xss.flatten(order='F')  # #puts all x values in a 1d array preserving the original y positions (order='F').
    if len(xs) <= 1:
        return errorValue  #not enough datapoints
    # try:

    popt, pcov = curve_fit(aFunc, xs, ys, p0=p0)

    interc, slope = popt
    # yScaled = ys / interc  # scales y to have values 0-1
    # poptScaled, pcov  = curve_fit(aFunc, xs, yScaled)
    yScaled = (ys - np.min(ys)) / (np.max(ys) - np.min(ys))
    yScaled[np.isnan(yScaled)] = 0 # cannot fit nans
    popt, pcov = curve_fit(exponenial_func, xs, yScaled, p0=popt)
    interc, slope = popt
    xfRange = np.max(xs) - np.min(xs)
    xfPerc = percentage(xfPercent, xfRange)
    xfMax = np.max(xs) + xfPerc
    xf = np.arange(0, xfMax, step=xfStep)
    yf = aFunc(xf, *popt)
    return (xs, yScaled, xf, yf, *popt)
    # except Exception as err:
    #     getLogger().warning('Impossible to estimate Kd value %s' % (err))
    # return errorValue


def snapToExtremum(peak: 'Peak', halfBoxSearchWidth: int = 3, halfBoxFitWidth: int = 3,
                   minDropFactor: float = 0.1, fitMethod: str = PARABOLICMETHOD,
                   searchBoxMode=False, searchBoxDoFit=False):
    """Snap the position of the peak the nearest extremum.
    Assumes called with an existing peak, will fit within a box ±halfBoxSearchWidth about the current peak position.
    """

    spectrum = peak.spectrum
    numDim = spectrum.dimensionCount
    if numDim == 1:
        # do the fit for 1D here
        _snap1DPeakToClosestExtremum(peak, maximumLimit=0.1)

    else:
        from ccpn.core.lib.PeakPickers.PeakPickerNd import PeakPickerNd
        from ccpn.framework.Application import getApplication

        getApp = getApplication()

        spectrum = peak.spectrum
        myPeakPicker = PeakPickerNd(spectrum=spectrum)
        myPeakPicker.setParameters(dropFactor=minDropFactor,
                                   fitMethod=fitMethod,
                                   searchBoxMode=searchBoxMode,
                                   searchBoxDoFit=searchBoxDoFit,
                                   halfBoxSearchWidth=halfBoxSearchWidth,
                                   halfBoxFitWidth=halfBoxFitWidth,
                                   searchBoxWidths=getApp.preferences.general.searchBoxWidthsNd,
                                   )

        myPeakPicker.snapToExtremum(peak)


def peakParabolicInterpolation(peak: 'Peak', update=False):
    """
    return a (position, height, heightError) tuple using parabolic interpolation
    of the peak.position

    :param peak: a core.Peak instance or Pid or valid pid-string
    :param update: flag indicating peak position and height to be updated

    :return: (position, height) tuple;  position is a list with length
                                        spectrum.dimensionCount
    """
    import numpy
    from ccpn.core.Peak import Peak
    from ccpn.core.lib.Pid import Pid
    from ccpn.framework.Framework import getApplication
    from ccpn.util.Parabole import Parabole

    if isinstance(peak, Peak):
        pass
    elif isinstance(peak, (Pid, str)):
        _peak = getApplication().project.getByPid(peak)
        if _peak is None:
            raise ValueError('Error retrieving valid peak instance from "%s"' % peak)
        peak = _peak
    else:
        raise ValueError('Expected a Peak, Pid or valid pid-string for the "peak" argument')

    spectrum = peak.peakList.spectrum
    spectrum.checkValidPath()

    # get the position as the nearest grid point
    position = [int(p + 0.5) for p in peak.pointPositions]
    # # get the data +/-1 point along each axis
    # sliceTuples = [(p - 1, p + 1) for p in position]  # nb: sliceTuples run [1,n] with n inclusive
    # #TODO get this via spectrum rather than datasource (once Spectrum.getRegionData is functional again)
    # data = spectrum.dataSource.getRegionData(sliceTuples)

    # TODO:ED - check where this is used
    _valuesPerPoint = spectrum.valuesPerPoint
    _axisCodes = spectrum.axisCodes
    _regionData = {axisCode: (ppm - valPerPoint / 2, ppm + valPerPoint / 2,) for axisCode, ppm, valPerPoint in zip(_axisCodes, peak.ppmPositions, _valuesPerPoint)}
    data = spectrum.getRegion(**_regionData)

    heights = [0.0] * spectrum.dimensionCount
    newPosition = position[:]
    for axis in range(spectrum.dimensionCount):
        # get the three y-values along axis, but centered for the other axes
        slices = [slice(1, 2) for d in range(spectrum.dimensionCount)]
        slices[axis] = slice(0, 3)
        yValues = data[tuple(slices[::-1])].flatten()
        # create points list for the Parabole method
        point = position[axis]
        points = [(p, yValues[i]) for i, p in enumerate((point - 1, point, point + 1))]
        parabole = Parabole.fromPoints(points)
        newPosition[axis], heights[axis] = parabole.maxValue()

    arr = numpy.array(heights)
    height = float(numpy.average(arr))
    heightError = np.max(arr) - np.min(arr)
    if update:
        peak.pointPositions = newPosition
        peak.height = height
        peak.heightError = heightError
    return newPosition, height, heightError


# def getSpectrumData(peak: 'Peak', halfBoxWidth: int = 3):
#     """Get a region of the spectrum data centred on the peak.
#     Will return the smallest region containing the peak ±halfBoxWidth about the current peak position.
#
#     returns a tuple of the form (dataArray, region, position, planePosition)
#
#         dataArray is the numpy array surrounding the peak, ordered by spectrum axisCodes
#         region is a tuple (bottomLeft, topRight)
#         position is the float32 relative position of the peak in dataArray
#         planePosition is the int32 position of the nearest planes to the peak
#
#     where bottomLeft is the co-ordinates of the bottom-left corner of the region
#             topRight is the co-ordinates of the top-right corner of the region
#
#             Co-ordinates are indexed from (0, 0)
#
#             Note: screen point co-ordinates are indexed from (1, 1)
#
#     The region will be cropped to the bounds of the spectrum, in which case position will not correspond to the centre
#     if no region is found, returns None
#     """
#
#     from ccpn.core.Peak import Peak
#     from ccpn.framework.Application import getApplication
#
#     # error checking - that the peak is a valid peak
#     peak = getApplication().project.getByPid(peak) if isinstance(peak, str) else peak
#     if not isinstance(peak, Peak):
#         raise TypeError('%s is not of type Peak' % peak)
#
#     apiPeak = peak._wrappedData
#
#     dataSource = apiPeak.peakList.dataSource
#     peakDims = apiPeak.sortedPeakDims()
#
#     # generate a np array with the position of the peak in points rounded to integers
#     position = [peakDim.position - 1 for peakDim in peakDims]  # API position starts at 1
#
#     # round up/down the position to give the square containing the peak
#     pLower = np.floor(position).astype(np.int32)
#     pUpper = np.ceil(position).astype(np.int32)
#     position = np.array(position, dtype=np.float32)
#
#     # generate a np array with the number of points per dimension
#     # numPoints = [peakDim.dataDim.numPoints for peakDim in peakDims]
#     numPoints = np.array([peakDim.dataDim.numPoints for peakDim in peakDims], dtype=np.int32)
#
#     # add extra points in each direction
#     startPoint = np.maximum(pLower - halfBoxWidth, 0)
#     endPoint = np.minimum(pUpper + halfBoxWidth, numPoints)
#
#     # Get the data; note that arguments has to be cast to ints for the C routines
#     dataArray, intRegion = dataSource.getRegionData(startPoint, endPoint)
#
#     if not (dataArray is not None and dataArray.size != 0):
#         getLogger().warning('no region found')
#         return
#
#     return (dataArray, intRegion, list(position - startPoint), list(np.round(position).astype(np.int32)))


def estimateVolumes(peaks: Sequence[Union[str, 'Peak']], volumeIntegralLimit=2.0):
    """Estimate the volumes for the peaks
    :param peaks: list of peaks as pids or strings
    :param volumeIntegralLimit: integral width as a multiple of lineWidth (FWHM)
    """
    # move to peakList

    from ccpn.core.Peak import Peak
    from ccpn.framework.Application import getApplication

    if not getApplication() and not getApplication().project:
        raise RuntimeError('There is no project')

    getByPid = getApplication().project.getByPid

    # error checking - that the peaks are valid
    peakList = makeIterableList(peaks)
    pks = [getByPid(peak) if isinstance(peak, str) else peak for peak in peakList]

    for pp in pks:
        if not isinstance(pp, Peak):
            raise TypeError('%s is not of type Peak' % str(pp))

    # estimate the volume for each peak
    for pp in pks:
        height = pp.height
        lineWidths = pp.lineWidths
        if lineWidths and None not in lineWidths and height:
            pp.estimateVolume(volumeIntegralLimit=volumeIntegralLimit)
        else:
            getLogger().warning('Peak %s contains undefined height/lineWidths' % str(pp))


def movePeak(peak, ppmPositions, updateHeight=True):
    """Move a peak based on it's delta shift and optionally update to the height at the new position
    """
    with undoBlockWithoutSideBar():
        peak.position = ppmPositions

        if updateHeight:
            # get the interpolated height at this position
            peak.height = peak.peakList.spectrum.getHeight(ppmPositions)


def updateHeight(peak):
    with undoBlockWithoutSideBar():
        peak.height = peak.peakList.spectrum.getHeight(peak.position)


# added for pipelines


def _1Dregions(x, y, value, lim=0.01):
    # centre of position, peak position
    # lim in ppm where to look left and right
    referenceRegion = [value - lim, value + lim]
    point1, point2 = np.max(referenceRegion), np.min(referenceRegion)
    x_filtered = np.where((x <= point1) & (x >= point2))  # only the region of interest for the reference spectrum
    y_filtered = y[x_filtered]
    x_filtered = x[x_filtered]
    return x_filtered, y_filtered


def _1DregionsFromLimits(x, y, limits):
    # centre of position, peak position
    # lim in ppm where to look left and right

    point1, point2 = np.max(limits), np.min(limits)
    x_filtered = np.where((x <= point1) & (x >= point2))  # only the region of interest for the reference spectrum
    y_filtered = y[x_filtered]
    x_filtered = x[x_filtered]
    return x_filtered, y_filtered


def _snap1DPeaksToExtremaSimple(peaks, limit=0.003):
    for peak in peaks:  # peaks can be from diff peakLists
        if peak is not None:
            x = peak.peakList.spectrum.positions
            y = peak.peakList.spectrum.intensities
            x_filtered, y_filtered = _1Dregions(x, y, peak.position[0], lim=limit)
            if len(y_filtered) > 0:
                idx = y_filtered.argmax()
                peakHeight = y_filtered[idx]
                peakPos = x[x_filtered[0][idx]]  # ppm positions
                peak.height = float(peakHeight)
                peak.position = [float(peakPos), ]


def find_nearest(array, value):
    array = np.asarray(array)
    idx = (np.abs(array - value)).argmin()
    return array[idx]


def snap1DPeaksToExtrema(peaks, maximumLimit=0.1, figOfMeritLimit=1, ):
    with undoBlockWithoutSideBar():
        with notificationEchoBlocking():
            if len(peaks) > 0:
                peaks.sort(key=lambda x: x.position[0], reverse=False)  # reorder peaks by position
                for peak in peaks:  # peaks can be from diff peakLists
                    if peak is not None:
                        _snap1DPeakToClosestExtremum(peak, maximumLimit=maximumLimit,
                                                     figOfMeritLimit=figOfMeritLimit)


def _fitBins(y, bins):
    # fit a gauss curve over the bins
    mu = np.mean(y)
    sigma = np.std(y)
    fittedCurve = 1 / (sigma * np.sqrt(2 * np.pi)) * np.exp(-(bins - mu) ** 2 / (2 * sigma ** 2))
    return fittedCurve


def _getBins(y, binCount=None):
    """
    :param y:
    :return:
    ### plot example:
    # import matplotlib.pyplot as plt  # to plot
    # plt.hist(y, bins=int(len(y)/2), density=True)
    # plt.plot(edges, fittedCurve, linewidth=2, color='r')
    # plt.show()
    """
    from scipy.stats import binned_statistic

    binCount = binCount or int(len(y) / 2)
    statistics, edges, binNumbers = binned_statistic(y, y, bins=binCount, statistic='mean')
    mostCommonBinNumber = np.argmax(np.bincount(binNumbers))
    highestValues = y[binNumbers == mostCommonBinNumber]  # values corresponding to most frequent binNumber
    fittedCurve = _fitBins(y, edges)
    fittedCurveExtremum = edges[np.argmax(fittedCurve)]  # value at the Extremum of the fitted curve
    return statistics, edges, binNumbers, fittedCurve, mostCommonBinNumber, highestValues, fittedCurveExtremum


def snap1DPeaksAndRereferenceSpectrum(peaks, maximumLimit=0.1, useAdjacientPeaksAsLimits=False,
<<<<<<< HEAD
                                      doNeg=True, figOfMeritLimit=1, spectrum=None):
=======
                                    doNeg=True, figOfMeritLimit=1, spectrum=None):

    if not peaks:
        getLogger().warning('Cannot snap peaks. No peaks found')
        return []

>>>>>>> b916b81a
    if not spectrum:
        spectrum = peaks[0].peakList.spectrum
    peaks.sort(key=lambda x: x.position[0], reverse=False)  # reorder peaks by position
    oPositions, oHeights = [x.position for x in peaks], [x.height for x in peaks]
    nPositions, nHeights = [], []
    for peak in peaks:
        if peak is not None:
            position, height = _get1DClosestExtremum(peak, maximumLimit=maximumLimit,
                                                     useAdjacientPeaksAsLimits=useAdjacientPeaksAsLimits, doNeg=doNeg,
                                                     figOfMeritLimit=figOfMeritLimit)
            nPositions.append(position)
            nHeights.append(height)
    deltas = np.array(nPositions) - np.array(oPositions)
    deltas = deltas.flatten()
    stats, edges, binNumbers, fittedCurve, mostCommonBinNumber, highestValues, fittedCurveExtremum = _getBins(deltas)
    shift = max(highestValues)
    spectrum.referenceValues = [spectrum.referenceValues[0] - shift]
    spectrum.positions = spectrum.positions - shift
    for peak in peaks:
        if peak is not None:
            peak.position = [peak.position[0] + shift, ]
            position, height = _get1DClosestExtremum(peak, maximumLimit=maximumLimit,
                                                     useAdjacientPeaksAsLimits=useAdjacientPeaksAsLimits, doNeg=doNeg,
                                                     figOfMeritLimit=figOfMeritLimit)
            peak.position = position
            peak.height = height
    return shift


def _add(x, y):
    if y > 0:
        return _add(x, y - 1) + 1
    elif y < 0:
        return _add(x, y + 1) - 1
    else:
        return x


def _sub(x, y):
    if y > 0:
        return _sub(x, y - 1) - 1
    elif y < 0:
        return _sub(x, y + 1) + 1
    else:
        return x


def _getAdjacentPeakPositions1D(peak):
    positions = [p.position[0] for p in peak.peakList.peaks]
    positions.sort()
    queryPos = peak.position[0]
    tot = len(positions)
    idx = positions.index(queryPos)
    previous, next = True, True
    previousPeakPosition, nextPeakPosition = None, None
    if idx == 0:
        previous = False
    if idx == tot - 1:
        next = False
    if previous:
        previousPeakPosition = positions[positions.index(queryPos) - 1]
    if next:
        nextPeakPosition = positions[positions.index(queryPos) + 1]
    return previousPeakPosition, nextPeakPosition


def _get1DClosestExtremum(peak, maximumLimit=0.1, useAdjacientPeaksAsLimits=False, doNeg=True, figOfMeritLimit=1):
    from ccpn.core.lib.SpectrumLib import estimateNoiseLevel1D
    from ccpn.util.Logging import getLogger

    spectrum = peak.peakList.spectrum
    x = spectrum.positions
    y = spectrum.intensities
    position, height = peak.position, peak.height

    if peak.figureOfMerit < figOfMeritLimit:
        height = peak.peakList.spectrum.getHeight(peak.position)
        return position, height

    if useAdjacientPeaksAsLimits:  #  a left # b right limit
        a, b = _getAdjacentPeakPositions1D(peak)
        if not a:  # could not find adjacient peaks if the snapping peak is the first or last
            if peak.position[0] > 0:  #it's positive
                a = peak.position[0] - maximumLimit
            else:
                a = peak.position[0] + maximumLimit
        if not b:
            if peak.position[0] > 0:  # it's positive
                b = peak.position[0] + maximumLimit
            else:
                b = peak.position[0] - maximumLimit
    else:
        a, b = peak.position[0] - maximumLimit, peak.position[0] + maximumLimit

    # refind maxima
    noiseLevel = spectrum.noiseLevel
    minNoiseLevel = spectrum.negativeNoiseLevel
    if not noiseLevel:  # estimate as you can from the spectrum
        spectrum.noiseLevel, spectrum.negativeNoiseLevel = noiseLevel, minNoiseLevel = estimateNoiseLevel1D(y)

    x_filtered, y_filtered = _1DregionsFromLimits(x, y, [a, b])
    maxValues, minValues = simple1DPeakPicker(y_filtered, x_filtered, noiseLevel, negDelta=minNoiseLevel,
                                              negative=doNeg)
    allValues = maxValues + minValues

    if len(allValues) > 0:
        allValues = np.array(allValues)
        positions = allValues[:, 0]
        heights = allValues[:, 1]
        nearestPosition = find_nearest(positions, peak.position[0])
        nearestHeight = heights[positions == nearestPosition]
        if useAdjacientPeaksAsLimits:
            if a == nearestPosition or b == nearestPosition:  # avoid snapping to an existing peak, as it might be a wrong snap.
                height = peak.peakList.spectrum.getHeight(peak.position)
            # elif abs(nearestPosition) > abs(peak.position[0] + maximumLimit):  # avoid snapping on the noise if not maximum found
            # peak.height = peak.peakList.spectrum.getHeight(peak.position)

            else:
                position = [float(nearestPosition), ]
                height = nearestHeight[0]
        else:
            position = [float(nearestPosition), ]
            height = nearestHeight[0]

    else:
        height = peak.peakList.spectrum.getHeight(peak.position)

    return position, height


def _snap1DPeakToClosestExtremum(peak, maximumLimit=0.1, doNeg=True, figOfMeritLimit=1):
    """
    It snaps a peak to its closest extremum, that can be considered as a peak.
    it uses adjacent peak positions as boundaries. However if no adjacent peaks then uses the maximumlimits.
    Uses peak
    :param peak: obj peak
    :param maximumLimit: maximum tolerance left or right from the peak position (ppm)
    """
    position, height = _get1DClosestExtremum(peak, maximumLimit, doNeg=doNeg, figOfMeritLimit=figOfMeritLimit)
    with undoBlockWithoutSideBar():
        with notificationEchoBlocking():
            peak.position = position
            peak.height = height


def getSpectralPeakHeights(spectra, peakListIndexes: list = None) -> pd.DataFrame:
    return _getSpectralPeakPropertyAsDataFrame(spectra, peakProperty=HEIGHT, peakListIndexes=peakListIndexes)


def getSpectralPeakVolumes(spectra, peakListIndexes: list = None) -> pd.DataFrame:
    return _getSpectralPeakPropertyAsDataFrame(spectra, peakProperty=VOLUME, peakListIndexes=peakListIndexes)


def getSpectralPeakHeightForNmrResidue(spectra, peakListIndexes: list = None) -> pd.DataFrame:
    """
    return: Pandas DataFrame with the following structure:
            Index:  ID for the nmrResidue(s) assigned to the peak ;
            Columns => Spectrum series values sorted by ascending values, if series values are not set, then the
                       spectrum name is used instead.

                   |   SP1     |    SP2    |   SP3
        NR_ID      |           |           |
       ------------+-----------+-----------+----------
        A.1.ARG    |    10     |  100      | 1000

        """
    df = getSpectralPeakHeights(spectra, peakListIndexes)
    newDf = df[df[NR_ID] != '']  # remove rows if NR_ID is not defined
    newDf = newDf.reset_index(drop=True).groupby(NR_ID).max()
    return newDf


def _getSpectralPeakPropertyAsDataFrame(spectra, peakProperty=HEIGHT, NR_ID=NR_ID, peakListIndexes: list = None):
    """
    :param spectra: list of spectra
    :param peakProperty: 'height'or'volume'
    :param NR_ID: columnName for the NmrResidue ID
    :param peakListIndex: list of peakList indexes for getting the right peakList from the given spectra,
                         default: the last peakList available
    :return: Pandas DataFrame with the following structure:
            Index: multiIndex => axisCodes as levels;
            Columns => NR_ID: the nmrResidue(s) assigned for the peak if available
                       Spectrum series values sorted by ascending values, if series values are not set, then the
                       spectrum name is used instead.

                    |  NR_ID  |   SP1     |    SP2    |   SP3
        H     N     |         |           |           |
       -------------+-------- +-----------+-----------+---------
        7.5  104.3  | A.1.ARG |    10    |  100       | 1000

    to sort the dataframe by an axisCode, eg 'H' use:
    df = df.sort_index(level='H')
    """
    dfs = []
    if peakListIndexes is None: peakListIndexes = [-1] * len(spectra)
    for spectrum, ix in zip(spectra, peakListIndexes):
        positions = []
        values = []
        nmrResidues = []
        serieValue = spectrum.name  # use spectrumName as default. if series defined use that instead.
        if len(spectrum.spectrumGroups) > 0:
            sGserieValue = spectrum._getSeriesItem(spectrum.spectrumGroups[-1])
            if sGserieValue is not None:
                serieValue = sGserieValue
        peaks = spectrum.peakLists[ix].peaks
        peaks.sort(key=lambda x: x.position, reverse=True)
        for peak in peaks:
            positions.append(peak.position)
            values.append(getattr(peak, peakProperty, None))
            assignedResidues = list(set(filter(None, map(lambda x: x.nmrResidue.id, mi(peak.assignments)))))
            nmrResidues.append(", ".join(assignedResidues))
        _df = pd.DataFrame(values, columns=[serieValue], index=m_ix.from_tuples(positions, names=spectrum.axisCodes))
        _df[NR_ID] = nmrResidues
        _df = _df[~_df.index.duplicated()]
        dfs.append(_df)
    df = pd.concat(dfs, axis=1, levels=0)
    df[NR_ID] = df.T[df.columns.values == NR_ID].apply(lambda x: ' '.join(set([item for item in x[x.notnull()]])))
    df = df.loc[:, ~df.columns.duplicated()]
    cols = list(df.columns)
    resColumn = cols.pop(cols.index(NR_ID))
    sortedCols = sorted(cols, reverse=False)
    sortedCols.insert(0, resColumn)
    return df[sortedCols]


def _getPeakSNRatio(peak, factor=2.5):
    """
    Estimate the Signal to Noise ratio based on the spectrum Positive and Negative noise values.
    If Noise thresholds are not defined in the spectrum, then they are estimated as well.
    If only the positive noise threshold is defined, the negative noise threshold will be the inverse of the positive.
        SNratio = |factor*(height/|NoiseMax-NoiseMin|)|
                height is the peak height
                NoiseMax is the spectrum positive noise threshold
                NoiseMin is the spectrum negative noise threshold
    :param factor: float, multiplication factor.
    :return: float, SignalToNoise Ratio value for the peak
    """
    spectrum = peak._parent.spectrum
    from ccpn.core.lib.SpectrumLib import estimateNoiseLevel1D
    from ccpn.core.lib.SpectrumLib import estimateSNR

    noiseLevel, negativeNoiseLevel = spectrum.noiseLevel, spectrum.negativeNoiseLevel
    if negativeNoiseLevel is None and noiseLevel is not None:
        negativeNoiseLevel = - noiseLevel if noiseLevel > 0 else noiseLevel * 2
        spectrum.negativeNoiseLevel = negativeNoiseLevel
        getLogger().warning('Spectrum Negative noise not defined for %s. Estimated default' % spectrum.pid)
    if noiseLevel is None:  # estimate it
        if spectrum.dimensionCount == 1:
            noiseLevel, negativeNoiseLevel = estimateNoiseLevel1D(spectrum.intensities)
            spectrum.noiseLevel, spectrum.negativeNoiseLevel = noiseLevel, negativeNoiseLevel
            getLogger().warning('Spectrum noise level(s) not defined for %s. Estimated default' % spectrum.pid)
        else:
            getLogger().warning('Not implemented yet')
            return None
    if peak.height is None:
        updateHeight(peak)
        _getPeakSNRatio(peak)
    snr = estimateSNR(noiseLevels=[noiseLevel, negativeNoiseLevel], signalPoints=[peak.height], factor=factor)
    return snr[0]  ## estimateSNR return a list with a lenght always > 0<|MERGE_RESOLUTION|>--- conflicted
+++ resolved
@@ -12,7 +12,7 @@
 # Last code modification
 #=========================================================================================
 __modifiedBy__ = "$modifiedBy: Ed Brooksbank $"
-__dateModified__ = "$dateModified: 2021-05-06 14:04:48 +0100 (Thu, May 06, 2021) $"
+__dateModified__ = "$dateModified: 2021-06-04 19:38:29 +0100 (Fri, June 04, 2021) $"
 __version__ = "$Revision: 3.0.4 $"
 #=========================================================================================
 # Created
@@ -911,16 +911,12 @@
 
 
 def snap1DPeaksAndRereferenceSpectrum(peaks, maximumLimit=0.1, useAdjacientPeaksAsLimits=False,
-<<<<<<< HEAD
-                                      doNeg=True, figOfMeritLimit=1, spectrum=None):
-=======
                                     doNeg=True, figOfMeritLimit=1, spectrum=None):
 
     if not peaks:
         getLogger().warning('Cannot snap peaks. No peaks found')
         return []
 
->>>>>>> b916b81a
     if not spectrum:
         spectrum = peaks[0].peakList.spectrum
     peaks.sort(key=lambda x: x.position[0], reverse=False)  # reorder peaks by position
