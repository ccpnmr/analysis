#=========================================================================================
# Licence, Reference and Credits
#=========================================================================================
__copyright__ = "Copyright (C) CCPN project (http://www.ccpn.ac.uk) 2014 - 2021"
__credits__ = ("Ed Brooksbank, Joanna Fox, Victoria A Higman, Luca Mureddu, Eliza Płoskoń",
               "Timothy J Ragan, Brian O Smith, Gary S Thompson & Geerten W Vuister")
__licence__ = ("CCPN licence. See http://www.ccpn.ac.uk/v3-software/downloads/license")
__reference__ = ("Skinner, S.P., Fogh, R.H., Boucher, W., Ragan, T.J., Mureddu, L.G., & Vuister, G.W.",
                 "CcpNmr AnalysisAssign: a flexible platform for integrated NMR analysis",
                 "J.Biomol.Nmr (2016), 66, 111-124, http://doi.org/10.1007/s10858-016-0060-y")
#=========================================================================================
# Last code modification
#=========================================================================================
__modifiedBy__ = "$modifiedBy: Ed Brooksbank $"
__dateModified__ = "$dateModified: 2021-06-28 11:41:02 +0100 (Mon, June 28, 2021) $"
__version__ = "$Revision: 3.0.4 $"
#=========================================================================================
# Created
#=========================================================================================
__author__ = "$Author: CCPN $"
__date__ = "$Date: 2017-04-07 10:28:41 +0000 (Fri, April 07, 2017) $"
#=========================================================================================
# Start of code
#=========================================================================================

from typing import Sequence, Union
import numpy as np
from ccpn.util.Logging import getLogger
from collections import OrderedDict
from scipy.optimize import curve_fit
from ccpn.core.PeakList import GAUSSIANMETHOD, PARABOLICMETHOD
from ccpn.util.Common import makeIterableList as mi
from ccpn.core.lib.ContextManagers import newObject, undoBlock, undoBlockWithoutSideBar, notificationEchoBlocking
import pandas as pd
from pandas import MultiIndex as m_ix
from ccpn.util.Common import makeIterableList


POSITIONS = 'positions'
HEIGHT = 'height'
VOLUME = 'volume'
LINEWIDTHS = 'lineWidths'
RAW = 'raw'
DELTAS = 'deltas'
DELTA = '\u0394'
Delta = '\u03B4'
MODES = [POSITIONS, HEIGHT, VOLUME, LINEWIDTHS]
DISPLAYDATA = [DELTA + Delta, RAW]
OTHER = 'Other'
H = 'H'
N = 'N'
C = 'C'
DefaultAtomWeights = OrderedDict(((H, 7.00), (N, 1.00), (C, 4.00), (OTHER, 1.00)))
NR_ID = 'NR_ID'


class Dictlist(dict):
    def __setitem__(self, key, value):
        try:
            self[key]
        except KeyError:
            super(Dictlist, self).__setitem__(key, [])
        self[key].append(value)


def getMultipletPosition(multiplet, dim, unit='ppm'):
    try:
        # skip if the position is None, otherwise check for dimensions
        if multiplet.position is None:
            return

        if multiplet.position[dim] is None:
            value = None  #"*NOT SET*"

        elif unit == 'ppm':
            value = multiplet.position[dim]

        #  NOT implemented for multiplets
        # elif unit == 'point':
        #   value = multiplet.pointPositions[dim]

        elif unit == 'Hz':
            value = multiplet.position[dim] * multiplet.multipletList.spectrum.spectrometerFrequencies[dim]

        else:  # sampled
            raise ValueError("Unit passed to getPeakPosition must be 'ppm', 'point', or 'Hz', was %s"
                             % unit)

        if not value:
            return

        if isinstance(value, (int, float, np.float32, np.float64)):
            return float(value)  # '{0:.2f}'.format(value)

    except Exception as e:
        getLogger().warning('Error on setting Position. %s' % e)


# return None

def getMultipletLinewidth(peak, dim):
    if dim < len(peak.lineWidths):
        lw = peak.lineWidths[dim]
        if lw:
            return float(lw)


def getPeakPosition(peak, dim, unit='ppm'):
    if len(peak.dimensionNmrAtoms) > dim:
        # peakDim = peak.position[dim]

        if peak.position[dim] is None:
            value = None  #"*NOT SET*"

        elif unit == 'ppm':
            value = peak.position[dim]

        elif unit == 'point':
            value = peak.pointPositions[dim]

        elif unit == 'Hz':
            value = peak.position[dim] * peak.peakList.spectrum.spectrometerFrequencies[dim]

        else:  # sampled
            raise ValueError("Unit passed to getPeakPosition must be 'ppm', 'point', or 'Hz', was %s"
                             % unit)

        if isinstance(value, (int, float, np.float32, np.float64)):
            return float(value)  # '{0:.4f}'.format(value)

        return None

        # if isinstance(value, [int, float]):
        # # if type(value) is int or type(value) in (float, float32, float64):
        #   return '%7.2f' % float(value)


def getPeakAnnotation(peak, dim, separator=', '):
    if len(peak.dimensionNmrAtoms) > dim:
        return separator.join([dna.pid.id for dna in peak.dimensionNmrAtoms[dim] if not (dna.isDeleted or dna._flaggedForDelete)])


def getPeakLinewidth(peak, dim):
    """Return the lineWidth in dimension 'dim' for the peakTable entries
    """
    lineWidths = peak.lineWidths
    if lineWidths and dim < len(lineWidths):
        lw = peak.lineWidths[dim]
        if lw is not None:
            return float(lw)

    # need to return this as a string otherwise the table changes between 'None' and 'nan'
    return 'None'


def _get1DPeaksPosAndHeightAsArray(peakList):
    import numpy as np

    positions = np.array([peak.position[0] for peak in peakList.peaks])
    heights = np.array([peak.height for peak in peakList.peaks])
    return [positions, heights]


import sys
from numpy import NaN, Inf, arange
from numba import jit


@jit(nopython=True, nogil=True)
def simple1DPeakPicker(y, x, delta, negDelta=None, negative=False):
    """
    from https://gist.github.com/endolith/250860#file-readme-md which was translated from
    http://billauer.co.il/peakdet.html Eli Billauer, 3.4.05.
    Explicitly not copyrighted and any uses allowed.
    """

    maxtab = []
    mintab = []
    mn, mx = Inf, -Inf
    mnpos, mxpos = NaN, NaN
    lookformax = True
    if negDelta is None: negDelta = 0

    for i in arange(len(y)):
        this = y[i]
        if this > mx:
            mx = this
            mxpos = x[i]
        if this < mn:
            mn = this
            mnpos = x[i]
        if lookformax:
            if not negative:  # just positives
                this = abs(this)
            if this < mx - delta:
                maxtab.append((float(mxpos), float(mx)))
                mn = this
                mnpos = x[i]
                lookformax = False
        else:
            if this > mn + delta:
                mintab.append((float(mnpos), float(mn)))
                mx = this
                mxpos = x[i]
                lookformax = True

    filteredNeg = []
    for p in mintab:
        pos, height = p
        if height <= negDelta:
            filteredNeg.append(p)
    filtered = []
    for p in maxtab:
        pos, height = p
        if height >= delta:
            filtered.append(p)

    return filtered, filteredNeg


def _estimateDeltaPeakDetect(y, xPercent=10):
    import numpy as np

    deltas = y[1:] - y[:-1]
    delta = np.std(np.absolute(deltas))
    # just on the noisy part of spectrum
    partialYpercent = (len(y) * xPercent) / 100
    partialY = y[:int(partialYpercent)]
    partialDeltas = partialY[1:] - partialY[:-1]
    partialDelta = np.std(np.absolute(partialDeltas))
    diff = abs(partialDelta + delta) / 2
    return delta


def _estimateDeltaPeakDetectSTD(y, xPercent=10):
    """
    :param y: intensities of spectrum
    :param xPercent: the percentage of the spectra points to use as training to calculate delta.
    :return: a delta intesities of the required percentage of the spectra
    """

    import numpy as np

    # just on the noisy part of spectrum
    partialYpercent = (len(y) * xPercent) / 100
    partialY = y[:int(partialYpercent)]
    partialDeltas = partialY[1:] - partialY[:-1]
    partialDelta = np.amax(np.absolute(partialDeltas))

    return partialDelta


def _pairIntersectionPoints(intersectionPoints):
    """ Yield successive pair chunks from list of intersectionPoints """
    for i in range(0, len(intersectionPoints), 2):
        pair = intersectionPoints[i:i + 2]
        if len(pair) == 2:
            yield pair


def _getIntersectionPoints(x, y, line):
    """
    :param line: x points of line to intersect y points
    :return: list of intersecting points
    """
    z = y - line
    dx = x[1:] - x[:-1]
    cross = np.sign(z[:-1] * z[1:])

    x_intersect = x[:-1] - dx / (z[1:] - z[:-1]) * z[:-1]
    negatives = np.where(cross < 0)
    points = x_intersect[negatives]

    return points


def estimate1DPeakFWHM(peak):
    """
    Estimate the 1D peak Full Width at Half Maximum.

    Returns
    -------
    width:  The width for the peak in points.
    widthHeight: The height of the contour lines at which the `width` was evaluated.
    limits: tuple, Interpolated positions of left and right intersection points of a
        horizontal line at the respective evaluation height.

    """
    from scipy.signal import peak_widths
    from ccpn.core.Peak import Peak
    import numpy as np

    if not isinstance(peak, Peak):
        return [None, None, (None, None)]

    if peak.spectrum.dimensionCount > 1:
        return [None, None, (None, None)]

    y = peak.spectrum.intensities
    pointPositions = np.array([int(peak.pointPosition[0])])
    widths, widthHeight, *limits = peak_widths(y, pointPositions, rel_height=0.5)
    limits = tuple(zip(*limits))
    if widths and len(widths)>0:
        return widths[0], widthHeight[0], limits[0]
    return [None, None, (None, None)]

def _getAtomWeight(axisCode, atomWeights) -> float or int:
    """

    :param axisCode: str of peak axis code
    :param atomWeights: dictionary of atomWeights eg {'H': 7.00, 'N': 1.00, 'C': 4.00, 'Other': 1.00}
    :return: float or int from dict atomWeights
    """
    value = 1.0
    if len(axisCode) > 0:
        firstLetterAxisCode = axisCode[0]
        if firstLetterAxisCode in atomWeights:
            value = atomWeights[firstLetterAxisCode]
        else:
            if OTHER in atomWeights:
                if atomWeights[OTHER] != 1:
                    value = atomWeights[OTHER]
            else:
                value = 1.0

    return value


def _traverse(o, tree_types=(list, tuple)):
    """used to flat the state in a long list """
    if isinstance(o, tree_types):
        for value in o:
            for subvalue in _traverse(value, tree_types):
                yield subvalue
    else:
        yield o


def _getPeaksForNmrResidueByNmrAtomNames(nmrResidue, nmrAtomsNames, spectra):
    peaks = []
    nmrAtoms = []

    peakLists = [sp.peakLists[-1] if len(sp.peakLists) > 0 else getLogger().warning('No PeakList for %s' % sp)
                 for sp in spectra]  # take only the last peakList if more then 1
    for nmrAtomName in nmrAtomsNames:
        nmrAtom = nmrResidue.getNmrAtom(str(nmrAtomName))
        if nmrAtom is not None:
            nmrAtoms.append(nmrAtom)
    filteredPeaks = []
    nmrAtomsNamesAvailable = []
    for nmrAtom in nmrAtoms:
        for peak in nmrAtom.assignedPeaks:
            if peak.peakList.spectrum in spectra:
                if nmrAtom.name in nmrAtomsNames:
                    if peak.peakList in peakLists:
                        filteredPeaks.append(peak)
                        nmrAtomsNamesAvailable.append(nmrAtom.name)

    if len(list(set(filteredPeaks))) == len(spectra):  # deals when a residue is assigned to multiple peaks
        if len(list(set(nmrAtomsNamesAvailable))) == len(nmrAtomsNames):
            peaks += filteredPeaks
    else:
        for peak in filteredPeaks:
            assignedNmrAtoms = _traverse(peak.assignedNmrAtoms)
            if all(assignedNmrAtoms):
                assignedNmrAtoms = [na.name for na in assignedNmrAtoms]
                if len(assignedNmrAtoms) > 1:
                    if list(assignedNmrAtoms) == nmrAtomsNames:
                        peaks += [peak]
                if len(nmrAtomsNames) == 1:
                    if nmrAtomsNames[0] in assignedNmrAtoms:
                        peaks += [peak]
    return list(OrderedDict.fromkeys(peaks))


def getNmrResiduePeakProperty(nmrResidue, nmrAtomsNames, spectra, theProperty='height'):
    """

    :param nmrResidue:
    :param nmrAtomsNames: nmr Atoms to compare. str 'H', 'N', 'CA' etc
    :param spectra: compare peaks only from given spectra
    :param theProperty: 'height' or 'volume'
    :return:
    """

    ll = []

    if len(spectra) <= 1:
        return
    if not theProperty in ['height', 'volume']:
        getLogger().warning('Property not currently available %s' % theProperty)
        return
    peaks = _getPeaksForNmrResidueByNmrAtomNames(nmrResidue, nmrAtomsNames, spectra)
    if len(peaks) > 0:
        for peak in peaks:
            if peak.peakList.spectrum in spectra:
                p = getattr(peak, theProperty)
                ll.append(p)
    return ll, peaks


def getNmrResiduePeakHeight(nmrResidue, nmrAtomsNames, spectra):
    """
    :param nmrResidue:
    :param nmrAtomsNames: nmr Atoms to compare. str 'H', 'N', 'CA' etc
    :param spectra: compare peaks only from given spectra
    :return:
    """
    getLogger().warning('Deprecated. Used getNmrResiduePeakProperty with theProperty = "height"')
    return getNmrResiduePeakProperty(nmrResidue, nmrAtomsNames, spectra, theProperty='height')


def getRawDataFrame(nmrResidues, nmrAtomsNames, spectra, theProperty):
    dfs = []
    names = [sp.name for sp in spectra]
    for nmrResidue in nmrResidues:
        if not '-' in nmrResidue.sequenceCode.replace('+', '-'):  # not consider the +1 and -1 residues
            ll = getNmrResiduePeakProperty(nmrResidue, nmrAtomsNames, spectra, theProperty)
            if len(ll) > 0:
                df = pd.DataFrame([ll], index=[nmrResidue.pid], columns=names)
                dfs.append(df)
    data = pd.concat(dfs)
    return data


def _getPeaksForNmrResidue(nmrResidue, nmrAtomsNames, spectra):
    if len(spectra) <= 1:
        return
    _peaks = _getPeaksForNmrResidueByNmrAtomNames(nmrResidue, nmrAtomsNames, spectra)
    usepeaks = []
    if len(_peaks) > 0:
        for peak in _peaks:
            if peak.peakList.spectrum in spectra:
                usepeaks.append(peak)
    return usepeaks


def getNmrResidueDeltas(nmrResidue, nmrAtomsNames, spectra, mode=POSITIONS, atomWeights=None):
    """

    :param nmrResidue:
    :param nmrAtomsNames: nmr Atoms to compare. str 'H', 'N', 'CA' etc
    :param spectra: compare peaks only from given spectra
    :return:
    """

    deltas = []

    if len(spectra) <= 1:
        return
    peaks = _getPeaksForNmrResidueByNmrAtomNames(nmrResidue, nmrAtomsNames, spectra)

    if atomWeights is None:
        atomWeights = DefaultAtomWeights

    if len(peaks) > 0:
        for peak in peaks:
            if peak.peakList.spectrum in spectra:
                # try:  #some None value can get in here
                if mode == POSITIONS:
                    deltaTemp = []
                    for i, axisCode in enumerate(peak.axisCodes):
                        if len(axisCode) > 0:
                            if any(s.startswith(axisCode[0]) for s in nmrAtomsNames):
                                weight = _getAtomWeight(axisCode, atomWeights)
                                if peaks[0] != peak:  # dont' compare to same peak
                                    delta = peak.position[i] - peaks[0].position[i]
                                    delta = delta ** 2
                                    delta = delta * weight
                                    deltaTemp.append(delta)
                                    # deltaInts.append(((peak.position[i] - list(peaks)[0].position[i]) * weight) ** 2)
                                    # delta += ((list(peaks)[0].position[i] - peak.position[i]) * weight) ** 2
                    if len(deltaTemp) > 0:
                        delta = sum(deltaTemp) ** 0.5
                        deltas += [delta]

                if mode == VOLUME:
                    if list(peaks)[0] != peak:  # dont' compare to same peak
                        if not peak.volume or not peaks[0].volume or peaks[0].volume == 0:
                            getLogger().warning('Volume has to be set for peaks: %s, %s' % (peak, peaks[0]))
                            break

                        delta1Atoms = (peak.volume / list(peaks)[0].volume)
                        deltas += [((delta1Atoms) ** 2) ** 0.5, ]

                if mode == HEIGHT:
                    if list(peaks)[0] != peak:  # dont' compare to same peak
                        if not peak.height or not peaks[0].height or peaks[0].height == 0:
                            getLogger().warning('Height has to be set for peaks: %s, %s' % (peak, peaks[0]))
                            break

                        delta1Atoms = (peak.height / list(peaks)[0].height)
                        deltas += [((delta1Atoms) ** 2) ** 0.5, ]

                if mode == LINEWIDTHS:
                    deltaTemp = []
                    for i, axisCode in enumerate(peak.axisCodes):
                        if list(peaks)[0] != peak:  # dont' compare to same peak
                            if axisCode:
                                if len(axisCode) > 0:
                                    if any(s.startswith(axisCode[0]) for s in nmrAtomsNames):
                                        weight = _getAtomWeight(axisCode, atomWeights)
                                        if not peak.lineWidths[i] or not peaks[0].lineWidths[i]:
                                            getLogger().warning('lineWidth has to be set for peaks: %s, %s' % (peak, peaks[0]))
                                            break
                                        delta = ((peak.lineWidths[i] - list(peaks)[0].lineWidths[i]) * weight) ** 2
                                        deltaTemp.append(delta)
                    if len(deltaTemp) > 0:
                        delta = sum(deltaTemp) ** 0.5
                        deltas += [delta]

            # except Exception as e:
            #     message = 'Error for calculation mode: %s on %s and %s. ' % (mode, peak.pid, list(peaks)[0].pid) + str(e)
            #     getLogger().debug(message)

    if deltas and not None in deltas:
        return round(float(np.mean(deltas)), 3)
    return


def _getKd(func, x, y):
    if len(x) <= 1:
        return
    try:
        param = curve_fit(func, x, y, maxfev=6000)
        bindingUnscaled, bmax = param[0]
        yScaled = y / bmax

        paramScaled = curve_fit(func, x, yScaled, maxfev=6000)
        kd, bmax = paramScaled[0]
    except Exception as err:
        getLogger().warning('Impossible to estimate Kd values. %s' % err)
        kd, bmax = [None, None]
    return kd


def oneSiteBindingCurve(x, kd, bmax):
    return (bmax * x) / (x + kd)


def exponenial_func(x, a, b):
    return a * np.exp(-b * x)


def _fit1SiteBindCurve(bindingCurves, aFunc=oneSiteBindingCurve, xfStep=0.01, xfPercent=30):
    """
    :param bindingCurves: DataFrame as: Columns -> float or int.
                                                  Used as xs points (e.g. concentration/time/etc value)
                                        rows    -> float or int.
                                                  Used as ys points (e.g. Deltadelta in ppm)
                                                  the actual curve points
                                        index   -> obj. E.g. nmrResidue obj. used as identifier for the curve origin

                                        | index          |    1   |   2   |
                                        |----------------+--------|-------|
                                        | obj1           |    1.0 |   1.1 |
                                        | obj2           |    2.0 |   1.2 |

    :param aFunc:  Default: oneSiteBindingCurve.
    :param xfStep: number of x points for generating the fitted curve.
    :param xfPercent: percent to add to max X value of the fitted curve, so to have a longer curve after the last
                    experimental value.

    :return: tuple of parameters for plotting fitted curves.
             x_atHalf_Y: the x value for half of Y. Used as estimated  kd
             xs: array of xs. Original xs points from the dataFrame columns
             yScaled: array of yScaled. Scaled to have values 0 to 1
             xf: array of x point for the new fitted curve. A range from 0 to max of xs.
             yf: array the fitted curve
    """
    from scipy.optimize import curve_fit
    from ccpn.util.Common import percentage

    errorValue = (None,) * 6
    if aFunc is None or not callable(aFunc):
        getLogger().warning("Error. Fitting curve %s is not callable" % aFunc)
        return errorValue
    if bindingCurves is None:
        getLogger().warning("Error. Binding curves not found")
        return errorValue

    data = bindingCurves.replace(np.nan, 0)
    ys = data.values.flatten(order='F')  #puts all y values in a single 1d array.
    xss = np.array([data.columns] * data.shape[0])
    xs = xss.flatten(order='F')  # #puts all x values in a 1d array preserving the original y positions (order='F').
    if len(xs) <= 1:
        return errorValue  #not enough datapoints
    try:
        param = curve_fit(aFunc, xs, ys)
        xhalfUnscaled, bMaxUnscaled = param[0]
        yScaled = ys / bMaxUnscaled  #scales y to have values 0-1
        paramScaled = curve_fit(aFunc, xs, yScaled)

        xfRange = np.max(xs) - np.min(xs)
        xfPerc = percentage(xfPercent, xfRange)
        xfMax = np.max(xs) + xfPerc
        xf = np.arange(0, xfMax, step=xfStep)
        yf = aFunc(xf, *paramScaled[0])
        x_atHalf_Y, bmax = paramScaled[0]
        return (x_atHalf_Y, bmax, xs, yScaled, xf, yf)
    except Exception as err:
        getLogger().warning('Impossible to estimate Kd value %s' % (err))
    return errorValue


def _fitExpDecayCurve(bindingCurves, aFunc=exponenial_func, xfStep=0.01, xfPercent=80, p0=(1, 0.1)):
    """
    :param TODO
    """

    from ccpn.util.Common import percentage

    errorValue = (None,) * 6
    if aFunc is None or not callable(aFunc):
        getLogger().warning("Error. Fitting curve %s is not callable" % aFunc)
        return errorValue
    if bindingCurves is None:
        getLogger().warning("Error. Binding curves not found")
        return errorValue

    data = bindingCurves.replace(np.nan, 0)
    ys = data.values.flatten(order='F')  #puts all y values in a single 1d array.
    xss = np.array([data.columns] * data.shape[0])
    xs = xss.flatten(order='F')  # #puts all x values in a 1d array preserving the original y positions (order='F').
    if len(xs) <= 1:
        return errorValue  #not enough datapoints
    # try:

    popt, pcov = curve_fit(aFunc, xs, ys, p0=p0)

    interc, slope = popt
    # yScaled = ys / interc  # scales y to have values 0-1
    # poptScaled, pcov  = curve_fit(aFunc, xs, yScaled)
    yScaled = (ys - np.min(ys)) / (np.max(ys) - np.min(ys))
    yScaled[np.isnan(yScaled)] = 0 # cannot fit nans
    popt, pcov = curve_fit(exponenial_func, xs, yScaled, p0=popt)
    interc, slope = popt
    xfRange = np.max(xs) - np.min(xs)
    xfPerc = percentage(xfPercent, xfRange)
    xfMax = np.max(xs) + xfPerc
    xf = np.arange(0, xfMax, step=xfStep)
    yf = aFunc(xf, *popt)
    return (xs, yScaled, xf, yf, *popt)
    # except Exception as err:
    #     getLogger().warning('Impossible to estimate Kd value %s' % (err))
    # return errorValue


def snapToExtremum(peak: 'Peak', halfBoxSearchWidth: int = 3, halfBoxFitWidth: int = 3,
                   minDropFactor: float = 0.1, fitMethod: str = PARABOLICMETHOD,
                   searchBoxMode=False, searchBoxDoFit=False):
    """Snap the position of the peak the nearest extremum.
    Assumes called with an existing peak, will fit within a box ±halfBoxSearchWidth about the current peak position.
    """

    spectrum = peak.spectrum
    numDim = spectrum.dimensionCount
    if numDim == 1:
        # do the fit for 1D here
        _snap1DPeakToClosestExtremum(peak, maximumLimit=0.1)

    else:
        from ccpn.core.lib.PeakPickers.PeakPickerNd import PeakPickerNd
        from ccpn.framework.Application import getApplication

        getApp = getApplication()

        spectrum = peak.spectrum
        myPeakPicker = PeakPickerNd(spectrum=spectrum)
        myPeakPicker.setParameters(dropFactor=minDropFactor,
                                   fitMethod=fitMethod,
                                   searchBoxMode=searchBoxMode,
                                   searchBoxDoFit=searchBoxDoFit,
                                   halfBoxSearchWidth=halfBoxSearchWidth,
                                   halfBoxFitWidth=halfBoxFitWidth,
                                   searchBoxWidths=getApp.preferences.general.searchBoxWidthsNd,
                                   )

        myPeakPicker.snapToExtremum(peak)


def peakParabolicInterpolation(peak: 'Peak', update=False):
    """
    return a (position, height, heightError) tuple using parabolic interpolation
    of the peak.position

    :param peak: a core.Peak instance or Pid or valid pid-string
    :param update: flag indicating peak position and height to be updated

    :return: (position, height) tuple;  position is a list with length
                                        spectrum.dimensionCount
    """
    import numpy
    from ccpn.core.Peak import Peak
    from ccpn.core.lib.Pid import Pid
    from ccpn.framework.Framework import getApplication
    from ccpn.util.Parabole import Parabole

    if isinstance(peak, Peak):
        pass
    elif isinstance(peak, (Pid, str)):
        _peak = getApplication().project.getByPid(peak)
        if _peak is None:
            raise ValueError('Error retrieving valid peak instance from "%s"' % peak)
        peak = _peak
    else:
        raise ValueError('Expected a Peak, Pid or valid pid-string for the "peak" argument')

    spectrum = peak.peakList.spectrum
    spectrum.checkValidPath()

    # get the position as the nearest grid point
    position = [int(p + 0.5) for p in peak.pointPositions]
    # # get the data +/-1 point along each axis
    # sliceTuples = [(p - 1, p + 1) for p in position]  # nb: sliceTuples run [1,n] with n inclusive

    _valuesPerPoint = spectrum.valuesPerPoint
    _axisCodes = spectrum.axisCodes
    _regionData = {axisCode: (ppm - valPerPoint / 2, ppm + valPerPoint / 2,) for axisCode, ppm, valPerPoint in zip(_axisCodes, peak.ppmPositions, _valuesPerPoint)}
    data = spectrum.getRegion(**_regionData)

    heights = [0.0] * spectrum.dimensionCount
    newPosition = position[:]
    for axis in range(spectrum.dimensionCount):
        # get the three y-values along axis, but centered for the other axes
        slices = [slice(1, 2) for d in range(spectrum.dimensionCount)]
        slices[axis] = slice(0, 3)
        yValues = data[tuple(slices[::-1])].flatten()
        # create points list for the Parabole method
        point = position[axis]
        points = [(p, yValues[i]) for i, p in enumerate((point - 1, point, point + 1))]
        parabole = Parabole.fromPoints(points)
        newPosition[axis], heights[axis] = parabole.maxValue()

    arr = numpy.array(heights)
    height = float(numpy.average(arr))
    heightError = np.max(arr) - np.min(arr)
    if update:
        peak.pointPositions = newPosition
        peak.height = height
        peak.heightError = heightError
    return newPosition, height, heightError


def estimateVolumes(peaks: Sequence[Union[str, 'Peak']], volumeIntegralLimit=2.0):
    """Estimate the volumes for the peaks
    :param peaks: list of peaks as pids or strings
    :param volumeIntegralLimit: integral width as a multiple of lineWidth (FWHM)
    """
    # move to peakList

    from ccpn.core.Peak import Peak
    from ccpn.framework.Application import getApplication

    if not getApplication() and not getApplication().project:
        raise RuntimeError('There is no project')

    getByPid = getApplication().project.getByPid

    # error checking - that the peaks are valid
    peakList = makeIterableList(peaks)
    pks = [getByPid(peak) if isinstance(peak, str) else peak for peak in peakList]

    for pp in pks:
        if not isinstance(pp, Peak):
            raise TypeError('%s is not of type Peak' % str(pp))

    # estimate the volume for each peak
    for pp in pks:
        height = pp.height
        lineWidths = pp.lineWidths
        if lineWidths and None not in lineWidths and height:
            pp.estimateVolume(volumeIntegralLimit=volumeIntegralLimit)
        else:
            getLogger().warning('Peak %s contains undefined height/lineWidths' % str(pp))


def movePeak(peak, ppmPositions, updateHeight=True):
    """Move a peak based on it's delta shift and optionally update to the height at the new position
    """
    with undoBlockWithoutSideBar():
        peak.position = ppmPositions

        if updateHeight:
            # get the interpolated height at this position
            peak.height = peak.peakList.spectrum.getHeight(ppmPositions)


def updateHeight(peak):
    with undoBlockWithoutSideBar():
        peak.height = peak.peakList.spectrum.getHeight(peak.position)


# added for pipelines


def _1Dregions(x, y, value, lim=0.01):
    # centre of position, peak position
    # lim in ppm where to look left and right
    referenceRegion = [value - lim, value + lim]
    point1, point2 = np.max(referenceRegion), np.min(referenceRegion)
    x_filtered = np.where((x <= point1) & (x >= point2))  # only the region of interest for the reference spectrum
    y_filtered = y[x_filtered]
    x_filtered = x[x_filtered]
    return x_filtered, y_filtered


def _1DregionsFromLimits(x, y, limits):
    # centre of position, peak position
    # lim in ppm where to look left and right

    point1, point2 = np.max(limits), np.min(limits)
    x_filtered = np.where((x <= point1) & (x >= point2))  # only the region of interest for the reference spectrum
    y_filtered = y[x_filtered]
    x_filtered = x[x_filtered]
    return x_filtered, y_filtered


def _snap1DPeaksToExtremaSimple(peaks, limit=0.003):
    for peak in peaks:  # peaks can be from diff peakLists
        if peak is not None:
            x = peak.peakList.spectrum.positions
            y = peak.peakList.spectrum.intensities
            x_filtered, y_filtered = _1Dregions(x, y, peak.position[0], lim=limit)
            if len(y_filtered) > 0:
                idx = y_filtered.argmax()
                peakHeight = y_filtered[idx]
                peakPos = x[x_filtered[0][idx]]  # ppm positions
                peak.height = float(peakHeight)
                peak.position = [float(peakPos), ]


def find_nearest(array, value):
    array = np.asarray(array)
    idx = (np.abs(array - value)).argmin()
    return array[idx]


def snap1DPeaksToExtrema(peaks, maximumLimit=0.1, figOfMeritLimit=1, ):
    with undoBlockWithoutSideBar():
        with notificationEchoBlocking():
            if len(peaks) > 0:
                peaks.sort(key=lambda x: x.position[0], reverse=False)  # reorder peaks by position
                for peak in peaks:  # peaks can be from diff peakLists
                    if peak is not None:
                        _snap1DPeakToClosestExtremum(peak, maximumLimit=maximumLimit,
                                                     figOfMeritLimit=figOfMeritLimit)


def _fitBins(y, bins):
    # fit a gauss curve over the bins
    mu = np.mean(y)
    sigma = np.std(y)
    fittedCurve = 1 / (sigma * np.sqrt(2 * np.pi)) * np.exp(-(bins - mu) ** 2 / (2 * sigma ** 2))
    return fittedCurve


def _getBins(y, binCount=None):
    """
    :param y:
    :return:
    ### plot example:
    # import matplotlib.pyplot as plt  # to plot
    # plt.hist(y, bins=int(len(y)/2), density=True)
    # plt.plot(edges, fittedCurve, linewidth=2, color='r')
    # plt.show()
    """
    from scipy.stats import binned_statistic

    binCount = binCount or int(len(y) / 2)
    statistics, edges, binNumbers = binned_statistic(y, y, bins=binCount, statistic='mean')
    mostCommonBinNumber = np.argmax(np.bincount(binNumbers))
    highestValues = y[binNumbers == mostCommonBinNumber]  # values corresponding to most frequent binNumber
    fittedCurve = _fitBins(y, edges)
    fittedCurveExtremum = edges[np.argmax(fittedCurve)]  # value at the Extremum of the fitted curve
    return statistics, edges, binNumbers, fittedCurve, mostCommonBinNumber, highestValues, fittedCurveExtremum


def snap1DPeaksAndRereferenceSpectrum(peaks, maximumLimit=0.1, useAdjacientPeaksAsLimits=False,
                                    doNeg=True, figOfMeritLimit=1, spectrum=None, autoRereferenceSpectrum=False):
    """
    Snap all peaks to closest maxima

    Steps:
    - reorder the peaks by heights to give higher peaks priority to the snap
    - 1st iteration: search for nearest maxima and calculate delta positions (don't set peak.position here yet)
    - use deltas to fit patterns of shifts and detect the most probable global shift
    - use the global shift to re-reference the spectrum
    - 2nd iteration: re-search for nearest maxima
    - set newly detected position to peak if found better fits
    - re-set the spectrum referencing to original (if not requested as argument)

    :param peaks: list of peaks to snap
    :param maximumLimit: float to use as + left-right limits from peak position where to search new maxima
    :param useAdjacientPeaksAsLimits: bool. use adj peak position as left-right limits. don't search maxima after adjacent peaks
    :param doNeg: snap also negative peaks
    :param figOfMeritLimit: float. don't snap peaks with FOM below limit threshold
    :param spectrum: the spectum obj. optional if all peaks belong to the same spectrum
    :return:
    """
    if not peaks:
        getLogger().warning('Cannot snap peaks. No peaks found')
        return []
    if not spectrum:
        spectrum = peaks[0].peakList.spectrum

    # - reorder the peaks by heights to give higher peaks priority to the snap
    peaks.sort(key=lambda x: x.height, reverse=True) # reorder peaks by height
    oPositions, oHeights = [x.position for x in peaks], [x.height for x in peaks]
    nPositions, nHeights = [], []

    # - 1st iteration: search for nearest maxima and calculate deltas
    for peak in peaks:
        if peak is not None:
            position, height = _get1DClosestExtremum(peak, maximumLimit=maximumLimit,
                                                     useAdjacientPeaksAsLimits=useAdjacientPeaksAsLimits, doNeg=doNeg,
                                                     figOfMeritLimit=figOfMeritLimit)
            nPositions.append(position)
            nHeights.append(height)
    deltas = np.array(nPositions) - np.array(oPositions)
    deltas = deltas.flatten()

    if len(peaks) == 1:
        peaks[0].position = nPositions[0]
        peaks[0].height = nHeights[0]
        return deltas[0]

    # - use deltas to fit patterns of shifts and detect the most probable global shift
    stats, edges, binNumbers, fittedCurve, mostCommonBinNumber, highestValues, fittedCurveExtremum = _getBins(deltas)
    shift = max(highestValues)
    oReferenceValues = spectrum.referenceValues
    oPositions = spectrum.positions
    #  - use the global shift to re-reference the spectrum
    spectrum.referenceValues = [spectrum.referenceValues[0] - shift]
    spectrum.positions = spectrum.positions - shift

    #  - 2nd iteration: re-search for nearest maxima
    for peak in peaks:
        if peak is not None:
<<<<<<< HEAD
            peak.position = [peak.position[0] + shift, ]
=======
            oPosition = peak.position
            peak.position = [peak.position[0] + shift,] #  - use the shift to re-reference the peak to the moved spectrum
>>>>>>> 878b86f6
            position, height = _get1DClosestExtremum(peak, maximumLimit=maximumLimit,
                                                     useAdjacientPeaksAsLimits=useAdjacientPeaksAsLimits, doNeg=doNeg,
                                                     figOfMeritLimit=figOfMeritLimit)
            #  - set newly detected position if found better fits
            if peak.position == position: # Same position detected. Revert
                peak.height = peak.peakList.spectrum.getHeight(oPosition)
                peak.position = oPosition
            else:
                peak.position = position
                peak.height = height
    # - re-set the spectrum referencing to original (if not requested as argument)
    if not autoRereferenceSpectrum:
        spectrum.referenceValues = oReferenceValues
        spectrum.positions = oPositions

    # check for missed maxima or peaks snapped to height@position but had other unpicked maxima close-by
    return shift


def _add(x, y):
    if y > 0:
        return _add(x, y - 1) + 1
    elif y < 0:
        return _add(x, y + 1) - 1
    else:
        return x


def _sub(x, y):
    if y > 0:
        return _sub(x, y - 1) - 1
    elif y < 0:
        return _sub(x, y + 1) + 1
    else:
        return x


def _getAdjacentPeakPositions1D(peak):
    positions = [p.position[0] for p in peak.peakList.peaks]
    positions.sort()
    queryPos = peak.position[0]
    tot = len(positions)
    idx = positions.index(queryPos)
    previous, next = True, True
    previousPeakPosition, nextPeakPosition = None, None
    if idx == 0:
        previous = False
    if idx == tot - 1:
        next = False
    if previous:
        previousPeakPosition = positions[positions.index(queryPos) - 1]
    if next:
        nextPeakPosition = positions[positions.index(queryPos) + 1]
    return previousPeakPosition, nextPeakPosition


def _get1DClosestExtremum(peak, maximumLimit=0.1, useAdjacientPeaksAsLimits=False, doNeg=True, figOfMeritLimit=1):
    """
    :param peak:
    :param maximumLimit:
    :param useAdjacientPeaksAsLimits:
    :param doNeg:
    :param figOfMeritLimit:
    :return: position, height : position is a list of length 1,  height is a float

    search  maxima close to a given peak based on the maximumLimit (left/right) or using the adjacent peaks position as limits.
     return the nearest coordinates position, height

    """
    from ccpn.core.lib.SpectrumLib import estimateNoiseLevel1D
<<<<<<< HEAD
    from ccpn.util.Logging import getLogger

=======
>>>>>>> 878b86f6
    spectrum = peak.peakList.spectrum
    x = spectrum.positions
    y = spectrum.intensities
    position, height = peak.position, peak.height

    if peak.figureOfMerit < figOfMeritLimit:
        height = peak.peakList.spectrum.getHeight(peak.position)
        return position, height

    if useAdjacientPeaksAsLimits:  #  a left # b right limit
        a, b = _getAdjacentPeakPositions1D(peak)
        if not a:  # could not find adjacient peaks if the snapping peak is the first or last
            if peak.position[0] > 0:  #it's positive
                a = peak.position[0] - maximumLimit
            else:
                a = peak.position[0] + maximumLimit
        if not b:
            if peak.position[0] > 0:  # it's positive
                b = peak.position[0] + maximumLimit
            else:
                b = peak.position[0] - maximumLimit
    else:
        a, b = peak.position[0] - maximumLimit, peak.position[0] + maximumLimit

    # refind maxima
    noiseLevel = spectrum.noiseLevel
    minNoiseLevel = spectrum.negativeNoiseLevel
    if not noiseLevel:  # estimate as you can from the spectrum
        spectrum.noiseLevel, spectrum.negativeNoiseLevel = noiseLevel, minNoiseLevel = estimateNoiseLevel1D(y)

    x_filtered, y_filtered = _1DregionsFromLimits(x, y, [a, b])
    maxValues, minValues = simple1DPeakPicker(y_filtered, x_filtered, noiseLevel, negDelta=minNoiseLevel,
                                              negative=doNeg)
    allValues = maxValues + minValues

    if len(allValues) > 0:
        allValues = np.array(allValues)
        positions = allValues[:, 0]
        heights = allValues[:, 1]
        nearestPosition = find_nearest(positions, peak.position[0])
        nearestHeight = heights[positions == nearestPosition]
        if useAdjacientPeaksAsLimits:
            if a == nearestPosition or b == nearestPosition:  # avoid snapping to an existing peak, as it might be a wrong snap.
                height = peak.peakList.spectrum.getHeight(peak.position)
            # elif abs(nearestPosition) > abs(peak.position[0] + maximumLimit):  # avoid snapping on the noise if not maximum found
            # peak.height = peak.peakList.spectrum.getHeight(peak.position)

            else:
                position = [float(nearestPosition), ]
                height = nearestHeight[0]
        else:
<<<<<<< HEAD
            position = [float(nearestPosition), ]
            height = nearestHeight[0]

=======
            a, b = _getAdjacentPeakPositions1D(peak)
            if float(nearestPosition) in (a,b): # avoid snapping to an existing peak,
                height = peak.peakList.spectrum.getHeight(peak.position)

            else:
                position = [float(nearestPosition), ]
                height = nearestHeight[0]
>>>>>>> 878b86f6
    else:
        height = peak.peakList.spectrum.getHeight(peak.position)

    return position, height


def _snap1DPeakToClosestExtremum(peak, maximumLimit=0.1, doNeg=True, figOfMeritLimit=1):
    """
    It snaps a peak to its closest extremum, that can be considered as a peak.
    it uses adjacent peak positions as boundaries. However if no adjacent peaks then uses the maximumlimits.
    Uses peak
    :param peak: obj peak
    :param maximumLimit: maximum tolerance left or right from the peak position (ppm)
    """
    position, height = _get1DClosestExtremum(peak, maximumLimit, doNeg=doNeg, figOfMeritLimit=figOfMeritLimit)
    with undoBlockWithoutSideBar():
        with notificationEchoBlocking():
            peak.position = position
            peak.height = height


def getSpectralPeakHeights(spectra, peakListIndexes: list = None) -> pd.DataFrame:
    return _getSpectralPeakPropertyAsDataFrame(spectra, peakProperty=HEIGHT, peakListIndexes=peakListIndexes)


def getSpectralPeakVolumes(spectra, peakListIndexes: list = None) -> pd.DataFrame:
    return _getSpectralPeakPropertyAsDataFrame(spectra, peakProperty=VOLUME, peakListIndexes=peakListIndexes)


def getSpectralPeakHeightForNmrResidue(spectra, peakListIndexes: list = None) -> pd.DataFrame:
    """
    return: Pandas DataFrame with the following structure:
            Index:  ID for the nmrResidue(s) assigned to the peak ;
            Columns => Spectrum series values sorted by ascending values, if series values are not set, then the
                       spectrum name is used instead.

                   |   SP1     |    SP2    |   SP3
        NR_ID      |           |           |
       ------------+-----------+-----------+----------
        A.1.ARG    |    10     |  100      | 1000

        """
    df = getSpectralPeakHeights(spectra, peakListIndexes)
    newDf = df[df[NR_ID] != '']  # remove rows if NR_ID is not defined
    newDf = newDf.reset_index(drop=True).groupby(NR_ID).max()
    return newDf

def getSpectralPeakVolumeForNmrResidue(spectra, peakListIndexes:list=None) -> pd.DataFrame:
    """
    return: Pandas DataFrame with the following structure:
            Index:  ID for the nmrResidue(s) assigned to the peak ;
            Columns => Spectrum series values sorted by ascending values, if series values are not set, then the
                       spectrum name is used instead.

                   |   SP1     |    SP2    |   SP3
        NR_ID      |           |           |
       ------------+-----------+-----------+----------
        A.1.ARG    |    10     |  100      | 1000

        """
    df = getSpectralPeakVolumes(spectra, peakListIndexes)
    newDf = df[df[NR_ID] != ''] # remove rows if NR_ID is not defined
    newDf = newDf.reset_index(drop=True).groupby(NR_ID).max()
    return newDf

def _getSpectralPeakPropertyAsDataFrame(spectra, peakProperty=HEIGHT, NR_ID=NR_ID, peakListIndexes:list=None):
    """
    :param spectra: list of spectra
    :param peakProperty: 'height'or'volume'
    :param NR_ID: columnName for the NmrResidue ID
    :param peakListIndex: list of peakList indexes for getting the right peakList from the given spectra,
                         default: the last peakList available
    :return: Pandas DataFrame with the following structure:
            Index: multiIndex => axisCodes as levels;
            Columns => NR_ID: the nmrResidue(s) assigned for the peak if available
                       Spectrum series values sorted by ascending values, if series values are not set, then the
                       spectrum name is used instead.

                    |  NR_ID  |   SP1     |    SP2    |   SP3
        H     N     |         |           |           |
       -------------+-------- +-----------+-----------+---------
        7.5  104.3  | A.1.ARG |    10    |  100       | 1000

    to sort the dataframe by an axisCode, eg 'H' use:
    df = df.sort_index(level='H')
    """
    dfs = []
    if peakListIndexes is None: peakListIndexes = [-1] * len(spectra)
    for spectrum, ix in zip(spectra, peakListIndexes):
        positions = []
        values = []
        nmrResidues = []
        serieValue = spectrum.name  # use spectrumName as default. if series defined use that instead.
        if len(spectrum.spectrumGroups) > 0:
            sGserieValue = spectrum._getSeriesItem(spectrum.spectrumGroups[-1])
            if sGserieValue is not None:
                serieValue = sGserieValue
        peaks = spectrum.peakLists[ix].peaks
        peaks.sort(key=lambda x: x.position, reverse=True)
        for peak in peaks:
            positions.append(peak.position)
            values.append(getattr(peak, peakProperty, None))
            assignedResidues = list(set(filter(None, map(lambda x: x.nmrResidue.id, mi(peak.assignments)))))
            nmrResidues.append(", ".join(assignedResidues))
        _df = pd.DataFrame(values, columns=[serieValue], index=m_ix.from_tuples(positions, names=spectrum.axisCodes))
        _df[NR_ID] = nmrResidues
        _df = _df[~_df.index.duplicated()]
        dfs.append(_df)
    df = pd.concat(dfs, axis=1, levels=0)
    df[NR_ID] = df.T[df.columns.values == NR_ID].apply(lambda x: ' '.join(set([item for item in x[x.notnull()]])))
    df = df.loc[:, ~df.columns.duplicated()]
    cols = list(df.columns)
    resColumn = cols.pop(cols.index(NR_ID))
    sortedCols = sorted(cols, reverse=False)
    sortedCols.insert(0, resColumn)
    return df[sortedCols]


def _getPeakSNRatio(peak, factor=2.5):
    """
    Estimate the Signal to Noise ratio based on the spectrum Positive and Negative noise values.
    If Noise thresholds are not defined in the spectrum, then they are estimated as well.
    If only the positive noise threshold is defined, the negative noise threshold will be the inverse of the positive.
        SNratio = |factor*(height/|NoiseMax-NoiseMin|)|
                height is the peak height
                NoiseMax is the spectrum positive noise threshold
                NoiseMin is the spectrum negative noise threshold
    :param factor: float, multiplication factor.
    :return: float, SignalToNoise Ratio value for the peak
    """
    spectrum = peak._parent.spectrum
    from ccpn.core.lib.SpectrumLib import estimateNoiseLevel1D
    from ccpn.core.lib.SpectrumLib import estimateSNR

    noiseLevel, negativeNoiseLevel = spectrum.noiseLevel, spectrum.negativeNoiseLevel
    if negativeNoiseLevel is None and noiseLevel is not None:
        negativeNoiseLevel = - noiseLevel if noiseLevel > 0 else noiseLevel * 2
        spectrum.negativeNoiseLevel = negativeNoiseLevel
        getLogger().warning('Spectrum Negative noise not defined for %s. Estimated default' % spectrum.pid)
    if noiseLevel is None:  # estimate it
        if spectrum.dimensionCount == 1:
            noiseLevel, negativeNoiseLevel = estimateNoiseLevel1D(spectrum.intensities)
            spectrum.noiseLevel, spectrum.negativeNoiseLevel = noiseLevel, negativeNoiseLevel
            getLogger().warning('Spectrum noise level(s) not defined for %s. Estimated default' % spectrum.pid)
        else:
            getLogger().warning('Not implemented yet')
            return None
    if peak.height is None:
        updateHeight(peak)
        _getPeakSNRatio(peak)
    snr = estimateSNR(noiseLevels=[noiseLevel, negativeNoiseLevel], signalPoints=[peak.height], factor=factor)
    return snr[0]  ## estimateSNR return a list with a lenght always > 0<|MERGE_RESOLUTION|>--- conflicted
+++ resolved
@@ -12,7 +12,7 @@
 # Last code modification
 #=========================================================================================
 __modifiedBy__ = "$modifiedBy: Ed Brooksbank $"
-__dateModified__ = "$dateModified: 2021-06-28 11:41:02 +0100 (Mon, June 28, 2021) $"
+__dateModified__ = "$dateModified: 2021-10-29 18:30:39 +0100 (Fri, October 29, 2021) $"
 __version__ = "$Revision: 3.0.4 $"
 #=========================================================================================
 # Created
@@ -304,6 +304,7 @@
         return widths[0], widthHeight[0], limits[0]
     return [None, None, (None, None)]
 
+
 def _getAtomWeight(axisCode, atomWeights) -> float or int:
     """
 
@@ -937,12 +938,8 @@
     #  - 2nd iteration: re-search for nearest maxima
     for peak in peaks:
         if peak is not None:
-<<<<<<< HEAD
-            peak.position = [peak.position[0] + shift, ]
-=======
             oPosition = peak.position
             peak.position = [peak.position[0] + shift,] #  - use the shift to re-reference the peak to the moved spectrum
->>>>>>> 878b86f6
             position, height = _get1DClosestExtremum(peak, maximumLimit=maximumLimit,
                                                      useAdjacientPeaksAsLimits=useAdjacientPeaksAsLimits, doNeg=doNeg,
                                                      figOfMeritLimit=figOfMeritLimit)
@@ -1013,11 +1010,7 @@
 
     """
     from ccpn.core.lib.SpectrumLib import estimateNoiseLevel1D
-<<<<<<< HEAD
-    from ccpn.util.Logging import getLogger
-
-=======
->>>>>>> 878b86f6
+
     spectrum = peak.peakList.spectrum
     x = spectrum.positions
     y = spectrum.intensities
@@ -1069,11 +1062,6 @@
                 position = [float(nearestPosition), ]
                 height = nearestHeight[0]
         else:
-<<<<<<< HEAD
-            position = [float(nearestPosition), ]
-            height = nearestHeight[0]
-
-=======
             a, b = _getAdjacentPeakPositions1D(peak)
             if float(nearestPosition) in (a,b): # avoid snapping to an existing peak,
                 height = peak.peakList.spectrum.getHeight(peak.position)
@@ -1081,7 +1069,6 @@
             else:
                 position = [float(nearestPosition), ]
                 height = nearestHeight[0]
->>>>>>> 878b86f6
     else:
         height = peak.peakList.spectrum.getHeight(peak.position)
 
