--- conflicted
+++ resolved
@@ -1493,24 +1493,6 @@
     getLogger().info("application.showNmrResidueTable()")
     return self.nmrResidueTableModule
 
-<<<<<<< HEAD
-  def showStructureTable(self, position='bottom', relativeTo=None, structureEnsemble=None):
-    """Displays Structure Table"""
-    from ccpn.ui.gui.modules.StructureTable import StructureTableModule
-
-    mainWindow = self.ui.mainWindow
-    #FIXME:ED - sometimes crashes
-    if not relativeTo:
-      relativeTo = mainWindow.moduleArea      # ejb
-    self.structureTableModule = StructureTableModule(mainWindow=mainWindow
-                                                , structureEnsemble=structureEnsemble)
-    mainWindow.moduleArea.addModule(self.structureTableModule, position=position, relativeTo=relativeTo)
-
-    mainWindow.pythonConsole.writeConsoleCommand("application.showStructureTable()\n")
-    getLogger().info("application.showStructureTable()")
-    return self.structureTableModule
-
-=======
   # def showStructureTable(self, position='bottom', relativeTo=None, structureEnsemble=None):
   #   """Displays Structure Table"""
   #   from ccpn.ui.gui.modules.StructureTable import StructureTableModule
@@ -1527,7 +1509,6 @@
   #   logger.info("application.showStructureTable()")
   #   return self.structureTableModule
   #
->>>>>>> 76bc9294
   def showPeakTable(self, position:str='left', relativeTo:CcpnModule=None, peakList:PeakList=None):
     """
     Displays Peak table on left of main window with specified list selected.
