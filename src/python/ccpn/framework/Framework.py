#=========================================================================================
# Licence, Reference and Credits
#=========================================================================================
__copyright__ = "Copyright (C) CCPN project (http://www.ccpn.ac.uk) 2014 - 2020"
__credits__ = ("Ed Brooksbank, Luca Mureddu, Timothy J Ragan & Geerten W Vuister")
__licence__ = ("CCPN licence. See http://www.ccpn.ac.uk/v3-software/downloads/license")
__reference__ = ("Skinner, S.P., Fogh, R.H., Boucher, W., Ragan, T.J., Mureddu, L.G., & Vuister, G.W.",
                 "CcpNmr AnalysisAssign: a flexible platform for integrated NMR analysis",
                 "J.Biomol.Nmr (2016), 66, 111-124, http://doi.org/10.1007/s10858-016-0060-y")
#=========================================================================================
# Last code modification
#=========================================================================================
__modifiedBy__ = "$modifiedBy: Ed Brooksbank $"
__dateModified__ = "$dateModified: 2020-12-08 17:27:38 +0000 (Tue, December 08, 2020) $"
__version__ = "$Revision: 3.0.1 $"
#=========================================================================================
# Created
#=========================================================================================
__author__ = "$Author: CCPN $"
__date__ = "$Date: 2017-04-07 10:28:41 +0000 (Fri, April 07, 2017) $"
#=========================================================================================
# Start of code
#=========================================================================================

import time as systime


if not hasattr(systime, 'clock'):
    # NOTE:ED - quick patch to fix bug in pyqt 5.9
    systime.clock = systime.process_time

import json
import logging
import os
import platform
import sys
import tarfile
import tempfile
import re
import subprocess
from PyQt5 import QtWidgets
from distutils.dir_util import copy_tree
from functools import partial

from ccpn.core.IntegralList import IntegralList
from ccpn.core.PeakList import PeakList
from ccpn.core.MultipletList import MultipletList
from ccpn.core.Project import Project
from ccpn.core._implementation import Io as coreIo
from ccpn.core.lib import CcpnNefIo, CcpnSparkyIo
from ccpn.core.lib.Notifiers import NotifierBase, Notifier
from ccpn.core.lib.Pid import Pid

from ccpn.framework.Application import getApplication
from ccpn.framework import Version
from ccpn.framework.Current import Current
from ccpn.framework.lib.pipeline.PipelineBase import Pipeline
from ccpn.framework.Translation import languages, defaultLanguage
from ccpn.framework.Translation import translator
from ccpn.framework.PathsAndUrls import userPreferencesPath
from ccpn.framework.PathsAndUrls import userPreferencesDirectory
from ccpn.ui import interfaces, defaultInterface
from ccpn.ui.gui.modules.CcpnModule import CcpnModule
from ccpn.ui.gui.modules.MacroEditor import MacroEditor
from ccpn.ui.gui.widgets import MessageDialog
from ccpn.ui.gui.widgets.FileDialog import FileDialog, USERWORKINGPATH, \
    USERACHIVESPATH, USERDATAPATH, USERNMRSTARPATH, USERSPECTRUMPATH, \
    USERLAYOUTSPATH, USERMACROSPATH, USERNEFPATH, USERSAVEPROJECTPATH, setInitialPath
from ccpn.ui.gui.lib.GuiSpectrumView import _createdSpectrumView
<<<<<<< HEAD
=======
from ccpn.ui.gui.widgets.MessageDialog import showError

>>>>>>> a5cdd182

from ccpn.util import Logging
from ccpn.util import Path
from ccpn.util.AttrDict import AttrDict
from ccpn.util.Common import uniquify, isWindowsOS, isMacOS
from ccpn.util.Logging import getLogger
from ccpn.util import Layout
from ccpn.ui.gui.Gui import Gui
from ccpnmodel.ccpncore.api.memops import Implementation
from ccpnmodel.ccpncore.lib.Io import Api as apiIo
from ccpnmodel.ccpncore.lib.Io import Formats as ioFormats
from ccpnmodel.ccpncore.memops.metamodel import Util as metaUtil
from ccpn.util.decorators import logCommand
from ccpn.core.lib.ContextManagers import catchExceptions, undoBlockWithoutSideBar
from ccpn.ui.gui.widgets.Menu import SHOWMODULESMENU, CCPNMACROSMENU, TUTORIALSMENU, CCPNPLUGINSMENU, PLUGINSMENU

import faulthandler


faulthandler.enable()

# from functools import partial

_DEBUG = False

# componentNames = ('Assignment', 'Screening', 'Structure')

AnalysisAssign = 'AnalysisAssign'
AnalysisScreen = 'AnalysisScreen'
AnalysisMetabolomics = 'AnalysisMetabolomics'
AnalysisStructure = 'AnalysisStructure'
ApplicationNames = [AnalysisAssign, AnalysisScreen, AnalysisMetabolomics, AnalysisStructure]
interfaceNames = ('NoUi', 'Gui')
DataDirName = 'data'
SpectraDirName = 'spectra'
PluginDataDirName = 'pluginData'
ScriptsDirName = 'scripts'
MacrosDirName = 'macros'


def _ccpnExceptionhook(type, value, tback):
<<<<<<< HEAD
    """This because PyQT raises and catches exceptions,
    but doesn't pass them along instead makes the program crashing miserably.
    """
=======
    '''This because PyQT raises and catches exceptions,
    but doesn't pass them along instead makes the program crashing miserably.
    '''
>>>>>>> a5cdd182
    application = getApplication()
    if application._isInDebugMode:
        sys.stderr.write('_ccpnExceptionhook: type = %s\n' % type)
        sys.stderr.write('_ccpnExceptionhook: value = %s\n' % value)
        sys.stderr.write('_ccpnExceptionhook: tback = %s\n' % tback)

    if application.hasGui:
        title = str(type)[8:-2] + ':'
        text = str(value)
<<<<<<< HEAD
        MessageDialog.showError(title=title, message=text)
=======
        showError(title=title, message=text)
>>>>>>> a5cdd182

    sys.__excepthook__(type, value, tback)


sys.excepthook = _ccpnExceptionhook


def printCreditsText(fp, programName, version):
    """Initial text to terminal """
    from ccpn.framework.PathsAndUrls import ccpnLicenceUrl

    lines = []  # ejb
    lines.append("%s, version: %s" % (programName, version))
    lines.append("")
    # lines.append("%s" % __copyright__[0:__copyright__.index('-')] + '- 2016')
    lines.append("%s" % __copyright__)
    lines.append("")
    lines.append("CCPN licence. See %s. Not to be distributed without prior consent!" % ccpnLicenceUrl)
    lines.append("")

    try:
        if isinstance(__credits__, str):
            lines.append("Developed by: %s" % __credits__)
        else:
            if isinstance(__credits__, tuple):
                lines.append("Developed by: %s" % __credits__[0])
                for crLine in __credits__[1:]:
                    lines.append("              %s" % crLine)
    except:
        pass

    lines.append("")
    try:
        if isinstance(__reference__, str):
            lines.append("Please cite:  %s" % __reference__)
        else:
            if isinstance(__reference__, tuple):
                lines.append("Please cite:  %s" % __reference__[0])
                for refLine in __reference__[1:]:
                    lines.append("              %s" % refLine)
    except:
        pass

    lines.append("")
    lines.append("DISCLAIMER:   This program is offered 'as-is'. Under no circumstances will the authors, CCPN,")
    lines.append("              the Department of Molecular and Cell Biology, or the University of Leicester be")
    lines.append("              liable of any damage, loss of data, loss of revenue or any other undesired")
    lines.append("              consequences originating from the usage of this software.")

    # print with aligning '|'s
    maxlen = max(map(len, lines))
    fp.write('%s\n' % ('=' * (maxlen + 8)))
    for line in lines:
        fp.write('|   %s ' % line + ' ' * (maxlen - len(line)) + '  |\n')
    fp.write('%s\n' % ('=' * (maxlen + 8)))


def defineProgramArguments():
    """Define the arguments of the program
    return argparse instance
    """
    import argparse

    parser = argparse.ArgumentParser(description='Process startup arguments')
    # for component in componentNames:
    #   parser.add_argument('--'+component.lower(), dest='include'+component, action='store_true',
    #                                               help='Show %s component' % component.lower())
    parser.add_argument('--language',
                        help=('Language for menus, etc.; valid options = (%s); default=%s' %
                              ('|'.join(languages), defaultLanguage)))
    parser.add_argument('--interface',
                        help=('User interface, to use; one of  = (%s); default=%s' %
                              ('|'.join(interfaces), defaultInterface)),
                        default=defaultInterface)
    parser.add_argument('--skip-user-preferences', dest='skipUserPreferences', action='store_true',
                        help='Skip loading user preferences')
    parser.add_argument('--dark', dest='darkColourScheme', action='store_true',
                        help='Use dark colour scheme')
    parser.add_argument('--light', dest='lightColourScheme', action='store_true',
                        help='Use dark colour scheme')
    parser.add_argument('--nologging', dest='nologging', action='store_true', help='Do not log information to a file')
    parser.add_argument('--debug', dest='debug', action='store_true', help='Set logging level to debug')
    parser.add_argument('--debug1', dest='debug', action='store_true', help='Set logging level to debug1 (=debug)')
    parser.add_argument('--debug2', dest='debug2', action='store_true', help='Set logging level to debug2')
    parser.add_argument('--debug3', dest='debug3', action='store_true', help='Set logging level to debug3')
    parser.add_argument('projectPath', nargs='?', help='Project path')

    return parser


class Arguments:
    """Class for setting FrameWork input arguments directly"""
    language = defaultLanguage
    interface = 'NoUi'
    nologging = True
    debug = False
    debug2 = False
    debug3 = False
    skipUserPreferences = True
    projectPath = None
    _skipUpdates = False

    def __init__(self, projectPath=None, **kwds):

        # Dummy values
        for component in ApplicationNames:
            setattr(self, 'include' + component, None)

        self.projectPath = projectPath
        for tag, val in kwds.items():
            setattr(self, tag, val)


def createFramework(projectPath=None, **kwds):
    args = Arguments(projectPath=projectPath, **kwds)
    result = Framework('CcpNmr', Version.applicationVersion, args)
    result.start()
    #
    return result


from threading import Thread
from time import time, sleep


class AutoBackup(Thread):

    def __init__(self, q, backupFunction, sleepTime=1):
        super().__init__()
        self.sleepTime = sleepTime
        self.q = q
        self.backupProject = backupFunction
        self.startTime = None

    def run(self):
        self.startTime = time()
        while True:
            if not self.q.empty():
                waitTime = self.q.get()
            if waitTime is None:
                sleep(self.sleepTime)
            elif waitTime == 'kill':
                return
            elif (time() - self.startTime) < waitTime:
                sleep(self.sleepTime)
            else:
                self.startTime = time()
                try:
                    self.backupProject()
                except:
                    pass


class Framework(NotifierBase):
    """
    The Framework class is the base class for all applications.
    """

    def __init__(self, applicationName, applicationVersion, args=Arguments()):

        self.args = args
        self.applicationName = applicationName
        self.applicationVersion = applicationVersion

        # NOTE:ED - what is revision for? there are no uses and causes a new error for sphinx documentation unless a string
        self.revision = Version.revision
        self.plugins = []  # Hack for now, how should we store these?
        self.ccpnModules = []

        printCreditsText(sys.stderr, applicationName, applicationVersion)

        # self.setupComponents(args)

        self.useFileLogger = not self.args.nologging
        if self.args.debug3:
            self.level = Logging.DEBUG3
        elif self.args.debug2:
            self.level = Logging.DEBUG2
        elif self.args.debug:
            self.level = logging.DEBUG
        else:
            self.level = logging.INFO

        self.current = None

        self.preferences = None  # intialised by self._getUserPrefs
        self.layout = None  # intialised by self._getUserLayout
        self.styleSheet = None  # intialised by self.getStyleSheet
        self.colourScheme = None  # intialised by self.getStyleSheet

        # Necessary as attribute is queried during initialisation:
        self._mainWindow = None

        # This is needed to make project available in NoUi (if nothing else)
        self.project = None

        # Blocking level for command echo and logging
        self._echoBlocking = 0
        self._enableLoggingToConsole = True

        # NEF reader
        self.nefReader = CcpnNefIo.CcpnNefReader(self)

        # SPARKY reader - ejb
        self.sparkyReader = CcpnSparkyIo.CcpnSparkyReader(self)

        self._backupTimerQ = None
        self.autoBackupThread = None

        # NBNB TODO The following block should maybe be moved into _getUi
        # Assure that .ccpn exists
        ccpnDir = Path.aPath(userPreferencesDirectory)
        if not ccpnDir.exists():
            ccpnDir.mkdir()
        self._getUserPrefs()

        if hasattr(self.args, 'darkColourScheme') and hasattr(self.args, 'lightColourScheme'):
            # set the preferences if added from the commandline
            # this causes errors when running the nose_tests
            if self.args.darkColourScheme:
                self.preferences.general.colourScheme = 'dark'
            elif self.args.lightColourScheme:
                self.preferences.general.colourScheme = 'light'

        self._registrationDict = {}
        self._setLanguage()
        self.styleSheet = None
        self.ui = self._getUI()
        self.setupMenus()
        self.feedbackPopup = None
        self.submitMacroPopup = None
        self.updatePopup = None

    @property
    def _isInDebugMode(self) -> bool:
        """Return True if either of the debug flags has been set
        CCPNINTERNAL: used throughout to check
        """
        if self.level == Logging.DEBUG1 or self.level == Logging.DEBUG2 or self.level == Logging.DEBUG3:
            return True
        return False

    @property
    def hasGui(self) -> bool:
        "Return True if application has a gui"
        return isinstance(self.ui, Gui)

    def _testShortcuts0(self):
        print('>>> Testing shortcuts0')

    def _testShortcuts1(self):
        print('>>> Testing shortcuts1')

    def start(self):
        """Start the program execution"""

        # register the programme for later
        from ccpn.framework.Application import ApplicationContainer

        container = ApplicationContainer()
        container.register(self)

        self._initialiseFonts()

        # Load / create project
        projectPath = self.args.projectPath
        if projectPath:
            project = self.loadProject(projectPath)

        else:
            project = self.newProject()
        self._updateCheckableMenuItems()

        if self.preferences.general.checkUpdatesAtStartup and not getattr(self.args, '_skipUpdates', False):
            if not self.ui._checkUpdates():
                return

        if not self.ui._checkRegistration():
            return

        # Needed in case project load failed
        if not project:
            sys.stderr.write('==> No project, aborting ...\n')
            return

        self.updateAutoBackup()

        sys.stderr.write('==> Done, %s is starting\n' % self.applicationName)

        # self.project = project
        self.ui.start()
        self._cleanup()

    def updateAutoBackup(self):

        if self.preferences.general.autoBackupEnabled:
            self.setAutoBackupTime(self.preferences.general.autoBackupFrequency)
        else:
            self.setAutoBackupTime(None)

    def setAutoBackupTime(self, time):
        # TODO: Need to add logging...
        if self._backupTimerQ is None:
            from queue import Queue

            self._backupTimerQ = Queue(maxsize=1)
        if self._backupTimerQ.full():
            self._backupTimerQ.get()
        if isinstance(time, (float, int)):
            self._backupTimerQ.put(time * 60)
        else:
            self._backupTimerQ.put(time)
        if self.autoBackupThread is None:
            self.autoBackupThread = AutoBackup(q=self._backupTimerQ,
                                               backupFunction=self.backupProject)
            self.autoBackupThread.start()

    def _cleanup(self):
        self.setAutoBackupTime('kill')
        # project._resetUndo(debug=_DEBUG)
        pass

    def backupProject(self):
        apiIo.backupProject(self.project._wrappedData.parent)
        backupPath = self.project.backupPath

        backupStatePath = Path.fetchDir(backupPath, Layout.StateDirName)

        copy_tree(self.statePath, backupStatePath)
        layoutFile = os.path.join(backupStatePath, Layout.DefaultLayoutFileName)
        Layout.saveLayoutToJson(self.ui.mainWindow, layoutFile)
        self.current._dumpStateToFile(backupStatePath)

        #Spectra should not be copied over. Dangerous for disk space
        # backupDataPath = Path.fetchDir(backupPath, DataDirName)

        #   TODO add other files inside this dirs
        backupScriptsPath = Path.fetchDir(backupPath, ScriptsDirName)
        backupLogsPath = Path.fetchDir(backupPath, ScriptsDirName)

    def _initialiseProject(self, project: Project):
        """Initialise project and set up links and objects that involve it"""

        self.project = project

        # Pass an instance of framework to project so the UI instantiation can happen
        project._appBase = self

        # Set up current
        self.current = Current(project=project)

        # This wraps the underlying data, including the wrapped graphics data
        #  - the project is now ready to use

        project._initialiseProject()

        # Adapt project to preferences
        self.applyPreferences(project)

        # init application directory
        self.scriptsPath = self.scriptsPath
        self.pymolScriptsPath = Path.fetchDir(self.scriptsPath, 'pymol')
        self.statePath = self.statePath
        self.dataPath = self.dataPath
        self.pipelinePath = self.pipelinePath
        self.spectraPath = self.spectraPath
        self.pluginDataPath = self.pluginDataPath

        # restore current
        self.current._restoreStateFromFile(self.statePath)

        self.project = project
        if hasattr(self, '_mainWindow'):
            Logging.getLogger().debug('Framework._initialiseProject>>>')

            project._blockSideBar = True
            self.ui.initialize(self._mainWindow)
            project._blockSideBar = False

            # Get the mainWindow out of the application top level once it's been transferred to ui
            del self._mainWindow
        else:
            # The NoUi version has no mainWindow
            self.ui.initialize(None)

    def _refreshAfterSave(self):
        """Refresh user interface after project save (which may have caused project rename)"""

        mainWindow = self.ui.mainWindow
        if mainWindow is not None:
            # mainWindow.sideBar.setProjectName(self.project)
            mainWindow.sideBar.setProjectName(self.project)

    def _getUI(self):
        if self.args.interface == 'Gui':
            self.styleSheet = self.getStyleSheet()
            from ccpn.ui.gui.Gui import Gui

            ui = Gui(self)
            ui.qtApp._ccpnApplication = self
            # ui.mainWindow is None upon initialization: gets filled later
            getLogger().debug('%s %s %s' % (self, ui, ui.mainWindow))
        else:
            from ccpn.ui.Ui import NoUi

            ui = NoUi(self)

        # Connect UI classes for chosen ui
        ui.setUp()

        return ui

    def getStyleSheet(self):
        """return Stylesheet as determined by arguments --dark, --light or preferences
        """
        colourScheme = None
        if self.args.darkColourScheme:
            colourScheme = 'dark'
        elif self.args.lightColourScheme:
            colourScheme = 'light'
        else:
            colourScheme = self.preferences.general.colourScheme

        if colourScheme is None:
            raise RuntimeError('invalid colourScheme')

        self.colourScheme = colourScheme

        with open(os.path.join(Path.getPathToImport('ccpn.ui.gui.widgets'),
                               '%sStyleSheet.qss' % metaUtil.upperFirst(colourScheme))) as fp:
            styleSheet = fp.read()

        if platform.system() == 'Linux':
            with open(os.path.join(Path.getPathToImport('ccpn.ui.gui.widgets'),
                                   '%sAdditionsLinux.qss' % metaUtil.upperFirst(colourScheme))) as fp:
                additions = fp.read()

            styleSheet += additions
        return ''  # GST for debug this should not be comitted! styleSheet

    def _getUserPrefs(self):
        # user preferences
        if not self.args.skipUserPreferences:
            sys.stderr.write('==> Getting user preferences\n')
        self.preferences = getPreferences(self.args.skipUserPreferences)

    def _savePreferences(self):
        "Save the preferences to file"
        with catchExceptions(application=self, errorStringTemplate='Error saving preferences; "%s"'):
            directory = os.path.dirname(userPreferencesPath)
            if not os.path.exists(directory):
                os.makedirs(directory)
            with open(userPreferencesPath, 'w+') as prefFile:
                json.dump(self.preferences, prefFile, sort_keys=True, indent=4, separators=(',', ': '))

    def _getUserLayout(self, userPath=None):
        """defines the application.layout dictionary.
        For a saved project: uses the auto-generated during the saving process, if a user specified json file is given then
        is used that one instead.
        For a new project, it is used the default.
        """
        # try:
        if userPath:
            with open(userPath) as fp:
                layout = json.load(fp, object_hook=AttrDict)
                self.layout = layout
        else:
            # opens the autogenerated if an existing project
            savedLayoutPath = self._getAutogeneratedLayoutFile()
            if savedLayoutPath:
                with open(savedLayoutPath) as fp:
                    layout = json.load(fp, object_hook=AttrDict)
                    self.layout = layout
            else:  # opens the default
                Layout._createLayoutFile(self)
                self._getUserLayout()
        # except Exception as e:
        #   getLogger().warning('No layout found. %s' %e)

        return self.layout

    def saveLayout(self):
        Layout.updateSavedLayout(self.ui.mainWindow)
        getLogger().info('Layout saved')

    def saveLayoutAs(self):
        fp = self.getSaveLayoutPath()
        try:
            Layout.saveLayoutToJson(self.ui.mainWindow, jsonFilePath=fp)
            getLogger().info('Layout saved')
        except Exception as e:
            getLogger().warning('Impossible to save layout. %s' % e)

    def restoreLastSavedLayout(self):
        self.ui.mainWindow.moduleArea._closeAll()
        Layout.restoreLayout(self.ui.mainWindow, self.layout, restoreSpectrumDisplay=True)

    def restoreLayoutFromFile(self, jsonFilePath=None):
        if jsonFilePath is None:
            #asks with a dialog
            jsonFilePath = self.getSavedLayoutPath()
            if jsonFilePath and not os.path.exists(jsonFilePath):
                again = MessageDialog.showOkCancelWarning(title='File Does not exist', message='Try again?')
                if again:
                    self.restoreLayoutFromFile()
                else:
                    return
        try:
            self.ui.mainWindow.moduleArea._closeAll()
            self._getUserLayout(jsonFilePath)
            Layout.restoreLayout(self.ui.mainWindow, self.layout, restoreSpectrumDisplay=True)
        except Exception as e:
            getLogger().warning('Impossible to restore layout. %s' % e)

    def _getAutogeneratedLayoutFile(self):
        if self.project:
            layoutFile = Layout.getLayoutFile(self)
            return layoutFile

    def _setLanguage(self):
        # Language, check for command line override, or use preferences
        if self.args.language:
            language = self.args.language
        elif self.preferences.general.language:
            language = self.preferences.general.language
        else:
            language = defaultLanguage
        if not translator.setLanguage(language):
            self.preferences.general.language = language
        # translator.setDebug(True)
        sys.stderr.write('==> Language set to "%s"\n' % translator._language)

    # def _isRegistered(self):
    #   """return True if registered"""
    #   self._registrationDict = Register.loadDict()
    #   return not Register.isNewRegistration(self._registrationDict)
    #
    #
    # def _checkRegistration(self):
    #   """
    #   Display registration popup if there is a gui
    #   return True if ok
    #   return False on error
    #   """
    #   from ccpn.ui.gui.popups.RegisterPopup import RegisterPopup
    #
    #   if self.ui:
    #     if not self._isRegistered():
    #       self.ui.mainWindow.show()
    #       QtWidgets.QApplication.processEvents()
    #       popup = RegisterPopup(self.ui.mainWindow, version=self.applicationVersion, modal=True)
    #       QtWidgets.QApplication.processEvents()
    #       popup.show()
    #       # popup.raise_()
    #       popup.exec_()
    #
    #   if not self._isRegistered():
    #     return False
    #
    #   Register.updateServer(self._registrationDict, self.applicationVersion)
    #   return True

    def applyPreferences(self, project):
        """Apply user preferences

        NBNB project should be implicit rather than a parameter (once reorganisation is finished)
        """
        # Reset remoteData DataStores to match preferences setting
        dataPath = self.preferences.general.dataPath
        if not dataPath or not os.path.isdir(dataPath):
            dataPath = os.path.expanduser('~')
        memopsRoot = project._wrappedData.root
        dataUrl = memopsRoot.findFirstDataLocationStore(name='standard').findFirstDataUrl(
                name='remoteData'
                )
        dataUrl.url = Implementation.Url(path=dataPath)

    def correctColours(self):
        """Autocorrect all colours that are too close to the background colour
        """
        from ccpn.ui.gui.guiSettings import autoCorrectHexColour, getColours, CCPNGLWIDGET_HEXBACKGROUND

        if self.preferences.general.autoCorrectColours:
            project = self.project

            # change spectrum colours
            for spectrum in project.spectra:
                if len(spectrum.axisCodes) > 1:
                    if spectrum.positiveContourColour.startswith('#'):
                        spectrum.positiveContourColour = autoCorrectHexColour(spectrum.positiveContourColour,
                                                                              getColours()[CCPNGLWIDGET_HEXBACKGROUND])
                    if spectrum.negativeContourColour.startswith('#'):
                        spectrum.negativeContourColour = autoCorrectHexColour(spectrum.negativeContourColour,
                                                                              getColours()[CCPNGLWIDGET_HEXBACKGROUND])
                else:
                    if spectrum.sliceColour.startswith('#'):
                        spectrum.sliceColour = autoCorrectHexColour(spectrum.sliceColour,
                                                                    getColours()[CCPNGLWIDGET_HEXBACKGROUND])

            # change peakList colours
            for objList in project.peakLists:
                objList.textColour = autoCorrectHexColour(objList.textColour,
                                                          getColours()[CCPNGLWIDGET_HEXBACKGROUND])
                objList.symbolColour = autoCorrectHexColour(objList.symbolColour,
                                                            getColours()[CCPNGLWIDGET_HEXBACKGROUND])

            # change integralList colours
            for objList in project.integralLists:
                objList.textColour = autoCorrectHexColour(objList.textColour,
                                                          getColours()[CCPNGLWIDGET_HEXBACKGROUND])
                objList.symbolColour = autoCorrectHexColour(objList.symbolColour,
                                                            getColours()[CCPNGLWIDGET_HEXBACKGROUND])

            # change multipletList colours
            for objList in project.multipletLists:
                objList.textColour = autoCorrectHexColour(objList.textColour,
                                                          getColours()[CCPNGLWIDGET_HEXBACKGROUND])
                objList.symbolColour = autoCorrectHexColour(objList.symbolColour,
                                                            getColours()[CCPNGLWIDGET_HEXBACKGROUND])

            for mark in project.marks:
                mark.colour = autoCorrectHexColour(mark.colour,
                                                   getColours()[CCPNGLWIDGET_HEXBACKGROUND])

    def initGraphics(self):
        """Set up graphics system after loading
        """
        from ccpn.ui.gui.lib import GuiStrip

        project = self.project

        # 20191113:ED Initial insertion of spectrumDisplays into the moduleArea
        try:
            insertPoint = self.ui.mainWindow.moduleArea
            for spectrumDisplay in project.spectrumDisplays:
                self.ui.mainWindow.moduleArea.addModule(spectrumDisplay,
                                                        position='right',
                                                        relativeTo=insertPoint)
                insertPoint = spectrumDisplay
        except Exception as e:
            getLogger().warning('Impossible to restore SpectrumDisplays')

        try:
            if self.preferences.general.restoreLayoutOnOpening:
                layout = self._getUserLayout()
                if layout:
                    Layout.restoreLayout(self._mainWindow, layout)
        except Exception as e:
            getLogger().warning('Impossible to restore Layout %s' % e)

        try:
            # Initialise displays
            for spectrumDisplay in project.windows[0].spectrumDisplays:  # there is exactly one window
                pass  # GWV: poor solution; removed the routine spectrumDisplay._resetRemoveStripAction()
            # initialise any colour changes before generating gui strips
            self.correctColours()
        except Exception as e:
            getLogger().warning('Impossible to restore SpectrumDisplays')


        # Initialise strips
        try:
            for strip in project.strips:
                GuiStrip._setupGuiStrip(project, strip._wrappedData)

                # if isinstance(strip, GuiStripNd) and not strip.haveSetupZWidgets:
                #   strip.setZWidgets()
        except Exception as e:
            getLogger().warning('Impossible to restore GuiStrip %s' % e)

        # Initialise SpectrumViews
        try:
            for spectrumDisplay in project.spectrumDisplays:

                strips = spectrumDisplay.orderedStrips
                for si, strip in enumerate(strips):

                    # temporary to catch bad strips from ordering bug
                    if not strip:
                        continue

                    # get the new tilePosition of the strip - tilePosition is always (x, y) relative to screen stripArrangement
                    #                                       changing screen arrangement does NOT require flipping tilePositions
                    #                                       i.e. Y = (across, down); X = (down, across)
                    #                                       - check delete/undo/redo strips
                    tilePosition = strip.tilePosition

                    # move to the correct place in the widget - check stripDirection to display as row or column
                    if spectrumDisplay.stripArrangement == 'Y':

                        if True:  # tilePosition is None:
                            spectrumDisplay.stripFrame.layout().addWidget(strip, 0, si)  #stripIndex)
                            strip.tilePosition = (0, si)
                        else:
                            spectrumDisplay.stripFrame.layout().addWidget(strip, tilePosition[0], tilePosition[1])

                    elif spectrumDisplay.stripArrangement == 'X':

                        if True:  #tilePosition is None:
                            spectrumDisplay.stripFrame.layout().addWidget(strip, si, 0)  #stripIndex)
                            strip.tilePosition = (0, si)
                        else:
                            spectrumDisplay.stripFrame.layout().addWidget(strip, tilePosition[1], tilePosition[0])

                    elif spectrumDisplay.stripArrangement == 'T':

                        # NOTE:ED - Tiled plots not fully implemented yet
                        getLogger().warning('Tiled plots not implemented for spectrumDisplay: %s' % str(spectrumDisplay))

                    else:
                        getLogger().warning('Strip direction is not defined for spectrumDisplay: %s' % str(spectrumDisplay))

                    if not spectrumDisplay.isGrouped:

                        # spectra are not grouped
                        specViews = strip.spectrumViews
                        # for iSV, spectrumView in enumerate(strip.orderedSpectrumViews(includeDeleted=False)):

                        for iSV, spectrumView in enumerate(spectrumDisplay.orderedSpectrumViews(specViews)):
                            _createdSpectrumView({Notifier.OBJECT: spectrumView})
                            # for peakList in spectrumView.spectrum.peakLists:
                            #     strip.showPeaks(peakList)

                    else:
                        # spectra are grouped
                        specViews = strip.spectrumViews

                        for iSV, spectrumView in enumerate(spectrumDisplay.orderedSpectrumViews(specViews)):
                            _createdSpectrumView({Notifier.OBJECT: spectrumView})

                        spectrumDisplay.spectrumToolBar.hide()
                        spectrumDisplay.spectrumGroupToolBar.show()

                        _spectrumGroups = [project.getByPid(pid) for pid in spectrumDisplay._getSpectrumGroups()]

                        for group in _spectrumGroups:
                            spectrumDisplay.spectrumGroupToolBar._forceAddAction(group)

                # some of the strips may not be instantiated at this point
                # resize the stripFrame to the spectrumDisplay - ready for first resize event
                # spectrumDisplay.stripFrame.resize(spectrumDisplay.width() - 2, spectrumDisplay.stripFrame.height())
                spectrumDisplay.showAxes(stretchValue=True, widths=True,
                                         minimumWidth=GuiStrip.STRIP_MINIMUMWIDTH)
        except Exception as e:
            getLogger().warning('Impossible to restore spectrumDisplay(s) %s' % e)

        try:
            if self.current.strip is None:
                if len(self.project.strips) > 0:
                    self.current.strip = self.project.strips[0]
        except Exception as e:
            getLogger().warning('Impossible to restore spectrumDisplay(s) %s' % e)
        #~~~~~~~~~~~~~~~~
        #
        # # Initialise SpectrumDisplays, SpectrumViews
        # for spectrumDisplay in project.spectrumDisplays:
        #
        #   # self.moduleArea.addModule(spectrumDisplay, position='right')
        #   strips = spectrumDisplay.strips
        #   for strip in strips:
        #
        #     # move to the correct place in the widget
        #     stripIndex = strips.index(strip)
        #     spectrumDisplay.stripFrame.layout().addWidget(strip, 0, stripIndex)
        #
        #     specViews = strip.spectrumViews
        #     # for iSV, spectrumView in enumerate(spectrumDisplay.orderedSpectrumViews(specViews)):
        #     for iSV, spectrumView in enumerate(specViews):
        #
        #       # set up the Z widgets and add new toolbar button
        #       spectrumDisplay._createdSpectrumView({Notifier.OBJECT: spectrumView})  #iSV)
        #
        #       for peakList in spectrumView.spectrum.peakLists:
        #         strip.showPeaks(peakList)
        #
        #   # some of the strips may no be instantiated at this point
        #   spectrumDisplay.showAxes()
        #   spectrumDisplay.setColumnStretches(True)
        #
        #~~~~~~~~~~~~~~~~


    def get(self, identifier):
        """General method to obtain object (either gui or data) from identifier (pid, gid, obj-string)
        """
        if identifier is None:
            raise ValueError('Expected str or Pid, got "None"')

        if not isinstance(identifier, (str, Pid)):
            raise ValueError('Expected str or Pid, got "%s" %s' % (identifier, type(identifier)))
        identifier = str(identifier)

        if len(identifier) == 0:
            raise ValueError('Expected str or Pid, got zero-length identifier')

        if len(identifier) >= 2 and identifier[0] == '<' and identifier[-1] == '>':
            identifier = identifier[1:-1]

        return self.getByPid(identifier)

    def getByPid(self, pid):
        "Convenience"
        obj = self.project.getByPid(pid)
        if obj:
            return obj
        else:
            modules = [module for module in self.ui.mainWindow.modules if module.pid == pid] if isinstance(self.ui, Gui) else None
            return modules[0] if modules else None

    def getByGid(self, gid):
        "Convenience"
        return self.ui.getByGid(gid)

    # def _startCommandBlock(self, command: str, quiet: bool = False, **objectParameters):
    #     """Start block for command echoing, set undo waypoint, and echo command to ui and logger
    #
    #     MUST be paired with _endCommandBlock call - use try ... finally to ensure both are called
    #
    #     Set keyword:value objectParameters to point to the relevant objects in setup commands,
    #     and pass setup commands and command proper to ui for echoing
    #
    #     Example calls:
    #
    #     _startCommandBlock("application.createSpectrumDisplay(spectrum)", spectrum=spectrumOrPid)
    #
    #     _startCommandBlock(
    #        "newAssignment = peak.assignDimension(axisCode=%s, value=[newNmrAtom]" % axisCode,
    #        peak=peakOrPid)"""
    #
    #     undo = self.project._undo
    #     if undo is not None:  # ejb - changed from if undo:
    #         # set undo step
    #         undo.newWaypoint()  # DO NOT CHANGE
    #
    #         # _blockedSideBar is a project override
    #         if not self.project._blockSideBar and not undo._blocked:
    #             if undo._waypointBlockingLevel < 1 and self.ui and self.ui.mainWindow:
    #                 self.ui.mainWindow.sideBar._saveExpandedState()
    #
    #         undo.increaseWaypointBlocking()
    #
    #     if not self._echoBlocking:
    #         self.project.suspendNotification()
    #
    #         # Get list of command strings
    #         commands = []
    #         for parameter, value in sorted(objectParameters.items()):
    #             if value is not None:
    #                 if not isinstance(value, str):
    #                     value = value.pid
    #                 commands.append("%s = project.getByPid(%s)\n" % (parameter, repr(value)))
    #         commands.append(command)  # ED: newLine NOT needed here
    #
    #         # echo command strings
    #         # added 'quiet' mode to keep full functionality to 'startCommandEchoBLock'
    #         # but without the screen output
    #         if not quiet:
    #             self.ui.echoCommands(commands)
    #
    #     self._increaseNotificationBlocking()
    #     getLogger().debug2('command=%s, echoBlocking=%s, undo.blocking=%s'
    #                        % (command, self._echoBlocking, undo.blocking))

    # #TODO:TJ: Why is this a private method; it is and should be used all over the code?
    # def _endCommandBlock(self):
    #     """End block for command echoing,
    #
    #     MUST be paired with _startCommandBlock call - use try ... finally to ensure both are called"""
    #
    #     getLogger().debug2('echoBlocking=%s' % self._echoBlocking)
    #     undo = self.project._undo
    #
    #     # if self._echoBlocking > 0:
    #     #     self._echoBlocking -= 1
    #     self._decreaseNotificationBlocking()
    #
    #     if not self._echoBlocking:
    #         self.project.resumeNotification()
    #
    #     if undo is not None:  # ejb - changed from if undo:
    #         undo.decreaseWaypointBlocking()
    #
    #         if not self.project._blockSideBar and not undo._blocked:
    #             if undo._waypointBlockingLevel < 1 and self.ui and self.ui.mainWindow:
    #                 self.ui.mainWindow.sideBar._restoreExpandedState()
    #
    #     # if self._echoBlocking > 0:
    #     #   # If statement should always be True, but to avoid weird behaviour in error situations we check
    #     #   self._echoBlocking -= 1
    #     # # self.project.resumeNotification()

    def addApplicationMenuSpec(self, spec, position=3):
        """Add an entirely new menu at specified position"""
        self._menuSpec.insert(position, spec)

    def addApplicationMenuItem(self, menuName, menuItem, position):
        """Add a new item to an existing menu at specified position"""
        for spec in self._menuSpec:
            if spec[0] == menuName:
                spec[1].insert(position, menuItem)
                return

        raise Exception('No menu with name %s' % menuName)

    def addApplicationMenuItems(self, menuName, menuItems, position):
        """Add a new items to an existing menu starting at specified position"""
        for n, menuItem in enumerate(menuItems):
            self.addApplicationMenuItem(menuName, menuItem, position + n)

    #########################################    Create sub dirs   ########################################################

    ## dirs are created with decorators because the project path can change dynamically.
    ##  When a project is saved in a new location, all the dirs get refreshed automatically'

    @property
    def statePath(self):
        return self._statePath

    @statePath.getter
    def statePath(self):
        return Path.fetchDir(self.project.path, Layout.StateDirName)

    @statePath.setter
    def statePath(self, path):
        self._statePath = path

    @property
    def pipelinePath(self):
        return self._pipelinePath

    @pipelinePath.getter
    def pipelinePath(self):
        return Path.fetchDir(self.statePath, Pipeline.className)

    @pipelinePath.setter
    def pipelinePath(self, path):
        self._pipelinePath = path

    @property
    def dataPath(self):
        return self._dataPath

    @dataPath.getter
    def dataPath(self):
        return Path.fetchDir(self.project.path, DataDirName)

    @dataPath.setter
    def dataPath(self, path):
        self._dataPath = path

    @property
    def spectraPath(self):
        return self._spectraPath

    @spectraPath.getter
    def spectraPath(self):
        return Path.fetchDir(self.dataPath, SpectraDirName)

    @spectraPath.setter
    def spectraPath(self, path):
        self._spectraPath = path

    @property
    def pluginDataPath(self):
        return self._pluginDataPath

    @pluginDataPath.getter
    def pluginDataPath(self):
        return Path.fetchDir(self.dataPath, PluginDataDirName)

    @pluginDataPath.setter
    def pluginDataPath(self, path):
        self._pluginDataPath = path

    @property
    def tempMacrosPath(self):
        return self._tempMacrosPath

    @tempMacrosPath.getter
    def tempMacrosPath(self):
        return Path.fetchDir(userPreferencesDirectory, MacrosDirName)

    @tempMacrosPath.setter
    def tempMacrosPath(self, path):
        self._tempMacrosPath = path

    @property
    def scriptsPath(self):
        return self._scriptsPath

    @scriptsPath.getter
    def scriptsPath(self):
        return Path.fetchDir(self.project.path, ScriptsDirName)

    @scriptsPath.setter
    def scriptsPath(self, path):
        self._scriptsPath = path

    #########################################    Start setup Menus      ############################

    def _updateCheckableMenuItems(self):
        # This has to be kept in sync with menu items below which are checkable,
        # and also with MODULE_DICT keys
        # The code is terrible because Qt has no easy way to get hold of menus / actions

        mainWindow = self.ui.mainWindow
        if mainWindow is None:
            # We have a UI with no mainWindow - nothing to do.
            return

        menuChildren = mainWindow.menuBar().findChildren(QtWidgets.QMenu)
        if not menuChildren:
            return

        topActionDict = {}
        for topMenu in menuChildren:
            mainActionDict = {}
            for mainAction in topMenu.actions():
                mainActionDict[mainAction.text()] = mainAction
            topActionDict[topMenu.title()] = mainActionDict

        openModuleKeys = set(mainWindow.moduleArea.modules.keys())
        for key, topActionText, mainActionText in (('SEQUENCE', 'Molecules', 'Show Sequence'),
                                                   ('PYTHON CONSOLE', 'View', 'Python Console')):
            if key in openModuleKeys:
                mainActionDict = topActionDict.get(topActionText)  # should always exist but play safe
                if mainActionDict:
                    mainAction = mainActionDict.get(mainActionText)
                    if mainAction:
                        mainAction.setChecked(True)

    def setupMenus(self):
        """Setup the menu specification.

        The menus are specified by a list of lists (actually, an iterable of iterables, but the term
        ‘list’ will be used here to mean any iterable).  Framework provides 7 menus: Project, Spectrum,
        Molecules, View, Macro, Plugins, Help.  If you want to create your own menu in a subclass of
        Framework, you need to create a list in the style described below, then call
        self.addApplicationMenuSpec and pass in your menu specification list.

        Menu specification lists are composed of two items, the first being a string which is the menu’s
        title, the second is a list of sub-menu items.  Each item can be zero, two or three items long.
        A zero-length list indicates a separator.  If the list is length two and the second item is a
        list, then it specifies a sub-menu in a recursive manner.  If the list is length two and the
        second item is callable, it specifies a menu action with the first item specifying the label
        and the second the callable that is triggered when the menu item is selected.  If the list is
        length three, it is treated as a menu item specification, with the third item a list of keyword,
        value pairs.

        The examples below may make this more clear…

        Create a menu called ‘Test’ with two items and a separator:

        | - Test
        |   | - Item One
        |   | - ------
        |   | - Item Two

        Where clicking on ‘Item One’ calls method self.itemOneMethod and clicking on ‘Item Two’
        calls self.itemTwoMethod

        |    def setupMenus(self):
        |      menuSpec = (‘Test’, [(‘Item One’, self.itemOneMethod),
        |                           (),
        |                           (‘Item Two’, self.itemTwoMethod),
        |                          ]
        |      self.addApplicationMenuSpec(menuSpec)



        More complicated menus are possible.  For example, to create the following menu

        | - Test
        |   | - Item A     ia
        |   | - ------
        |   | - Submenu B
        |      | - Item B1
        |      | - Item B2
        |   | - Item C     id

        where Item A can be activated using the two-key shortcut ‘ia’,
        Submenu B contains two static menu items, B1 and B2
        Submenu item B2 is checkable, but not checked by default
        Item C is disabled by default and has a shortcut of ‘ic’

        |   def setupMenus(self):
        |     subMenuSpecB = [(‘Item B1’, self.itemB1),
        |                     (‘Item B2’, self.itemB2, [(‘checkable’, True),
        |                                               (‘checked’, False)])
        |                    ]
        |
        |     menuSpec = (‘Test’, [(‘Item A’, self.itemA, [(‘shortcut’, ‘ia’)]),
        |                          (),
        |                          (‘Submenu B’, subMenuB),
        |                          (‘Item C’, self.itemA, [(‘shortcut’, ‘ic’),
        |                                                  (‘enabled’, False)]),
        |                         ]
        |     self.addApplicationMenuSpec(menuSpec)


        If we’re using the PyQt GUI, we can get the Qt action representing Item B2 somewhere in our code
        (for example, to change the checked status,) via:

        |   action = application.ui.mainWindow.getMenuAction(‘Test->Submenu B->Item B2’)
        |   action.setChecked(True)

        To see how to add items dynamically, see clearRecentProjects in this class and
        _fillRecentProjectsMenu in GuiMainWindow

        """
        self._menuSpec = ms = []

        ms.append(('Project', [
            ("New", self.createNewProject, [('shortcut', '⌃n')]),  # Unicode U+2303, NOT the carrot on your keyboard.
            (),
            ("Open...", self.openProject, [('shortcut', '⌃o')]),  # Unicode U+2303, NOT the carrot on your keyboard.
            ("Open Recent", ()),

            #      ("Load Spectrum...", lambda: self.loadData(text='Load Spectrum'), [('shortcut', 'ls')]),
            ("Load Data...", self.loadData, [('shortcut', 'ld')]),
            (),
            ("Save", self.saveProject, [('shortcut', '⌃s')]),  # Unicode U+2303, NOT the carrot on your keyboard.
            ("Save As...", self.saveProjectAs, [('shortcut', 'sa')]),
            (),
            ("Import", (("Nef File", self._importNef, [('shortcut', 'in'), ('enabled', True)]),
                        ("NmrStar File", self._loadNMRStarFile, [('shortcut', 'bi')]),
                        )),
            ("Export", (("Nef File", self._exportNEF, [('shortcut', 'ex'), ('enabled', True)]),
                        )),
            (),
            ("Layout", (("Save", self.saveLayout, [('enabled', True)]),
                        ("Save as...", self.saveLayoutAs, [('enabled', True)]),
                        (),
                        ("Restore last", self.restoreLastSavedLayout, [('enabled', True)]),
                        ("Restore from file...", self.restoreLayoutFromFile, [('enabled', True)]),
                        (),
                        ("Open pre-defined", ()),

                        )),
            (),
            ("Undo", self.undo, [('shortcut', '⌃z')]),  # Unicode U+2303, NOT the carrot on your keyboard.
            ("Redo", self.redo, [('shortcut', '⌃y')]),  # Unicode U+2303, NOT the carrot on your keyboard.
            (),
            ("Summary", self.displayProjectSummary),
            ("Archive", self.archiveProject, [('enabled', False)]),
            ("Restore From Archive...", self.restoreFromArchive, [('enabled', False)]),
            (),
            ("Preferences...", self.showApplicationPreferences, [('shortcut', '⌃,')]),
            (),
            ("Quit", self._closeEvent, [('shortcut', '⌃q')]),  # Unicode U+2303, NOT the carrot on your keyboard.
            ]
                   ))

        ms.append(('Spectrum', [
            ("Load Spectra...", self.loadSpectra, [('shortcut', 'ls')]),
            (),
            ("Spectrum Groups...", self.showSpectrumGroupsPopup, [('shortcut', 'ss')]),
            ("Set Experiment Types...", self.showExperimentTypePopup, [('shortcut', 'et')]),
            ("Validate Paths...", self.showValidateSpectraPopup, [('shortcut', 'vp')]),
            (),
            ("Pick Peaks", (("Pick 1D Peaks...", self.showPeakPick1DPopup, [('shortcut', 'p1')]),
                            ("Pick ND Peaks...", self.showPeakPickNDPopup, [('shortcut', 'pp')])
                            )),
            ("Copy PeakList...", self.showCopyPeakListPopup, [('shortcut', 'cl')]),
            ("Copy Peaks...", self.showCopyPeaks, [('shortcut', 'cp')]),
            ("Estimate Volumes...", self.showEstimateVolumesPopup, [('shortcut', 'ev')]),
            ("Reorder PeakList Axes...", self.showReorderPeakListAxesPopup, [('shortcut', 'rl')]),
            (),
            ("Make Strip Plot...", self.makeStripPlotPopup, [('shortcut', 'sp')]),

            (),
            ("Make Projection...", self.showProjectionPopup, [('shortcut', 'pj')]),
            (),
            ("Print to File...", self.showPrintSpectrumDisplayPopup, [('shortcut', '⌃p')]),
            ]
                   ))

        ms.append(('Molecules', [
            ("Chain from FASTA...", lambda: self._loadDataFromMenu(text='Load FASTA')),
            (),
            ("New Chain...", self.showCreateChainPopup),
            ("Inspect...", self.inspectMolecule, [('enabled', False)]),
            (),
            ("Residue Information", self.showResidueInformation, [('shortcut', 'ri')]),
            (),
            ("Reference Chemical Shifts", self.showRefChemicalShifts, [('shortcut', 'rc')]),
            ]
                   ))

        ms.append(('View', [
            ("Chemical Shift Table", partial(self.showChemicalShiftTable, selectFirstItem=True), [('shortcut', 'ct')]),
            ("NmrResidue Table", partial(self.showNmrResidueTable, selectFirstItem=True), [('shortcut', 'nt')]),
            # ("Structure Table", partial(self.showStructureTable, selectFirstItem=True), [('shortcut', 'st')]),
            ("Residue Table", partial(self.showResidueTable, selectFirstItem=True)),
            ("Peak Table", partial(self.showPeakTable, selectFirstItem=True), [('shortcut', 'pt')]),
            ("Integral Table", partial(self.showIntegralTable, selectFirstItem=True), [('shortcut', 'it')]),
            ("Multiplet Table", partial(self.showMultipletTable, selectFirstItem=True), [('shortcut', 'mt')]),
            ("Restraint Table", partial(self.showRestraintTable, selectFirstItem=True), [('shortcut', 'rt')]),
            ("Structure Table", partial(self.showStructureTable, selectFirstItem=True), [('shortcut', 'st')]),
            (),
            ("Chemical Shift Mapping", self.showChemicalShiftMapping, [('shortcut', 'cm')]),
            ("Notes Editor", partial(self.showNotesEditor, selectFirstItem=True), [('shortcut', 'no'),
                                                                                   ('icon', 'icons/null')]),
            (),
            # (),
            ###("Sequence Graph", self.showSequenceGraph, [('shortcut', 'sg')]),
            ###("Atom Selector", self.showAtomSelector, [('shortcut', 'as')]),
            ###(),

            # sequenceModule has been incorporated into sequence graph
            # ("Show Sequence", self.toggleSequenceModule, [('shortcut', 'sq'),
            #                                               ('checkable', True),
            #                                               ('checked', False)
            #                                               ]),
            (),
            ("Current", (("Show/Hide Toolbar", self.toggleToolbar, [('shortcut', 'tb')]),
                         ("Show/Hide Spectrum Toolbar", self.toggleSpectrumToolbar, [('shortcut', 'sb')]),
                         ("Show/Hide Phasing Console", self.togglePhaseConsole, [('shortcut', 'pc')]),
                         (),
                         ("Set Zoom...", self._setZoomPopup, [('shortcut', 'sz')]),
                         ("Reset Zoom", self.resetZoom, [('shortcut', 'rz')]),
                         (),
                         ("New SpectrumDisplay with strip", self.copyStrip, []),
                         ("Copy with X-Y Axes flipped", self.flipXYAxis, [('shortcut', 'xy')]),
                         ("Copy with X-Z Axes flipped", self.flipXZAxis, [('shortcut', 'xz')]),
                         ("Copy with Y-Z Axes flipped", self.flipYZAxis, [('shortcut', 'yz')]),
                         ("Copy with Axes Flipped...", self.showFlipArbitraryAxisPopup, [('shortcut', 'fa')]),
                         )),
            (),
            (SHOWMODULESMENU, ([
                ("None", None, [('checkable', True),
                                ('checked', False)])
                ])),
            ("Python Console", self._toggleConsole, [('shortcut', '  '),
                                                     ('checkable', True),
                                                     ('checked', False)])
            ]
                   ))

        ms.append(('Macro', [
            ("New", self.showMacroEditor),
            (),
            ("Open...", self.openMacroOnEditor),
            (),
            ("Run...", self.runMacro),
            ("Run Recent", ()),
            ("Open CCPN Macros...", self.openCcpnMacroOnEditor),
            (CCPNMACROSMENU, ([
                ("None", None, [('checkable', True),
                                ('checked', False)])
                ])),
            # (USERMACROSMENU, ([
            #     ("None", None, [('checkable', True),
            #                     ('checked', False)])
            #     ])),
            (),
            ("Define Macro Shortcuts...", self.defineUserShortcuts, [('shortcut', 'du')]),
            ("Submit Macro...", self.showSubmitMacroPopup)
            ]
                   ))

        ms.append(('Plugins', [
            (CCPNPLUGINSMENU, ()),
            (PLUGINSMENU, ()),
            ]
                   ))

        ms.append(('Help', [
            (TUTORIALSMENU, ([

                ("None", None, [('checkable', True),
                                ('checked', False)])
                ])),

            # # Submenu
            # ("Beginners Tutorial", self.showBeginnersTutorial),
            # ("Backbone Tutorial", self.showBackboneTutorial),
            # ("CSP Tutorial", self.showCSPtutorial),
            # ("More...", self.showTutorials)
            # ])),

            # ("Show Shortcuts", self.showShortcuts),
            # ("Show API Documentation", self.showVersion3Documentation),
            # ("CcpNmr V3 Forum", self.showForum),
            # (),
            # ("About CcpNmr V3...", self.showAboutPopup),
            # ("CcpNmr Homepage", self.showAboutCcpn),
            # ("Show License", self.showCcpnLicense),
            # (),
            # # ("Inspect Code...", self.showCodeInspectionPopup, [('shortcut', 'gv'),
            # #                                                    ('enabled', False)]),
            # # ("Show Issues...", self.showIssuesList),
            #
            # ("Check for Updates...", self.showUpdatePopup),
            # ("Register...", self.showRegisterPopup),
            # (),
            # ("Submit Feedback...", self.showFeedbackPopup),
            # # ("Submit Macro...", self.showSubmitMacroPopup)

            ("Show Shortcuts", self.showShortcuts),
            ("Show API Documentation", self.showVersion3Documentation),
            ("Show License", self.showCcpnLicense),
            (),
            ("CcpNmr Homepage", self.showAboutCcpn),
            ("CcpNmr V3 Forum", self.showForum),
            (),
            # ("Inspect Code...", self.showCodeInspectionPopup, [('shortcut', 'gv'),
            #                                                    ('enabled', False)]),
            # ("Show Issues...", self.showIssuesList),

            ("Check for Updates...", self.showUpdatePopup),
            ("Register...", self.showRegisterPopup),
            (),
            ("Submit Feedback...", self.showFeedbackPopup),
            # ("Submit Macro...", self.showSubmitMacroPopup)
            (),
            ("About CcpNmr V3...", self.showAboutPopup),
            ]
                   ))

    ###################################################################################################################
    ## These will eventually move to gui (probably via a set of lambda functions.
    ###################################################################################################################
    ###################################################################################################################
    ## MENU callbacks:  Project
    ###################################################################################################################

    def _loadDataFromMenu(self, text=None):
        """Call loadData from the menu and trap errors.
        """
        try:

            self.loadData(text=text)

        except Exception as es:
            MessageDialog.showWarning(str(self.ui.mainWindow.windowTitle()), str(es))
            if self._isInDebugMode:
                raise es

    def createNewProject(self):
        "Callback for creating new project"
        with catchExceptions(application=self, errorStringTemplate='Error creating new project:'):
            okToContinue = self.ui.mainWindow._queryCloseProject(title='New Project',
                                                                 phrase='create a new')
            if okToContinue:
                project = self.newProject()
                if project is None:
                    raise RuntimeError('Unable to create new project')
                project._mainWindow.show()
                QtWidgets.QApplication.setActiveWindow(project._mainWindow)

    def newProject(self, name='default'):
        """Create new, empty project; return Project instance
        """

        # NB _closeProject includes a gui cleanup call

        if self.project is not None:
            self._closeProject()

        project = None
        sys.stderr.write('==> Creating new, empty project\n')
        newName = re.sub('[^0-9a-zA-Z]+', '', name)
        if newName != name:
            getLogger().info('Removing whitespace from name: %s' % name)

        project = coreIo.newProject(name=newName, useFileLogger=self.useFileLogger, level=self.level)
        project._isNew = True
        # Needs to know this for restoring the GuiSpectrum Module. Could be removed after decoupling Gui and Data!
        # GST note change of order required for undo dirty system not consistent
        # order in other place elsewhise
        project._resetUndo(debug=self.level <= Logging.DEBUG2, application=self)
        self._initialiseProject(project)

        # 20190424:ED reset the flag so that spectrumDisplays open correctly again
        project._isNew = None

        return project

    def openProject(self, path=None):
        project = self.ui.mainWindow.loadProject(projectDir=path)
        if project:
            try:
                project._mainWindow.show()
                QtWidgets.QApplication.setActiveWindow(project._mainWindow)

            except Exception as es:
                getLogger().warning('Error opening project:', str(es))
            finally:
                return project
        else:
            return None

    def loadProject(self, path=None):
        """
           Load project from path
           If not path then opens a file dialog box and loads project from selected file.

           ReturnsProject instance or None on error
        """
        if not path:
            dialog = FileDialog(parent=self.ui.mainWindow, fileMode=FileDialog.Directory, text='Load Project',
                                acceptMode=FileDialog.AcceptOpen,
                                preferences=self.preferences,
                                initialPath=self.preferences.general.userWorkingPath,
                                pathID=USERWORKINGPATH)
            dialog._show()
            path = dialog.selectedFile()
            if not path:
                return None

        dataType, subType, usePath = ioFormats.analyseUrl(path)
        project = None

        if dataType == 'Project' and subType in (ioFormats.CCPN,
                                                 ioFormats.NEF,
                                                 # ioFormats.NMRSTAR,
                                                 ioFormats.SPARKY):

            # if subType != ioFormats.NEF:    # ejb - only reset project for CCPN files
            #   if self.project is not None:
            #     self._closeProject()

            if subType == ioFormats.CCPN:
                sys.stderr.write('==> Loading %s project "%s"\n' % (subType, path))

                if self.project is not None:  # always close for Ccpn
                    self._closeProject()
                project = coreIo.loadProject(path, useFileLogger=self.useFileLogger, level=self.level)
                project._resetUndo(debug=self.level <= Logging.DEBUG2, application=self)
                self._initialiseProject(project)

            elif subType == ioFormats.NEF:
                sys.stderr.write('==> Loading %s NEF project "%s"\n' % (subType, path))
                project = self._loadNefFile(path, makeNewProject=True)  # RHF - new by default
                project._resetUndo(debug=self.level <= Logging.DEBUG2, application=self)

            # elif subType == ioFormats.NMRSTAR: This is all Broken!
            #     sys.stderr.write('==> Loading %s NMRStar project "%s"\n' % (subType, path))
            #     project = self._loadNMRStarFile(path, makeNewProject=True)  # RHF - new by default
            #     project._resetUndo(debug=self.level <= Logging.DEBUG2, application=self)

            elif subType == ioFormats.SPARKY:
                sys.stderr.write('==> Loading %s Sparky project "%s"\n' % (subType, path))
                project = self._loadSparkyProject(path, makeNewProject=True)  # RHF - new by default
                project._resetUndo(debug=self.level <= Logging.DEBUG2, application=self)

            # project._validateDataUrlAndFilePaths()

            if self.preferences.general.useProjectPath:
                getLogger().debug2('application - setting current path %s' % Path.Path(path).parent)
                setInitialPath(initialPath=Path.Path(path).parent,
                               pathID=USERWORKINGPATH)

            # if project and project._undo:
            #     project._undo.clear()

            self.project = project

            return project

        # elif dataType == 'NefFile' and subType in (ioFormats.NEF):
        # # ejb - testing - 24/6/17 hopefully this will insert into project
        # #                 is caught by the test above
        # #                 need to deciode whether it is a 'project' or 'NefFile' load
        #
        #   sys.stderr.write('==> Loading %s NefFile "%s"\n' % (subType, path))
        #   project = self._loadNefFile(path, makeNewProject=False)
        #   project._resetUndo(debug=_DEBUG)
        #
        #   return project

        else:
            sys.stderr.write('==> Could not recognise "%s" as a project; loading into default project\n' % path)
            self.project = self.newProject()
            self.loadData(paths=[path])

            if project and project._undo:
                project._undo.clear()
            return self.project

    def _loadNefFile(self, path: str, makeNewProject=True) -> Project:
        """Load Project from NEF file at path, and do necessary setup"""

        from ccpn.core.lib.ContextManagers import undoBlock, notificationEchoBlocking

        dataBlock = self.nefReader.getNefData(path)

        if makeNewProject:
            if self.project is not None:
                self._closeProject()
            self.project = self.newProject(dataBlock.name)

        self.project._wrappedData.shiftAveraging = False
        # with suspendSideBarNotifications(project=self.project):

        with undoBlock():
            with notificationEchoBlocking():
                with catchExceptions(application=self, errorStringTemplate='Error loading Nef file: %s'):
                    # need datablock selector here, with subset selection dependent on datablock type

                    self.nefReader.importNewProject(self.project, dataBlock)

        self.project._wrappedData.shiftAveraging = True

        getLogger().info('==> Loaded NEF file: "%s"' % (path,))
        return self.project

    def _loadNMRStarFile(self, path=None):
        if not path:
            text = 'Import NMR-Star File into Project'
            dialog = FileDialog(parent=self.ui.mainWindow, fileMode=FileDialog.AnyFile, text=text,
                                acceptMode=FileDialog.AcceptOpen,
                                preferences=self.preferences,
                                initialPath=self.preferences.general.userWorkingPath,
                                pathID=USERNMRSTARPATH)
            dialog._show()
            path = dialog.selectedFile()
            if not path:
                return
        from ccpn.ui.gui.popups.ImportStarPopup import StarImporterPopup

        relativePath = os.path.dirname(os.path.realpath(path))
        dataBlock = self.nefReader.getNMRStarData(path)
        self._importedStarDataBlock = dataBlock

        popup = StarImporterPopup(project=self.project, bmrbFilePath=path, directory=relativePath, dataBlock=dataBlock)
        popup.show()
        popup.raise_()

    #     # FIXME Below is broken. This does not create a project! Looks like a copy-paste from NEF code.
    # """Load Project from NEF file at path, and do necessary setup"""
    #
    # from ccpn.core.lib.ContextManagers import undoBlock, notificationEchoBlocking
    #
    # dataBlock = self.nefReader.getNMRStarData(path)

    # if makeNewProject:
    #     if self.project is not None:
    #         self._closeProject()
    #     self.project = self.newProject(dataBlock.name)
    #
    # self.project._wrappedData.shiftAveraging = False
    #
    # # with suspendSideBarNotifications(project=self.project):
    # with undoBlock():
    #     with notificationEchoBlocking():
    #         # with catchExceptions(application=self, errorStringTemplate='Error loading NMRStar file: %s'):
    #             self.nefReader.importNewProject(self.project, dataBlock)

    # with undoBlock():
    #     try:
    #         self.nefReader.importNewNMRStarProject(self.project, dataBlock)
    #     except Exception as es:
    #         getLogger().warning('Error loading NMRStar file: %s' % str(es))

    # self.project._wrappedData.shiftAveraging = True

    # getLogger().info('==> Loaded NmrStar file: "%s"' % (path,))
    # return self.project

    def _loadSparkyProject(self, path: str, makeNewProject=True) -> Project:
        """Load Project from Sparky file at path, and do necessary setup"""

        from ccpn.core.lib.ContextManagers import undoBlock, notificationEchoBlocking

        # read data files
        from ccpn.core.lib.CcpnSparkyIo import SPARKY_NAME

        dataBlock = self.sparkyReader.parseSparkyFile(path)
        sparkyName = dataBlock.getDataValues(SPARKY_NAME, firstOnly=True)

        if makeNewProject and (dataBlock.getDataValues('sparky', firstOnly=True) == 'project file'):
            if self.project is not None:
                self._closeProject()
            self.project = self.newProject(sparkyName)

        self.project._wrappedData.shiftAveraging = True

        # with suspendSideBarNotifications(project=self.project):
        with undoBlock():
            with notificationEchoBlocking():
                with catchExceptions(application=self, errorStringTemplate='Error loading Sparky file: %s'):
                    self.sparkyReader.importSparkyProject(self.project, dataBlock)

        # with undoBlock():
        #     try:
        #         # insert file into project
        #
        #         self.sparkyReader.importSparkyProject(self.project, dataBlock)
        #         sys.stderr.write('==> Loaded Sparky project files: "%s", building project\n' % (path,))
        #     except Exception as es:
        #         getLogger().warning('Error loading Sparky file: %s' % str(es))
        #

        self.project._wrappedData.shiftAveraging = True

        getLogger().info('==> Loaded Sparky project files: "%s", building project' % (path,))
        return self.project

    def clearRecentProjects(self):
        self.preferences.recentFiles = []
        self.ui.mainWindow._fillRecentProjectsMenu()

    def clearRecentMacros(self):
        self.preferences.recentMacros = []
        self.ui.mainWindow._fillRecentMacrosMenu()

    def loadSpectra(self, paths=None, filter=None, askBeforeOpen_lenght=20):
        """
        :param paths: list of str of paths
        :param filter:
        :param askBeforeOpen_lenght: how many spectra can open without asking first

        """
        from ccpn.core.lib.ContextManagers import undoBlock, notificationEchoBlocking
        from tqdm import tqdm

        if paths is None:
            # if self.preferences.general.useNative:
            #     m = 'Native dialog not available on multiple selections. ' \
            #         'For loading a single file (not Dir) through a native dialog please use: Project > Load Data...'
            #     getLogger().info(m)
            dialog = FileDialog(parent=self.ui.mainWindow, fileMode=FileDialog.ExistingFiles, text='Load Spectra',
                                acceptMode=FileDialog.AcceptOpen, multiSelection=True,
                                filter=filter, useNative=False,
                                preferences=self.preferences,
                                initialPath=self.preferences.general.userWorkingPath,
                                pathID=USERSPECTRUMPATH)
            dialog._show()
            paths = dialog.selectedFiles()

        if not paths:
            return

        spectraPaths = []
        for path in paths:
            path = str(path)
            subPaths = ioFormats._searchSpectraPathsInSubDir(path)  # Filter only spectra files
            if len(subPaths) > 0:
                spectraPaths += subPaths

        if len(spectraPaths) < len(paths):
            notRecognised = [i for i in paths if i not in spectraPaths if not os.path.isdir(i)]
            getLogger().warning('Not valid spectrum Path(s): ' + str(notRecognised))

        if len(spectraPaths) > askBeforeOpen_lenght:
            okToOpenAll = MessageDialog.showYesNo('Load data', 'The directory contains multiple items (~%s).'
                                                               ' Do you want to open all?' % str(len(spectraPaths)))
            if not okToOpenAll:
                return

        if spectraPaths:
            with undoBlock():
                with notificationEchoBlocking():
                    for spectrumPath in tqdm(spectraPaths):
                        self.project.loadData(str(spectrumPath))

    def loadData(self, paths=None, text=None, filter=None):
        """
        Opens a file dialog box and loads data from selected file.
        """
        if text is None:
            text = 'Load Data'

        if paths is None:
            #TODO:LIST-AS-ISSUE: This fails for native file dialogs on OSX when trying to select a project (i.e. a directory)
            dialog = FileDialog(parent=self.ui.mainWindow, fileMode=FileDialog.AnyFile, text=text,
                                acceptMode=FileDialog.AcceptOpen,
                                filter=filter,
                                preferences=self.preferences,
                                initialPath=self.preferences.general.userWorkingPath,
                                pathID=USERDATAPATH)
            dialog._show()
            path = dialog.selectedFile()
            if not path:
                return
            paths = [path]

        elif isinstance(paths, str):
            paths = [paths]

        for path in paths:
            self.project.loadData(path)

    def _cloneSpectraToProjectDir(self):
        ''' Keep a copy of spectra inside the project directory "myproject.ccpn/data/spectra".
        This is useful when saving the project in an external driver and want to keep the spectra together with the project.
        '''
        from shutil import copyfile

        try:
            for spectrum in self.project.spectra:
                oldPath = spectrum.filePath
                # For Bruker need to keep all the tree structure.
                # Uses the fact that there is a folder called "pdata" and start to copy from the dir before.
                ss = oldPath.split('/')
                if 'pdata' in ss:
                    brukerDir = os.path.join(os.sep, *ss[:ss.index('pdata')])
                    brukerName = brukerDir.split('/')[-1]
                    os.mkdir(os.path.join(self.spectraPath, brukerName))
                    destinationPath = os.path.join(self.spectraPath, brukerName)
                    copy_tree(brukerDir, destinationPath)
                    clonedPath = os.path.join(destinationPath, *ss[ss.index('pdata'):])
                    # needs to repoint the path but doesn't seem to work!! troubles with $INSIDE!!
                    # spectrum.filePath = clonedPath
                else:
                    # copy the file and or other files containing params
                    from ntpath import basename

                    pathWithoutFileName = os.path.join(os.sep, *ss[:ss.index(basename(oldPath))])
                    fullpath = os.path.join(pathWithoutFileName, basename(oldPath))
                    import glob

                    otherFilesWithSameName = glob.glob(fullpath + ".*")
                    clonedPath = os.path.join(self.spectraPath, basename(oldPath))
                    for otherFileTocopy in otherFilesWithSameName:
                        otherFilePath = os.path.join(self.spectraPath, basename(otherFileTocopy))
                        copyfile(otherFileTocopy, otherFilePath)
                    if oldPath != clonedPath:
                        copyfile(oldPath, clonedPath)
                        # needs to repoint the path but doesn't seem to work!! troubles with $INSIDE!!
                        # spectrum.filePath = clonedPath

        except Exception as e:
            getLogger().debug(str(e))

    def _saveProject(self, newPath=None, createFallback=True, overwriteExisting=True) -> bool:
        """Save project to newPath and return True if successful"""
        if self.preferences.general.keepSpectraInsideProject:
            self._cloneSpectraToProjectDir()

        successful = self.project.save(newPath=newPath, createFallback=createFallback,
                                       overwriteExisting=overwriteExisting)
        if not successful:
            failMessage = '==> Project save failed\n'
            sys.stderr.write(failMessage)
            self.ui.mainWindow.statusBar().showMessage(failMessage)
            # NBNB TODO Gui should pre-check newPath and/or pop up something in case of failure

        else:
            successMessage = '==> Project successfully saved\n'
            self.ui.mainWindow._updateWindowTitle()
            self.ui.mainWindow.statusBar().showMessage(successMessage)
            self.ui.mainWindow.getMenuAction('Project->Archive').setEnabled(True)
            self.ui.mainWindow._fillRecentProjectsMenu()
            # self._createApplicationPaths()
            self.current._dumpStateToFile(self.statePath)
            try:
                if self.preferences.general.autoSaveLayoutOnQuit:
                    Layout.saveLayoutToJson(self.ui.mainWindow)
            except Exception as e:
                getLogger().warning('Impossible to save Layout %s' % e)

            # saveIconPath = os.path.join(Path.getPathToImport('ccpn.ui.gui.widgets'), 'icons', 'save.png')
            sys.stderr.write(successMessage)
            # MessageDialog.showMessage('Project saved', 'Project successfully saved!',
            #                            iconPath=saveIconPath)

        self._getUndo().markSave()
        return successful

    def _importNef(self):
        text = 'Import Nef File into Project'
        filter = '*.nef'
        dialog = FileDialog(parent=self.ui.mainWindow, fileMode=FileDialog.AnyFile, text=text,
                            acceptMode=FileDialog.AcceptOpen,
                            filter=filter,
                            preferences=self.preferences,
                            initialPath=self.preferences.general.userWorkingPath,
                            pathID=USERNEFPATH)
        dialog._show()
        path = dialog.selectedFile()
        if not path:
            return

        with catchExceptions(application=self, errorStringTemplate='Error Importing Nef File: %s'):
            with undoBlockWithoutSideBar():
                self._importNefFile(path=path, makeNewProject=False)
            self.ui.mainWindow.sideBar.buildTree(self.project)

    def _importNefFile(self, path: str, makeNewProject=True) -> Project:
        """Load Project from NEF file at path, and do necessary setup"""

        from ccpn.core.lib.ContextManagers import undoBlock, notificationEchoBlocking
        from ccpn.ui.gui.popups.ImportNefPopup import ImportNefPopup, NEFFRAMEKEY_ENABLERENAME, \
            NEFFRAMEKEY_IMPORT, NEFFRAMEKEY_ENABLEMOUSEMENU, NEFFRAMEKEY_PATHNAME, \
            NEFFRAMEKEY_ENABLEFILTERFRAME, NEFFRAMEKEY_ENABLECHECKBOXES
        from ccpn.util.nef import NefImporter as Nef
        from ccpn.framework.PathsAndUrls import nefValidationPath

        # dataBlock = self.nefReader.getNefData(path)

        _loader = Nef.NefImporter(errorLogging=Nef.el.NEF_STRICT, hidePrefix=True)
        _loader.loadFile(path)
        _loader.loadValidateDictionary(nefValidationPath)

        # verify popup here
        selection = None

        dialog = ImportNefPopup(parent=self.ui.mainWindow, mainWindow=self.ui.mainWindow,
                                nefObjects=({NEFFRAMEKEY_IMPORT: self.project,
                                             },
                                            {NEFFRAMEKEY_IMPORT           : _loader,
                                             NEFFRAMEKEY_ENABLECHECKBOXES : True,
                                             NEFFRAMEKEY_ENABLERENAME     : True,
                                             NEFFRAMEKEY_ENABLEFILTERFRAME: True,
                                             NEFFRAMEKEY_ENABLEMOUSEMENU  : True,
                                             NEFFRAMEKEY_PATHNAME         : path,
                                             })
                                )
        dialog.fillPopup()
        dialog.setActiveNefWindow(1)
        if dialog.exec_():

            selection = dialog._saveFrameSelection
            _nefReader = dialog.getActiveNefReader()

            if makeNewProject:
                if self.project is not None:
                    self._closeProject()
                self.project = self.newProject(_loader._nefDict.name)

            self.project._wrappedData.shiftAveraging = False
            # with suspendSideBarNotifications(project=self.project):

            with undoBlock():
                with notificationEchoBlocking():
                    with catchExceptions(application=self, errorStringTemplate='Error importing Nef file: %s'):
                        # need datablock selector here, with subset selection dependent on datablock type

                        _nefReader.importNewProject(self.project, _loader._nefDict, selection)

            self.project._wrappedData.shiftAveraging = True

            getLogger().info('==> Loaded NEF file: "%s"' % (path,))
            return self.project

    def _exportNEF(self):
        """
        Export the current project as a Nef file
        Temporary routine because I don't know how else to do it yet
        """
        from ccpn.ui.gui.popups.ExportNefPopup import ExportNefPopup

        dialog = ExportNefPopup(self.ui.mainWindow,
                                mainWindow=self.ui.mainWindow,
                                fileMode=FileDialog.AnyFile,
                                text="Export to Nef File",
                                acceptMode=FileDialog.AcceptSave,
                                preferences=self.preferences,
                                selectFile=os.path.join(self.preferences.general.userWorkingPath or '~', self.project.name + '.nef'),
                                # new flag to populate dialog,
                                filter='*.nef')

        # an exclusion list comes out of the dialog as it
        result = dialog.exec_()

        if not result:
            return

        nefPath = result['filename']
        flags = result['flags']
        pidList = result['pidList']

        # flags are skipPrefixes, expandSelection
        skipPrefixes = flags['skipPrefixes']
        expandSelection = flags['expandSelection']

        self.project.exportNef(nefPath,
                               overwriteExisting=True,
                               skipPrefixes=skipPrefixes,
                               expandSelection=expandSelection,
                               pidList=pidList)

    def saveProject(self, newPath=None, createFallback=True, overwriteExisting=True) -> bool:
        """Save project to newPath and return True if successful"""
        # TODO: convert this to a save and call self.project.save()
        if hasattr(self.project._wrappedData.root, '_temporaryDirectory'):
            return self.saveProjectAs()
        else:
            return self._saveProject(newPath=newPath, createFallback=createFallback,
                                     overwriteExisting=overwriteExisting)

    # GWV: This routine should not be used as it calls the graphics mainWindow routine
    # Instead: The graphics part now calls _getRecentFiles
    #
    # def _updateRecentFiles(self, oldPath=None):
    #   project = self.project
    #   path = project.path
    #   recentFiles = self.preferences.recentFiles
    #   mainWindow = self.ui.mainWindow or self._mainWindow
    #
    #   if not hasattr(project._wrappedData.root, '_temporaryDirectory'):
    #     if path in recentFiles:
    #       recentFiles.remove(path)
    #     elif oldPath in recentFiles:
    #       recentFiles.remove(oldPath)
    #     elif len(recentFiles) >= 10:
    #       recentFiles.pop()
    #     recentFiles.insert(0, path)
    #   recentFiles = uniquify(recentFiles)
    #   mainWindow._fillRecentProjectsMenu()
    #   self.preferences.recentFiles = recentFiles

    def _getRecentFiles(self, oldPath=None) -> list:
        """Get and return a list of recent files, setting reference to
           self as first element, unless it is a temp project
           update the preferences with the new list

           CCPN INTERNAL: called by MainWindow
        """
        project = self.project
        path = project.path
        recentFiles = self.preferences.recentFiles

        #TODO:RASMUS: replace by new function on project: isTemporary()
        if not hasattr(project._wrappedData.root, '_temporaryDirectory'):
            if path in recentFiles:
                recentFiles.remove(path)
            elif oldPath in recentFiles:
                recentFiles.remove(oldPath)
            elif len(recentFiles) >= 10:
                recentFiles.pop()
            recentFiles.insert(0, path)
        recentFiles = uniquify(recentFiles)
        self.preferences.recentFiles = recentFiles
        return recentFiles

    def saveProjectAs(self):
        """Opens save Project as dialog box and saves project to path specified in the file dialog."""
        oldPath = self.project.path
        newPath = getSaveDirectory(self.ui.mainWindow, self.preferences)

        with catchExceptions(application=self, errorStringTemplate='Error saving project: %s'):
            if newPath:
                # Next line unnecessary, but does not hurt
                newProjectPath = apiIo.addCcpnDirectorySuffix(newPath)
                successful = self._saveProject(newPath=newProjectPath, createFallback=False)

                if not successful:
                    getLogger().warning("Saving project to %s aborted" % newProjectPath)
            else:
                successful = False
                getLogger().info("Project not saved - no valid destination selected")

            self._getRecentFiles(oldPath=oldPath)  # this will also update the list
            self.ui.mainWindow._fillRecentProjectsMenu()  # Update the menu

            return successful

        # NBNB TODO Consider appropriate failure handling. Is this OK?

    @logCommand('application.')
    def undo(self):
        if self.project._undo.canUndo():
            with MessageDialog.progressManager(self.ui.mainWindow, 'performing undo'):
                self.project._undo.undo()
        else:
            getLogger().warning('nothing to undo')

    @logCommand('application.')
    def redo(self):
        if self.project._undo.canRedo():
            with MessageDialog.progressManager(self.ui.mainWindow, 'performing redo'):
                self.project._undo.redo()
        else:
            getLogger().warning('nothing to redo.')

    # def undo(self):
    #     if self.project._undo.canUndo():
    #         with MessageDialog.progressManager(self.ui.mainWindow, 'performing Undo'):
    #
    #             self.ui.echoCommands(['application.undo()'])
    #             self._echoBlocking += 1
    #
    #             self.ui.mainWindow.sideBar._saveExpandedState()
    #             self.project._undo.undo()
    #             self.ui.mainWindow.sideBar._restoreExpandedState()
    #
    #             # TODO:ED this is a hack until guiNotifiers are working
    #             try:
    #                 self.ui.mainWindow.moduleArea.repopulateModules()
    #             except:
    #                 getLogger().info('application has no Gui')
    #
    #             self._echoBlocking -= 1
    #     else:
    #         getLogger().warning('nothing to undo')
    #
    # def redo(self):
    #     if self.project._undo.canRedo():
    #         with MessageDialog.progressManager(self.ui.mainWindow, 'performing Redo'):
    #             self.ui.echoCommands(['application.redo()'])
    #             self._echoBlocking += 1
    #
    #             self.ui.mainWindow.sideBar._saveExpandedState()
    #             self.project._undo.redo()
    #             self.ui.mainWindow.sideBar._restoreExpandedState()
    #
    #             # TODO:ED this is a hack until guiNotifiers are working
    #             try:
    #                 self.ui.mainWindow.moduleArea.repopulateModules()
    #             except:
    #                 getLogger().info('application has no Gui')
    #
    #             self._echoBlocking -= 1
    #     else:
    #         getLogger().warning('nothing to redo.')

    def _getUndo(self):
        if self.project:
            return self.project._undo
        else:
            raise RuntimeError('Error: undefined project')

    def _increaseNotificationBlocking(self):
        self._echoBlocking += 1

    def _decreaseNotificationBlocking(self):
        if self._echoBlocking > 0:
            self._echoBlocking -= 1
        else:
            raise RuntimeError('Error: decreaseNotificationBlocking, already at 0')

    def saveLogFile(self):
        pass

    def clearLogFile(self):
        pass

    def displayProjectSummary(self, position: str = 'left', relativeTo: CcpnModule = None):
        """
        Displays Project summary module on left of main window.
        """
        from ccpn.ui.gui.popups.ProjectSummaryPopup import ProjectSummaryPopup

        if self.ui:
            popup = ProjectSummaryPopup(parent=self.ui.mainWindow, mainWindow=self.ui.mainWindow, modal=True)
            popup.show()
            popup.raise_()
            popup.exec_()

    def archiveProject(self):

        project = self.project
        apiProject = project._wrappedData.parent
        fileName = apiIo.packageProject(apiProject, includeBackups=True, includeLogs=True,
                                        includeArchives=False, includeSummaries=True)

        MessageDialog.showInfo('Project Archived',
                               'Project archived to %s' % fileName, )

        self.ui.mainWindow._updateRestoreArchiveMenu()

    def _archivePaths(self):

        archivesDirectory = os.path.join(self.project.path, Path.CCPN_ARCHIVES_DIRECTORY)
        if os.path.exists(archivesDirectory):
            fileNames = os.listdir(archivesDirectory)
            paths = [os.path.join(archivesDirectory, fileName) for fileName in fileNames if fileName.endswith('.tgz')]
        else:
            paths = []

        return paths

    def restoreFromArchive(self, archivePath=None):

        if not archivePath:
            archivesDirectory = os.path.join(self.project.path, Path.CCPN_ARCHIVES_DIRECTORY)
            dialog = FileDialog(self.ui.mainWindow, fileMode=FileDialog.ExistingFile, text="Select Archive",
                                acceptMode=FileDialog.AcceptOpen,
                                # directory=archivesDirectory,
                                filter='*.tgz',
                                preferences=self.preferences,
                                initialPath=archivesDirectory,
                                pathID=USERACHIVESPATH)
            dialog._show()
            archivePath = dialog.selectedFile()

        if archivePath:
            directoryPrefix = archivePath[:-4]  # -4 removes the .tgz
            outputPath, temporaryDirectory = self._unpackCcpnTarfile(archivePath, outputPath=directoryPrefix)
            pythonExe = os.path.join(Path.getTopDirectory(), Path.CCPN_PYTHON)
            command = [pythonExe, sys.argv[0], outputPath]
            from subprocess import Popen

            Popen(command)

    def _unpackCcpnTarfile(self, tarfilePath, outputPath=None, directoryPrefix='CcpnProject_'):
        """
        # CCPN INTERNAL - called in loadData method of Project
        """

        if outputPath:
            if not os.path.exists(outputPath):
                os.makedirs(outputPath)
            temporaryDirectory = None
        else:
            temporaryDirectory = tempfile.TemporaryDirectory(prefix=directoryPrefix)
            outputPath = temporaryDirectory.name

        cwd = os.getcwd()
        try:
            os.chdir(outputPath)
            tp = tarfile.open(tarfilePath)
            tp.extractall()

            # look for a directory inside and assume the first found is the project directory (there should be exactly one)
            relfiles = os.listdir('.')
            for relfile in relfiles:
                fullfile = os.path.join(outputPath, relfile)
                if os.path.isdir(fullfile):
                    outputPath = fullfile
                    break
            else:
                raise IOError('Could not find project directory in tarfile')

        finally:
            os.chdir(cwd)

        return outputPath, temporaryDirectory

    def showApplicationPreferences(self):
        """
        Displays Application Preferences Popup.
        """
        from ccpn.ui.gui.popups.PreferencesPopup import PreferencesPopup

        popup = PreferencesPopup(parent=self.ui.mainWindow, mainWindow=self.ui.mainWindow, preferences=self.preferences)
        popup.exec_()

    def getSavedLayoutPath(self):
        """Opens a saved Layout as dialog box and gets directory specified in the file dialog."""

        fType = 'JSON (*.json)'
        dialog = FileDialog(fileMode=FileDialog.AnyFile, text='Open Saved Layout',
                            acceptMode=FileDialog.AcceptOpen, filter=fType,
                            initialPath=self.preferences.general.userLayoutsPath,
                            pathID=USERLAYOUTSPATH)
        dialog._show()
        path = dialog.selectedFile()
        if not path:
            return
        if path:
            return path

    def getSaveLayoutPath(self):
        """Opens save Layout as dialog box and gets directory specified in the file dialog."""
        jsonType = '.json'
        fType = 'JSON (*.json)'

        # NOTE:ED - need to add a directory identifier, can keep track of different directories then :)

        dialog = FileDialog(fileMode=FileDialog.AnyFile, text='Save Layout As',
                            acceptMode=FileDialog.AcceptSave, filter=fType,
                            initialPath=self.preferences.general.userLayoutsPath,
                            pathID=USERLAYOUTSPATH)
        dialog._show()
        newPath = dialog.selectedFile()
        if not newPath:
            return
        if newPath:

            if os.path.exists(newPath):
                # should not really need to check the second and third condition above, only
                # the Qt dialog stupidly insists a directory exists before you can select it
                # so if it exists but is empty then don't bother asking the question
                title = 'Overwrite path'
                msg = 'Path "%s" already exists, continue?' % newPath
                if not MessageDialog.showYesNo(title, msg):
                    newPath = ''
            if not newPath.endswith(jsonType):
                newPath += jsonType
            return newPath

    def _closeEvent(self, event=None):
        """
        Saves application preferences. Displays message box asking user to save project or not.
        Closes Application.
        """
        self.ui.mainWindow._closeEvent(event=event)

        # prefPath = os.path.expanduser("~/.ccpn/v3settings.json")
        # directory = os.path.dirname(prefPath)
        # if not os.path.exists(directory):
        #     try:
        #         os.makedirs(directory)
        #     except Exception as e:
        #         getLogger().warning('Preferences not saved: %s' % (directory, e))
        #         return
        #
        # prefFile = open(prefPath, 'w+')
        # json.dump(self.preferences, prefFile, sort_keys=True, indent=4, separators=(',', ': '))
        # prefFile.close()
        #
        # reply = MessageDialog.showMulti("Quit Program", "Do you want to save changes before quitting?",
        #                                 ['Save and Quit', 'Quit without Saving', 'Cancel'])  # ejb
        # if reply == 'Save and Quit':
        #     if event:
        #         event.accept()
        #     prefFile = open(prefPath, 'w+')
        #     json.dump(self.preferences, prefFile, sort_keys=True, indent=4, separators=(',', ': '))
        #     prefFile.close()
        #
        #     success = self.saveProject()
        #     if success is True:
        #         # Close and clean up project
        #         self._closeProject()
        #         QtWidgets.QApplication.quit()
        #         os._exit(0)
        #
        #     else:
        #         if event:  # ejb - don't close the project
        #             event.ignore()
        #
        # elif reply == 'Quit without Saving':
        #     if event:
        #         event.accept()
        #     prefFile = open(prefPath, 'w+')
        #     json.dump(self.preferences, prefFile, sort_keys=True, indent=4, separators=(',', ': '))
        #     prefFile.close()
        #     self._closeProject()
        #
        #     QtWidgets.QApplication.quit()
        #     os._exit(0)
        #
        # else:
        #     if event:
        #         event.ignore()

    def _closeMainWindows(self):
        tempModules = self.ui.mainWindow.application.ccpnModules
        if len(tempModules) > 0:
            for tempModule in tempModules:
                getLogger().debug('closing module: %s' % tempModule)
                try:
                    tempModule.close()
                except:
                    # wrapped C/C++ object of type StripDisplay1d has been deleted
                    pass

    def _closeExtraWindows(self):
        tempAreas = self.ui.mainWindow.moduleArea.tempAreas
        if len(tempAreas) > 0:
            for tempArea in tempAreas:
                getLogger().debug('closing external module: %s' % tempArea.window())
                try:
                    tempArea.window().close()
                except:
                    # wrapped C/C++ object of type StripDisplay1d has been deleted
                    pass

    def _setMainWindowsVisible(self, value):
        """Set visibility of the main windows
        """
        tempModules = self.ui.mainWindow.application.ccpnModules
        if len(tempModules) > 0:
            for tempModule in tempModules:
                try:
                    tempModule.setVisible(value)
                except:
                    # wrapped C/C++ object of type StripDisplay1d has been deleted
                    pass

    def _setExtraWindowsVisible(self, value):
        """Set visibility of the extra windows
        """
        tempAreas = self.ui.mainWindow.moduleArea.tempAreas
        if len(tempAreas) > 0:
            for tempArea in tempAreas:
                try:
                    tempArea.window().setVisible(value)
                except:
                    # wrapped C/C++ object of type StripDisplay1d has been deleted
                    pass

    def _closeProject(self):
        """Close project and clean up - when opening another or quitting application"""

        # NB: this function must clean up both wrapper and ui/gui

        self.deleteAllNotifiers()
        if self.ui.mainWindow:
            # ui/gui cleanup
            self._setMainWindowsVisible(False)
            self._setExtraWindowsVisible(False)
            self._closeMainWindows()
            self._closeExtraWindows()
            self.ui.mainWindow.sideBar.deleteLater()
            self.ui.mainWindow.deleteLater()
            self.ui.mainWindow = None

        if self.current:
            self.current._unregisterNotifiers()
            self.current = None

        if self.project is not None:
            # Cleans up wrapper project, including graphics data objects (Window, Strip, etc.)
            self.project._close()
            self.project = None

        # self.ui.mainWindow = None
        # self.project = None

    ###################################################################################################################
    ## MENU callbacks:  Spectrum
    ###################################################################################################################

    def showSpectrumGroupsPopup(self):
        if not self.project.spectra:
            getLogger().warning('Project has no Specta. Spectrum groups cannot be displayed')
            MessageDialog.showWarning('Project contains no spectra.', 'Spectrum groups cannot be displayed')
        else:
            from ccpn.ui.gui.popups.SpectrumGroupEditor import SpectrumGroupEditor

            if not self.project.spectrumGroups:
                #GST This seems to have problems MessageDialog wraps it which looks bad...
                # MessageDialog.showWarning('Project has no Spectrum Groups.',
                #                           'Create them using:\nSidebar → SpectrumGroups → <New SpectrumGroup>\n ')
                SpectrumGroupEditor(parent=self.ui.mainWindow, mainWindow=self.ui.mainWindow, editMode=False).exec_()

            else:
                SpectrumGroupEditor(parent=self.ui.mainWindow, mainWindow=self.ui.mainWindow, editMode=True, obj=self.project.spectrumGroups[0]).exec_()

    def showProjectionPopup(self):
        if not self.project.spectra:
            getLogger().warning('Project has no Specta. Make Projection Popup cannot be displayed')
            MessageDialog.showWarning('Project contains no spectra.', 'Make Projection Popup cannot be displayed')
        else:
            from ccpn.ui.gui.popups.SpectrumProjectionPopup import SpectrumProjectionPopup

            popup = SpectrumProjectionPopup(parent=self.ui.mainWindow, mainWindow=self.ui.mainWindow)
            popup.exec_()

    def showExperimentTypePopup(self):
        """
        Displays experiment type popup.
        """
        if not self.project.spectra:
            getLogger().warning('Experiment Type Selection: Project has no Specta.')
            MessageDialog.showWarning('Experiment Type Selection', 'Project has no Spectra.')
        else:
            from ccpn.ui.gui.popups.ExperimentTypePopup import ExperimentTypePopup

            popup = ExperimentTypePopup(parent=self.ui.mainWindow, mainWindow=self.ui.mainWindow)
            popup.exec_()

    def showValidateSpectraPopup(self, spectra=None, defaultSelected=None):
        """
        Displays validate spectra popup.
        """
        if not self.project.spectra:
            getLogger().warning('Validate Spectrum Paths Selection: Project has no Specta.')
            MessageDialog.showWarning('Validate Spectrum Paths Selection', 'Project has no Spectra.')
        else:
            from ccpn.ui.gui.popups.ValidateSpectraPopup import ValidateSpectraPopup
            popup = ValidateSpectraPopup(parent=self.ui.mainWindow, mainWindow=self.ui.mainWindow, spectra=spectra, defaultSelected=defaultSelected)
            popup.exec_()

            # try:
            #     popup = ValidateSpectraPopup(parent=self.ui.mainWindow, mainWindow=self.ui.mainWindow, spectra=spectra, defaultSelected=defaultSelected)
            #     popup.exec_()
            # except Exception as es:
            #     raise es

    def showPeakPick1DPopup(self):
        """
        Displays Peak Picking 1D Popup.
        """
        if not self.project.peakLists:
            getLogger().warning('Peak Picking: Project has no peakLists.')
            MessageDialog.showWarning('Peak Picking', 'Project has no peakLists.')
        else:
            spectra = [spec for spec in self.project.spectra if spec.dimensionCount == 1]
            if spectra:
                from ccpn.ui.gui.popups.PickPeaks1DPopup import PickPeak1DPopup

                popup = PickPeak1DPopup(parent=self.ui.mainWindow, mainWindow=self.ui.mainWindow)
                popup.exec_()
            else:
                getLogger().warning('Peak Picking: Project has no 1d Specta.')
                MessageDialog.showWarning('Peak Picking', 'Project has no 1d Spectra.')

    def showPeakPickNDPopup(self):
        """
        Displays Peak Picking ND Popup.
        """
        if not self.project.peakLists:
            getLogger().warning('Peak Picking: Project has no peakLists.')
            MessageDialog.showWarning('Peak Picking', 'Project has no peakLists.')
        else:
            spectra = [spec for spec in self.project.spectra if spec.dimensionCount > 1]
            if spectra:
                from ccpn.ui.gui.popups.PeakFind import PeakFindPopup

                if self.current.strip:
                    popup = PeakFindPopup(parent=self.ui.mainWindow, mainWindow=self.ui.mainWindow)
                    popup.exec_()
                else:
                    getLogger().warning('Pick Nd Peaks, no strip selected')
                    MessageDialog.showWarning('Pick Nd Peaks', 'No strip selected')
            else:
                getLogger().warning('Peak Picking: Project has no Nd Specta.')
                MessageDialog.showWarning('Peak Picking', 'Project has no Nd Spectra.')

    def showCopyPeakListPopup(self):
        if not self.project.peakLists:
            getLogger().warning('Project has no Peak Lists. Peak Lists cannot be copied')
            MessageDialog.showWarning('Project has no Peak Lists.', 'Peak Lists cannot be copied')
            return
        else:
            from ccpn.ui.gui.popups.CopyPeakListPopup import CopyPeakListPopup

            popup = CopyPeakListPopup(parent=self.ui.mainWindow, mainWindow=self.ui.mainWindow)
            popup.exec_()

    def showCopyPeaks(self):
        if not self.project.peakLists:
            getLogger().warning('Project has no Peak Lists. Peak Lists cannot be copied')
            MessageDialog.showWarning('Project has no Peak Lists.', 'Peak Lists cannot be copied')
            return
        else:
            from ccpn.ui.gui.popups.CopyPeaksPopup import CopyPeaks

            popup = CopyPeaks(parent=self.ui.mainWindow, mainWindow=self.ui.mainWindow)
            peaks = self.current.peaks
            popup._selectPeaks(peaks)
            popup.exec()
            popup.raise_()

    def showEstimateVolumesPopup(self):
        """
        Displays Estimate Volumes Popup.
        """
        if not self.project.peakLists:
            getLogger().warning('Estimate Volumes: Project has no peakLists.')
            MessageDialog.showWarning('Estimate Volumes', 'Project has no peakLists.')
        else:
            from ccpn.ui.gui.popups.EstimateVolumes import EstimateVolumes

            if self.current.strip and not self.current.strip.isDeleted:
                spectra = [specView.spectrum for specView in self.current.strip.spectrumDisplay.spectrumViews]
            else:
                spectra = self.project.spectra

            if spectra:
                popup = EstimateVolumes(parent=self.ui.mainWindow, mainWindow=self.ui.mainWindow, spectra=spectra)
                popup.exec_()
            else:
                getLogger().warning('Peak Picking: no specta selected.')
                MessageDialog.showWarning('Peak Picking', 'no specta selected.')

    def makeStripPlotPopup(self, includePeakLists=True, includeNmrChains=True, includeNmrChainPullSelection=True):
        if not self.project.peaks and not self.project.nmrResidues and not self.project.nmrChains:
            getLogger().warning('Cannot make strip plot, nothing to display')
            MessageDialog.showWarning('Cannot make strip plot,', 'nothing to display')
            return
        else:
            if len(self.project.spectrumDisplays) == 0:
                MessageDialog.showWarning('', 'No SpectrumDisplay found')

            elif self.current.strip and not self.current.strip.isDeleted:
                from ccpn.ui.gui.popups.StripPlotPopup import StripPlotPopup

                popup = StripPlotPopup(parent=self.ui.mainWindow, mainWindow=self.ui.mainWindow,
                                       spectrumDisplay=self.current.strip.spectrumDisplay,
                                       includePeakLists=includePeakLists, includeNmrChains=includeNmrChains,
                                       includeNmrChainPullSelection=includeNmrChainPullSelection, includeSpectrumTable=False)
                popup.exec_()

    ################################################################################################
    ## MENU callbacks:  Molecule
    ################################################################################################

    def showCreateChainPopup(self):
        """
        Displays sequence creation popup.
        """
        from ccpn.ui.gui.popups.CreateChainPopup import CreateChainPopup

        self.ui.mainWindow.pythonConsole.writeConsoleCommand("application.showCreateChainPopup()")
        getLogger().info("application.showCreateChainPopup()")
        popup = CreateChainPopup(parent=self.ui.mainWindow, mainWindow=self.ui.mainWindow).exec_()

    def toggleSequenceModule(self):
        """Toggles whether Sequence Module is displayed or not"""

        # openList = [m for m in SequenceModule.getInstances()]
        # if openList:
        #   openList[0].close()
        #   # SequenceModule._alreadyOpened = False
        # # if SequenceModule._alreadyOpened is True:
        # #   if SequenceModule._currentModule is not None:
        # #     SequenceModule._currentModule.close()
        # #     SequenceModule._alreadyOpened = False
        # else:
        self.showSequenceModule()

        # if hasattr(self, 'sequenceModule'):
        #   if self.sequenceModule.isVisible():
        #     self.hideSequenceModule()
        # else:
        #   self.showSequenceModule()
        self.ui.mainWindow.pythonConsole.writeConsoleCommand("application.toggleSequenceModule()")
        getLogger().info("application.toggleSequenceModule()")

    def showSequenceModule(self, position='top', relativeTo=None):
        """
        Displays Sequence Module at the top of the screen.
        """
        from ccpn.ui.gui.modules.SequenceModule import SequenceModule

        # if not hasattr(self, 'sequenceModule'):

        if SequenceModule._alreadyOpened is False:
            mainWindow = self.ui.mainWindow
            self.sequenceModule = SequenceModule(mainWindow=mainWindow)
            mainWindow.moduleArea.addModule(self.sequenceModule,
                                            position=position, relativeTo=relativeTo)
            action = self._findMenuAction('View', 'Show Sequence')
            if action:  # should be True
                action.setChecked(True)

            # set the colours of the currently highlighted chain in open sequenceGraph
            # should really be in the class, but doesn't fire correctly during __init__
            self.sequenceModule.populateFromSequenceGraphs()

        return self.sequenceModule

    def hideSequenceModule(self):
        """Hides sequence module"""

        if hasattr(self, 'sequenceModule'):
            self.sequenceModule.close()
            delattr(self, 'sequenceModule')

    def inspectMolecule(self):
        pass

    def showResidueInformation(self, position: str = 'bottom', relativeTo: CcpnModule = None):
        """Displays Residue Information module.
        """
        from ccpn.ui.gui.modules.ResidueInformation import ResidueInformation

        if not self.project.residues:
            getLogger().warning('No Residues in project. Residue Information Module requires Residues in the project to launch.')
            MessageDialog.showWarning('No Residues in project.',
                                      'Residue Information Module requires Residues in the project to launch.')
            return

        mainWindow = self.ui.mainWindow
        if not relativeTo:
            relativeTo = mainWindow.moduleArea  # ejb
        self.residueModule = ResidueInformation(mainWindow=mainWindow)
        mainWindow.moduleArea.addModule(self.residueModule, position=position, relativeTo=relativeTo)
        mainWindow.pythonConsole.writeConsoleCommand("application.showResidueInformation()")
        getLogger().info("application.showResidueInformation()")

    def showRefChemicalShifts(self, position='left', relativeTo=None):
        """Displays Reference Chemical Shifts module."""
        from ccpn.ui.gui.modules.ReferenceChemicalShifts import ReferenceChemicalShifts

        mainWindow = self.ui.mainWindow
        if not relativeTo:
            relativeTo = mainWindow.moduleArea
        self.refChemShifts = ReferenceChemicalShifts(mainWindow=mainWindow)
        mainWindow.moduleArea.addModule(self.refChemShifts, position=position, relativeTo=relativeTo)

    ###################################################################################################################
    ## MENU callbacks:  VIEW
    ###################################################################################################################

    def showChemicalShiftTable(self,
                               position: str = 'bottom',
                               relativeTo: CcpnModule = None,
                               chemicalShiftList=None, selectFirstItem=False):
        """Displays Chemical Shift table.
        """
        from ccpn.ui.gui.modules.ChemicalShiftTable import ChemicalShiftTableModule

        mainWindow = self.ui.mainWindow
        if not relativeTo:
            relativeTo = mainWindow.moduleArea
        self.chemicalShiftTableModule = ChemicalShiftTableModule(mainWindow=mainWindow,
                                                                 chemicalShiftList=chemicalShiftList, selectFirstItem=selectFirstItem)

        mainWindow.moduleArea.addModule(self.chemicalShiftTableModule, position=position, relativeTo=relativeTo)
        mainWindow.pythonConsole.writeConsoleCommand("application.showChemicalShiftTable()")
        getLogger().info("application.showChemicalShiftTable()")
        return self.chemicalShiftTableModule

    def showNmrResidueTable(self, position='bottom', relativeTo=None,
                            nmrChain=None, selectFirstItem=False):
        """Displays Nmr Residue Table
        """
        from ccpn.ui.gui.modules.NmrResidueTable import NmrResidueTableModule

        mainWindow = self.ui.mainWindow
        if not relativeTo:
            relativeTo = mainWindow.moduleArea
        self.nmrResidueTableModule = NmrResidueTableModule(mainWindow=mainWindow,
                                                           nmrChain=nmrChain, selectFirstItem=selectFirstItem)

        mainWindow.moduleArea.addModule(self.nmrResidueTableModule, position=position, relativeTo=relativeTo)
        mainWindow.pythonConsole.writeConsoleCommand("application.showNmrResidueTable()")
        getLogger().info("application.showNmrResidueTable()")
        return self.nmrResidueTableModule

    def showResidueTable(self, position='bottom', relativeTo=None,
                         chain=None, selectFirstItem=False):
        """Displays  Residue Table
        """
        from ccpn.ui.gui.modules.ResidueTable import ResidueTableModule

        mainWindow = self.ui.mainWindow
        if not relativeTo:
            relativeTo = mainWindow.moduleArea
        self.residueTableModule = ResidueTableModule(mainWindow=mainWindow,
                                                     chain=chain, selectFirstItem=selectFirstItem)

        mainWindow.moduleArea.addModule(self.residueTableModule, position=position, relativeTo=relativeTo)
        mainWindow.pythonConsole.writeConsoleCommand("application.showResidueTable()")
        getLogger().info("application.showResidueTable()")
        return self.residueTableModule

    # def showStructureTable(self, position='bottom', relativeTo=None,
    #                         structureEnsemble=None, selectFirstItem=False):
    #   """Displays Structure Table
    #   """
    #   from ccpn.ui.gui.modules.StructureTable import StructureTableModule
    #
    #   mainWindow = self.ui.mainWindow
    #   if not relativeTo:
    #     relativeTo = mainWindow.moduleArea
    #   self.structureTableModule = StructureTableModule(mainWindow=mainWindow,
    #                                               structureEnsemble=structureEnsemble, selectFirstItem=selectFirstItem)
    #   mainWindow.moduleArea.addModule(self.structureTableModule, position=position, relativeTo=relativeTo)
    #
    #   mainWindow.pythonConsole.writeConsoleCommand("application.showStructureTable()")
    #   logger.info("application.showStructureTable()")
    #   return self.structureTableModule
    #
    def showPeakTable(self, position: str = 'left', relativeTo: CcpnModule = None,
                      peakList: PeakList = None, selectFirstItem=False):
        """Displays Peak table on left of main window with specified list selected.
        """
        from ccpn.ui.gui.modules.PeakTable import PeakTableModule

        mainWindow = self.ui.mainWindow
        if not relativeTo:
            relativeTo = mainWindow.moduleArea
        self.peakTableModule = PeakTableModule(mainWindow,
                                               peakList=peakList, selectFirstItem=selectFirstItem)

        mainWindow.moduleArea.addModule(self.peakTableModule, position=position, relativeTo=relativeTo)
        mainWindow.pythonConsole.writeConsoleCommand("application.showPeakTable()")
        getLogger().info("application.showPeakTable()")
        return self.peakTableModule

    def showMultipletTable(self, position: str = 'left', relativeTo: CcpnModule = None,
                           multipletList: MultipletList = None, selectFirstItem=False):
        """Displays multipletList table on left of main window with specified list selected.
        """
        from ccpn.ui.gui.modules.MultipletListTable import MultipletTableModule

        mainWindow = self.ui.mainWindow
        if not relativeTo:
            relativeTo = mainWindow.moduleArea
        self.multipletTableModule = MultipletTableModule(mainWindow,
                                                         multipletList=multipletList, selectFirstItem=selectFirstItem)

        mainWindow.moduleArea.addModule(self.multipletTableModule, position=position, relativeTo=relativeTo)
        mainWindow.pythonConsole.writeConsoleCommand("application.showMultipletTable()")
        getLogger().info("application.showMultipletTable()")
        return self.multipletTableModule

    def showIntegralTable(self, position: str = 'left', relativeTo: CcpnModule = None,
                          integralList: IntegralList = None, selectFirstItem=False):
        """Displays integral table on left of main window with specified list selected.
        """
        from ccpn.ui.gui.modules.IntegralTable import IntegralTableModule

        mainWindow = self.ui.mainWindow
        if not relativeTo:
            relativeTo = mainWindow.moduleArea
        self.integralTableModule = IntegralTableModule(mainWindow=mainWindow,
                                                       integralList=integralList, selectFirstItem=selectFirstItem)

        mainWindow.moduleArea.addModule(self.integralTableModule, position=position, relativeTo=relativeTo)
        mainWindow.pythonConsole.writeConsoleCommand("application.showIntegralTable()")
        getLogger().info("application.showIntegralTable()")
        return self.integralTableModule

    def showRestraintTable(self, position: str = 'bottom', relativeTo: CcpnModule = None,
                           restraintList: PeakList = None, selectFirstItem=False):
        """Displays Peak table on left of main window with specified list selected.
        """
        from ccpn.ui.gui.modules.RestraintTable import RestraintTableModule

        mainWindow = self.ui.mainWindow
        if not relativeTo:
            relativeTo = mainWindow.moduleArea
        self.restraintTableModule = RestraintTableModule(mainWindow=mainWindow,
                                                         restraintList=restraintList, selectFirstItem=selectFirstItem)

        mainWindow.moduleArea.addModule(self.restraintTableModule, position=position, relativeTo=relativeTo)
        mainWindow.pythonConsole.writeConsoleCommand("application.showRestraintTable()")
        getLogger().info("application.showRestraintTable()")
        return self.restraintTableModule

    def showStructureTable(self, position='bottom', relativeTo=None,
                           structureEnsemble=None, selectFirstItem=False):
        """Displays Structure Table
        """
        from ccpn.ui.gui.modules.StructureTable import StructureTableModule

        mainWindow = self.ui.mainWindow
        if not relativeTo:
            relativeTo = mainWindow.moduleArea
        self.structureTableModule = StructureTableModule(mainWindow=mainWindow,
                                                         structureEnsemble=structureEnsemble, selectFirstItem=selectFirstItem)

        mainWindow.moduleArea.addModule(self.structureTableModule, position=position, relativeTo=relativeTo)

        mainWindow.pythonConsole.writeConsoleCommand("application.showStructureTable()")
        getLogger().info("application.showStructureTable()")
        return self.structureTableModule

    def showNotesEditor(self, position: str = 'bottom', relativeTo: CcpnModule = None,
                        note=None, selectFirstItem=False):
        """Displays Notes Editing Table
        """
        from ccpn.ui.gui.modules.NotesEditor import NotesEditorModule

        mainWindow = self.ui.mainWindow
        if not relativeTo:
            relativeTo = mainWindow.moduleArea
        self.notesEditorModule = NotesEditorModule(mainWindow=mainWindow,
                                                   note=note, selectFirstItem=selectFirstItem)

        mainWindow.moduleArea.addModule(self.notesEditorModule, position=position, relativeTo=relativeTo)
        mainWindow.pythonConsole.writeConsoleCommand("application.showNotesEditorTable()")
        getLogger().info("application.showNotesEditorTable()")
        return self.notesEditorModule

    def showPrintSpectrumDisplayPopup(self):
        # from ccpn.ui.gui.popups.PrintSpectrumPopup import SelectSpectrumDisplayPopup #,PrintSpectrumDisplayPopup

        from ccpn.ui.gui.popups.ExportStripToFile import ExportStripToFilePopup

        if len(self.project.spectrumDisplays) == 0:
            MessageDialog.showWarning('', 'No SpectrumDisplay found')
        else:
            exportDialog = ExportStripToFilePopup(parent=self.ui.mainWindow,
                                                  mainWindow=self.ui.mainWindow,
                                                  strips=self.project.strips,
                                                  preferences=self.ui.mainWindow.application.preferences)
            exportDialog.exec_()

    def toggleToolbar(self):
        if self.current.strip is not None:
            self.current.strip.spectrumDisplay.toggleToolbar()
        else:
            getLogger().warning('No strip selected')

    def toggleSpectrumToolbar(self):
        if self.current.strip is not None:
            self.current.strip.spectrumDisplay.toggleSpectrumToolbar()
        else:
            getLogger().warning('No strip selected')

    def togglePhaseConsole(self):
        if self.current.strip is not None:
            self.current.strip.spectrumDisplay.togglePhaseConsole()
        else:
            getLogger().warning('No strip selected')

    def _setZoomPopup(self):
        if self.current.strip is not None:
            self.current.strip._setZoomPopup()
        else:
            getLogger().warning('No strip selected')

    def resetZoom(self):
        if self.current.strip is not None:
            self.current.strip.resetZoom()
        else:
            getLogger().warning('No strip selected')

    def copyStrip(self):
        if self.current.strip is not None:
            self.current.strip.copyStrip()
        else:
            getLogger().warning('No strip selected')

    def showFlipArbitraryAxisPopup(self):
        if self.current.strip is not None:

            if self.current.strip.spectrumDisplay.is1D:
                getLogger().warning('Function not permitted on 1D spectra')
            else:

                from ccpn.ui.gui.popups.CopyStripFlippedAxesPopup import CopyStripFlippedSpectraPopup

                popup = CopyStripFlippedSpectraPopup(parent=self.ui.mainWindow, mainWindow=self.ui.mainWindow,
                                                     strip=self.current.strip, label=self.current.strip.id)
                popup.exec_()

        else:
            getLogger().warning('No strip selected')

    def showReorderPeakListAxesPopup(self):
        """
        Displays Reorder PeakList Axes Popup.
        """
        if not self.project.peakLists:
            getLogger().warning('Reorder PeakList Axes: Project has no peakLists.')
            MessageDialog.showWarning('Reorder PeakList Axes', 'Project has no peakLists.')
        else:
            from ccpn.ui.gui.popups.ReorderPeakListAxes import ReorderPeakListAxes

            popup = ReorderPeakListAxes(parent=self.ui.mainWindow, mainWindow=self.ui.mainWindow)
            popup.exec_()

    def flipXYAxis(self):
        if self.current.strip is not None:
            self.current.strip.flipXYAxis()
        else:
            getLogger().warning('No strip selected')

    def flipXZAxis(self):
        if self.current.strip is not None:
            self.current.strip.flipXZAxis()
        else:
            getLogger().warning('No strip selected')

    def flipYZAxis(self):
        if self.current.strip is not None:
            self.current.strip.flipYZAxis()
        else:
            getLogger().warning('No strip selected')

    def _findMenuAction(self, menubarText, menuText):
        # not sure if this function will be needed more widely or just in console context
        # CCPN internal: now also used in SequenceModule._closeModule

        #GWV should not be here; moved to GuiMainWindow
        self.ui.mainWindow._findMenuAction(menubarText, menuText)

        #
        # for menuBarAction in self.ui.mainWindow._menuBar.actions():
        #   if menuBarAction.text() == menubarText:
        #     break
        # else:
        #   return None
        #
        # for menuAction in menuBarAction.menu().actions():
        #   if menuAction.text() == menuText:
        #     return menuAction
        #
        # return None

    def _toggleConsole(self):
        """
        Toggles whether python console is displayed at bottom of the main window.
        """

        self.ui.mainWindow.toggleConsole()

    def showChemicalShiftMapping(self, position: str = 'top', relativeTo: CcpnModule = None):
        from ccpn.ui.gui.modules.ChemicalShiftsMappingModule import ChemicalShiftsMapping

        mainWindow = self.ui.mainWindow
        if not relativeTo:
            relativeTo = mainWindow.moduleArea
        cs = ChemicalShiftsMapping(mainWindow=mainWindow)
        mainWindow.moduleArea.addModule(cs, position=position, relativeTo=relativeTo)

    #################################################################################################
    ## MENU callbacks:  Macro
    #################################################################################################

    def showMacroEditor(self):
        """
        Displays macro editor.
        """
        mainWindow = self.ui.mainWindow
        self.editor = MacroEditor(mainWindow=mainWindow)
        mainWindow.moduleArea.addModule(self.editor, position='top', relativeTo=mainWindow.moduleArea)
        # mainWindow.pythonConsole.writeConsoleCommand("application.showMacroEditor()")
        # getLogger().info("application.showMacroEditor()")

    def openMacroOnEditor(self):
        """
        Displays macro editor.
        """
        mainWindow = self.ui.mainWindow
        dialog = FileDialog(text='Open Macro', fileMode=FileDialog.ExistingFile,
                            acceptMode=FileDialog.AcceptOpen,
                            # directory=self.macroPath,
                            filter='*.py',
                            preferences=self.preferences,
                            initialPath=self.preferences.general.userMacroPath,
                            pathID=USERMACROSPATH)
        dialog._show()
        filePath = dialog.selectedFile()
        if filePath is not None:
            macroEditor = MacroEditor(mainWindow=mainWindow, filePath=filePath)
            mainWindow.moduleArea.addModule(macroEditor, position='top', relativeTo=mainWindow.moduleArea)

    def openCcpnMacroOnEditor(self):
        """
        Displays macro editor.
        """
        mainWindow = self.ui.mainWindow
        self.editor = MacroEditor(mainWindow=mainWindow)
        mainWindow.moduleArea.addModule(self.editor, position='top', relativeTo=mainWindow.moduleArea)
        self.editor._openMacroFile()

    def defineUserShortcuts(self):

        from ccpn.ui.gui.popups.ShortcutsPopup import ShortcutsPopup

        ShortcutsPopup(parent=self.ui.mainWindow, mainWindow=self.ui.mainWindow).exec_()

    def runMacro(self, macroFile: str = None):
        """
        Runs a macro if a macro is specified, or opens a dialog box for selection of a macro file and then
        runs the selected macro.
        """
        if macroFile is None:
            dialog = FileDialog(self.ui.mainWindow, fileMode=FileDialog.ExistingFile, text="Run Macro",
                                acceptMode=FileDialog.AcceptOpen,
                                # directory=self.preferences.general.userMacroPath,
                                filter='*.py',
                                preferences=self.preferences,
                                initialPath=self.preferences.general.userMacroPath,
                                pathID=USERMACROSPATH)
            dialog._show()
            macroFile = dialog.selectedFile()
            if not macroFile:
                return

        if not macroFile in self.preferences.recentMacros:
            self.preferences.recentMacros.append(macroFile)
        self.ui.mainWindow.pythonConsole._runMacro(macroFile)

    ###################################################################################################################
    ## MENU callbacks:  Help
    ###################################################################################################################

    def _systemOpen(self, path):
        """Open path on system"""
        if isWindowsOS():
            os.startfile(path)
        elif isMacOS():
            subprocess.run(['open', path], check=True)
        else:
            linuxCommand = self.preferences.externalPrograms.PDFViewer
            # assume a linux and use the choice given in the preferences
            if linuxCommand:
                from ccpn.framework.PathsAndUrls import ccpnRunTerminal

                # NOTE:ED - this could be quite nasty, but can't think of another way to get Linux to open a pdf
                subprocess.run([ccpnRunTerminal, linuxCommand, path], check=True)
            else:
                raise TypeError('PDFViewer not defined for linux')

    def _showHtmlFile(self, title, urlPath):
        "Displays html files in program QT viewer or using native webbrowser depending on useNativeWebbrowser option"

        mainWindow = self.ui.mainWindow

        if self.preferences.general.useNativeWebbrowser:
            import webbrowser
            import posixpath

            urlPath = urlPath or ''
            if (urlPath.startswith('http://') or urlPath.startswith('https://')):
                pass
            elif urlPath.startswith('file://'):
                urlPath = urlPath[len('file://'):]
                if isWindowsOS():
                    urlPath = urlPath.replace(os.sep, posixpath.sep)
                else:
                    urlPath = 'file://' + urlPath
            else:
                if isWindowsOS():
                    urlPath = urlPath.replace(os.sep, posixpath.sep)
                else:
                    urlPath = 'file://' + urlPath

            webbrowser.open(urlPath)
            # self._systemOpen(path)
        else:
            from ccpn.ui.gui.widgets.CcpnWebView import CcpnWebView

            self.newModule = CcpnWebView(mainWindow=mainWindow, name=title, urlPath=urlPath)

            # self.newModule = CcpnModule(mainWindow=mainWindow, name=title)
            # view = CcpnWebView(path)
            # self.newModule.addWidget(view, 0, 0, 1, 1)      # make it the first item
            # self.newModule.mainWidget = view      # ejb

            self.ui.mainWindow.moduleArea.addModule(self.newModule, position='top', relativeTo=mainWindow.moduleArea)

    def showBeginnersTutorial(self):
        from ccpn.framework.PathsAndUrls import beginnersTutorialPath

        self._systemOpen(beginnersTutorialPath)

    def showBackboneTutorial(self):
        from ccpn.framework.PathsAndUrls import backboneAssignmentTutorialPath

        self._systemOpen(backboneAssignmentTutorialPath)

    def showCSPtutorial(self):
        from ccpn.framework.PathsAndUrls import cspTutorialPath

        self._systemOpen(cspTutorialPath)

    def showScreenTutorial(self):
        from ccpn.framework.PathsAndUrls import screenTutorialPath

        self._systemOpen(screenTutorialPath)

    def showVersion3Documentation(self):
        """Displays CCPN wrapper documentation in a module."""
        from ccpn.framework.PathsAndUrls import documentationPath

        self._showHtmlFile("Analysis Version-3 Documentation", documentationPath)

    def showForum(self):
        """Displays Forum in a module."""
        from ccpn.framework.PathsAndUrls import ccpnForum

        self._showHtmlFile("Analysis Version-3 Forum", ccpnForum)

    def showShortcuts(self):
        from ccpn.framework.PathsAndUrls import shortcutsPath

        self._systemOpen(shortcutsPath)

    def showAboutPopup(self):
        from ccpn.ui.gui.popups.AboutPopup import AboutPopup

        popup = AboutPopup(parent=self.ui.mainWindow)
        popup.exec_()

    def showAboutCcpn(self):
        from ccpn.framework.PathsAndUrls import ccpnUrl

        # import webbrowser

        # webbrowser.open(ccpnUrl)
        self._showHtmlFile("About CCPN", ccpnUrl)

    def showCcpnLicense(self):
        from ccpn.framework.PathsAndUrls import ccpnLicenceUrl

        # import webbrowser

        # webbrowser.open(ccpnLicenceUrl)
        self._showHtmlFile("CCPN Licence", ccpnLicenceUrl)

    def showCodeInspectionPopup(self):
        # TODO: open a file browser to top of source directory
        pass

    def showIssuesList(self):
        from ccpn.framework.PathsAndUrls import ccpnIssuesUrl

        # import webbrowser

        # webbrowser.open(ccpnIssuesUrl)
        self._showHtmlFile("CCPN Issues", ccpnIssuesUrl)

    def showTutorials(self):
        from ccpn.framework.PathsAndUrls import ccpnTutorials

        # import webbrowser

        # webbrowser.open(ccpnTutorials)
        self._showHtmlFile("CCPN Tutorials", ccpnTutorials)

    def showUpdatePopup(self):
        """Open the update popup
        """
        from ccpn.framework.update.UpdatePopup import UpdatePopup
        from ccpn.util import Url

        # check valid internet connection first
        if Url.checkInternetConnection():
            self.updatePopup = UpdatePopup(parent=self.ui.mainWindow, mainWindow=self.ui.mainWindow)
            self.updatePopup.show()
            self.updatePopup.exec_()

            # if updates have been installed then popup the quit dialog with no cancel button
            if self.updatePopup._numUpdatesInstalled > 0:
                self.ui.mainWindow._closeWindowFromUpdate(disableCancel=True)

        else:
            MessageDialog.showWarning('Check For Updates',
                                      'Could not connect to the update server, please check your internet connection.')

    def showRegisterPopup(self):
        """Open the registration popup
        """
        self.ui._registerDetails()

    def showFeedbackPopup(self):
        """Open the submit feedback popup
        """
        from ccpn.ui.gui.popups.FeedbackPopup import FeedbackPopup
        from ccpn.util import Url

        # check valid internet connection first
        if Url.checkInternetConnection():
            if not self.feedbackPopup:
                self.feedbackPopup = FeedbackPopup(parent=self.ui.mainWindow)
            self.feedbackPopup.show()
            self.feedbackPopup.raise_()

        else:
            MessageDialog.showWarning('Submit Feedback',
                                      'Could not connect to the server, please check your internet connection.')

    def showSubmitMacroPopup(self):
        """Open the submit macro popup
        """
        from ccpn.ui.gui.popups.SubmitMacroPopup import SubmitMacroPopup
        from ccpn.util import Url

        # check valid internet connection first
        if Url.checkInternetConnection():
            if not self.submitMacroPopup:
                self.submitMacroPopup = SubmitMacroPopup(parent=self.ui.mainWindow)
            self.submitMacroPopup.show()
            self.submitMacroPopup.raise_()

        else:
            MessageDialog.showWarning('Submit Macro',
                                      'Could not connect to the server, please check your internet connection.')

    def showLicense(self):
        from ccpn.framework.PathsAndUrls import licensePath

        # self._systemOpen(licensePath)
        self._showHtmlFile("CCPN Licence", licensePath)

    #########################################    End Menu callbacks   ##################################################

    # def printToFile(self, spectrumDisplay=None):
    #
    #   current = self.current
    #   # if not spectrumDisplay:
    #   #   spectrumDisplay = current.spectrumDisplay
    #   if not spectrumDisplay and current.strip:
    #     spectrumDisplay = current.strip.spectrumDisplay
    #   if not spectrumDisplay and self.spectrumDisplays:
    #     spectrumDisplay = self.spectrumDisplays[0]
    #   if spectrumDisplay:
    #     dialog = FileDialog(parent=self.ui.mainWindow, fileMode=FileDialog.AnyFile, text='Print to File',
    #                         acceptMode=FileDialog.AcceptSave, preferences=self.preferences.general, filter='SVG (*.svg)')
    #     path = dialog.selectedFile()
    #     if not path:
    #       return
    #     spectrumDisplay.printToFile(path)

    def _initialiseFonts(self):

        from ccpn.ui.gui.guiSettings import fontSettings

        self._fontSettings = fontSettings(self.preferences)


def getSaveDirectory(parent, preferences=None):
    """Opens save Project as dialog box and gets directory specified in the file dialog."""

    dialog = FileDialog(parent=parent, fileMode=FileDialog.AnyFile, text='Save Project As',
                        acceptMode=FileDialog.AcceptSave,
                        restrictDirToFilter=False,
                        preferences=preferences,
                        initialPath=preferences.general.userWorkingPath,
                        pathID=USERSAVEPROJECTPATH)
    dialog._show()
    newPath = dialog.selectedFile()

    # if not iterable then ignore - dialog may return string or tuple(<path>, <fileOptions>)
    if isinstance(newPath, tuple) and len(newPath) > 0:
        newPath = newPath[0]

    # ignore if empty
    if not newPath:
        return

    if newPath:

        # native dialog returns a tuple: (path, ''); ccpn returns a string
        if isinstance(newPath, tuple):
            newPath = newPath[0]
            if not newPath:
                return None

        newPath = apiIo.addCcpnDirectorySuffix(newPath)
        if os.path.exists(newPath) and (os.path.isfile(newPath) or os.listdir(newPath)):
            # should not really need to check the second and third condition above, only
            # the Qt dialog stupidly insists a directory exists before you can select it
            # so if it exists but is empty then don't bother asking the question
            title = 'Overwrite path'
            msg = 'Path "%s" already exists, continue?' % newPath
            if not MessageDialog.showYesNo(title, msg):
                newPath = ''

        return newPath


########

def getPreferences(skipUserPreferences=False, defaultPath=None, userPath=None):
    from ccpn.framework.PathsAndUrls import defaultPreferencesPath

    try:
        def _updateDict(d, u):
            import collections

            # recursive update of dictionary
            # this deletes every key in u that is not in d
            # if we want every key regardless, then remove first if check below
            for k, v in u.items():
                if k not in d:
                    continue
                if isinstance(v, collections.Mapping):
                    r = _updateDict(d.get(k, {}), v)
                    d[k] = r
                else:
                    d[k] = u[k]
            return d

        # read the default settings
        preferencesPath = (defaultPath if defaultPath else defaultPreferencesPath)
        with open(preferencesPath) as fp:
            preferences = json.load(fp, object_hook=AttrDict)

        # read user settings and update if not skipped
        if not skipUserPreferences:
            # from ccpn.framework.PathsAndUrls import userPreferencesPath

            preferencesPath = (userPath if userPath else os.path.expanduser(userPreferencesPath))
            if os.path.isfile(preferencesPath):
                with open(preferencesPath) as fp:
                    userPreferences = json.load(fp, object_hook=AttrDict)
                preferences = _updateDict(preferences, userPreferences)
    except:  #should we have the preferences hard coded as py dict for extra safety? if json goes wrong the whole project crashes!
        with open(defaultPreferencesPath) as fp:
            preferences = json.load(fp, object_hook=AttrDict)

    return preferences


if __name__ == '__main__':

    # from sandbox.Geerten.Refactored.framework import Framework
    # from sandbox.Geerten.Refactored.programArguments import Arguments

    from ccpn.framework.Framework import Framework
    from ccpn.framework.Framework import Arguments


    _makeMainWindowVisible = False


    class MyProgramme(Framework):
        "My first app"
        pass


    myArgs = Arguments()
    myArgs.noGui = False
    myArgs.debug = True

    application = MyProgramme('MyProgramme', '3.0.1', args=myArgs)
    ui = application.ui
    ui.initialize(ui.mainWindow)  # ui.mainWindow not needed for refactored?

    if _makeMainWindowVisible:
        ui.mainWindow._updateMainWindow(newProject=True)
        ui.mainWindow.show()
        QtWidgets.QApplication.setActiveWindow(ui.mainWindow)

    # register the programme
    from ccpn.framework.Application import ApplicationContainer


    container = ApplicationContainer()
    container.register(application)
    application.useFileLogger = True<|MERGE_RESOLUTION|>--- conflicted
+++ resolved
@@ -67,11 +67,9 @@
     USERACHIVESPATH, USERDATAPATH, USERNMRSTARPATH, USERSPECTRUMPATH, \
     USERLAYOUTSPATH, USERMACROSPATH, USERNEFPATH, USERSAVEPROJECTPATH, setInitialPath
 from ccpn.ui.gui.lib.GuiSpectrumView import _createdSpectrumView
-<<<<<<< HEAD
-=======
+
 from ccpn.ui.gui.widgets.MessageDialog import showError
 
->>>>>>> a5cdd182
 
 from ccpn.util import Logging
 from ccpn.util import Path
@@ -113,15 +111,9 @@
 
 
 def _ccpnExceptionhook(type, value, tback):
-<<<<<<< HEAD
     """This because PyQT raises and catches exceptions,
     but doesn't pass them along instead makes the program crashing miserably.
     """
-=======
-    '''This because PyQT raises and catches exceptions,
-    but doesn't pass them along instead makes the program crashing miserably.
-    '''
->>>>>>> a5cdd182
     application = getApplication()
     if application._isInDebugMode:
         sys.stderr.write('_ccpnExceptionhook: type = %s\n' % type)
@@ -131,11 +123,7 @@
     if application.hasGui:
         title = str(type)[8:-2] + ':'
         text = str(value)
-<<<<<<< HEAD
         MessageDialog.showError(title=title, message=text)
-=======
-        showError(title=title, message=text)
->>>>>>> a5cdd182
 
     sys.__excepthook__(type, value, tback)
 
@@ -917,6 +905,9 @@
         #
         #~~~~~~~~~~~~~~~~
 
+        if self.current.strip is None:
+            if len(self.project.strips) > 0:
+                self.current.strip = self.project.strips[0]
 
     def get(self, identifier):
         """General method to obtain object (either gui or data) from identifier (pid, gid, obj-string)
@@ -2496,12 +2487,6 @@
             popup = ValidateSpectraPopup(parent=self.ui.mainWindow, mainWindow=self.ui.mainWindow, spectra=spectra, defaultSelected=defaultSelected)
             popup.exec_()
 
-            # try:
-            #     popup = ValidateSpectraPopup(parent=self.ui.mainWindow, mainWindow=self.ui.mainWindow, spectra=spectra, defaultSelected=defaultSelected)
-            #     popup.exec_()
-            # except Exception as es:
-            #     raise es
-
     def showPeakPick1DPopup(self):
         """
         Displays Peak Picking 1D Popup.
