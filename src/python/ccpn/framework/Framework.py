#=========================================================================================
# Licence, Reference and Credits
#=========================================================================================
__copyright__ = "Copyright (C) CCPN project (http://www.ccpn.ac.uk) 2014 - 2019"
__credits__ = ("Ed Brooksbank, Luca Mureddu, Timothy J Ragan & Geerten W Vuister")
__licence__ = ("CCPN licence. See http://www.ccpn.ac.uk/v3-software/downloads/license")
__reference__ = ("Skinner, S.P., Fogh, R.H., Boucher, W., Ragan, T.J., Mureddu, L.G., & Vuister, G.W.",
                 "CcpNmr AnalysisAssign: a flexible platform for integrated NMR analysis",
                 "J.Biomol.Nmr (2016), 66, 111-124, http://doi.org/10.1007/s10858-016-0060-y")
#=========================================================================================
# Last code modification
#=========================================================================================
__modifiedBy__ = "$modifiedBy: Wayne Boucher $"
__dateModified__ = "$dateModified: 2017-07-07 16:32:36 +0100 (Fri, July 07, 2017) $"
__version__ = "$Revision: 3.0.0 $"
#=========================================================================================
# Created
#=========================================================================================
__author__ = "$Author: CCPN $"
__date__ = "$Date: 2017-04-07 10:28:41 +0000 (Fri, April 07, 2017) $"
#=========================================================================================
# Start of code
#=========================================================================================

import json
import logging
import os
import platform
import sys
import tarfile
import tempfile
import re
from PyQt5 import QtWidgets
from distutils.dir_util import copy_tree
from functools import partial
from ccpn.core.IntegralList import IntegralList
from ccpn.core.PeakList import PeakList
from ccpn.core.MultipletList import MultipletList
from ccpn.core.Project import Project
from ccpn.core._implementation import Io as coreIo
from ccpn.core.lib import CcpnNefIo, CcpnSparkyIo
from ccpn.core.lib.Notifiers import NotifierBase, Notifier
from ccpn.core.lib.Pid import Pid
from ccpn.framework import Version
from ccpn.framework.Current import Current
from ccpn.framework.lib.Pipeline import Pipeline
from ccpn.framework.Translation import languages, defaultLanguage
from ccpn.framework.Translation import translator
from ccpn.framework.PathsAndUrls import userPreferencesPath
from ccpn.framework.PathsAndUrls import userPreferencesDirectory
from ccpn.ui import interfaces, defaultInterface
from ccpn.ui.gui.modules.CcpnModule import CcpnModule
from ccpn.ui.gui.modules.MacroEditor import MacroEditor
from ccpn.ui.gui.widgets import MessageDialog
from ccpn.ui.gui.widgets.FileDialog import FileDialog
from ccpn.ui.gui.lib.GuiSpectrumView import _createdSpectrumView
from ccpn.util import Logging
from ccpn.util import Path
from ccpn.util.AttrDict import AttrDict
from ccpn.util.Common import uniquify
from ccpn.util.Logging import getLogger
from ccpn.util import Layout
from ccpn.ui.gui.Gui import Gui
from ccpnmodel.ccpncore.api.memops import Implementation
from ccpnmodel.ccpncore.lib.Io import Api as apiIo
from ccpnmodel.ccpncore.lib.Io import Formats as ioFormats
from ccpnmodel.ccpncore.memops.metamodel import Util as metaUtil
from ccpn.util.decorators import logCommand
from ccpn.core.lib.ContextManagers import catchExceptions


# from functools import partial

_DEBUG = False

# componentNames = ('Assignment', 'Screening', 'Structure')

AnalysisAssign = 'AnalysisAssign'
AnalysisScreen = 'AnalysisScreen'
AnalysisMetabolomics = 'AnalysisMetabolomics'
AnalysisStructure = 'AnalysisStructure'
ApplicationNames = [AnalysisAssign, AnalysisScreen, AnalysisMetabolomics, AnalysisStructure]
interfaceNames = ('NoUi', 'Gui')
DataDirName = 'data'
SpectraDirName = 'spectra'
PluginDataDirName = 'pluginData'
ScriptsDirName = 'scripts'
MacrosDirName = 'macros'


def _ccpnExceptionhook(type, value, tback):
    '''This because PyQT raises and catches exceptions,
    but doesn't pass them along instead makes the program crashing miserably.'''
    sys.__excepthook__(type, value, tback)


sys.excepthook = _ccpnExceptionhook


def printCreditsText(fp, programName, version):
    """Initial text to terminal """
    from ccpn.framework.PathsAndUrls import ccpnLicenceUrl

    lines = []  # ejb
    lines.append("%s, version: %s" % (programName, version))
    lines.append("")
    # lines.append("%s" % __copyright__[0:__copyright__.index('-')] + '- 2016')
    lines.append("%s" % __copyright__)
    lines.append("")
    lines.append("CCPN licence. See %s. Not to be distributed without prior consent!" % ccpnLicenceUrl)
    lines.append("")

    try:
        if isinstance(__credits__, str):
            lines.append("Developed by: %s" % __credits__)
        else:
            if isinstance(__credits__, tuple):
                lines.append("Developed by: %s" % __credits__[0])
                for crLine in __credits__[1:]:
                    lines.append("              %s" % crLine)
    except:
        pass

    lines.append("")
    try:
        if isinstance(__reference__, str):
            lines.append("Please cite:  %s" % __reference__)
        else:
            if isinstance(__reference__, tuple):
                lines.append("Please cite:  %s" % __reference__[0])
                for refLine in __reference__[1:]:
                    lines.append("              %s" % refLine)
    except:
        pass

    lines.append("")
    lines.append("DISCLAIMER:   This program is offered 'as-is'. Under no circumstances will the authors, CCPN,")
    lines.append("              the Department of Molecular and Cell Biology, or the University of Leicester be")
    lines.append("              liable of any damage, loss of data, loss of revenue or any other undesired")
    lines.append("              consequences originating from the usage of this software.")

    # print with aligning '|'s
    maxlen = max(map(len, lines))
    fp.write('%s\n' % ('=' * (maxlen + 8)))
    for line in lines:
        fp.write('|   %s ' % line + ' ' * (maxlen - len(line)) + '  |\n')
    fp.write('%s\n' % ('=' * (maxlen + 8)))


def defineProgramArguments():
    """Define the arguments of the program
    return argparse instance
    """
    import argparse

    parser = argparse.ArgumentParser(description='Process startup arguments')
    # for component in componentNames:
    #   parser.add_argument('--'+component.lower(), dest='include'+component, action='store_true',
    #                                               help='Show %s component' % component.lower())
    parser.add_argument('--language',
                        help=('Language for menus, etc.; valid options = (%s); default=%s' %
                              ('|'.join(languages), defaultLanguage)))
    parser.add_argument('--interface',
                        help=('User interface, to use; one of  = (%s); default=%s' %
                              ('|'.join(interfaces), defaultInterface)),
                        default=defaultInterface)
    parser.add_argument('--skip-user-preferences', dest='skipUserPreferences', action='store_true',
                        help='Skip loading user preferences')
    parser.add_argument('--dark', dest='darkColourScheme', action='store_true',
                        help='Use dark colour scheme')
    parser.add_argument('--light', dest='lightColourScheme', action='store_true',
                        help='Use dark colour scheme')
    parser.add_argument('--nologging', dest='nologging', action='store_true', help='Do not log information to a file')
    parser.add_argument('--debug', dest='debug', action='store_true', help='Set logging level to debug')
    parser.add_argument('--debug1', dest='debug', action='store_true', help='Set logging level to debug1 (=debug)')
    parser.add_argument('--debug2', dest='debug2', action='store_true', help='Set logging level to debug2')
    parser.add_argument('--debug3', dest='debug3', action='store_true', help='Set logging level to debug3')
    parser.add_argument('projectPath', nargs='?', help='Project path')

    return parser


class Arguments:
    """Class for setting FrameWork input arguments directly"""
    language = defaultLanguage
    interface = 'NoUi'
    nologging = True
    debug = False
    debug2 = False
    debug3 = False
    skipUserPreferences = True
    projectPath = None

    def __init__(self, projectPath=None, **kwds):

        # Dummy values
        for component in ApplicationNames:
            setattr(self, 'include' + component, None)

        self.projectPath = projectPath
        for tag, val in kwds.items():
            setattr(self, tag, val)


def createFramework(projectPath=None, **kwds):
    args = Arguments(projectPath=projectPath, **kwds)
    result = Framework('CcpNmr', Version.applicationVersion, args)
    result.start()
    #
    return result


from threading import Thread
from time import time, sleep


class AutoBackup(Thread):

    def __init__(self, q, backupFunction, sleepTime=1):
        super().__init__()
        self.sleepTime = sleepTime
        self.q = q
        self.backupProject = backupFunction
        self.startTime = None

    def run(self):
        self.startTime = time()
        while True:
            if not self.q.empty():
                waitTime = self.q.get()
            if waitTime is None:
                sleep(self.sleepTime)
            elif waitTime == 'kill':
                return
            elif (time() - self.startTime) < waitTime:
                sleep(self.sleepTime)
            else:
                self.startTime = time()
                try:
                    self.backupProject()
                except:
                    pass


class Framework(NotifierBase):
    """
    The Framework class is the base class for all applications.
    """

    def __init__(self, applicationName, applicationVersion, args=Arguments()):

        self.args = args
        self.applicationName = applicationName
        self.applicationVersion = applicationVersion
        self.revision = Version.revision
        self.plugins = []  # Hack for now, how should we store these?
        self.ccpnModules = []

        printCreditsText(sys.stderr, applicationName, applicationVersion)

        # self.setupComponents(args)

        self.useFileLogger = not self.args.nologging
        if self.args.debug3:
            self.level = Logging.DEBUG3
        elif self.args.debug2:
            self.level = Logging.DEBUG2
        elif self.args.debug:
            self.level = logging.DEBUG
        else:
            self.level = logging.INFO

        self.current = None

        self.preferences = None  # intialised by self._getUserPrefs
        self.layout = None  # intialised by self._getUserLayout
        self.styleSheet = None  # intialised by self.getStyleSheet
        self.colourScheme = None  # intialised by self.getStyleSheet

        # Necessary as attribute is queried during initialisation:
        self._mainWindow = None

        # This is needed to make project available in NoUi (if nothing else)
        self.project = None

        # Blocking level for command echo and logging
        self._echoBlocking = 0

        # NEF reader
        self.nefReader = CcpnNefIo.CcpnNefReader(self)

        # SPARKY reader - ejb
        self.sparkyReader = CcpnSparkyIo.CcpnSparkyReader(self)

        self._backupTimerQ = None
        self.autoBackupThread = None

        # NBNB TODO The following block should maybe be moved into _getUi
        # Assure that .ccpn exists
        ccpnDir = Path.aPath(userPreferencesDirectory)
        if not ccpnDir.exists():
            ccpnDir.mkdir()
        self._getUserPrefs()

        # set the preferences if added from the commandline
        # this causes errors when running the nose_tests
        if self.args.darkColourScheme:
            self.preferences.general.colourScheme = 'dark'
        elif self.args.lightColourScheme:
            self.preferences.general.colourScheme = 'light'

        self._registrationDict = {}
        self._setLanguage()
        self.styleSheet = None
        self.ui = self._getUI()
        self.setupMenus()
        self.feedbackPopup = None
        self.submitMacroPopup = None
        self.updatePopup = None

    @property
    def _isInDebugMode(self) -> bool:
        """Return True if either of the debug flags has been set
        CCPNINTERNAL: used throughout to check
        """
        if self.level == Logging.DEBUG1 or self.level == Logging.DEBUG2 or self.level == Logging.DEBUG3:
            return True
        return False

    @property
    def hasGui(self) -> bool:
        "Return True if application has a gui"
        return isinstance(self.ui, Gui)

    def _testShortcuts0(self):
        print('>>> Testing shortcuts0')

    def _testShortcuts1(self):
        print('>>> Testing shortcuts1')

    def start(self):
        """Start the program execution"""

        # register the programme for later
        from ccpn.framework.Application import ApplicationContainer

        container = ApplicationContainer()
        container.register(self)

        # Load / create project
        projectPath = self.args.projectPath
        if projectPath:
            project = self.loadProject(projectPath)

        else:
            project = self.newProject()
        self._updateCheckableMenuItems()

        if not self.ui._checkRegistration():
            return

        # if not self.ui._checkUpdates():
        #   return

        # Needed in case project load failed
        if not project:
            sys.stderr.write('==> No project, aborting ...\n')
            return

        self.updateAutoBackup()

        sys.stderr.write('==> Done, %s is starting\n' % self.applicationName)

        # self.project = project
        self.ui.start()
        self._cleanup()

    def updateAutoBackup(self):

        if self.preferences.general.autoBackupEnabled:
            self.setAutoBackupTime(self.preferences.general.autoBackupFrequency)
        else:
            self.setAutoBackupTime(None)

    def setAutoBackupTime(self, time):
        # TODO: Need to add logging...
        if self._backupTimerQ is None:
            from queue import Queue

            self._backupTimerQ = Queue(maxsize=1)
        if self._backupTimerQ.full():
            self._backupTimerQ.get()
        if isinstance(time, (float, int)):
            self._backupTimerQ.put(time * 60)
        else:
            self._backupTimerQ.put(time)
        if self.autoBackupThread is None:
            self.autoBackupThread = AutoBackup(q=self._backupTimerQ,
                                               backupFunction=self.backupProject)
            self.autoBackupThread.start()

    def _cleanup(self):
        self.setAutoBackupTime('kill')
        # project._resetUndo(debug=_DEBUG)
        pass

    def backupProject(self):
        apiIo.backupProject(self.project._wrappedData.parent)
        backupPath = self.project.backupPath

        backupStatePath = Path.fetchDir(backupPath, Layout.StateDirName)

        copy_tree(self.statePath, backupStatePath)
        layoutFile = os.path.join(backupStatePath, Layout.DefaultLayoutFileName)
        Layout.saveLayoutToJson(self.ui.mainWindow, layoutFile)
        self.current._dumpStateToFile(backupStatePath)

        #Spectra should not be copied over. Dangerous for disk space
        # backupDataPath = Path.fetchDir(backupPath, DataDirName)

        #   TODO add other files inside this dirs
        backupScriptsPath = Path.fetchDir(backupPath, ScriptsDirName)
        backupLogsPath = Path.fetchDir(backupPath, ScriptsDirName)

    def _initialiseProject(self, project: Project):
        """Initialise project and set up links and objects that involve it"""

        self.project = project

        # Pass an instance of framework to project so the UI instantiation can happen
        project._appBase = self

        # Set up current
        self.current = Current(project=project)

        # This wraps the underlying data, including the wrapped graphics data
        #  - the project is now ready to use

        project._initialiseProject()

        # Adapt project to preferences
        self.applyPreferences(project)

        # init application directory
        self.scriptsPath = self.scriptsPath
        self.pymolScriptsPath = Path.fetchDir(self.scriptsPath, 'pymol')
        self.statePath = self.statePath
        self.dataPath = self.dataPath
        self.pipelinePath = self.pipelinePath
        self.spectraPath = self.spectraPath
        self.pluginDataPath = self.pluginDataPath

        # restore current
        self.current._restoreStateFromFile(self.statePath)

        self.project = project
        if hasattr(self, '_mainWindow'):
            Logging.getLogger().debug('>>>framework._initialiseProject')

            project._blockSideBar = True
            self.ui.initialize(self._mainWindow)
            project._blockSideBar = False

            # Get the mainWindow out of the application top level once it's been transferred to ui
            del self._mainWindow
        else:
            # The NoUi version has no mainWindow
            self.ui.initialize(None)

    def _refreshAfterSave(self):
        """Refresh user interface after project save (which may have caused project rename)"""

        mainWindow = self.ui.mainWindow
        if mainWindow is not None:
            # mainWindow.sideBar.setProjectName(self.project)
            mainWindow.sideBar.setProjectName(self.project)

    def _getUI(self):
        if self.args.interface == 'Gui':
            self.styleSheet = self.getStyleSheet()
            from ccpn.ui.gui.Gui import Gui

            ui = Gui(self)
            ui.qtApp._ccpnApplication = self
            # ui.mainWindow is None upon initialization: gets filled later
            getLogger().debug('%s %s %s' % (self, ui, ui.mainWindow))
        else:
            from ccpn.ui.Ui import NoUi

            ui = NoUi(self)

        # Connect UI classes for chosen ui
        ui.setUp()

        return ui

    def getStyleSheet(self):
        """return Stylesheet as determined by arguments --dark, --light or preferences
        """
        colourScheme = None
        if self.args.darkColourScheme:
            colourScheme = 'dark'
        elif self.args.lightColourScheme:
            colourScheme = 'light'
        else:
            colourScheme = self.preferences.general.colourScheme

        if colourScheme is None:
            raise RuntimeError('invalid colourScheme')

        self.colourScheme = colourScheme

        with open(os.path.join(Path.getPathToImport('ccpn.ui.gui.widgets'),
                               '%sStyleSheet.qss' % metaUtil.upperFirst(colourScheme))) as fp:
            styleSheet = fp.read()

        if platform.system() == 'Linux':
            with open(os.path.join(Path.getPathToImport('ccpn.ui.gui.widgets'),
                                   '%sAdditionsLinux.qss' % metaUtil.upperFirst(colourScheme))) as fp:
                additions = fp.read()

            styleSheet += additions
        return styleSheet

    def _getUserPrefs(self):
        # user preferences
        if not self.args.skipUserPreferences:
            sys.stderr.write('==> Getting user preferences\n')
        self.preferences = getPreferences(self.args.skipUserPreferences)

    def _savePreferences(self):
        "Save the preferences to file"
        with catchExceptions(application=self, errorStringTemplate='Error saving preferences; "%s"'):
            directory = os.path.dirname(userPreferencesPath)
            if not os.path.exists(directory):
                os.makedirs(directory)
            with open(userPreferencesPath, 'w+') as prefFile:
                json.dump(self.preferences, prefFile, sort_keys=True, indent=4, separators=(',', ': '))

    def _getUserLayout(self, userPath=None):
        """defines the application.layout dictionary.
        For a saved project: uses the auto-generated during the saving process, if a user specified json file is given then
        is used that one instead.
        For a new project, it is used the default.
        """
        # try:
        if userPath:
            with open(userPath) as fp:
                layout = json.load(fp, object_hook=AttrDict)
                self.layout = layout
        else:
            # opens the autogenerated if an existing project
            savedLayoutPath = self._getAutogeneratedLayoutFile()
            if savedLayoutPath:
                with open(savedLayoutPath) as fp:
                    layout = json.load(fp, object_hook=AttrDict)
                    self.layout = layout
            else:  # opens the default
                Layout._createLayoutFile(self)
                self._getUserLayout()
        # except Exception as e:
        #   getLogger().warning('No layout found. %s' %e)

        return self.layout

    def saveLayout(self):
        Layout.updateSavedLayout(self.ui.mainWindow)
        getLogger().info('Layout saved')

    def saveLayoutAs(self):
        fp = self.getSaveLayoutPath()
        try:
            Layout.saveLayoutToJson(self.ui.mainWindow, jsonFilePath=fp)
            getLogger().info('Layout saved')
        except Exception as e:
            getLogger().warning('Impossible to save layout. %s' % e)

    def restoreLastSavedLayout(self):
        self.ui.mainWindow.moduleArea._closeAll()
        Layout.restoreLayout(self.ui.mainWindow, self.layout, restoreSpectrumDisplay=True)

    def restoreLayoutFromFile(self, jsonFilePath=None):
        if jsonFilePath is None:
            #asks with a dialog
            jsonFilePath = self.getSavedLayoutPath()
            if not os.path.exists(jsonFilePath):
                again = MessageDialog.showOkCancelWarning(title='File Does not exist', message='Try again?')
                if again:
                    self.restoreLayoutFromFile()
                else:
                    return
        try:
            self.ui.mainWindow.moduleArea._closeAll()
            self._getUserLayout(jsonFilePath)
            Layout.restoreLayout(self.ui.mainWindow, self.layout, restoreSpectrumDisplay=True)
        except Exception as e:
            getLogger().warning('Impossible to restore layout. %s' % e)

    def _getAutogeneratedLayoutFile(self):
        if self.project:
            layoutFile = Layout.getLayoutFile(self)
            return layoutFile

    def _setLanguage(self):
        # Language, check for command line override, or use preferences
        if self.args.language:
            language = self.args.language
        elif self.preferences.general.language:
            language = self.preferences.general.language
        else:
            language = defaultLanguage
        if not translator.setLanguage(language):
            self.preferences.general.language = language
        # translator.setDebug(True)
        sys.stderr.write('==> Language set to "%s"\n' % translator._language)

    # def _isRegistered(self):
    #   """return True if registered"""
    #   self._registrationDict = Register.loadDict()
    #   return not Register.isNewRegistration(self._registrationDict)
    #
    #
    # def _checkRegistration(self):
    #   """
    #   Display registration popup if there is a gui
    #   return True if ok
    #   return False on error
    #   """
    #   from ccpn.ui.gui.popups.RegisterPopup import RegisterPopup
    #
    #   if self.ui:
    #     if not self._isRegistered():
    #       self.ui.mainWindow.show()
    #       QtWidgets.QApplication.processEvents()
    #       popup = RegisterPopup(self.ui.mainWindow, version=self.applicationVersion, modal=True)
    #       QtWidgets.QApplication.processEvents()
    #       popup.show()
    #       # popup.raise_()
    #       popup.exec_()
    #
    #   if not self._isRegistered():
    #     return False
    #
    #   Register.updateServer(self._registrationDict, self.applicationVersion)
    #   return True

    def applyPreferences(self, project):
        """Apply user preferences

        NBNB project should be implicit rather than a parameter (once reorganisation is finished)
        """
        # Reset remoteData DataStores to match preferences setting
        dataPath = self.preferences.general.dataPath
        if not dataPath or not os.path.isdir(dataPath):
            dataPath = os.path.expanduser('~')
        memopsRoot = project._wrappedData.root
        dataUrl = memopsRoot.findFirstDataLocationStore(name='standard').findFirstDataUrl(
                name='remoteData'
                )
        dataUrl.url = Implementation.Url(path=dataPath)

    def correctColours(self):
        """Autocorrect all colours that are too close to the background colour
        """
        from ccpn.ui.gui.guiSettings import autoCorrectHexColour, getColours, CCPNGLWIDGET_HEXBACKGROUND

        if self.preferences.general.autoCorrectColours:
            project = self.project

            # change spectrum colours
            for spectrum in project.spectra:
                if len(spectrum.axisCodes) > 1:
                    spectrum.positiveContourColour = autoCorrectHexColour(spectrum.positiveContourColour,
                                                                          getColours()[CCPNGLWIDGET_HEXBACKGROUND])
                    spectrum.negativeContourColour = autoCorrectHexColour(spectrum.negativeContourColour,
                                                                          getColours()[CCPNGLWIDGET_HEXBACKGROUND])
                else:
                    spectrum.sliceColour = autoCorrectHexColour(spectrum.sliceColour,
                                                                getColours()[CCPNGLWIDGET_HEXBACKGROUND])

            # change peakList colours
            for objList in project.peakLists:
                objList.textColour = autoCorrectHexColour(objList.textColour,
                                                          getColours()[CCPNGLWIDGET_HEXBACKGROUND])
                objList.symbolColour = autoCorrectHexColour(objList.symbolColour,
                                                            getColours()[CCPNGLWIDGET_HEXBACKGROUND])

            # change integralList colours
            for objList in project.integralLists:
                objList.textColour = autoCorrectHexColour(objList.textColour,
                                                          getColours()[CCPNGLWIDGET_HEXBACKGROUND])
                objList.symbolColour = autoCorrectHexColour(objList.symbolColour,
                                                            getColours()[CCPNGLWIDGET_HEXBACKGROUND])

            # change multipletList colours
            for objList in project.multipletLists:
                objList.textColour = autoCorrectHexColour(objList.textColour,
                                                          getColours()[CCPNGLWIDGET_HEXBACKGROUND])
                objList.symbolColour = autoCorrectHexColour(objList.symbolColour,
                                                            getColours()[CCPNGLWIDGET_HEXBACKGROUND])

            for mark in project.marks:
                mark.colour = autoCorrectHexColour(mark.colour,
                                                   getColours()[CCPNGLWIDGET_HEXBACKGROUND])

    def initGraphics(self):
        """Set up graphics system after loading"""
        from ccpn.ui.gui.lib import GuiStrip

        project = self.project
        try:
            if self.preferences.general.restoreLayoutOnOpening:
                layout = self._getUserLayout()
                if layout:
                    Layout.restoreLayout(self._mainWindow, layout)
        except Exception as e:
            getLogger().warning('Impossible to restore Layout %s' % e)

        # Initialise displays
        for spectrumDisplay in project.windows[0].spectrumDisplays:  # there is exactly one window
            pass  # GWV: poor solution; removed the routine spectrumDisplay._resetRemoveStripAction()

        # initialise any colour changes before generating gui strips
        self.correctColours()

        # Initialise strips
        for strip in project.strips:
            GuiStrip._setupGuiStrip(project, strip._wrappedData)

            # if isinstance(strip, GuiStripNd) and not strip.haveSetupZWidgets:
            #   strip.setZWidgets()

        # Initialise SpectrumViews
        for spectrumDisplay in project.spectrumDisplays:

            strips = spectrumDisplay.orderedStrips
            for si, strip in enumerate(strips):

                # temporary to catch bad strips from ordering bug
                if not strip:
                    continue

                # move to the correct place in the widget - check stripDirection to display as row or column
                if spectrumDisplay.stripArrangement == 'Y':
                    spectrumDisplay.stripFrame.layout().addWidget(strip, 0, si)  #stripIndex)
                elif spectrumDisplay.stripArrangement == 'X':
                    spectrumDisplay.stripFrame.layout().addWidget(strip, si, 0)  #stripIndex)
                else:
                    getLogger().warning('Strip direction is not defined for spectrumDisplay: %s' % str(spectrumDisplay))

                if not spectrumDisplay.isGrouped:

                    # spectra are not grouped
                    specViews = strip.spectrumViews
                    # for iSV, spectrumView in enumerate(strip.orderedSpectrumViews(includeDeleted=False)):

                    for iSV, spectrumView in enumerate(spectrumDisplay.orderedSpectrumViews(specViews)):
                        _createdSpectrumView({Notifier.OBJECT: spectrumView})
                        # for peakList in spectrumView.spectrum.peakLists:
                        #     strip.showPeaks(peakList)

                else:
                    # spectra are grouped
                    specViews = strip.spectrumViews

                    for iSV, spectrumView in enumerate(spectrumDisplay.orderedSpectrumViews(specViews)):
                        _createdSpectrumView({Notifier.OBJECT: spectrumView})

                    spectrumDisplay.spectrumToolBar.hide()
                    spectrumDisplay.spectrumGroupToolBar.show()

                    _spectrumGroups = [project.getByPid(pid) for pid in spectrumDisplay._getSpectrumGroups()]

                    for group in _spectrumGroups:
                        spectrumDisplay.spectrumGroupToolBar._forceAddAction(group)

            # some of the strips may not be instantiated at this point
            # resize the stripFrame to the spectrumDisplay - ready for first resize event
            # spectrumDisplay.stripFrame.resize(spectrumDisplay.width() - 2, spectrumDisplay.stripFrame.height())
            spectrumDisplay.showAxes(stretchValue=True, widths=True,
                                     minimumWidth=GuiStrip.STRIPMINIMUMWIDTH)

        #~~~~~~~~~~~~~~~~
        #
        # # Initialise SpectrumDisplays, SpectrumViews
        # for spectrumDisplay in project.spectrumDisplays:
        #
        #   # self.moduleArea.addModule(spectrumDisplay, position='right')
        #   strips = spectrumDisplay.strips
        #   for strip in strips:
        #
        #     # move to the correct place in the widget
        #     stripIndex = strips.index(strip)
        #     spectrumDisplay.stripFrame.layout().addWidget(strip, 0, stripIndex)
        #
        #     specViews = strip.spectrumViews
        #     # for iSV, spectrumView in enumerate(spectrumDisplay.orderedSpectrumViews(specViews)):
        #     for iSV, spectrumView in enumerate(specViews):
        #
        #       # set up the Z widgets and add new toolbar button
        #       spectrumDisplay._createdSpectrumView({Notifier.OBJECT: spectrumView})  #iSV)
        #
        #       for peakList in spectrumView.spectrum.peakLists:
        #         strip.showPeaks(peakList)
        #
        #   # some of the strips may no be instantiated at this point
        #   spectrumDisplay.showAxes()
        #   spectrumDisplay.setColumnStretches(True)
        #
        #~~~~~~~~~~~~~~~~

        if self.current.strip is None:
            if len(self.project.strips) > 0:
                self.current.strip = self.project.strips[0]

    def get(self, identifier):
        """General method to obtain object (either gui or data) from identifier (pid, gid, obj-string)
        """
        if identifier is None:
            raise ValueError('Expected str or Pid, got "None"')

        if not isinstance(identifier, (str, Pid)):
            raise ValueError('Expected str or Pid, got "%s" %s' % (identifier, type(identifier)))
        identifier = str(identifier)

        if len(identifier) == 0:
            raise ValueError('Expected str or Pid, got zero-length identifier')

        if len(identifier) >= 2 and identifier[0] == '<' and identifier[-1] == '>':
            identifier = identifier[1:-1]

        return self.getByPid(identifier)

    def getByPid(self, pid):
        "Convenience"
        return self.project.getByPid(pid)

    def getByGid(self, gid):
        "Convenience"
        return self.ui.getByGid(gid)

    # def _startCommandBlock(self, command: str, quiet: bool = False, **objectParameters):
    #     """Start block for command echoing, set undo waypoint, and echo command to ui and logger
    #
    #     MUST be paired with _endCommandBlock call - use try ... finally to ensure both are called
    #
    #     Set keyword:value objectParameters to point to the relevant objects in setup commands,
    #     and pass setup commands and command proper to ui for echoing
    #
    #     Example calls:
    #
    #     _startCommandBlock("application.createSpectrumDisplay(spectrum)", spectrum=spectrumOrPid)
    #
    #     _startCommandBlock(
    #        "newAssignment = peak.assignDimension(axisCode=%s, value=[newNmrAtom]" % axisCode,
    #        peak=peakOrPid)"""
    #
    #     undo = self.project._undo
    #     if undo is not None:  # ejb - changed from if undo:
    #         # set undo step
    #         undo.newWaypoint()  # DO NOT CHANGE
    #
    #         # _blockedSideBar is a project override
    #         if not self.project._blockSideBar and not undo._blocked:
    #             if undo._waypointBlockingLevel < 1 and self.ui and self.ui.mainWindow:
    #                 self.ui.mainWindow.sideBar._saveExpandedState()
    #
    #         undo.increaseWaypointBlocking()
    #
    #     if not self._echoBlocking:
    #         self.project.suspendNotification()
    #
    #         # Get list of command strings
    #         commands = []
    #         for parameter, value in sorted(objectParameters.items()):
    #             if value is not None:
    #                 if not isinstance(value, str):
    #                     value = value.pid
    #                 commands.append("%s = project.getByPid(%s)\n" % (parameter, repr(value)))
    #         commands.append(command)  # ED: newLine NOT needed here
    #
    #         # echo command strings
    #         # added 'quiet' mode to keep full functionality to 'startCommandEchoBLock'
    #         # but without the screen output
    #         if not quiet:
    #             self.ui.echoCommands(commands)
    #
    #     self._increaseNotificationBlocking()
    #     getLogger().debug2('command=%s, echoBlocking=%s, undo.blocking=%s'
    #                        % (command, self._echoBlocking, undo.blocking))

    # #TODO:TJ: Why is this a private method; it is and should be used all over the code?
    # def _endCommandBlock(self):
    #     """End block for command echoing,
    #
    #     MUST be paired with _startCommandBlock call - use try ... finally to ensure both are called"""
    #
    #     getLogger().debug2('echoBlocking=%s' % self._echoBlocking)
    #     undo = self.project._undo
    #
    #     # if self._echoBlocking > 0:
    #     #     self._echoBlocking -= 1
    #     self._decreaseNotificationBlocking()
    #
    #     if not self._echoBlocking:
    #         self.project.resumeNotification()
    #
    #     if undo is not None:  # ejb - changed from if undo:
    #         undo.decreaseWaypointBlocking()
    #
    #         if not self.project._blockSideBar and not undo._blocked:
    #             if undo._waypointBlockingLevel < 1 and self.ui and self.ui.mainWindow:
    #                 self.ui.mainWindow.sideBar._restoreExpandedState()
    #
    #     # if self._echoBlocking > 0:
    #     #   # If statement should always be True, but to avoid weird behaviour in error situations we check
    #     #   self._echoBlocking -= 1
    #     # # self.project.resumeNotification()

    def addApplicationMenuSpec(self, spec, position=3):
        """Add an entirely new menu at specified position"""
        self._menuSpec.insert(position, spec)

    def addApplicationMenuItem(self, menuName, menuItem, position):
        """Add a new item to an existing menu at specified position"""
        for spec in self._menuSpec:
            if spec[0] == menuName:
                spec[1].insert(position, menuItem)
                return

        raise Exception('No menu with name %s' % menuName)

    def addApplicationMenuItems(self, menuName, menuItems, position):
        """Add a new items to an existing menu starting at specified position"""
        for n, menuItem in enumerate(menuItems):
            self.addApplicationMenuItem(menuName, menuItem, position + n)

    #########################################    Create sub dirs   ########################################################

    ## dirs are created with decorators because the project path can change dynamically.
    ##  When a project is saved in a new location, all the dirs get refreshed automatically'

    @property
    def statePath(self):
        return self._statePath

    @statePath.getter
    def statePath(self):
        return Path.fetchDir(self.project.path, Layout.StateDirName)

    @statePath.setter
    def statePath(self, path):
        self._statePath = path

    @property
    def pipelinePath(self):
        return self._pipelinePath

    @pipelinePath.getter
    def pipelinePath(self):
        return Path.fetchDir(self.statePath, Pipeline.className)

    @pipelinePath.setter
    def pipelinePath(self, path):
        self._pipelinePath = path

    @property
    def dataPath(self):
        return self._dataPath

    @dataPath.getter
    def dataPath(self):
        return Path.fetchDir(self.project.path, DataDirName)

    @dataPath.setter
    def dataPath(self, path):
        self._dataPath = path

    @property
    def spectraPath(self):
        return self._spectraPath

    @spectraPath.getter
    def spectraPath(self):
        return Path.fetchDir(self.dataPath, SpectraDirName)

    @spectraPath.setter
    def spectraPath(self, path):
        self._spectraPath = path

    @property
    def pluginDataPath(self):
        return self._pluginDataPath

    @pluginDataPath.getter
    def pluginDataPath(self):
        return Path.fetchDir(self.dataPath, PluginDataDirName)

    @pluginDataPath.setter
    def pluginDataPath(self, path):
        self._pluginDataPath = path

    @property
    def tempMacrosPath(self):
        return self._tempMacrosPath

    @tempMacrosPath.getter
    def tempMacrosPath(self):
        return Path.fetchDir(userPreferencesDirectory, MacrosDirName)

    @tempMacrosPath.setter
    def tempMacrosPath(self, path):
        self._tempMacrosPath = path

    @property
    def scriptsPath(self):
        return self._scriptsPath

    @scriptsPath.getter
    def scriptsPath(self):
        return Path.fetchDir(self.project.path, ScriptsDirName)

    @scriptsPath.setter
    def scriptsPath(self, path):
        self._scriptsPath = path

    #########################################    Start setup Menus      ############################

    def _updateCheckableMenuItems(self):
        # This has to be kept in sync with menu items below which are checkable,
        # and also with MODULE_DICT keys
        # The code is terrible because Qt has no easy way to get hold of menus / actions

        mainWindow = self.ui.mainWindow
        if mainWindow is None:
            # We have a UI with no mainWindow - nothing to do.
            return

<<<<<<< HEAD
        menuChildren = mainWindow.menuBar().findChildren(QtWidgets.QMenu)
        if not menuChildren:
            return

        topMenu = menuChildren[0]
=======

>>>>>>> b39ea4b9
        topActionDict = {}
        for topMenu in mainWindow.menuBar().findChildren(QtWidgets.QMenu):#topMenu.actions():
            mainActionDict = {}
            for mainAction in topMenu.actions():
                mainActionDict[mainAction.text()] = mainAction
            topActionDict[topMenu.title()] = mainActionDict

        openModuleKeys = set(mainWindow.moduleArea.modules.keys())
        for key, topActionText, mainActionText in (('SEQUENCE', 'Molecules', 'Show Sequence'),
                                                   ('PYTHON CONSOLE', 'View', 'Python Console')):
            if key in openModuleKeys:
                mainActionDict = topActionDict.get(topActionText)  # should always exist but play safe
                if mainActionDict:
                    mainAction = mainActionDict.get(mainActionText)
                    if mainAction:
                        mainAction.setChecked(True)

    def setupMenus(self):
        """Setup the menu specification.

        The menus are specified by a list of lists (actually, an iterable of iterables, but the term
        ‘list’ will be used here to mean any iterable).  Framework provides 7 menus: Project, Spectrum,
        Molecules, View, Macro, Plugins, Help.  If you want to create your own menu in a subclass of
        Framework, you need to create a list in the style described below, then call
        self.addApplicationMenuSpec and pass in your menu specification list.

        Menu specification lists are composed of two items, the first being a string which is the menu’s
        title, the second is a list of sub-menu items.  Each item can be zero, two or three items long.
        A zero-length list indicates a separator.  If the list is length two and the second item is a
        list, then it specifies a sub-menu in a recursive manner.  If the list is length two and the
        second item is callable, it specifies a menu action with the first item specifying the label
        and the second the callable that is triggered when the menu item is selected.  If the list is
        length three, it is treated as a menu item specification, with the third item a list of keyword,
        value pairs.

        The examples below may make this more clear…

        Create a menu called ‘Test’ with two items and a separator:

        | - Test
        |   | - Item One
        |   | - ------
        |   | - Item Two

        Where clicking on ‘Item One’ calls method self.itemOneMethod and clicking on ‘Item Two’
        calls self.itemTwoMethod

        |    def setupMenus(self):
        |      menuSpec = (‘Test’, [(‘Item One’, self.itemOneMethod),
        |                           (),
        |                           (‘Item Two’, self.itemTwoMethod),
        |                          ]
        |      self.addApplicationMenuSpec(menuSpec)



        More complicated menus are possible.  For example, to create the following menu

        | - Test
        |   | - Item A     ia
        |   | - ------
        |   | - Submenu B
        |      | - Item B1
        |      | - Item B2
        |   | - Item C     id

        where Item A can be activated using the two-key shortcut ‘ia’,
        Submenu B contains two static menu items, B1 and B2
        Submenu item B2 is checkable, but not checked by default
        Item C is disabled by default and has a shortcut of ‘ic’

        |   def setupMenus(self):
        |     subMenuSpecB = [(‘Item B1’, self.itemB1),
        |                     (‘Item B2’, self.itemB2, [(‘checkable’, True),
        |                                               (‘checked’, False)])
        |                    ]
        |
        |     menuSpec = (‘Test’, [(‘Item A’, self.itemA, [(‘shortcut’, ‘ia’)]),
        |                          (),
        |                          (‘Submenu B’, subMenuB),
        |                          (‘Item C’, self.itemA, [(‘shortcut’, ‘ic’),
        |                                                  (‘enabled’, False)]),
        |                         ]
        |     self.addApplicationMenuSpec(menuSpec)


        If we’re using the PyQt GUI, we can get the Qt action representing Item B2 somewhere in our code
        (for example, to change the checked status,) via:

        |   action = application.ui.mainWindow.getMenuAction(‘Test->Submenu B->Item B2’)
        |   action.setChecked(True)

        To see how to add items dynamically, see clearRecentProjects in this class and
        _fillRecentProjectsMenu in GuiMainWindow

        """
        self._menuSpec = ms = []

        ms.append(('Project', [
            ("New", self.createNewProject, [('shortcut', '⌃n')]),  # Unicode U+2303, NOT the carrot on your keyboard.
            ("Open...", self.openProject, [('shortcut', '⌃o')]),  # Unicode U+2303, NOT the carrot on your keyboard.
            ("Open Recent", ()),

            #      ("Load Spectrum...", lambda: self.loadData(text='Load Spectrum'), [('shortcut', 'ls')]),
            ("Load Data...", self.loadData, [('shortcut', 'ld')]),
            (),
            ("Save", self.saveProject, [('shortcut', '⌃s')]),  # Unicode U+2303, NOT the carrot on your keyboard.
            ("Save As...", self.saveProjectAs, [('shortcut', 'sa')]),
            (),
            ("Import", (("Nef File", self._importNef, [('shortcut', 'in'), ('enabled', True)]),
                        ("NmrStar File", self._loadNMRStarFile, [('shortcut', 'bi')]),
                        )),
            ("Export", (("Nef File", self._exportNEF, [('shortcut', 'ex'), ('enabled', True)]),
                        )),
            (),
            ("Layout", (("Save", self.saveLayout, [('enabled', True)]),
                        ("Save as...", self.saveLayoutAs, [('enabled', True)]),
                        (),
                        ("Restore last", self.restoreLastSavedLayout, [('enabled', True)]),
                        ("Restore from file...", self.restoreLayoutFromFile, [('enabled', True)]),
                        (),
                        ("Open pre-defined", ()),

                        )),
            (),
            ("Undo", self.undo, [('shortcut', '⌃z')]),  # Unicode U+2303, NOT the carrot on your keyboard.
            ("Redo", self.redo, [('shortcut', '⌃y')]),  # Unicode U+2303, NOT the carrot on your keyboard.
            (),
            ("Summary", self.displayProjectSummary),
            ("Archive", self.archiveProject, [('enabled', False)]),
            ("Restore From Archive...", self.restoreFromArchive, [('enabled', False)]),
            (),
            ("Preferences...", self.showApplicationPreferences, [('shortcut', '⌃,')]),
            (),
            ("Quit", self._closeEvent, [('shortcut', '⌃q')]),  # Unicode U+2303, NOT the carrot on your keyboard.
            ]
                   ))

        ms.append(('Spectrum', [
            ("Load Spectra...", self.loadSpectra, [('shortcut', 'ls')]),
            (),
            ("Spectrum Groups...", self.showSpectrumGroupsPopup, [('shortcut', 'ss')]),
            ("Set Experiment Types...", self.showExperimentTypePopup, [('shortcut', 'et')]),
            ("Validate Paths...", self.showValidateSpectraPopup, [('shortcut', 'vp')]),
            (),
            ("Pick Peaks", (("Pick 1D Peaks...", self.showPeakPick1DPopup, [('shortcut', 'p1')]),
                            ("Pick ND Peaks...", self.showPeakPickNDPopup, [('shortcut', 'pp')])
                            )),
            ("Copy PeakList...", self.showCopyPeakListPopup, [('shortcut', 'cl')]),
            ("Copy Peaks...", self.showCopyPeaks, [('shortcut', 'cp')]),
            ("Estimate Volumes...", self.showEstimateVolumesPopup, [('shortcut', 'ev')]),
            (),
            ("Make Strip Plot...", self.makeStripPlotPopup, [('shortcut', 'sp')]),

            (),
            ("Make Projection...", self.showProjectionPopup, [('shortcut', 'pj')]),
            (),
            ("Print to File...", self.showPrintSpectrumDisplayPopup, [('shortcut', '⌃p')]),
            ]
                   ))

        ms.append(('Molecules', [
            ("Chain from FASTA...", lambda: self._loadDataFromMenu(text='Load FASTA')),
            (),
            ("Generate Chain...", self.showCreateChainPopup),
            ("Inspect...", self.inspectMolecule, [('enabled', False)]),
            (),
            ("Residue Information", self.showResidueInformation, [('shortcut', 'ri')]),
            (),
            ("Reference Chemical Shifts", self.showRefChemicalShifts, [('shortcut', 'rc')]),
            ]
                   ))

        ms.append(('View', [
            ("Chemical Shift Table", partial(self.showChemicalShiftTable, selectFirstItem=True), [('shortcut', 'ct')]),
            ("NmrResidue Table", partial(self.showNmrResidueTable, selectFirstItem=True), [('shortcut', 'nt')]),
            # ("Structure Table", partial(self.showStructureTable, selectFirstItem=True), [('shortcut', 'st')]),
            ("Residue Table", partial(self.showResidueTable, selectFirstItem=True)),
            ("Peak Table", partial(self.showPeakTable, selectFirstItem=True), [('shortcut', 'pt')]),
            ("Integral Table", partial(self.showIntegralTable, selectFirstItem=True), [('shortcut', 'it')]),
            ("Multiplet Table", partial(self.showMultipletTable, selectFirstItem=True), [('shortcut', 'mt')]),
            ("Restraint Table", partial(self.showRestraintTable, selectFirstItem=True), [('shortcut', 'rt')]),
            ("Structure Table", partial(self.showStructureTable, selectFirstItem=True), [('shortcut', 'st')]),
            (),
            ("Chemical Shift Mapping", self.showChemicalShiftMapping, [('shortcut', 'cm')]),
            ("Notes Editor", partial(self.showNotesEditor, selectFirstItem=True), [('shortcut', 'no'),
                                                                                   ('icon', 'icons/null')]),
            (),
            # (),
            ###("Sequence Graph", self.showSequenceGraph, [('shortcut', 'sg')]),
            ###("Atom Selector", self.showAtomSelector, [('shortcut', 'as')]),
            ###(),

            # sequenceModule has been incorporated into sequence graph
            # ("Show Sequence", self.toggleSequenceModule, [('shortcut', 'sq'),
            #                                               ('checkable', True),
            #                                               ('checked', False)
            #                                               ]),
            (),
            ("Current", (("Show/Hide Toolbar", self.toggleToolbar, [('shortcut', 'tb')]),
                         ("Show/Hide Spectrum Toolbar", self.toggleSpectrumToolbar, [('shortcut', 'sb')]),
                         ("Show/Hide Phasing Console", self.togglePhaseConsole, [('shortcut', 'pc')]),
                         (),
                         ("Set Zoom...", self._setZoomPopup, [('shortcut', 'sz')]),
                         ("Reset Zoom", self.resetZoom, [('shortcut', 'rz')]),
                         (),
                         ("New SpectrumDisplay with strip", self.copyStrip, []),
                         ("Copy with X-Y Axes flipped", self.flipXYAxis, [('shortcut', 'xy')]),
                         ("Copy with X-Z Axes flipped", self.flipXZAxis, [('shortcut', 'xz')]),
                         ("Copy with Y-Z Axes flipped", self.flipYZAxis, [('shortcut', 'yz')]),
                         ("Copy with Axes Flipped...", self.flipArbitraryAxis, [('shortcut', 'fa')]),
                         )),
            (),
            ("Show/hide Modules", ([
                ("None", None, [('checkable', True),
                                ('checked', False)])
                ])),
            ("Python Console", self._toggleConsole, [('shortcut', '  '),
                                                     ('checkable', True),
                                                     ('checked', False)])
            ]
                   ))

        ms.append(('Macro', [
            ("New Macro Editor", self.showMacroEditor),
            ("New from Console", self.newMacroFromConsole, [('enabled', False)]),  #Not available yet
            ("New from Log", None, [('enabled', False)]),  #Not available yet
            (),
            ("Open...", self.openMacroOnEditor),
            ("Run...", self.runMacro),
            ("Run Recent", ()),
            (),
            ("Define User Shortcuts...", self.defineUserShortcuts, [('shortcut', 'du')])
            ]
                   ))

        ms.append(('Plugins', ()))

        ms.append(('Help', [
            ("Tutorials", ([
                # Submenu
                ("Beginners Tutorial", self.showBeginnersTutorial),
                ("Backbone Tutorial", self.showBackboneTutorial),
                ("CSP Tutorial", self.showCSPtutorial),
                ("More...", self.showTutorials)
                ])),
            ("Show Shortcuts", self.showShortcuts),
            ("Show CcpNmr V3 Documentation", self.showVersion3Documentation),
            (),
            ("About CcpNmr V3...", self.showAboutPopup),
            ("About CCPN...", self.showAboutCcpn),
            ("Show License...", self.showCcpnLicense),
            (),
            ("Inspect Code...", self.showCodeInspectionPopup, [('shortcut', 'gv'),
                                                               ('enabled', False)]),
            ("Show Issues...", self.showIssuesList),
            ("Check for Updates...", self.showUpdatePopup),
            ("Register...", self.showRegisterPopup),
            (),
            ("Submit Feedback...", self.showFeedbackPopup),
            ("Submit Macro...", self.showSubmitMacroPopup)
            ]
                   ))

    ###################################################################################################################
    ## These will eventually move to gui (probably via a set of lambda functions.
    ###################################################################################################################
    ###################################################################################################################
    ## MENU callbacks:  Project
    ###################################################################################################################

    def _loadDataFromMenu(self, text=None):
        """Call loadData from the menu and trap errors.
        """
        try:

            self.loadData(text=text)

        except Exception as es:
            MessageDialog.showWarning(str(self.ui.mainWindow.windowTitle()), str(es))
            if self._isInDebugMode:
                raise es

    def createNewProject(self):
        "Callback for creating new project"
        with catchExceptions(application=self, errorStringTemplate='Error creating new project:'):
            okToContinue = self.ui.mainWindow._queryCloseProject(title='New Project',
                                                                 phrase='create a new')
            if okToContinue:
                project = self.newProject()
                if project is None:
                    raise RuntimeError('Unable to create new project')
                project._mainWindow.show()
                QtWidgets.QApplication.setActiveWindow(project._mainWindow)

    def newProject(self, name='default'):
        """Create new, empty project; return Project instance
        """

        # NB _closeProject includes a gui cleanup call

        if self.project is not None:
            self._closeProject()

        project = None
        sys.stderr.write('==> Creating new, empty project\n')
        newName = re.sub('[^0-9a-zA-Z]+', '', name)
        if newName != name:
            getLogger().info('Removing whitespace from name: %s' % name)

        project = coreIo.newProject(name=newName, useFileLogger=self.useFileLogger, level=self.level)
        project._isNew = True
        # Needs to know this for restoring the GuiSpectrum Module. Could be removed after decoupling Gui and Data!
        self._initialiseProject(project)
        project._resetUndo(debug=self.level <= Logging.DEBUG2, application=self)

        # 20190424:ED reset the flag so that spectrumDisplays open correctly again
        project._isNew = None

        return project

    def openProject(self, path=None):
        project = self.ui.mainWindow.loadProject(projectDir=path)
        if project:
            try:
                project._mainWindow.show()
                QtWidgets.QApplication.setActiveWindow(project._mainWindow)

            except Exception as es:
                getLogger().warning('Error opening project:', str(es))
            finally:
                return project
        else:
            return None

    def loadProject(self, path=None):
        """
           Load project from path
           If not path then opens a file dialog box and loads project from selected file.

           ReturnsProject instance or None on error
        """
        if not path:
            dialog = FileDialog(parent=self.ui.mainWindow, fileMode=FileDialog.Directory, text='Load Project',
                                acceptMode=FileDialog.AcceptOpen, preferences=self.preferences.general)
            path = dialog.selectedFile()
            if not path:
                return None

        dataType, subType, usePath = ioFormats.analyseUrl(path)
        project = None

        if dataType == 'Project' and subType in (ioFormats.CCPN,
                                                 ioFormats.NEF,
                                                 # ioFormats.NMRSTAR,
                                                 ioFormats.SPARKY):

            # if subType != ioFormats.NEF:    # ejb - only reset project for CCPN files
            #   if self.project is not None:
            #     self._closeProject()

            if subType == ioFormats.CCPN:
                sys.stderr.write('==> Loading %s project "%s"\n' % (subType, path))

                if self.project is not None:  # always close for Ccpn
                    self._closeProject()
                project = coreIo.loadProject(path, useFileLogger=self.useFileLogger, level=self.level)
                project._resetUndo(debug=self.level <= Logging.DEBUG2, application=self)
                self._initialiseProject(project)
                project._undo.clear()
            elif subType == ioFormats.NEF:
                sys.stderr.write('==> Loading %s NEF project "%s"\n' % (subType, path))
                project = self._loadNefFile(path, makeNewProject=True)  # RHF - new by default
                project._resetUndo(debug=self.level <= Logging.DEBUG2, application=self)

            # elif subType == ioFormats.NMRSTAR: This is all Broken!
            #     sys.stderr.write('==> Loading %s NMRStar project "%s"\n' % (subType, path))
            #     project = self._loadNMRStarFile(path, makeNewProject=True)  # RHF - new by default
            #     project._resetUndo(debug=self.level <= Logging.DEBUG2, application=self)

            elif subType == ioFormats.SPARKY:
                sys.stderr.write('==> Loading %s Sparky project "%s"\n' % (subType, path))
                project = self._loadSparkyProject(path, makeNewProject=True)  # RHF - new by default
                project._resetUndo(debug=self.level <= Logging.DEBUG2, application=self)

            getLogger().info('>>>VALIDATE DATAPATH HERE - application.loadProject')
            project._validateDataUrlAndFilePaths()

            return project

        # elif dataType == 'NefFile' and subType in (ioFormats.NEF):
        # # ejb - testing - 24/6/17 hopefully this will insert into project
        # #                 is caught by the test above
        # #                 need to deciode whether it is a 'project' or 'NefFile' load
        #
        #   sys.stderr.write('==> Loading %s NefFile "%s"\n' % (subType, path))
        #   project = self._loadNefFile(path, makeNewProject=False)
        #   project._resetUndo(debug=_DEBUG)
        #
        #   return project

        else:
            sys.stderr.write('==> Could not recognise "%s" as a project; loading into default project\n' % path)
            self.project = self.newProject()
            self.loadData(paths=[path])
            return self.project

    def _loadNefFile(self, path: str, makeNewProject=True) -> Project:
        """Load Project from NEF file at path, and do necessary setup"""

        from ccpn.core.lib.ContextManagers import undoBlock, notificationEchoBlocking

        dataBlock = self.nefReader.getNefData(path)

        if makeNewProject:
            if self.project is not None:
                self._closeProject()
            self.project = self.newProject(dataBlock.name)

        self.project._wrappedData.shiftAveraging = False
        # with suspendSideBarNotifications(project=self.project):

        with undoBlock():
            with notificationEchoBlocking():
                with catchExceptions(application=self, errorStringTemplate='Error loading Nef file: %s'):
                    self.nefReader.importNewProject(self.project, dataBlock)
                # try:
                #     self.nefReader.importNewProject(self.project, dataBlock)
                # except Exception as es:
                #     getLogger().warning('Error loading Nef file: %s' % str(es))
                #     if self._isInDebugMode:
                #         raise es
                # # finally:

        self.project._wrappedData.shiftAveraging = True

        getLogger().info('==> Loaded NEF file: "%s"' % (path,))
        return self.project

    def _loadNMRStarFile(self, path=None):
        if not path:
            text = 'Import NMR-Star File into Project'
            dialog = FileDialog(parent=self.ui.mainWindow, fileMode=FileDialog.AnyFile, text=text,
                                acceptMode=FileDialog.AcceptOpen, preferences=self.preferences.general)
            path = dialog.selectedFile()
            if not path:
                return
        from ccpn.ui.gui.popups.ImportStarPopup import StarImporterPopup

        relativePath = os.path.dirname(os.path.realpath(path))
        dataBlock = self.nefReader.getNMRStarData(path)
        self._importedStarDataBlock = dataBlock

        popup = StarImporterPopup(project=self.project, bmrbFilePath=path, directory=relativePath, dataBlock=dataBlock)
        popup.show()
        popup.raise_()

    #     # FIXME Below is broken. This does not create a project! Looks like a copy-paste from NEF code.
    # """Load Project from NEF file at path, and do necessary setup"""
    #
    # from ccpn.core.lib.ContextManagers import undoBlock, notificationEchoBlocking
    #
    # dataBlock = self.nefReader.getNMRStarData(path)

    # if makeNewProject:
    #     if self.project is not None:
    #         self._closeProject()
    #     self.project = self.newProject(dataBlock.name)
    #
    # self.project._wrappedData.shiftAveraging = False
    #
    # # with suspendSideBarNotifications(project=self.project):
    # with undoBlock():
    #     with notificationEchoBlocking():
    #         # with catchExceptions(application=self, errorStringTemplate='Error loading NMRStar file: %s'):
    #             self.nefReader.importNewProject(self.project, dataBlock)

    # with undoBlock():
    #     try:
    #         self.nefReader.importNewNMRStarProject(self.project, dataBlock)
    #     except Exception as es:
    #         getLogger().warning('Error loading NMRStar file: %s' % str(es))

    # self.project._wrappedData.shiftAveraging = True

    # getLogger().info('==> Loaded NmrStar file: "%s"' % (path,))
    # return self.project

    def _loadSparkyProject(self, path: str, makeNewProject=True) -> Project:
        """Load Project from Sparky file at path, and do necessary setup"""

        from ccpn.core.lib.ContextManagers import undoBlock, notificationEchoBlocking

        # read data files
        from ccpn.core.lib.CcpnSparkyIo import SPARKY_NAME

        dataBlock = self.sparkyReader.parseSparkyFile(path)
        sparkyName = dataBlock.getDataValues(SPARKY_NAME, firstOnly=True)

        if makeNewProject and (dataBlock.getDataValues('sparky', firstOnly=True) == 'project file'):
            if self.project is not None:
                self._closeProject()
            self.project = self.newProject(sparkyName)

        self.project._wrappedData.shiftAveraging = True

        # with suspendSideBarNotifications(project=self.project):
        with undoBlock():
            with notificationEchoBlocking():
                with catchExceptions(application=self, errorStringTemplate='Error loading Sparky file: %s'):
                    self.sparkyReader.importSparkyProject(self.project, dataBlock)

        # with undoBlock():
        #     try:
        #         # insert file into project
        #
        #         self.sparkyReader.importSparkyProject(self.project, dataBlock)
        #         sys.stderr.write('==> Loaded Sparky project files: "%s", building project\n' % (path,))
        #     except Exception as es:
        #         getLogger().warning('Error loading Sparky file: %s' % str(es))
        #

        self.project._wrappedData.shiftAveraging = True

        getLogger().info('==> Loaded Sparky project files: "%s", building project' % (path,))
        return self.project

    def clearRecentProjects(self):
        self.preferences.recentFiles = []
        self.ui.mainWindow._fillRecentProjectsMenu()

    def clearRecentMacros(self):
        self.preferences.recentMacros = []
        self.ui.mainWindow._fillRecentMacrosMenu()

    def loadSpectra(self, paths=None, filter=None, askBeforeOpen_lenght=20):
        """
        :param paths: list of str of paths
        :param filter:
        :param askBeforeOpen_lenght: how many spectra can open without asking first

        """
        from ccpn.core.lib.ContextManagers import undoBlock, notificationEchoBlocking
        from tqdm import tqdm

        if paths is None:
            if self.preferences.general.useNative:
                m = 'Native dialog not available on multiple selections. ' \
                    'For loading a single file (not Dir) through a native dialog please use: Project > Load Data...'
                getLogger().info(m)
            dialog = FileDialog(parent=self.ui.mainWindow, fileMode=FileDialog.ExistingFiles, text='Load Spectra',
                                acceptMode=FileDialog.AcceptOpen, multiSelection=True,
                                filter=filter, useNative=False)
            paths = dialog._customMultiSelectedFiles

        spectraPaths = []
        for path in paths:
            path = str(path)
            subPaths = ioFormats._searchSpectraPathsInSubDir(path)  # Filter only spectra files
            if len(subPaths) > 0:
                spectraPaths += subPaths

        if len(spectraPaths) < len(paths):
            notRecognised = [i for i in paths if i not in spectraPaths if not os.path.isdir(i)]
            getLogger().warning('Not valid spectrum Path(s): ' + str(notRecognised))

        if len(spectraPaths) > askBeforeOpen_lenght:
            okToOpenAll = MessageDialog.showYesNo('Load data', 'The directory contains multiple items (~%s).'
                                                               ' Do you want to open all?' % str(len(spectraPaths)))
            if not okToOpenAll:
                return
        with undoBlock():
            with notificationEchoBlocking():
                for spectrumPath in tqdm(spectraPaths):
                    self.project.loadData(str(spectrumPath))

    def loadData(self, paths=None, text=None, filter=None):
        """
        Opens a file dialog box and loads data from selected file.
        """
        if text is None:
            text = 'Load Data'

        if paths is None:
            #TODO:LIST-AS-ISSUE: This fails for native file dialogs on OSX when trying to select a project (i.e. a directory)
            # NBNB TBD I assume here that path is either a string or a list lf string paths.
            # NBNB #FIXME if incorrect
            dialog = FileDialog(parent=self.ui.mainWindow, fileMode=FileDialog.AnyFile, text=text,
                                acceptMode=FileDialog.AcceptOpen, preferences=self.preferences.general,
                                filter=filter)
            path = dialog.selectedFile()
            if not path:
                return
            paths = [path]

        elif isinstance(paths, str):
            paths = [paths]

        for path in paths:
            self.project.loadData(path)

    def _cloneSpectraToProjectDir(self):
        ''' Keep a copy of spectra inside the project directory "myproject.ccpn/data/spectra".
        This is useful when saving the project in an external driver and want to keep the spectra together with the project.
        '''
        from shutil import copyfile

        try:
            for spectrum in self.project.spectra:
                oldPath = spectrum.filePath
                # For Bruker need to keep all the tree structure.
                # Uses the fact that there is a folder called "pdata" and start to copy from the dir before.
                ss = oldPath.split('/')
                if 'pdata' in ss:
                    brukerDir = os.path.join(os.sep, *ss[:ss.index('pdata')])
                    brukerName = brukerDir.split('/')[-1]
                    os.mkdir(os.path.join(self.spectraPath, brukerName))
                    destinationPath = os.path.join(self.spectraPath, brukerName)
                    copy_tree(brukerDir, destinationPath)
                    clonedPath = os.path.join(destinationPath, *ss[ss.index('pdata'):])
                    # needs to repoint the path but doesn't seem to work!! troubles with $INSIDE!!
                    # spectrum.filePath = clonedPath
                else:
                    # copy the file and or other files containing params
                    from ntpath import basename

                    pathWithoutFileName = os.path.join(os.sep, *ss[:ss.index(basename(oldPath))])
                    fullpath = os.path.join(pathWithoutFileName, basename(oldPath))
                    import glob

                    otherFilesWithSameName = glob.glob(fullpath + ".*")
                    clonedPath = os.path.join(self.spectraPath, basename(oldPath))
                    for otherFileTocopy in otherFilesWithSameName:
                        otherFilePath = os.path.join(self.spectraPath, basename(otherFileTocopy))
                        copyfile(otherFileTocopy, otherFilePath)
                    if oldPath != clonedPath:
                        copyfile(oldPath, clonedPath)
                        # needs to repoint the path but doesn't seem to work!! troubles with $INSIDE!!
                        # spectrum.filePath = clonedPath

        except Exception as e:
            getLogger().debug(str(e))

    def _saveProject(self, newPath=None, createFallback=True, overwriteExisting=True) -> bool:
        """Save project to newPath and return True if successful"""
        if self.preferences.general.keepSpectraInsideProject:
            self._cloneSpectraToProjectDir()

        successful = self.project.save(newPath=newPath, createFallback=createFallback,
                                       overwriteExisting=overwriteExisting)
        if not successful:
            failMessage = '==> Project save failed\n'
            sys.stderr.write(failMessage)
            self.ui.mainWindow.statusBar().showMessage(failMessage)
            # NBNB TODO Gui should pre-check newPath and/or pop up something in case of failure

        else:
            successMessage = '==> Project successfully saved\n'
            self.ui.mainWindow._updateWindowTitle()
            self.ui.mainWindow.statusBar().showMessage(successMessage)
            self.ui.mainWindow.getMenuAction('Project->Archive').setEnabled(True)
            self.ui.mainWindow._fillRecentProjectsMenu()
            # self._createApplicationPaths()
            self.current._dumpStateToFile(self.statePath)
            try:
                if self.preferences.general.autoSaveLayoutOnQuit:
                    Layout.saveLayoutToJson(self.ui.mainWindow)
            except Exception as e:
                getLogger().warning('Impossible to save Layout %s' % e)

            # saveIconPath = os.path.join(Path.getPathToImport('ccpn.ui.gui.widgets'), 'icons', 'save.png')
            sys.stderr.write(successMessage)
            # MessageDialog.showMessage('Project saved', 'Project successfully saved!',
            #                            iconPath=saveIconPath)

        return successful

    def _importNef(self):
        #TODO:ED add import routine here, dangerous so add warnings

        ok = MessageDialog.showOkCancelWarning('WARNING',
                                               'Importing Nef file will merge the Nef file with'
                                               ' the current project. This can cause conflicts with'
                                               ' existing objects. USE WITH CAUTION')

        if ok:
            text = 'Import Nef File into Project'
            filter = '*.nef'
            dialog = FileDialog(parent=self.ui.mainWindow, fileMode=FileDialog.AnyFile, text=text,
                                acceptMode=FileDialog.AcceptOpen, preferences=self.preferences.general,
                                filter=filter)
            path = dialog.selectedFile()
            if not path:
                return

            with catchExceptions(application=self, errorStringTemplate='Error Importing Nef File: %s'):
                self._loadNefFile(path=path, makeNewProject=False)

            # try:
            #     for path in paths:
            #         self._loadNefFile(path=path, makeNewProject=False)
            # except Exception as es:
            #     getLogger().warning('Error Importing Nef File: %s' % str(es))
            #     if self._isInDebugMode:
            #         raise es

    def _exportNEF(self):
        """
        Export the current project as a Nef file
        Temporary routine because I don't know how else to do it yet
        """
        from ccpn.ui.gui.popups.ExportNefPopup import ExportNefPopup

        dialog = ExportNefPopup(self.ui.mainWindow,
                                mainWindow=self.ui.mainWindow,
                                fileMode=FileDialog.AnyFile,
                                text="Export to Nef File",
                                acceptMode=FileDialog.AcceptSave,
                                preferences=self.preferences.general,
                                selectFile=self.project.name + '.nef',  # new flag to populate dialog,
                                filter='*.nef')

        # an exclusion list comes out of the dialog as it
        result = dialog.exec_()

        if not result:
            return

        nefPath = result['filename']
        flags = result['flags']
        pidList = result['pidList']

        # flags are skipPrefixes, expandSelection
        skipPrefixes = flags['skipPrefixes']
        expandSelection = flags['expandSelection']

        self.project.exportNef(nefPath,
                               overwriteExisting=True,
                               skipPrefixes=skipPrefixes,
                               expandSelection=expandSelection,
                               pidList=pidList)

    def saveProject(self, newPath=None, createFallback=True, overwriteExisting=True) -> bool:
        """Save project to newPath and return True if successful"""
        # TODO: convert this to a save and call self.project.save()
        if hasattr(self.project._wrappedData.root, '_temporaryDirectory'):
            return self.saveProjectAs()
        else:
            return self._saveProject(newPath=newPath, createFallback=createFallback,
                                     overwriteExisting=overwriteExisting)

    # GWV: This routine should not be used as it calls the graphics mainWindow routine
    # Instead: The graphics part now calls _getRecentFiles
    #
    # def _updateRecentFiles(self, oldPath=None):
    #   project = self.project
    #   path = project.path
    #   recentFiles = self.preferences.recentFiles
    #   mainWindow = self.ui.mainWindow or self._mainWindow
    #
    #   if not hasattr(project._wrappedData.root, '_temporaryDirectory'):
    #     if path in recentFiles:
    #       recentFiles.remove(path)
    #     elif oldPath in recentFiles:
    #       recentFiles.remove(oldPath)
    #     elif len(recentFiles) >= 10:
    #       recentFiles.pop()
    #     recentFiles.insert(0, path)
    #   recentFiles = uniquify(recentFiles)
    #   mainWindow._fillRecentProjectsMenu()
    #   self.preferences.recentFiles = recentFiles

    def _getRecentFiles(self, oldPath=None) -> list:
        """Get and return a list of recent files, setting reference to
           self as first element, unless it is a temp project
           update the preferences with the new list

           CCPN INTERNAL: called by MainWindow
        """
        project = self.project
        path = project.path
        recentFiles = self.preferences.recentFiles

        #TODO:RASMUS: replace by new function on project: isTemporary()
        if not hasattr(project._wrappedData.root, '_temporaryDirectory'):
            if path in recentFiles:
                recentFiles.remove(path)
            elif oldPath in recentFiles:
                recentFiles.remove(oldPath)
            elif len(recentFiles) >= 10:
                recentFiles.pop()
            recentFiles.insert(0, path)
        recentFiles = uniquify(recentFiles)
        self.preferences.recentFiles = recentFiles
        return recentFiles

    def saveProjectAs(self):
        """Opens save Project as dialog box and saves project to path specified in the file dialog."""
        oldPath = self.project.path
        newPath = getSaveDirectory(self.ui.mainWindow, self.preferences.general)

        if newPath:
            # Next line unnecessary, but does not hurt
            newProjectPath = apiIo.addCcpnDirectorySuffix(newPath)
            successful = self._saveProject(newPath=newProjectPath, createFallback=False)

            if not successful:
                getLogger().warning("Saving project to %s aborted" % newProjectPath)
        else:
            successful = False
            getLogger().info("Project not saved - no valid destination selected")

        self._getRecentFiles(oldPath=oldPath)  # this will also update the list
        self.ui.mainWindow._fillRecentProjectsMenu()  # Update the menu

        return successful

        # NBNB TODO Consider appropriate failure handling. Is this OK?

    @logCommand('application.')
    def undo(self):
        if self.project._undo.canUndo():
            with MessageDialog.progressManager(self.ui.mainWindow, 'performing undo'):
                self.project._undo.undo()
        else:
            getLogger().warning('nothing to undo')

    @logCommand('application.')
    def redo(self):
        if self.project._undo.canRedo():
            with MessageDialog.progressManager(self.ui.mainWindow, 'performing redo'):
                self.project._undo.redo()
        else:
            getLogger().warning('nothing to redo.')

    # def undo(self):
    #     if self.project._undo.canUndo():
    #         with MessageDialog.progressManager(self.ui.mainWindow, 'performing Undo'):
    #
    #             self.ui.echoCommands(['application.undo()'])
    #             self._echoBlocking += 1
    #
    #             self.ui.mainWindow.sideBar._saveExpandedState()
    #             self.project._undo.undo()
    #             self.ui.mainWindow.sideBar._restoreExpandedState()
    #
    #             # TODO:ED this is a hack until guiNotifiers are working
    #             try:
    #                 self.ui.mainWindow.moduleArea.repopulateModules()
    #             except:
    #                 getLogger().info('application has no Gui')
    #
    #             self._echoBlocking -= 1
    #     else:
    #         getLogger().warning('nothing to undo')
    #
    # def redo(self):
    #     if self.project._undo.canRedo():
    #         with MessageDialog.progressManager(self.ui.mainWindow, 'performing Redo'):
    #             self.ui.echoCommands(['application.redo()'])
    #             self._echoBlocking += 1
    #
    #             self.ui.mainWindow.sideBar._saveExpandedState()
    #             self.project._undo.redo()
    #             self.ui.mainWindow.sideBar._restoreExpandedState()
    #
    #             # TODO:ED this is a hack until guiNotifiers are working
    #             try:
    #                 self.ui.mainWindow.moduleArea.repopulateModules()
    #             except:
    #                 getLogger().info('application has no Gui')
    #
    #             self._echoBlocking -= 1
    #     else:
    #         getLogger().warning('nothing to redo.')

    def _getUndo(self):
        if self.project:
            return self.project._undo
        else:
            raise RuntimeError('Error: undefined project')

    def _increaseNotificationBlocking(self):
        self._echoBlocking += 1

    def _decreaseNotificationBlocking(self):
        if self._echoBlocking > 0:
            self._echoBlocking -= 1
        else:
            raise RuntimeError('Error: decreaseNotificationBlocking, already at 0')

    def saveLogFile(self):
        pass

    def clearLogFile(self):
        pass

    def displayProjectSummary(self, position: str = 'left', relativeTo: CcpnModule = None):
        """
        Displays Project summary module on left of main window.
        """
        from ccpn.ui.gui.popups.ProjectSummaryPopup import ProjectSummaryPopup

        if self.ui:
            popup = ProjectSummaryPopup(parent=self.ui.mainWindow, mainWindow=self.ui.mainWindow, modal=True)
            popup.show()
            popup.raise_()
            popup.exec_()

    def archiveProject(self):

        project = self.project
        apiProject = project._wrappedData.parent
        fileName = apiIo.packageProject(apiProject, includeBackups=True, includeLogs=True,
                                        includeArchives=False, includeSummaries=True)

        MessageDialog.showInfo('Project Archived',
                               'Project archived to %s' % fileName, )

        self.ui.mainWindow._updateRestoreArchiveMenu()

    def _archivePaths(self):

        archivesDirectory = os.path.join(self.project.path, Path.CCPN_ARCHIVES_DIRECTORY)
        if os.path.exists(archivesDirectory):
            fileNames = os.listdir(archivesDirectory)
            paths = [os.path.join(archivesDirectory, fileName) for fileName in fileNames if fileName.endswith('.tgz')]
        else:
            paths = []

        return paths

    def restoreFromArchive(self, archivePath=None):

        if not archivePath:
            archivesDirectory = os.path.join(self.project.path, Path.CCPN_ARCHIVES_DIRECTORY)
            dialog = FileDialog(self.ui.mainWindow, fileMode=FileDialog.ExistingFile, text="Select Archive",
                                acceptMode=FileDialog.AcceptOpen, preferences=self.preferences.general,
                                directory=archivesDirectory, filter='*.tgz')
            archivePath = dialog.selectedFile()

        if archivePath:
            directoryPrefix = archivePath[:-4]  # -4 removes the .tgz
            outputPath, temporaryDirectory = self._unpackCcpnTarfile(archivePath, outputPath=directoryPrefix)
            pythonExe = os.path.join(Path.getTopDirectory(), Path.CCPN_PYTHON)
            command = [pythonExe, sys.argv[0], outputPath]
            from subprocess import Popen

            Popen(command)

    def _unpackCcpnTarfile(self, tarfilePath, outputPath=None, directoryPrefix='CcpnProject_'):
        """
        # CCPN INTERNAL - called in loadData method of Project
        """

        if outputPath:
            if not os.path.exists(outputPath):
                os.makedirs(outputPath)
            temporaryDirectory = None
        else:
            temporaryDirectory = tempfile.TemporaryDirectory(prefix=directoryPrefix)
            outputPath = temporaryDirectory.name

        cwd = os.getcwd()
        try:
            os.chdir(outputPath)
            tp = tarfile.open(tarfilePath)
            tp.extractall()

            # look for a directory inside and assume the first found is the project directory (there should be exactly one)
            relfiles = os.listdir('.')
            for relfile in relfiles:
                fullfile = os.path.join(outputPath, relfile)
                if os.path.isdir(fullfile):
                    outputPath = fullfile
                    break
            else:
                raise IOError('Could not find project directory in tarfile')

        finally:
            os.chdir(cwd)

        return outputPath, temporaryDirectory

    def showApplicationPreferences(self):
        """
        Displays Application Preferences Popup.
        """
        from ccpn.ui.gui.popups.PreferencesPopup import PreferencesPopup

        PreferencesPopup(parent=self.ui.mainWindow, mainWindow=self.ui.mainWindow, preferences=self.preferences).exec_()

    def getSavedLayoutPath(self):
        """Opens a saved Layout as dialog box and gets directory specified in the file dialog."""

        fType = 'JSON (*.json)'
        dialog = FileDialog(fileMode=FileDialog.AnyFile, text='Open Saved Layout',
                            acceptMode=FileDialog.AcceptOpen, filter=fType)
        path = dialog.selectedFile()
        if not path:
            return
        if path:
            return path

    def getSaveLayoutPath(self):
        """Opens save Layout as dialog box and gets directory specified in the file dialog."""
        jsonType = '.json'
        fType = 'JSON (*.json)'
        dialog = FileDialog(fileMode=FileDialog.AnyFile, text='Save Layout As',
                            acceptMode=FileDialog.AcceptSave, filter=fType)
        newPath = dialog.selectedFile()
        if not newPath:
            return
        if newPath:

            if os.path.exists(newPath):
                # should not really need to check the second and third condition above, only
                # the Qt dialog stupidly insists a directory exists before you can select it
                # so if it exists but is empty then don't bother asking the question
                title = 'Overwrite path'
                msg = 'Path "%s" already exists, continue?' % newPath
                if not MessageDialog.showYesNo(title, msg):
                    newPath = ''
            if not newPath.endswith(jsonType):
                newPath += jsonType
            return newPath

    def _closeEvent(self, event=None):
        """
        Saves application preferences. Displays message box asking user to save project or not.
        Closes Application.
        """
        self.ui.mainWindow._closeEvent(event=event)

        # prefPath = os.path.expanduser("~/.ccpn/v3settings.json")
        # directory = os.path.dirname(prefPath)
        # if not os.path.exists(directory):
        #     try:
        #         os.makedirs(directory)
        #     except Exception as e:
        #         getLogger().warning('Preferences not saved: %s' % (directory, e))
        #         return
        #
        # prefFile = open(prefPath, 'w+')
        # json.dump(self.preferences, prefFile, sort_keys=True, indent=4, separators=(',', ': '))
        # prefFile.close()
        #
        # reply = MessageDialog.showMulti("Quit Program", "Do you want to save changes before quitting?",
        #                                 ['Save and Quit', 'Quit without Saving', 'Cancel'])  # ejb
        # if reply == 'Save and Quit':
        #     if event:
        #         event.accept()
        #     prefFile = open(prefPath, 'w+')
        #     json.dump(self.preferences, prefFile, sort_keys=True, indent=4, separators=(',', ': '))
        #     prefFile.close()
        #
        #     success = self.saveProject()
        #     if success is True:
        #         # Close and clean up project
        #         self._closeProject()
        #         QtWidgets.QApplication.quit()
        #         os._exit(0)
        #
        #     else:
        #         if event:  # ejb - don't close the project
        #             event.ignore()
        #
        # elif reply == 'Quit without Saving':
        #     if event:
        #         event.accept()
        #     prefFile = open(prefPath, 'w+')
        #     json.dump(self.preferences, prefFile, sort_keys=True, indent=4, separators=(',', ': '))
        #     prefFile.close()
        #     self._closeProject()
        #
        #     QtWidgets.QApplication.quit()
        #     os._exit(0)
        #
        # else:
        #     if event:
        #         event.ignore()

    def _closeMainWindows(self):
        tempModules = self.ui.mainWindow.application.ccpnModules
        if len(tempModules) > 0:
            for tempModule in tempModules:
                getLogger().debug('closing module: %s' % tempModule)
                try:
                    tempModule.close()
                except:
                    # wrapped C/C++ object of type StripDisplay1d has been deleted
                    pass

    def _closeExtraWindows(self):
        tempAreas = self.ui.mainWindow.moduleArea.tempAreas
        if len(tempAreas) > 0:
            for tempArea in tempAreas:
                getLogger().debug('closing external module: %s' % tempArea.window())
                try:
                    tempArea.window().close()
                except:
                    # wrapped C/C++ object of type StripDisplay1d has been deleted
                    pass

    def _closeProject(self):
        """Close project and clean up - when opening another or quitting application"""

        # NB: this function must clean up both wrapper and ui/gui

        self.deleteAllNotifiers()
        if self.ui.mainWindow:
            # ui/gui cleanup
            self._closeMainWindows()
            self._closeExtraWindows()
            self.ui.mainWindow.sideBar.deleteLater()
            self.ui.mainWindow.deleteLater()
            self.ui.mainWindow = None

        if self.current:
            self.current._unregisterNotifiers()
            self.current = None

        if self.project is not None:
            # Cleans up wrapper project, including graphics data objects (Window, Strip, etc.)
            self.project._close()
            self.project = None

        # self.ui.mainWindow = None
        # self.project = None

    ###################################################################################################################
    ## MENU callbacks:  Spectrum
    ###################################################################################################################

    def showSpectrumGroupsPopup(self):
        if not self.project.spectra:
            getLogger().warning('Project has no Specta. Spectrum groups cannot be displayed')
            MessageDialog.showWarning('Project contains no spectra.', 'Spectrum groups cannot be displayed')
        else:
            from ccpn.ui.gui.popups.SpectrumGroupEditor import SpectrumGroupEditor
            if not self.project.spectrumGroups:
                #GST This seems to have probles MessageDialog wraps it which looks bad...
                MessageDialog.showWarning('Project has no Spectrum Groups.',
                                          'Create them using:\nSidebar → SpectrumGroups → <New SpectrumGroup>\n ')
            else:
                SpectrumGroupEditor(parent=self.ui.mainWindow, mainWindow=self.ui.mainWindow, editMode=True).exec_()

    def showProjectionPopup(self):
        if not self.project.spectra:
            getLogger().warning('Project has no Specta. Make Projection Popup cannot be displayed')
            MessageDialog.showWarning('Project contains no spectra.', 'Make Projection Popup cannot be displayed')
        else:
            from ccpn.ui.gui.popups.SpectrumProjectionPopup import SpectrumProjectionPopup

            popup = SpectrumProjectionPopup(parent=self.ui.mainWindow, mainWindow=self.ui.mainWindow)
            popup.exec_()

    def showExperimentTypePopup(self):
        """
        Displays experiment type popup.
        """
        if not self.project.spectra:
            getLogger().warning('Experiment Type Selection: Project has no Specta.')
            MessageDialog.showWarning('Experiment Type Selection', 'Project has no Spectra.')
        else:
            from ccpn.ui.gui.popups.ExperimentTypePopup import ExperimentTypePopup

            popup = ExperimentTypePopup(parent=self.ui.mainWindow, mainWindow=self.ui.mainWindow)
            popup.exec_()

    def showValidateSpectraPopup(self, spectra=None, defaultSelected=None):
        """
        Displays validate spectra popup.
        """
        if not self.project.spectra:
            getLogger().warning('Validate Spectrum Paths Selection: Project has no Specta.')
            MessageDialog.showWarning('Validate Spectrum Paths Selection', 'Project has no Spectra.')
        else:
            from ccpn.ui.gui.popups.ValidateSpectraPopup import ValidateSpectraPopup

            popup = ValidateSpectraPopup(parent=self.ui.mainWindow, mainWindow=self.ui.mainWindow, spectra=spectra, defaultSelected=defaultSelected)
            popup.exec_()

    def showPeakPick1DPopup(self):
        """
        Displays Peak Picking 1D Popup.
        """
        if not self.project.peakLists:
            getLogger().warning('Peak Picking: Project has no peakLists.')
            MessageDialog.showWarning('Peak Picking', 'Project has no peakLists.')
        else:
            spectra = [spec for spec in self.project.spectra if spec.dimensionCount == 1]
            if spectra:
                from ccpn.ui.gui.popups.PickPeaks1DPopup import PickPeak1DPopup

                popup = PickPeak1DPopup(parent=self.ui.mainWindow, mainWindow=self.ui.mainWindow)
                popup.exec_()
            else:
                getLogger().warning('Peak Picking: Project has no 1d Specta.')
                MessageDialog.showWarning('Peak Picking', 'Project has no 1d Spectra.')

    def showPeakPickNDPopup(self):
        """
        Displays Peak Picking ND Popup.
        """
        if not self.project.peakLists:
            getLogger().warning('Peak Picking: Project has no peakLists.')
            MessageDialog.showWarning('Peak Picking', 'Project has no peakLists.')
        else:
            spectra = [spec for spec in self.project.spectra if spec.dimensionCount > 1]
            if spectra:
                from ccpn.ui.gui.popups.PeakFind import PeakFindPopup

                if self.current.strip:
                    popup = PeakFindPopup(parent=self.ui.mainWindow, mainWindow=self.ui.mainWindow)
                    popup.exec_()
                else:
                    getLogger().warning('Pick Nd Peaks, no strip selected')
                    MessageDialog.showWarning('Pick Nd Peaks', 'No strip selected')
            else:
                getLogger().warning('Peak Picking: Project has no Nd Specta.')
                MessageDialog.showWarning('Peak Picking', 'Project has no Nd Spectra.')

    def showCopyPeakListPopup(self):
        if not self.project.peakLists:
            getLogger().warning('Project has no Peak Lists. Peak Lists cannot be copied')
            MessageDialog.showWarning('Project has no Peak Lists.', 'Peak Lists cannot be copied')
            return
        else:
            from ccpn.ui.gui.popups.CopyPeakListPopup import CopyPeakListPopup

            popup = CopyPeakListPopup(parent=self.ui.mainWindow, mainWindow=self.ui.mainWindow)
            popup.exec_()

    def showCopyPeaks(self):
        if not self.project.peakLists:
            getLogger().warning('Project has no Peak Lists. Peak Lists cannot be copied')
            MessageDialog.showWarning('Project has no Peak Lists.', 'Peak Lists cannot be copied')
            return
        else:
            from ccpn.ui.gui.popups.CopyPeaksPopup import CopyPeaks

            popup = CopyPeaks(parent=self.ui.mainWindow, mainWindow=self.ui.mainWindow)
            peaks = self.current.peaks
            popup._selectPeaks(peaks)
            popup.exec()
            popup.raise_()

    def showEstimateVolumesPopup(self):
        """
        Displays Estimate Volumes Popup.
        """
        if not self.project.peakLists:
            getLogger().warning('Estimate Volumes: Project has no peakLists.')
            MessageDialog.showWarning('Estimate Volumes', 'Project has no peakLists.')
        else:
            from ccpn.ui.gui.popups.EstimateVolumes import EstimateVolumes

            if self.current.strip:
                spectra = [specView.spectrum for specView in self.current.strip.spectrumDisplay.spectrumViews]
            else:
                spectra = self.project.spectra

            if spectra:
                popup = EstimateVolumes(parent=self.ui.mainWindow, mainWindow=self.ui.mainWindow, spectra=spectra)
                popup.exec_()
            else:
                getLogger().warning('Peak Picking: no specta selected.')
                MessageDialog.showWarning('Peak Picking', 'no specta selected.')

    def makeStripPlotPopup(self, includePeakLists=True, includeNmrChains=True, includeNmrChainPullSelection=True):
        if not self.project.peaks and not self.project.nmrResidues and not self.project.nmrChains:
            getLogger().warning('Cannot make strip plot, nothing to display')
            MessageDialog.showWarning('Cannot make strip plot,', 'nothing to display')
            return
        else:
            from ccpn.ui.gui.popups.StripPlotPopup import StripPlotPopup

            popup = StripPlotPopup(parent=self.ui.mainWindow, mainWindow=self.ui.mainWindow,
                                   spectrumDisplay=self.current.strip.spectrumDisplay,
                                   includePeakLists=includePeakLists, includeNmrChains=includeNmrChains,
                                   includeNmrChainPullSelection=includeNmrChainPullSelection, includeSpectrumTable=False)
            popup.exec_()

    ################################################################################################
    ## MENU callbacks:  Molecule
    ################################################################################################

    def showCreateChainPopup(self):
        """
        Displays sequence creation popup.
        """
        from ccpn.ui.gui.popups.CreateChainPopup import CreateChainPopup

        self.ui.mainWindow.pythonConsole.writeConsoleCommand("application.showCreateChainPopup()")
        getLogger().info("application.showCreateChainPopup()")
        popup = CreateChainPopup(parent=self.ui.mainWindow, mainWindow=self.ui.mainWindow).exec_()

    def toggleSequenceModule(self):
        """Toggles whether Sequence Module is displayed or not"""
        from ccpn.ui.gui.modules.SequenceModule import SequenceModule

        # openList = [m for m in SequenceModule.getInstances()]
        # if openList:
        #   openList[0].close()
        #   # SequenceModule._alreadyOpened = False
        # # if SequenceModule._alreadyOpened is True:
        # #   if SequenceModule._currentModule is not None:
        # #     SequenceModule._currentModule.close()
        # #     SequenceModule._alreadyOpened = False
        # else:
        self.showSequenceModule()

        # if hasattr(self, 'sequenceModule'):
        #   if self.sequenceModule.isVisible():
        #     self.hideSequenceModule()
        # else:
        #   self.showSequenceModule()
        self.ui.mainWindow.pythonConsole.writeConsoleCommand("application.toggleSequenceModule()")
        getLogger().info("application.toggleSequenceModule()")

    def showSequenceModule(self, position='top', relativeTo=None):
        """
        Displays Sequence Module at the top of the screen.
        """
        from ccpn.ui.gui.modules.SequenceModule import SequenceModule

        # if not hasattr(self, 'sequenceModule'):

        if SequenceModule._alreadyOpened is False:
            mainWindow = self.ui.mainWindow
            self.sequenceModule = SequenceModule(mainWindow=mainWindow)
            mainWindow.moduleArea.addModule(self.sequenceModule,
                                            position=position, relativeTo=relativeTo)
            action = self._findMenuAction('View', 'Show Sequence')
            if action:  # should be True
                action.setChecked(True)

            # set the colours of the currently highlighted chain in open sequenceGraph
            # should really be in the class, but doesn't fire correctly during __init__
            self.sequenceModule.populateFromSequenceGraphs()

        return self.sequenceModule

    def hideSequenceModule(self):
        """Hides sequence module"""

        if hasattr(self, 'sequenceModule'):
            self.sequenceModule.close()
            delattr(self, 'sequenceModule')

    def inspectMolecule(self):
        pass

    def showResidueInformation(self, position: str = 'bottom', relativeTo: CcpnModule = None):
        """Displays Residue Information module.
        """
        from ccpn.ui.gui.modules.ResidueInformation import ResidueInformation

        if not self.project.residues:
            getLogger().warning('No Residues in project. Residue Information Module requires Residues in the project to launch.')
            MessageDialog.showWarning('No Residues in project.',
                                      'Residue Information Module requires Residues in the project to launch.')
            return

        mainWindow = self.ui.mainWindow
        if not relativeTo:
            relativeTo = mainWindow.moduleArea  # ejb
        self.residueModule = ResidueInformation(mainWindow=mainWindow)
        mainWindow.moduleArea.addModule(self.residueModule, position=position, relativeTo=relativeTo)
        mainWindow.pythonConsole.writeConsoleCommand("application.showResidueInformation()")
        getLogger().info("application.showResidueInformation()")

    def showRefChemicalShifts(self):
        """Displays Reference Chemical Shifts module."""
        from ccpn.ui.gui.modules.ReferenceChemicalShifts import ReferenceChemicalShifts

        self.refChemShifts = ReferenceChemicalShifts(mainWindow=self.ui.mainWindow)
        self.ui.mainWindow.moduleArea.addModule(self.refChemShifts)

    ###################################################################################################################
    ## MENU callbacks:  VIEW
    ###################################################################################################################

    def showChemicalShiftTable(self,
                               position: str = 'bottom',
                               relativeTo: CcpnModule = None,
                               chemicalShiftList=None, selectFirstItem=False):
        """Displays Chemical Shift table.
        """
        from ccpn.ui.gui.modules.ChemicalShiftTable import ChemicalShiftTableModule

        mainWindow = self.ui.mainWindow
        if not relativeTo:
            relativeTo = mainWindow.moduleArea
        self.chemicalShiftTableModule = ChemicalShiftTableModule(mainWindow=mainWindow,
                                                                 chemicalShiftList=chemicalShiftList, selectFirstItem=selectFirstItem)

        mainWindow.moduleArea.addModule(self.chemicalShiftTableModule, position=position, relativeTo=relativeTo)
        mainWindow.pythonConsole.writeConsoleCommand("application.showChemicalShiftTable()")
        getLogger().info("application.showChemicalShiftTable()")
        return self.chemicalShiftTableModule

    def showNmrResidueTable(self, position='bottom', relativeTo=None,
                            nmrChain=None, selectFirstItem=False):
        """Displays Nmr Residue Table
        """
        from ccpn.ui.gui.modules.NmrResidueTable import NmrResidueTableModule

        mainWindow = self.ui.mainWindow
        if not relativeTo:
            relativeTo = mainWindow.moduleArea
        self.nmrResidueTableModule = NmrResidueTableModule(mainWindow=mainWindow,
                                                           nmrChain=nmrChain, selectFirstItem=selectFirstItem)

        mainWindow.moduleArea.addModule(self.nmrResidueTableModule, position=position, relativeTo=relativeTo)
        mainWindow.pythonConsole.writeConsoleCommand("application.showNmrResidueTable()")
        getLogger().info("application.showNmrResidueTable()")
        return self.nmrResidueTableModule

    def showResidueTable(self, position='bottom', relativeTo=None,
                         chain=None, selectFirstItem=False):
        """Displays  Residue Table
        """
        from ccpn.ui.gui.modules.ResidueTable import ResidueTableModule

        mainWindow = self.ui.mainWindow
        if not relativeTo:
            relativeTo = mainWindow.moduleArea
        self.residueTableModule = ResidueTableModule(mainWindow=mainWindow,
                                                     chain=chain, selectFirstItem=selectFirstItem)

        mainWindow.moduleArea.addModule(self.residueTableModule, position=position, relativeTo=relativeTo)
        mainWindow.pythonConsole.writeConsoleCommand("application.showResidueTable()")
        getLogger().info("application.showResidueTable()")
        return self.residueTableModule

    # def showStructureTable(self, position='bottom', relativeTo=None,
    #                         structureEnsemble=None, selectFirstItem=False):
    #   """Displays Structure Table
    #   """
    #   from ccpn.ui.gui.modules.StructureTable import StructureTableModule
    #
    #   mainWindow = self.ui.mainWindow
    #   if not relativeTo:
    #     relativeTo = mainWindow.moduleArea
    #   self.structureTableModule = StructureTableModule(mainWindow=mainWindow,
    #                                               structureEnsemble=structureEnsemble, selectFirstItem=selectFirstItem)
    #   mainWindow.moduleArea.addModule(self.structureTableModule, position=position, relativeTo=relativeTo)
    #
    #   mainWindow.pythonConsole.writeConsoleCommand("application.showStructureTable()")
    #   logger.info("application.showStructureTable()")
    #   return self.structureTableModule
    #
    def showPeakTable(self, position: str = 'left', relativeTo: CcpnModule = None,
                      peakList: PeakList = None, selectFirstItem=False):
        """Displays Peak table on left of main window with specified list selected.
        """
        from ccpn.ui.gui.modules.PeakTable import PeakTableModule

        mainWindow = self.ui.mainWindow
        if not relativeTo:
            relativeTo = mainWindow.moduleArea
        self.peakTableModule = PeakTableModule(mainWindow,
                                               peakList=peakList, selectFirstItem=selectFirstItem)

        mainWindow.moduleArea.addModule(self.peakTableModule, position=position, relativeTo=relativeTo)
        mainWindow.pythonConsole.writeConsoleCommand("application.showPeakTable()")
        getLogger().info("application.showPeakTable()")
        return self.peakTableModule

    def showMultipletTable(self, position: str = 'left', relativeTo: CcpnModule = None,
                           multipletList: MultipletList = None, selectFirstItem=False):
        """Displays multipletList table on left of main window with specified list selected.
        """
        from ccpn.ui.gui.modules.MultipletListTable import MultipletTableModule

        mainWindow = self.ui.mainWindow
        if not relativeTo:
            relativeTo = mainWindow.moduleArea
        self.multipletTableModule = MultipletTableModule(mainWindow,
                                                         multipletList=multipletList, selectFirstItem=selectFirstItem)

        mainWindow.moduleArea.addModule(self.multipletTableModule, position=position, relativeTo=relativeTo)
        mainWindow.pythonConsole.writeConsoleCommand("application.showMultipletTable()")
        getLogger().info("application.showMultipletTable()")
        return self.multipletTableModule

    def showIntegralTable(self, position: str = 'left', relativeTo: CcpnModule = None,
                          integralList: IntegralList = None, selectFirstItem=False):
        """Displays integral table on left of main window with specified list selected.
        """
        from ccpn.ui.gui.modules.IntegralTable import IntegralTableModule

        mainWindow = self.ui.mainWindow
        if not relativeTo:
            relativeTo = mainWindow.moduleArea
        self.integralTableModule = IntegralTableModule(mainWindow=mainWindow,
                                                       integralList=integralList, selectFirstItem=selectFirstItem)

        mainWindow.moduleArea.addModule(self.integralTableModule, position=position, relativeTo=relativeTo)
        mainWindow.pythonConsole.writeConsoleCommand("application.showIntegralTable()")
        getLogger().info("application.showIntegralTable()")
        return self.integralTableModule

    def showRestraintTable(self, position: str = 'bottom', relativeTo: CcpnModule = None,
                           restraintList: PeakList = None, selectFirstItem=False):
        """Displays Peak table on left of main window with specified list selected.
        """
        from ccpn.ui.gui.modules.RestraintTable import RestraintTableModule

        mainWindow = self.ui.mainWindow
        if not relativeTo:
            relativeTo = mainWindow.moduleArea
        self.restraintTableModule = RestraintTableModule(mainWindow=mainWindow,
                                                         restraintList=restraintList, selectFirstItem=selectFirstItem)

        mainWindow.moduleArea.addModule(self.restraintTableModule, position=position, relativeTo=relativeTo)
        mainWindow.pythonConsole.writeConsoleCommand("application.showRestraintTable()")
        getLogger().info("application.showRestraintTable()")
        return self.restraintTableModule

    def showStructureTable(self, position='bottom', relativeTo=None,
                           structureEnsemble=None, selectFirstItem=False):
        """Displays Structure Table
        """
        from ccpn.ui.gui.modules.StructureTable import StructureTableModule

        mainWindow = self.ui.mainWindow
        if not relativeTo:
            relativeTo = mainWindow.moduleArea
        self.structureTableModule = StructureTableModule(mainWindow=mainWindow,
                                                         structureEnsemble=structureEnsemble, selectFirstItem=selectFirstItem)

        mainWindow.moduleArea.addModule(self.structureTableModule, position=position, relativeTo=relativeTo)

        mainWindow.pythonConsole.writeConsoleCommand("application.showStructureTable()")
        getLogger().info("application.showStructureTable()")
        return self.structureTableModule

    def showNotesEditor(self, position: str = 'bottom', relativeTo: CcpnModule = None,
                        note=None, selectFirstItem=False):
        """Displays Notes Editing Table
        """
        from ccpn.ui.gui.modules.NotesEditor import NotesEditorModule

        mainWindow = self.ui.mainWindow
        if not relativeTo:
            relativeTo = mainWindow.moduleArea
        self.notesEditorModule = NotesEditorModule(mainWindow=mainWindow,
                                                   note=note, selectFirstItem=selectFirstItem)

        mainWindow.moduleArea.addModule(self.notesEditorModule, position=position, relativeTo=relativeTo)
        mainWindow.pythonConsole.writeConsoleCommand("application.showNotesEditorTable()")
        getLogger().info("application.showNotesEditorTable()")
        return self.notesEditorModule

    def showPrintSpectrumDisplayPopup(self):
        # from ccpn.ui.gui.popups.PrintSpectrumPopup import SelectSpectrumDisplayPopup #,PrintSpectrumDisplayPopup

        from ccpn.ui.gui.popups.ExportStripToFile import ExportStripToFilePopup

        if len(self.project.spectrumDisplays) == 0:
            MessageDialog.showWarning('', 'No SpectrumDisplay found')
        else:
            exportDialog = ExportStripToFilePopup(parent=self.ui.mainWindow,
                                                  mainWindow=self.ui.mainWindow,
                                                  strips=self.project.strips,
                                                  preferences=self.ui.mainWindow.application.preferences.general)
            exportDialog.exec_()

    def toggleToolbar(self):
        if self.current.strip is not None:
            self.current.strip.spectrumDisplay.toggleToolbar()
        else:
            getLogger().warning('No strip selected')

    def toggleSpectrumToolbar(self):
        if self.current.strip is not None:
            self.current.strip.spectrumDisplay.toggleSpectrumToolbar()
        else:
            getLogger().warning('No strip selected')

    def togglePhaseConsole(self):
        if self.current.strip is not None:
            self.current.strip.spectrumDisplay.togglePhaseConsole()
        else:
            getLogger().warning('No strip selected')

    def _setZoomPopup(self):
        if self.current.strip is not None:
            self.current.strip._setZoomPopup()
        else:
            getLogger().warning('No strip selected')

    def resetZoom(self):
        if self.current.strip is not None:
            self.current.strip.resetZoom()
        else:
            getLogger().warning('No strip selected')

    def copyStrip(self):
        if self.current.strip is not None:
            self.current.strip.copyStrip()
        else:
            getLogger().warning('No strip selected')

    def flipArbitraryAxis(self):
        if self.current.strip is not None:

            if self.current.strip.spectrumDisplay.is1D:
                getLogger().warning('Function not permitted on 1D spectra')
            else:

                from ccpn.ui.gui.popups.CopyStripFlippedAxesPopup import CopyStripFlippedSpectraPopup

                popup = CopyStripFlippedSpectraPopup(parent=self.ui.mainWindow, mainWindow=self.ui.mainWindow,
                                                     strip=self.current.strip, label=self.current.strip.id)
                popup.exec_()

        else:
            getLogger().warning('No strip selected')

    def flipXYAxis(self):
        if self.current.strip is not None:
            self.current.strip.flipXYAxis()
        else:
            getLogger().warning('No strip selected')

    def flipXZAxis(self):
        if self.current.strip is not None:
            self.current.strip.flipXZAxis()
        else:
            getLogger().warning('No strip selected')

    def flipYZAxis(self):
        if self.current.strip is not None:
            self.current.strip.flipYZAxis()
        else:
            getLogger().warning('No strip selected')

    def _findMenuAction(self, menubarText, menuText):
        # not sure if this function will be needed more widely or just in console context
        # CCPN internal: now also used in SequenceModule._closeModule

        #GWV should not be here; moved to GuiMainWindow
        self.ui.mainWindow._findMenuAction(menubarText, menuText)

        #
        # for menuBarAction in self.ui.mainWindow._menuBar.actions():
        #   if menuBarAction.text() == menubarText:
        #     break
        # else:
        #   return None
        #
        # for menuAction in menuBarAction.menu().actions():
        #   if menuAction.text() == menuText:
        #     return menuAction
        #
        # return None

    def _toggleConsole(self):
        """
        Toggles whether python console is displayed at bottom of the main window.
        """

        self.ui.mainWindow.toggleConsole()

    def showChemicalShiftMapping(self):
        from ccpn.ui.gui.modules.ChemicalShiftsMappingModule import ChemicalShiftsMapping

        cs = ChemicalShiftsMapping(mainWindow=self.ui.mainWindow)
        self.ui.mainWindow.moduleArea.addModule(cs)

    #################################################################################################
    ## MENU callbacks:  Macro
    #################################################################################################

    def showMacroEditor(self):
        """
        Displays macro editor.
        """
        mainWindow = self.ui.mainWindow
        self.editor = MacroEditor(mainWindow=mainWindow)
        mainWindow.moduleArea.addModule(self.editor, position='top', relativeTo=mainWindow.moduleArea)
        # mainWindow.pythonConsole.writeConsoleCommand("application.showMacroEditor()")
        # getLogger().info("application.showMacroEditor()")

    def openMacroOnEditor(self):
        """
        Displays macro editor.
        """
        mainWindow = self.ui.mainWindow
        self.editor = MacroEditor(mainWindow=mainWindow)
        mainWindow.moduleArea.addModule(self.editor, position='top', relativeTo=mainWindow.moduleArea)
        self.editor._openMacroFile()
        # mainWindow.pythonConsole.writeConsoleCommand("application.showMacroEditor()")
        # getLogger().info("application.showMacroEditor()")

    def newMacroFromConsole(self):
        """
        Displays macro editor with contents of python console inside.
        """
        # editor = MacroEditor(self.ui.mainWindow.moduleArea, self, "Macro Editor")
        #FIXME:ED - haven't checked this properly
        mainWindow = self.ui.mainWindow
        self.editor = MacroEditor(mainWindow=mainWindow)
        self.editor.textBox.set(mainWindow.pythonConsole.textEditor.toPlainText())
        mainWindow.moduleArea.addModule(self.editor, position='top', relativeTo=mainWindow.moduleArea)

    # FIXME:ED - haven't checked this properly. Broken
    def newMacroFromLog(self):
        """
        Displays macro editor with contents of the log.
        """
        # editor = MacroEditor(self.ui.mainWindow.moduleArea, self, "Macro Editor")
        #FIXME:ED - haven't checked this properly
        mainWindow = self.ui.mainWindow
        self.editor = MacroEditor(mainWindow=mainWindow)
        with open(getLogger().logPath, 'r') as fp:
            l = fp.readlines()
        text = ''.join([line.strip().split(':', 6)[-1] + '\n' for line in l])
        self.editor.textBox.setText(text)
        mainWindow.moduleArea.addModule(self.editor, position='top', relativeTo=mainWindow.moduleArea)

    def defineUserShortcuts(self):

        from ccpn.ui.gui.popups.ShortcutsPopup import ShortcutsPopup

        ShortcutsPopup(parent=self.ui.mainWindow, mainWindow=self.ui.mainWindow).exec_()

    def runMacro(self, macroFile: str = None):
        """
        Runs a macro if a macro is specified, or opens a dialog box for selection of a macro file and then
        runs the selected macro.
        """
        if macroFile is None:
            dialog = FileDialog(self.ui.mainWindow, fileMode=FileDialog.ExistingFile, text="Run Macro",
                                acceptMode=FileDialog.AcceptOpen, preferences=self.preferences.general,
                                directory=self.preferences.general.userMacroPath, filter='*.py')
            macroFile = dialog.selectedFile()
            if not macroFile:
                return

        if not macroFile in self.preferences.recentMacros:
            self.preferences.recentMacros.append(macroFile)
        self.ui.mainWindow.pythonConsole._runMacro(macroFile)

    ###################################################################################################################
    ## MENU callbacks:  Help
    ###################################################################################################################

    def _systemOpen(self, path):
        "Open path on system"
        if 'linux' in sys.platform.lower():
            os.system("xdg-open %s" % path)
        else:
            os.system('open %s' % path)

    def _showHtmlFile(self, title, path):
        "Displays html files in program QT viewer or using native webbrowser depending on useNativeWebbrowser option"

        mainWindow = self.ui.mainWindow

        if self.preferences.general.useNativeWebbrowser:
            self._systemOpen(path)
        else:
            from ccpn.ui.gui.widgets.CcpnWebView import CcpnWebView

            self.newModule = CcpnWebView(mainWindow=mainWindow, name=title, urlPath=path)

            # self.newModule = CcpnModule(mainWindow=mainWindow, name=title)
            # view = CcpnWebView(path)
            # self.newModule.addWidget(view, 0, 0, 1, 1)      # make it the first item
            # self.newModule.mainWidget = view      # ejb

            self.ui.mainWindow.moduleArea.addModule(self.newModule, position='top', relativeTo=mainWindow.moduleArea)

    def showBeginnersTutorial(self):
        from ccpn.framework.PathsAndUrls import beginnersTutorialPath

        self._systemOpen(beginnersTutorialPath)

    def showBackboneTutorial(self):
        from ccpn.framework.PathsAndUrls import backboneAssignmentTutorialPath

        self._systemOpen(backboneAssignmentTutorialPath)

    def showCSPtutorial(self):
        from ccpn.framework.PathsAndUrls import cspTutorialPath

        self._systemOpen(cspTutorialPath)

    def showScreenTutorial(self):
        from ccpn.framework.PathsAndUrls import screenTutorialPath

        self._systemOpen(screenTutorialPath)

    def showVersion3Documentation(self):
        """Displays CCPN wrapper documentation in a module."""
        from ccpn.framework.PathsAndUrls import documentationPath

        self._showHtmlFile("Analysis Version-3 Documentation", documentationPath)

    def showShortcuts(self):
        from ccpn.framework.PathsAndUrls import shortcutsPath

        self._systemOpen(shortcutsPath)

    def showAboutPopup(self):
        from ccpn.ui.gui.popups.AboutPopup import AboutPopup

        popup = AboutPopup(parent=self.ui.mainWindow)
        popup.exec_()

    def showAboutCcpn(self):
        from ccpn.framework.PathsAndUrls import ccpnUrl
        import webbrowser

        webbrowser.open(ccpnUrl)

    def showCcpnLicense(self):
        from ccpn.framework.PathsAndUrls import ccpnLicenceUrl
        import webbrowser

        webbrowser.open(ccpnLicenceUrl)

    def showCodeInspectionPopup(self):
        # TODO: open a file browser to top of source directory
        pass

    def showIssuesList(self):
        from ccpn.framework.PathsAndUrls import ccpnIssuesUrl
        import webbrowser

        webbrowser.open(ccpnIssuesUrl)

    def showTutorials(self):
        from ccpn.framework.PathsAndUrls import tutorials
        import webbrowser

        webbrowser.open(tutorials)

    def showUpdatePopup(self):
        """Open the update popup
        """
        from ccpn.framework.update.UpdatePopup import UpdatePopup
        from ccpn.util import Url

        # check valid internet connection first
        if Url.checkInternetConnection():
            if not self.updatePopup:
                self.updatePopup = UpdatePopup(parent=self.ui.mainWindow, mainWindow=self.ui.mainWindow)
            self.updatePopup.show()
            self.updatePopup.exec_()

            # if updates have been installed then popup the quit dialog with no cancel button
            if self.updatePopup._numUpdatesInstalled > 0:
                self.ui.mainWindow._closeWindowFromUpdate(disableCancel=True)

        else:
            MessageDialog.showWarning('Check For Updates',
                                      'Could not connect to the update server, please check your internet connection.')

    def showRegisterPopup(self):
        """Open the registration popup
        """
        self.ui._registerDetails()

    def showFeedbackPopup(self):
        """Open the submit feedback popup
        """
        from ccpn.ui.gui.popups.FeedbackPopup import FeedbackPopup
        from ccpn.util import Url

        # check valid internet connection first
        if Url.checkInternetConnection():
            if not self.feedbackPopup:
                self.feedbackPopup = FeedbackPopup(parent=self.ui.mainWindow)
            self.feedbackPopup.show()
            self.feedbackPopup.raise_()

        else:
            MessageDialog.showWarning('Submit Feedback',
                                      'Could not connect to the server, please check your internet connection.')

    def showSubmitMacroPopup(self):
        """Open the submit macro popup
        """
        from ccpn.ui.gui.popups.SubmitMacroPopup import SubmitMacroPopup
        from ccpn.util import Url

        # check valid internet connection first
        if Url.checkInternetConnection():
            if not self.submitMacroPopup:
                self.submitMacroPopup = SubmitMacroPopup(parent=self.ui.mainWindow)
            self.submitMacroPopup.show()
            self.submitMacroPopup.raise_()

        else:
            MessageDialog.showWarning('Submit Macro',
                                      'Could not connect to the server, please check your internet connection.')

    def showLicense(self):
        from ccpn.framework.PathsAndUrls import licensePath

        self._systemOpen(licensePath)

    #########################################    End Menu callbacks   ##################################################

    # def printToFile(self, spectrumDisplay=None):
    #
    #   current = self.current
    #   # if not spectrumDisplay:
    #   #   spectrumDisplay = current.spectrumDisplay
    #   if not spectrumDisplay and current.strip:
    #     spectrumDisplay = current.strip.spectrumDisplay
    #   if not spectrumDisplay and self.spectrumDisplays:
    #     spectrumDisplay = self.spectrumDisplays[0]
    #   if spectrumDisplay:
    #     dialog = FileDialog(parent=self.ui.mainWindow, fileMode=FileDialog.AnyFile, text='Print to File',
    #                         acceptMode=FileDialog.AcceptSave, preferences=self.preferences.general, filter='SVG (*.svg)')
    #     path = dialog.selectedFile()
    #     if not path:
    #       return
    #     spectrumDisplay.printToFile(path)


def isValidPath(projectName, stripFullPath=True, stripExtension=True):
    """Check whether the project name is valid after stripping fullpath and extension
    Can only contain alphanumeric characters and underscores

    :param projectName: name of project to check
    :param stripFullPath: set to true to remove leading directory
    :param stripExtension: set to true to remove extension
    :return: True if valid else False
    """
    if not projectName:
        return

    if isinstance(projectName, str):

        name = os.path.basename(projectName) if stripFullPath else projectName
        name = os.path.splitext(name)[0] if stripExtension else name

        STRIPCHARS = '_'
        for ss in STRIPCHARS:
            name = name.replace(ss, '')

        if name.isalnum():
            return True


def getSaveDirectory(parent, preferences=None):
    """Opens save Project as dialog box and gets directory specified in the file dialog."""

    dialog = FileDialog(parent=parent, fileMode=FileDialog.AnyFile, text='Save Project As',
                        acceptMode=FileDialog.AcceptSave, preferences=preferences,
                        restrictDirToFilter=False)
    newPath = dialog.selectedFile()

    # if not iterable then ignore - dialog may return string or tuple(<path>, <fileOptions>)
    if isinstance(newPath, tuple) and len(newPath) > 0:
        newPath = newPath[0]

    # ignore if empty
    if not newPath:
        return

    # check validity of the newPath
    if not isValidPath(newPath, stripFullPath=True, stripExtension=True):
        getLogger().warning('Filename can only contain alphanumeric characters and underscores')
        MessageDialog.showWarning('Save Project', 'Filename can only contain alphanumeric characters and underscores')
        return

    if newPath:

        # native dialog returns a tuple: (path, ''); ccpn returns a string
        if isinstance(newPath, tuple):
            newPath = newPath[0]
            if not newPath:
                return None

        newPath = apiIo.addCcpnDirectorySuffix(newPath)
        if os.path.exists(newPath) and (os.path.isfile(newPath) or os.listdir(newPath)):
            # should not really need to check the second and third condition above, only
            # the Qt dialog stupidly insists a directory exists before you can select it
            # so if it exists but is empty then don't bother asking the question
            title = 'Overwrite path'
            msg = 'Path "%s" already exists, continue?' % newPath
            if not MessageDialog.showYesNo(title, msg):
                newPath = ''

        return newPath


########

def getPreferences(skipUserPreferences=False, defaultPath=None, userPath=None):
    from ccpn.framework.PathsAndUrls import defaultPreferencesPath

    try:
        def _updateDict(d, u):
            import collections

            # recursive update of dictionary
            # this deletes every key in u that is not in d
            # if we want every key regardless, then remove first if check below
            for k, v in u.items():
                if k not in d:
                    continue
                if isinstance(v, collections.Mapping):
                    r = _updateDict(d.get(k, {}), v)
                    d[k] = r
                else:
                    d[k] = u[k]
            return d

        # read the default settings
        preferencesPath = (defaultPath if defaultPath else defaultPreferencesPath)
        with open(preferencesPath) as fp:
            preferences = json.load(fp, object_hook=AttrDict)

        # read user settings and update if not skipped
        if not skipUserPreferences:
            # from ccpn.framework.PathsAndUrls import userPreferencesPath

            preferencesPath = (userPath if userPath else os.path.expanduser(userPreferencesPath))
            if os.path.isfile(preferencesPath):
                with open(preferencesPath) as fp:
                    userPreferences = json.load(fp, object_hook=AttrDict)
                preferences = _updateDict(preferences, userPreferences)
    except:  #should we have the preferences hard coded as py dict for extra safety? if json goes wrong the whole project crashes!
        with open(defaultPreferencesPath) as fp:
            preferences = json.load(fp, object_hook=AttrDict)

    return preferences<|MERGE_RESOLUTION|>--- conflicted
+++ resolved
@@ -1036,17 +1036,12 @@
             # We have a UI with no mainWindow - nothing to do.
             return
 
-<<<<<<< HEAD
         menuChildren = mainWindow.menuBar().findChildren(QtWidgets.QMenu)
         if not menuChildren:
             return
 
-        topMenu = menuChildren[0]
-=======
-
->>>>>>> b39ea4b9
         topActionDict = {}
-        for topMenu in mainWindow.menuBar().findChildren(QtWidgets.QMenu):#topMenu.actions():
+        for topMenu in menuChildren:
             mainActionDict = {}
             for mainAction in topMenu.actions():
                 mainActionDict[mainAction.text()] = mainAction
@@ -1503,35 +1498,35 @@
         popup.raise_()
 
     #     # FIXME Below is broken. This does not create a project! Looks like a copy-paste from NEF code.
-    # """Load Project from NEF file at path, and do necessary setup"""
-    #
-    # from ccpn.core.lib.ContextManagers import undoBlock, notificationEchoBlocking
-    #
-    # dataBlock = self.nefReader.getNMRStarData(path)
-
-    # if makeNewProject:
-    #     if self.project is not None:
-    #         self._closeProject()
-    #     self.project = self.newProject(dataBlock.name)
-    #
-    # self.project._wrappedData.shiftAveraging = False
-    #
-    # # with suspendSideBarNotifications(project=self.project):
-    # with undoBlock():
-    #     with notificationEchoBlocking():
-    #         # with catchExceptions(application=self, errorStringTemplate='Error loading NMRStar file: %s'):
-    #             self.nefReader.importNewProject(self.project, dataBlock)
-
-    # with undoBlock():
-    #     try:
-    #         self.nefReader.importNewNMRStarProject(self.project, dataBlock)
-    #     except Exception as es:
-    #         getLogger().warning('Error loading NMRStar file: %s' % str(es))
-
-    # self.project._wrappedData.shiftAveraging = True
-
-    # getLogger().info('==> Loaded NmrStar file: "%s"' % (path,))
-    # return self.project
+        # """Load Project from NEF file at path, and do necessary setup"""
+        #
+        # from ccpn.core.lib.ContextManagers import undoBlock, notificationEchoBlocking
+        #
+        # dataBlock = self.nefReader.getNMRStarData(path)
+
+        # if makeNewProject:
+        #     if self.project is not None:
+        #         self._closeProject()
+        #     self.project = self.newProject(dataBlock.name)
+        #
+        # self.project._wrappedData.shiftAveraging = False
+        #
+        # # with suspendSideBarNotifications(project=self.project):
+        # with undoBlock():
+        #     with notificationEchoBlocking():
+        #         # with catchExceptions(application=self, errorStringTemplate='Error loading NMRStar file: %s'):
+        #             self.nefReader.importNewProject(self.project, dataBlock)
+
+        # with undoBlock():
+        #     try:
+        #         self.nefReader.importNewNMRStarProject(self.project, dataBlock)
+        #     except Exception as es:
+        #         getLogger().warning('Error loading NMRStar file: %s' % str(es))
+
+        # self.project._wrappedData.shiftAveraging = True
+
+        # getLogger().info('==> Loaded NmrStar file: "%s"' % (path,))
+        # return self.project
 
     def _loadSparkyProject(self, path: str, makeNewProject=True) -> Project:
         """Load Project from Sparky file at path, and do necessary setup"""
