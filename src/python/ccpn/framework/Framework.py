#=========================================================================================
# Licence, Reference and Credits
#=========================================================================================
__copyright__ = "Copyright (C) CCPN project (https://www.ccpn.ac.uk) 2014 - 2022"
__credits__ = ("Ed Brooksbank, Joanna Fox, Victoria A Higman, Luca Mureddu, Eliza Płoskoń",
               "Timothy J Ragan, Brian O Smith, Gary S Thompson & Geerten W Vuister")
__licence__ = ("CCPN licence. See https://ccpn.ac.uk/software/licensing/")
__reference__ = ("Skinner, S.P., Fogh, R.H., Boucher, W., Ragan, T.J., Mureddu, L.G., & Vuister, G.W.",
                 "CcpNmr AnalysisAssign: a flexible platform for integrated NMR analysis",
                 "J.Biomol.Nmr (2016), 66, 111-124, http://doi.org/10.1007/s10858-016-0060-y")
#=========================================================================================
# Last code modification
#=========================================================================================
__modifiedBy__ = "$modifiedBy: Ed Brooksbank $"
<<<<<<< HEAD
__dateModified__ = "$dateModified: 2022-02-22 19:58:03 +0000 (Tue, February 22, 2022) $"
__version__ = "$Revision: 3.1.0 $"
=======
__dateModified__ = "$dateModified: 2022-02-24 10:35:32 +0000 (Thu, February 24, 2022) $"
__version__ = "$Revision: 3.0.4 $"
>>>>>>> 1f9633eb
#=========================================================================================
# Created
#=========================================================================================
__author__ = "$Author: CCPN $"
__date__ = "$Date: 2017-04-07 10:28:41 +0000 (Fri, April 07, 2017) $"
#=========================================================================================
# Start of code
#=========================================================================================


# if not hasattr(systime, 'clock'):
#     # NOTE:ED - quick patch to fix bug in pyqt 5.9
#     systime.clock = systime.process_time

import json
import os
import sys
import re
import subprocess

import faulthandler
faulthandler.enable()

from typing import List

from PyQt5 import QtWidgets
from PyQt5.QtWidgets import QApplication
from PyQt5.QtCore import QTimer

from distutils.dir_util import copy_tree

from ccpn.core.IntegralList import IntegralList
from ccpn.core.PeakList import PeakList
from ccpn.core.MultipletList import MultipletList
from ccpn.core.Project import Project
from ccpn.core.lib.Notifiers import NotifierBase
from ccpn.core.lib.Pid import Pid
from ccpn.core.lib.ContextManagers import \
    logCommandManager, undoBlockWithSideBar, rebuildSidebar

from ccpn.framework.Application import Arguments
from ccpn.framework import Version
from ccpn.framework.AutoBackup import AutoBackup
from ccpn.framework.credits import printCreditsText
from ccpn.framework.Current import Current
from ccpn.framework.lib.pipeline.PipelineBase import Pipeline
from ccpn.framework.Translation import defaultLanguage
from ccpn.framework.Translation import translator
from ccpn.framework.Preferences import Preferences
from ccpn.framework.PathsAndUrls import \
    userCcpnMacroPath, \
    CCPN_ARCHIVES_DIRECTORY, \
    CCPN_STATE_DIRECTORY, \
    CCPN_DATA_DIRECTORY, \
    CCPN_SPECTRA_DIRECTORY, \
    CCPN_PLUGINS_DIRECTORY, \
    CCPN_SCRIPTS_DIRECTORY

from ccpn.ui.gui.Gui import Gui
from ccpn.ui.gui.GuiBase import GuiBase
from ccpn.ui.gui.modules.CcpnModule import CcpnModule
from ccpn.ui.gui.modules.MacroEditor import MacroEditor
from ccpn.ui.gui.widgets import MessageDialog
from ccpn.ui.gui.widgets.FileDialog import MacrosFileDialog
from ccpn.ui.gui.widgets.TipOfTheDay import TipOfTheDayWindow, MODE_KEY_CONCEPTS
from ccpn.ui.gui.popups.RegisterPopup import RegisterPopup

from ccpn.util import Logging
from ccpn.util.Path import Path, aPath, fetchDir
from ccpn.util.AttrDict import AttrDict
from ccpn.util.Common import uniquify, isWindowsOS, isMacOS, isIterable
from ccpn.util.Logging import getLogger
from ccpn.ui.gui import Layout
from ccpn.util.decorators import logCommand



#-----------------------------------------------------------------------------------------
# how frequently to check if license dialog has closed when waiting to show the tip of the day
WAIT_EVENT_LOOP_EMPTY = 0
WAIT_LICENSE_DIALOG_CLOSE_TIME = 100

_DEBUG = False

interfaceNames = ('NoUi', 'Gui')
MAXITEMLOGGING = 4

# For @Ed: sys.excepthook PyQT related code now in Gui.py


class Framework(NotifierBase, GuiBase):
    """
    The Framework class is the base class for all applications.
    """
    #-----------------------------------------------------------------------------------------
    # to be sub-classed
    applicationName = None
    applicationVersion = None
    #-----------------------------------------------------------------------------------------

    def __init__(self, args=Arguments()):

        NotifierBase.__init__(self)
        GuiBase.__init__(self)

        printCreditsText(sys.stderr, self.applicationName, self.applicationVersion)

        #-----------------------------------------------------------------------------------------
        # register the programme for later with the getApplication() call
        #-----------------------------------------------------------------------------------------
        from ccpn.framework.Application import ApplicationContainer
        container = ApplicationContainer()
        container.register(self)

        #-----------------------------------------------------------------------------------------
        # Key attributes related to the data structure
        #-----------------------------------------------------------------------------------------
        # Necessary as attribute is queried during initialisation:
        self._mainWindow = None

        # This is needed to make project available in NoUi (if nothing else)
        self._project = None
        self._current = None

        self._plugins = []  # Hack for now, how should we store these?
                            # used in GuiMainWindow by startPlugin()

        #-----------------------------------------------------------------------------------------
        # Initialisations
        #-----------------------------------------------------------------------------------------
        self.args = args

        # NOTE:ED - what is revision for? there are no uses and causes a new error for sphinx documentation unless a string
        # self.revision = Version.revision

        self.useFileLogger = not self.args.nologging
        if self.args.debug3:
            self._debugLevel = Logging.DEBUG3
        elif self.args.debug2:
            self._debugLevel = Logging.DEBUG2
        elif self.args.debug:
            self._debugLevel = Logging.DEBUG
        else:
            self._debugLevel = Logging.INFO

        self.preferences = Preferences(application=self)
        if not self.args.skipUserPreferences:
            sys.stderr.write('==> Getting user preferences\n')
            self.preferences._getUserPreferences()

        self.layout = None  # initialised by self._getUserLayout

        # GWV these attributes should move to the GUI class (in 3.2x ??)
        # For now, they are set in GuiBase and initialised by calls in Gui.__init_
        # self._styleSheet = None
        # self._colourScheme = None
        # self._fontSettings = None
        # self._menuSpec = None

        # Blocking level for command echo and logging
        self._echoBlocking = 0
        self._enableLoggingToConsole = True

        self._backupTimerQ = None
        self._autoBackupThread = None

        self._tip_of_the_day = None
        self._initial_show_timer = None
        self._key_concepts = None

        self._registrationDict = {}

        self._setLanguage()

        self._experimentClassifications = None  # initialised in _startApplication once a project has loaded

        self._disableUndoException = getattr(self.args, 'disableUndoException', False)
        self._ccpnLogging = getattr(self.args, 'ccpnLogging', False)

        # register dataLoaders for the first and only time
        from ccpn.framework.lib.DataLoaders.DataLoaderABC import getDataLoaders
        self._dataLoaders = getDataLoaders()

        # register SpectrumDataSource formats for the first and only time
        from ccpn.core.lib.SpectrumDataSources.SpectrumDataSourceABC import getDataFormats
        self._spectrumDataSourceFormats = getDataFormats()

        # get a user interface; nb. ui.start() is called by the application
        self.ui = self._getUI()

    #-----------------------------------------------------------------------------------------
    # properties of Framework
    #-----------------------------------------------------------------------------------------

    @property
    def project(self) -> Project:
        """:return currently active project
        """
        return self._project

    @property
    def current(self) -> Current:
        """Current contains selected peaks, selected restraints, cursor position, etc.
        see Current.py for detailed descriptiom
        :return the Current object
        """
        return self._current

    @property
    def mainWindow(self):
        """:returns: MainWindow instance if application has a Gui or None otherwise
        """
        if self.hasGui:
            return self.ui.mainWindow
        return None

    @property
    def hasGui(self) -> bool:
        """:return True if application has a gui"""
        return isinstance(self.ui, Gui)

    @property
    def _isInDebugMode(self) -> bool:
        """:return True if either of the debug flags has been set
        CCPNINTERNAL: used throughout to check
        """
        if self._debugLevel == Logging.DEBUG1 or \
           self._debugLevel == Logging.DEBUG2 or \
           self._debugLevel == Logging.DEBUG3:
            return True
        return False

    @property
    def statePath(self) -> Path:
        """
        :return: the absolute path to the state sub-directory of the current project
                 as a Path instance
        """
        return aPath(self.project.path) / CCPN_STATE_DIRECTORY

    @property
    def pipelinePath(self) -> Path:
        """
        :return: the absolute path to the state/pipeline sub-directory of
                 the current project as a Path instance
        """
        return self.statePath / Pipeline.className

    @property
    def dataPath(self) -> Path:
        """
        :return: the absolute path to the data sub-directory of the current project
                 as a Path instance
        """
        return aPath(self.project.path) / CCPN_DATA_DIRECTORY

    @property
    def spectraPath(self):
        """
        :return: the absolute path to the data sub-directory of the current project
                 as a Path instance
        """
        return aPath(self.project.path) / CCPN_SPECTRA_DIRECTORY

    @property
    def pluginDataPath(self) -> Path:
        """
        :return: the absolute path to the data/plugins sub-directory of the
                 current project as a Path instance
        """
        return aPath(self.project.path) / CCPN_PLUGINS_DIRECTORY

    @property
    def scriptsPath(self) -> Path:
        """
        :return: the absolute path to the script sub-directory of the current project
                 as a Path instance
        """
        return aPath(self.project.path) / CCPN_SCRIPTS_DIRECTORY

    @property
    def archivesPath(self) -> Path:
        """
        :return: the absolute path to the archives sub-directory of the current project
                 as a Path instance
        """
        return aPath(self.project.path) / CCPN_ARCHIVES_DIRECTORY\

    @property
    def tempMacrosPath(self):
        """
        :return: the absolute path to the ~/.ccpn/macros directory
                 as a Path instance
        """
        return userCcpnMacroPath

    #-----------------------------------------------------------------------------------------
    # "get" methods
    #-----------------------------------------------------------------------------------------
    def get(self, identifier):
        """General method to obtain object (either gui or data) from identifier (pid, gid,
        obj-string)
        :param identifier: a Pid, Gid or string object identifier
        :return a Version-3 core data or graphics object
        """
        if identifier is None:
            raise ValueError('Expected str or Pid, got "None"')

        if not isinstance(identifier, (str, Pid)):
            raise ValueError('Expected str or Pid, got "%s" %s' % (identifier, type(identifier)))
        identifier = str(identifier)

        if len(identifier) == 0:
            raise ValueError('Expected str or Pid, got zero-length identifier')

        if len(identifier) >= 2 and identifier[0] == '<' and identifier[-1] == '>':
            identifier = identifier[1:-1]

        return self.project.getByPid(identifier)

    def getByPid(self, pid):
        """Legacy; obtain data object from identifier (pid or obj-string)
        replaced by get(identifier).
        :param pid: a Pid or string object identifier
        :return a Version-3 core data object
        """
        return self.get(pid)

    def getByGid(self, gid):
        """Legacy; obtain graphics object from identifier (gid or obj-string)
        replaced by get(identifier).
        :param gid: a Gid or string object identifier
        :return a Version-3 graphics object
        """
        return self.get(gid)

    #-----------------------------------------------------------------------------------------
    # Initialisations and cleanup
    #-----------------------------------------------------------------------------------------

    def _getUI(self):
        """Get the user interface
        :return a Ui instance
        """
        if self.args.interface == 'Gui':
            from ccpn.ui.gui.Gui import Gui
            ui = Gui(application=self)

        else:
            from ccpn.ui.Ui import NoUi
            ui = NoUi(application=self)

        return ui

    def _startApplication(self):
        """Start the program execution
        """

        # NOTE:ED - there are currently issues when loading projects from the command line, or from test cases
        #   There is no project.application and project is None
        #   The Logger instantiated is the default logger, required adding extra methods so that, e.g., echoInfo worked
        #   logCommand has no self.project.application, and requires getApplication() instead
        #   There is NoUi instantiated yet, so temporarily added loadProject to Ui class called by loadProject below)

        # Load / create project on start
        if (projectPath := self.args.projectPath) is not None:
            project = self.loadProject(projectPath)
        else:
            project = self._newProject()

        if self.preferences.general.checkUpdatesAtStartup and not getattr(self.args, '_skipUpdates', False):
            self.ui._checkForUpdates()

        if not self.ui._checkRegistration():
            return

        # Needed in case project load failed
        if not project:
            sys.stderr.write('==> No project, aborting ...\n')
            return

        self._experimentClassifications = project.getExperimentClassifications()
        self._updateAutoBackup()

        sys.stderr.write('==> Done, %s is starting\n' % self.applicationName)
        self.ui.startUi()
        self._cleanup()

    def _cleanup(self):
        """Cleanup at the end of program execution; i.e. once the command loop
        has stopped
        """
        self._setAutoBackupTime('kill')

    #-----------------------------------------------------------------------------------------
    # Backup (TODO: need refactoring)
    #-----------------------------------------------------------------------------------------

    def _updateAutoBackup(self):
        # CCPNINTERNAL: also called from preferences popup
        if self.preferences.general.autoBackupEnabled:
            self._setAutoBackupTime(self.preferences.general.autoBackupFrequency)
        else:
            self._setAutoBackupTime(None)

    def _setAutoBackupTime(self, time):
        if self._backupTimerQ is None:
            from queue import Queue

            self._backupTimerQ = Queue(maxsize=1)
        if self._backupTimerQ.full():
            self._backupTimerQ.get()
        if isinstance(time, (float, int)):
            self._backupTimerQ.put(time * 60)
        else:
            self._backupTimerQ.put(time)
        if self._autoBackupThread is None:
            self._autoBackupThread = AutoBackup(q=self._backupTimerQ,
                                                backupFunction=self._backupProject)
            self._autoBackupThread.start()

    def _backupProject(self):
        try:
            from ccpnmodel.ccpncore.lib.Io import Api as apiIo

            apiIo.backupProject(self.project._wrappedData.parent)
            backupPath = self.project.backupPath

            backupStatePath = fetchDir(backupPath, Layout.StateDirName)

            copy_tree(self.statePath, backupStatePath)
            layoutFile = os.path.join(backupStatePath, Layout.DefaultLayoutFileName)
            Layout.saveLayoutToJson(self.ui.mainWindow, layoutFile)
            self.current._dumpStateToFile(backupStatePath)

            #Spectra should not be copied over. Dangerous for disk space
            # backupDataPath = fetchDir(backupPath, DataDirName)
        except Exception as es:
            getLogger().warning('Project backup failed with error %s' % es)

    #-----------------------------------------------------------------------------------------

    def _initialiseProject(self, newProject: Project):
        """Initialise a project and set up links and objects that involve it
        """
        from ccpn.core.lib.SpectrumLib import setContourLevelsFromNoise, getDefaultSpectrumColours, _getDefaultOrdering

        # # Linkages; need to be here as downstream code depends on it
        self._project = newProject
        newProject._application = self

        # Logging
        logger = getLogger()
        Logging.setLevel(logger, self._debugLevel)
        logger.debug('Framework._initialiseProject>>>')

        # Set up current; we need it when restoring project graphics data below
        self._current = Current(project=newProject)

        # This wraps the underlying data, including the wrapped graphics data
        newProject._initialiseProject()

        if newProject._isUpgradedFromV2:
            getLogger().debug(f'initialising v2 noise and contour levels')
            for spectrum in newProject.spectra:
                # calculate the new noise level
                setContourLevelsFromNoise(spectrum, setNoiseLevel=True,
                                          setPositiveContours=True, setNegativeContours=True,
                                          useSameMultiplier=True)

                # set the initial contour colours
                (spectrum.positiveContourColour, spectrum.negativeContourColour) = getDefaultSpectrumColours(spectrum)
                spectrum.sliceColour = spectrum.positiveContourColour

                # set the initial axis ordering
                _getDefaultOrdering(spectrum)

        newProject._updateApiDataUrl(self.preferences.general.dataPath)
        # the project is now ready to use

        # Now that all objects, including the graphics are there, restore current
        self.current._restoreStateFromFile(self.statePath)

        if self.hasGui:
            self.ui.initialize(self._mainWindow)
            # Get the mainWindow out of the application top level once it's been transferred to ui
            del self._mainWindow
        else:
            # The NoUi version has no mainWindow
            self.ui.initialize(None)

    #-----------------------------------------------------------------------------------------

    def _savePreferences(self):
        """Save the user preferences to file
        CCPNINTERNAL: used in PreferencesPopup and GuiMainWindow._close()
        """
        self.preferences._saveUserPreferences()

    #-----------------------------------------------------------------------------------------

    #-----------------------------------------------------------------------------------------

    def _setLanguage(self):
        # Language, check for command line override, or use preferences
        if self.args.language:
            language = self.args.language
        elif self.preferences.general.language:
            language = self.preferences.general.language
        else:
            language = defaultLanguage
        if not translator.setLanguage(language):
            self.preferences.general.language = language
        # translator.setDebug(True)
        sys.stderr.write('==> Language set to "%s"\n' % translator._language)

    #-----------------------------------------------------------------------------------------

    def _correctColours(self):
        """Autocorrect all colours that are too close to the background colour
        """
        from ccpn.ui.gui.guiSettings import autoCorrectHexColour, getColours, CCPNGLWIDGET_HEXBACKGROUND

        if self.preferences.general.autoCorrectColours:
            project = self.project

            # change spectrum colours
            for spectrum in project.spectra:
                if len(spectrum.axisCodes) > 1:
                    if spectrum.positiveContourColour and spectrum.positiveContourColour.startswith('#'):
                        spectrum.positiveContourColour = autoCorrectHexColour(spectrum.positiveContourColour,
                                                                              getColours()[CCPNGLWIDGET_HEXBACKGROUND])
                    if spectrum.negativeContourColour and spectrum.negativeContourColour.startswith('#'):
                        spectrum.negativeContourColour = autoCorrectHexColour(spectrum.negativeContourColour,
                                                                              getColours()[CCPNGLWIDGET_HEXBACKGROUND])
                else:
                    if spectrum.sliceColour.startswith('#'):
                        spectrum.sliceColour = autoCorrectHexColour(spectrum.sliceColour,
                                                                    getColours()[CCPNGLWIDGET_HEXBACKGROUND])

            # change peakList colours
            for objList in project.peakLists:
                objList.textColour = autoCorrectHexColour(objList.textColour,
                                                          getColours()[CCPNGLWIDGET_HEXBACKGROUND])
                objList.symbolColour = autoCorrectHexColour(objList.symbolColour,
                                                            getColours()[CCPNGLWIDGET_HEXBACKGROUND])

            # change integralList colours
            for objList in project.integralLists:
                objList.textColour = autoCorrectHexColour(objList.textColour,
                                                          getColours()[CCPNGLWIDGET_HEXBACKGROUND])
                objList.symbolColour = autoCorrectHexColour(objList.symbolColour,
                                                            getColours()[CCPNGLWIDGET_HEXBACKGROUND])

            # change multipletList colours
            for objList in project.multipletLists:
                objList.textColour = autoCorrectHexColour(objList.textColour,
                                                          getColours()[CCPNGLWIDGET_HEXBACKGROUND])
                objList.symbolColour = autoCorrectHexColour(objList.symbolColour,
                                                            getColours()[CCPNGLWIDGET_HEXBACKGROUND])

            for mark in project.marks:
                mark.colour = autoCorrectHexColour(mark.colour,
                                                   getColours()[CCPNGLWIDGET_HEXBACKGROUND])

    def _initGraphics(self):
        """Set up graphics system after loading
        """
        from ccpn.ui.gui.lib import GuiStrip

        project = self.project
        mainWindow = self.ui.mainWindow

        # 20191113:ED Initial insertion of spectrumDisplays into the moduleArea
        try:
            insertPoint = mainWindow.moduleArea
            for spectrumDisplay in mainWindow.spectrumDisplays:
                mainWindow.moduleArea.addModule(spectrumDisplay,
                                                position='right',
                                                relativeTo=insertPoint)
                insertPoint = spectrumDisplay
        except Exception as e:
            getLogger().warning('Impossible to restore SpectrumDisplays')

        try:
            if self.preferences.general.restoreLayoutOnOpening and \
                    mainWindow.moduleLayouts:
                Layout.restoreLayout(mainWindow, mainWindow.moduleLayouts, restoreSpectrumDisplay=False)
        except Exception as e:
            getLogger().warning('Impossible to restore Layout %s' % e)

<<<<<<< HEAD
        # New LayoutManager implementation; awaiting completion
        # try:
        #     from ccpn.framework.LayoutManager import LayoutManager
        #     layout = LayoutManager(mainWindow)
        #     path = self.statePath / 'Layout.json'
        #     layout.restoreState(path)
        #     layout.saveState()
        #
        # except Exception as es:
        #     getLogger().warning('Error restoring layout: %s' % es)
=======
        # check that the top moduleArea is correctly formed - strange special case when all modules have
        #   been moved to tempAreas
        mArea = self.ui.mainWindow.moduleArea
        if mArea.topContainer is not None and mArea.topContainer._container is None:
            mArea.topContainer = None

        try:
            # Initialise displays
            for spectrumDisplay in project.windows[0].spectrumDisplays:  # there is exactly one window
                pass  # GWV: poor solution; removed the routine spectrumDisplay._resetRemoveStripAction()
            # initialise any colour changes before generating gui strips
            self.correctColours()
        except Exception as e:
            getLogger().warning('Impossible to restore SpectrumDisplays')
>>>>>>> 1f9633eb

        try:
            # Initialise colours
            # # for spectrumDisplay in project.windows[0].spectrumDisplays:  # there is exactly one window
            #
            # for spectrumDisplay in mainWindow.spectrumDisplays:  # there is exactly one window
            #     pass  # GWV: poor solution; removed the routine spectrumDisplay._resetRemoveStripAction()

            # initialise any colour changes before generating gui strips
            self._correctColours()
        except Exception as es:
            getLogger().warning(f'Impossible to restore colours - {es}')

        # Initialise Strips
        for spectrumDisplay in mainWindow.spectrumDisplays:
            try:
                for si, strip in enumerate(spectrumDisplay.strips):

                    # temporary to catch bad strips from ordering bug
                    if not strip:
                        continue

                    # get the new tilePosition of the strip - tilePosition is always (x, y) relative to screen stripArrangement
                    #                                       changing screen arrangement does NOT require flipping tilePositions
                    #                                       i.e. Y = (across, down); X = (down, across)
                    #                                       - check delete/undo/redo strips
                    tilePosition = strip.tilePosition

                    # move to the correct place in the widget - check stripDirection to display as row or column
                    if spectrumDisplay.stripArrangement == 'Y':
                        if True:  # tilePosition is None:
                            spectrumDisplay.stripFrame.layout().addWidget(strip, 0, si)  #stripIndex)
                            strip.tilePosition = (0, si)
                        # else:
                        #     spectrumDisplay.stripFrame.layout().addWidget(strip, tilePosition[0], tilePosition[1])

                    elif spectrumDisplay.stripArrangement == 'X':
                        if True:  #tilePosition is None:
                            spectrumDisplay.stripFrame.layout().addWidget(strip, si, 0)  #stripIndex)
                            strip.tilePosition = (0, si)
                        # else:
                        #     spectrumDisplay.stripFrame.layout().addWidget(strip, tilePosition[1], tilePosition[0])

                    elif spectrumDisplay.stripArrangement == 'T':
                        # NOTE:ED - Tiled plots not fully implemented yet
                        getLogger().warning('Tiled plots not implemented for spectrumDisplay: %s' % str(spectrumDisplay))
                    else:
                        getLogger().warning('Strip direction is not defined for spectrumDisplay: %s' % str(spectrumDisplay))

                    if not spectrumDisplay.is1D:
                        for strip in spectrumDisplay.strips:
                            strip._updatePlaneAxes()

                if spectrumDisplay.isGrouped:
                    # setup the spectrumGroup toolbar

                    spectrumDisplay.spectrumToolBar.hide()
                    spectrumDisplay.spectrumGroupToolBar.show()

                    _spectrumGroups = [project.getByPid(pid) for pid in spectrumDisplay._getSpectrumGroups()]

                    for group in _spectrumGroups:
                        spectrumDisplay.spectrumGroupToolBar._forceAddAction(group)

                else:
                    # setup the spectrum toolbar

                    spectrumDisplay.spectrumToolBar.show()
                    spectrumDisplay.spectrumGroupToolBar.hide()
                    spectrumDisplay.setToolbarButtons()

                # some of the strips may not be instantiated at this point
                # resize the stripFrame to the spectrumDisplay - ready for first resize event
                # spectrumDisplay.stripFrame.resize(spectrumDisplay.width() - 2, spectrumDisplay.stripFrame.height())
                spectrumDisplay.showAxes(stretchValue=True, widths=True,
                                         minimumWidth=GuiStrip.STRIP_MINIMUMWIDTH)

            except Exception as e:
                getLogger().warning('Impossible to restore spectrumDisplay(s) %s' % e)

        try:
            if self.current.strip is None and len(mainWindow.strips) > 0:
                self.current.strip = mainWindow.strips[0]
        except Exception as e:
            getLogger().warning('Error restoring current.strip: %s' % e)

        # GST slightly complicated as we have to wait for anay license or other
        # startup dialogs to close before we display tip of the day
        self._tip_of_the_day_wait_dialogs = (RegisterPopup,)
        self._startupShowTipofTheDay()

    #-----------------------------------------------------------------------------------------

    def _startupShowTipofTheDay(self):
        if self._shouldDisplayTipOfTheDay():
            self._initial_show_timer = QTimer(parent=self._mainWindow)
            self._initial_show_timer.timeout.connect(self._startupDisplayTipOfTheDayCallback)
            self._initial_show_timer.setInterval(0)
            self._initial_show_timer.start()

    def _canTipOfTheDayShow(self):
        result = True
        for widget in QApplication.topLevelWidgets():
            if isinstance(widget, self._tip_of_the_day_wait_dialogs) and widget.isVisible():
                result = False
                break
        return result

    def _startupDisplayTipOfTheDayCallback(self):

        is_first_time_tip_of_the_day = self.preferences['general'].setdefault('firstTimeShowKeyConcepts', True)

        # GST this waits till any inhibiting dialogs aren't show and then awaits till the event loop is empty
        # effectively it swaps between waiting for WAIT_LICENSE_DIALOG_CLOSE_TIME or until the event loop is empty
        if not self._canTipOfTheDayShow() or self._initial_show_timer.interval() == WAIT_LICENSE_DIALOG_CLOSE_TIME:
            if self._initial_show_timer.interval() == WAIT_EVENT_LOOP_EMPTY:
                self._initial_show_timer.setInterval(WAIT_LICENSE_DIALOG_CLOSE_TIME)
            else:
                self._initial_show_timer.setInterval(WAIT_EVENT_LOOP_EMPTY)

            self._initial_show_timer.start()
        else:
            # this should only happen when the event loop is empty...
            if is_first_time_tip_of_the_day:
                self._displayKeyConcepts()
                self.preferences['general']['firstTimeShowKeyConcepts'] = False
            else:
                self._displayTipOfTheDay()

            if self._initial_show_timer:
                self._initial_show_timer.stop()
                self._initial_show_timer.deleteLater()
                self._initial_show_timer = None

    def _displayKeyConcepts(self):
        if not self._key_concepts:
            self._key_concepts = TipOfTheDayWindow(mode=MODE_KEY_CONCEPTS)
        self._key_concepts.show()
        self._key_concepts.raise_()

    def _displayTipOfTheDay(self, standalone=False):

        # tip of the day allocated standalone already
        if self._tip_of_the_day and standalone and self._tip_of_the_day.isStandalone():
            self._tip_of_the_day.show()
            self._tip_of_the_day.raise_()

        # tip of the day hanging around from startup
        elif self._tip_of_the_day and standalone and not self._tip_of_the_day.isStandalone():

            self._tip_of_the_day.hide()
            self._tip_of_the_day.deleteLater()
            self._tip_of_the_day = None

        if not self._tip_of_the_day:
            dont_show_tips = not self.preferences['general']['showTipOfTheDay']

            seen_tip_list = []
            if not standalone:
                seen_tip_list = self.preferences['general']['seenTipsOfTheDay']

            self._tip_of_the_day = TipOfTheDayWindow(dont_show_tips=dont_show_tips,
                                                     seen_perma_ids=seen_tip_list, standalone=standalone)
            self._tip_of_the_day.dont_show.connect(self._tip_of_the_day_dont_show_callback)
            if not standalone:
                self._tip_of_the_day.seen_tips.connect(self._tip_of_the_day_seen_tips_callback)

            self._tip_of_the_day.show()
            self._tip_of_the_day.raise_()

    def _tip_of_the_day_dont_show_callback(self, dont_show):
        self.preferences['general']['showTipOfTheDay'] = not dont_show

    def _tip_of_the_day_seen_tips_callback(self, seen_tips):
        seen_tip_list = self.preferences['general']['seenTipsOfTheDay']
        previous_seen_tips = set(seen_tip_list)
        previous_seen_tips.update(seen_tips)
        seen_tip_list.clear()
        seen_tip_list.extend(previous_seen_tips)

    def _shouldDisplayTipOfTheDay(self):
        return self.preferences['general'].setdefault('showTipOfTheDay', True)

    #-----------------------------------------------------------------------------------------
    # Project related methods
    #-----------------------------------------------------------------------------------------

    def _newProject(self, name:str='default') -> Project:
        """Create new, empty project with name
        :return a Project instance
        """
        # local import to avoid cycles
        from ccpn.core.Project import _newProject

        newName = re.sub('[^0-9a-zA-Z]+', '', name)
        # NB _closeProject includes a gui cleanup call
        self._closeProject()
        newProject = _newProject(self, name=newName)
        self._initialiseProject(newProject)  # This also set the linkages
        # defer the logging output until the project is fully initialised
        if newName != name:
            getLogger().info('Removed whitespace from name: %s' % name)
        return newProject

    # @logCommand('application.')  # decorated in ui class
    def newProject(self, name:str='default') -> Project:
        """Create new, empty project with name
        :return a Project instance
        """
        return self.ui.newProject(name)

    # @logCommand('application.') # eventually decorated by  _loadData()
    def loadProject(self, path=None) -> Project:
        """Load project defined by path
        :return a Project instance
        """
        return self.ui.loadProject(path)

    def _saveProject(self, newPath=None, createFallback=True, overwriteExisting=False) -> bool:
        """Save project to newPath and return True if successful
        """
        if self.preferences.general.keepSpectraInsideProject:
            self._cloneSpectraToProjectDir()

        successful = self.project.save(newPath=newPath, createFallback=createFallback,
                                       overwriteExisting=overwriteExisting)
        if not successful:
            failMessage = '==> Project save failed'
            getLogger().warning(failMessage)
            self.ui.mainWindow.statusBar().showMessage(failMessage)
            return False

        self._getUndo().markSave()

        try:
            Layout.saveLayoutToJson(self.ui.mainWindow)
        except Exception as e:
            getLogger().warning('Unable to save Layout %s' % e)

        self.current._dumpStateToFile(self.statePath)

        return True

    # @logCommand('application.')  # decorated in ui
    def saveProjectAs(self, newPath, overwrite:bool=False) -> bool:
        """Save project to newPath
        :param newPath: new path to save project (str | Path instance)
        :param overwrite: flag to indicate overwriting of existing path
        :return True if successful
        """
        return self.ui.saveProjectAs(newPath=newPath, overwrite=overwrite)

    # @logCommand('application.')  # decorated in ui
    def saveProject(self) -> bool:
        """Save project.
        :return True if successful
        """
        return self.ui.saveProject()

    def _closeProject(self):
        """Close project and clean up - when opening another or quitting application
        """
        # NB: this function must clean up both wrapper and ui/gui

        self.deleteAllNotifiers()
        if self.ui.mainWindow:
            # ui/gui cleanup
            self.ui.mainWindow.deleteAllNotifiers()
            self.ui.mainWindow._closeMainWindowModules()
            self.ui.mainWindow._closeExtraWindowModules()
            self.ui.mainWindow.sideBar.clearSideBar()
            self.ui.mainWindow.sideBar.deleteLater()
            self.ui.mainWindow.deleteLater()
            self.ui.mainWindow = None

        if self.current:
            self.current._unregisterNotifiers()
            self._current = None

        if self.project is not None:
            # Cleans up wrapper project, including graphics data objects (Window, Strip, etc.)
            _project = self.project
            _project._close()
            self._project = None
            del(_project)

    #-----------------------------------------------------------------------------------------
    # Data loaders
    #-----------------------------------------------------------------------------------------

    def _loadData(self, dataLoaders, maxItemLogging=MAXITEMLOGGING) -> list:
        """Helper function;
        calls each dataLoader to load data;
        optionally suspend command logging

        :param dataLoaders: a list/tuple of dataLoader instances
        :param maxItemLogging: flag to set maximum items to log (0 denotes logging all)
        :return a list of loaded objects
        """
        objs = []
        _echoBlocking = maxItemLogging > 0 and len(dataLoaders) > maxItemLogging

        if _echoBlocking:
            getLogger().info('Loading %d objects, while suppressing command-logging' %
                             len(dataLoaders))
            self._increaseNotificationBlocking()

        # Check if there is a dataLoader that creates a new project: in that case, we only want one
        _createNew = [dl for dl in dataLoaders if dl.createNewProject]
        if len(_createNew) > 1:
            raise RuntimeError('Multiple dataLoaders create a new project; can\'t do that')

        elif len(_createNew) == 1:
            dataLoader = _createNew[0]
            with logCommandManager('application.', 'loadProject', dataLoader.path):

                # NOTE:ED - move inside ui._loadProject?
                if dataLoader.makeArchive:
                    # make an archive in the project specific archive folder before loading
                    from ccpn.core.lib.ProjectArchiver import ProjectArchiver

                    archiver = ProjectArchiver(projectPath=dataLoader.path)
                    archivePath = archiver.makeArchive()
                    getLogger().info('==> Project archived to %s' % archivePath)
                    if not archivePath:
                        MessageDialog.showWarning('Archive Project',
                                                  f'There was a problem creating an archive for {dataLoader.path}',
                                                  parent=self.ui.mainWindow
                                                  )

                result = self.ui._loadProject(dataLoader=dataLoader)
                getLogger().info("==> Loaded project %s" % result)
                if not isIterable(result):
                    result = [result]
                objs.extend(result)
            dataLoaders.remove(dataLoader)

        # Now do the remaining ones; put in one undo block
        with undoBlockWithSideBar():
            for dataLoader in dataLoaders:
                with logCommandManager('application.', 'loadData', dataLoader.path):
                    result = self.ui._loadData(dataLoader=dataLoader)
                if not isIterable(result):
                    result = [result]
                objs.extend(result)

        if _echoBlocking:
            self._decreaseNotificationBlocking()

        getLogger().debug('Loaded objects: %s' % objs)
        return objs

    # @logCommand('application.') # eventually decorated by  _loadData()
    def loadData(self, *paths, pathFilter=None) -> list:
        """Loads data from paths.
        Optionally filter for dataFormat(s)
        :param *paths: argument list of path's (str or Path instances)
        :param pathFilter: keyword argument: list/tuple of dataFormat strings
        :returns list of loaded objects
        """
        return self.ui.loadData(*paths)

    # @logCommand('application.') # decorated by  ui
    def loadSpectra(self, *paths) -> list:
        """Load all the spectra found in paths.

        :param paths: list of paths
        :return a list of Spectra instances
        """
        return self.ui.loadSpectra(*paths)

    def _loadV2Project(self, path) -> List[Project]:
        """Actual V2 project loader
        CCPNINTERNAL: called from CcpNmrV2ProjectDataLoader
        """
        from ccpn.core.Project import _loadProject

        # always close first
        self._closeProject()
        project = _loadProject(application=self, path=str(path))
        self._initialiseProject(project)  # This also sets the linkages

        # Save the result
        try:
            project.save()
            getLogger().info('==> Saved %s as "%s"' % (project, project.path))
        except Exception as es:
            getLogger().warning('Failed saving %s (%s)' % (project, str(es)))

        return [project]

    def _loadV3Project(self, path) -> List[Project]:
        """Actual V3 project loader
        CCPNINTERNAL: called from CcpNmrV3ProjectDataLoader
        """
        from ccpn.core.Project import _loadProject

        # always close first
        self._closeProject()
        project = _loadProject(application=self, path=path)
        self._initialiseProject(project)  # This also set the linkages
        return [project]

    def _loadSparkyFile(self, path: str, createNewProject=True) -> Project:
        """Load Project from Sparky file at path, and do necessary setup
        :return Project-instance (either existing or newly created)

        CCPNINTERNAL: called from SparkyDataLoader
        """
        from ccpn.core.lib.CcpnSparkyIo import SPARKY_NAME, CcpnSparkyReader

        sparkyReader = CcpnSparkyReader(self)
        dataBlock = sparkyReader.parseSparkyFile(str(path))
        sparkyName = dataBlock.getDataValues(SPARKY_NAME, firstOnly=True)

        if createNewProject and (dataBlock.getDataValues('sparky', firstOnly=True) == 'project file'):
            self._closeProject()
            project = self._newProject(sparkyName)
        else:
            project = self.project

        sparkyReader.importSparkyProject(project, dataBlock)
        return project

    def _loadStarFile(self, dataLoader) -> Project:
        """Load a Starfile, and do necessary setup
        :return Project-instance (either existing or newly created)

        CCPNINTERNAL: called from StarDataLoader
        """
        dataBlock = dataLoader.dataBlock  # this will (if required) also read and parse the file

        if dataLoader.createNewProject:
            self._closeProject()
            project = self._newProject(dataBlock.getName())
        else:
            project = self.project

        with rebuildSidebar(application=self):
            dataLoader._importIntoProject(project)

        return project

    def _loadPythonFile(self, path):
        """Load python file path into the macro editor
        CCPNINTERNAL: called from PythonDataLoader
        """
        mainWindow = self.mainWindow
        macroEditor = MacroEditor(mainWindow=mainWindow, filePath=str(path))
        mainWindow.moduleArea.addModule(macroEditor, position='top', relativeTo=mainWindow.moduleArea)
        return []

    def _loadHtmlFile(self, path):
        """Load html file path into a HtmlModule
        CCPNINTERNAL: called from HtmlDataLoader
        """
        mainWindow = self.mainWindow
        path = aPath(path)
        mainWindow.newHtmlModule(urlPath=str(path), position='top', relativeTo=mainWindow.moduleArea)
        return []

    def _cloneSpectraToProjectDir(self):
        """ Keep a copy of spectra inside the project directory "myproject.ccpn/data/spectra".
        This is useful when saving the project in an external driver and want to keep the spectra together with the project.
        """
        from shutil import copyfile

        try:
            for spectrum in self.project.spectra:
                oldPath = spectrum.filePath
                # For Bruker need to keep all the tree structure.
                # Uses the fact that there is a folder called "pdata" and start to copy from the dir before.
                ss = oldPath.split('/')
                if 'pdata' in ss:
                    brukerDir = os.path.join(os.sep, *ss[:ss.index('pdata')])
                    brukerName = brukerDir.split('/')[-1]
                    os.mkdir(os.path.join(self.spectraPath, brukerName))
                    destinationPath = os.path.join(self.spectraPath, brukerName)
                    copy_tree(brukerDir, destinationPath)
                    clonedPath = os.path.join(destinationPath, *ss[ss.index('pdata'):])
                    # needs to repoint the path but doesn't seem to work!! troubles with $INSIDE!!
                    # spectrum.filePath = clonedPath
                else:
                    # copy the file and or other files containing params
                    from ntpath import basename

                    pathWithoutFileName = os.path.join(os.sep, *ss[:ss.index(basename(oldPath))])
                    fullpath = os.path.join(pathWithoutFileName, basename(oldPath))
                    import glob

                    otherFilesWithSameName = glob.glob(fullpath + ".*")
                    clonedPath = os.path.join(self.spectraPath, basename(oldPath))
                    for otherFileTocopy in otherFilesWithSameName:
                        otherFilePath = os.path.join(self.spectraPath, basename(otherFileTocopy))
                        copyfile(otherFileTocopy, otherFilePath)
                    if oldPath != clonedPath:
                        copyfile(oldPath, clonedPath)
                        # needs to repoint the path but doesn't seem to work!! troubles with $INSIDE!!
                        # spectrum.filePath = clonedPath

        except Exception as e:
            getLogger().debug(str(e))

    #-----------------------------------------------------------------------------------------
    # NEF-related code
    #-----------------------------------------------------------------------------------------

    def _loadNefFile(self, dataLoader) -> Project:
        """Load NEF file defined by dataLoader instance
        :param dataLoader: a NefDataLoader instance
        :return Project instance (either newly created or the existing)
        CCPNINTERNAL: called from NefDataLoader.load()
        """
        if dataLoader.createNewProject:
            project = self._newProject(dataLoader.nefImporter.getName())
        else:
            project = self.project

        # TODO: find a different solution for this
        with rebuildSidebar(application=self):
            dataLoader._importIntoProject(project=project)
        return project

    def _exportNEF(self):
        """
        Export the current project as a Nef file
        Temporary routine because I don't know how else to do it yet
        """
        from ccpn.ui.gui.popups.ExportNefPopup import ExportNefPopup
        from ccpn.framework.lib.ccpnNef.CcpnNefIo import NEFEXTENSION

        _path = aPath(self.preferences.general.userWorkingPath or '~').filepath / (self.project.name + NEFEXTENSION)
        dialog = ExportNefPopup(self.ui.mainWindow,
                                mainWindow=self.ui.mainWindow,
                                selectFile=_path,
                                fileFilter='*.nef',
                                minimumSize=(400, 550))

        # an exclusion dict comes out of the dialog as it
        result = dialog.exec_()

        if not result:
            return

        nefPath = result['filename']
        flags = result['flags']
        pidList = result['pidList']

        # flags are skipPrefixes, expandSelection
        skipPrefixes = flags['skipPrefixes']
        expandSelection = flags['expandSelection']

        self.project.exportNef(nefPath,
                               overwriteExisting=True,
                               skipPrefixes=skipPrefixes,
                               expandSelection=expandSelection,
                               pidList=pidList)

    def _getRecentProjectFiles(self, oldPath=None) -> list:
        """Get and return a list of recent project files, setting reference to
           self as first element, unless it is a temp project
           update the preferences with the new list

           CCPNINTERNAL: called by MainWindow
        """
        project = self.project
        path = project.path
        recentFiles = self.preferences.recentFiles

        if not project.isTemporary:
            if path in recentFiles:
                recentFiles.remove(path)
            elif oldPath in recentFiles:
                recentFiles.remove(oldPath)
            elif len(recentFiles) >= 10:
                recentFiles.pop()
            recentFiles.insert(0, path)
        recentFiles = uniquify(recentFiles)
        self.preferences.recentFiles = recentFiles
        return recentFiles

    #-----------------------------------------------------------------------------------------
    # undo/redo
    #-----------------------------------------------------------------------------------------

    @logCommand('application.')
    def undo(self):
        if self.project._undo.canUndo():
            with MessageDialog.progressManager(self.ui.mainWindow, 'performing undo'):
                self.project._undo.undo()
        else:
            getLogger().warning('nothing to undo')

    @logCommand('application.')
    def redo(self):
        if self.project._undo.canRedo():
            with MessageDialog.progressManager(self.ui.mainWindow, 'performing redo'):
                self.project._undo.redo()
        else:
            getLogger().warning('nothing to redo.')

    def _getUndo(self):
        """Return the undo object for the project
        """
        if self.project:
            return self.project._undo
        else:
            raise RuntimeError('Error: undefined project')

    def _increaseNotificationBlocking(self):
        self._echoBlocking += 1

    def _decreaseNotificationBlocking(self):
        if self._echoBlocking > 0:
            self._echoBlocking -= 1
        else:
            raise RuntimeError('Error: decreaseNotificationBlocking, already at 0')

    #-----------------------------------------------------------------------------------------
    # Archive code
    #-----------------------------------------------------------------------------------------

    @logCommand('application.')
    def saveToArchive(self) -> Path:
        """Archive the project.
        :return location of the archive as a Path instance
        """
        archivePath = self.project.saveToArchive()
        return archivePath

    @logCommand('application')
    def restoreFromArchive(self, archivePath) -> Project:
        """Restore a project from archive path
        :return the restored project or None on error
        """
        from ccpn.core.lib.ProjectArchiver import ProjectArchiver
        archiver = ProjectArchiver(projectPath=self.project.path)

        if (_newProjectPath := archiver.restoreArchive(archivePath=archivePath)) is not None and \
           (_newProject := self.loadProject(_newProjectPath)) is not None:

            getLogger().info('==> Restored archive %s as %s' % (archivePath, _newProject))

        else:
            getLogger().warning('Failed to restore archive %s' % (archivePath,))

        return _newProject

    #-----------------------------------------------------------------------------------------
    # Layouts
    #-----------------------------------------------------------------------------------------

    # def _getOpenLayoutPath(self):
    #     """Opens a saved Layout as dialog box and gets directory specified in the
    #     file dialog.
    #     :return selected path or None
    #     """
    #
    #     fType = 'JSON (*.json)'
    #     dialog = LayoutsFileDialog(parent=self.ui.mainWindow, acceptMode='open', fileFilter=fType)
    #     dialog._show()
    #     path = dialog.selectedFile()
    #     if not path:
    #         return None
    #     if path:
    #         return path
    #
    # def _getSaveLayoutPath(self):
    #     """Opens save Layout as dialog box and gets directory specified in the
    #     file dialog.
    #     """
    #
    #     jsonType = '.json'
    #     fType = 'JSON (*.json)'
    #     dialog = LayoutsFileDialog(parent=self.ui.mainWindow, acceptMode='save', fileFilter=fType)
    #     dialog._show()
    #     newPath = dialog.selectedFile()
    #     if not newPath:
    #         return None
    #
    #     newPath = aPath(newPath)
    #     if newPath.exists():
    #         # should not really need to check the second and third condition above, only
    #         # the Qt dialog stupidly insists a directory exists before you can select it
    #         # so if it exists but is empty then don't bother asking the question
    #         title = 'Overwrite path'
    #         msg = 'Path "%s" already exists, continue?' % newPath
    #         if not MessageDialog.showYesNo(title, msg):
    #             return None
    #
    #     newPath.assureSuffix(jsonType)
    #     return newPath

    def _getUserLayout(self, userPath=None):
        """defines the application.layout dictionary.
        For a saved project: uses the auto-generated during the saving process, if a user specified json file is given then
        is used that one instead.
        For a new project, it is used the default.
        """
        # try:
        if userPath:
            with open(userPath) as fp:
                layout = json.load(fp, object_hook=AttrDict)
                self.layout = layout
        else:
            # opens the autogenerated if an existing project
            savedLayoutPath = self._getAutogeneratedLayoutFile()
            if savedLayoutPath:
                with open(savedLayoutPath) as fp:
                    layout = json.load(fp, object_hook=AttrDict)
                    self.layout = layout
            else:  # opens the default
                Layout._createLayoutFile(self)
                self._getUserLayout()
        # except Exception as e:
        #   getLogger().warning('No layout found. %s' %e)

        return self.layout

    # def _saveLayoutCallback(self):
    #     Layout.updateSavedLayout(self.ui.mainWindow)
    #     getLogger().info('Layout saved')
    #
    # def _saveLayoutAsCallback(self):
    #     path = self.getSaveLayoutPath()
    #     try:
    #         Layout.saveLayoutToJson(self.ui.mainWindow, jsonFilePath=path)
    #         getLogger().info('Layout saved')
    #     except Exception as es:
    #         getLogger().warning('Impossible to save layout. %s' % es)

    # def restoreLastSavedLayout(self):
    #     self.ui.mainWindow.moduleArea._closeAll()
    #     Layout.restoreLayout(self.ui.mainWindow, self.layout, restoreSpectrumDisplay=True)

    def _restoreLayoutFromFile(self, path):
        if path is None:
            raise ValueError('_restoreLayoutFromFile: undefined path')
        try:
            self._getUserLayout(path)
            self.ui.mainWindow.moduleArea._closeAll()
            Layout.restoreLayout(self.ui.mainWindow, self.layout, restoreSpectrumDisplay=True)
        except Exception as e:
            getLogger().warning('Impossible to restore layout. %s' % e)

    def _getAutogeneratedLayoutFile(self):
        if self.project:
            layoutFile = Layout.getLayoutFile(self)
            return layoutFile

    ###################################################################################################################
    ## MENU callbacks:  Spectrum
    ###################################################################################################################

    def showSpectrumGroupsPopup(self):
        if not self.project.spectra:
            getLogger().warning('Project has no Specta. Spectrum groups cannot be displayed')
            MessageDialog.showWarning('Project contains no spectra.', 'Spectrum groups cannot be displayed')
        else:
            from ccpn.ui.gui.popups.SpectrumGroupEditor import SpectrumGroupEditor

            if not self.project.spectrumGroups:
                #GST This seems to have problems MessageDialog wraps it which looks bad...
                # MessageDialog.showWarning('Project has no Spectrum Groups.',
                #                           'Create them using:\nSidebar → SpectrumGroups → <New SpectrumGroup>\n ')
                SpectrumGroupEditor(parent=self.ui.mainWindow, mainWindow=self.ui.mainWindow, editMode=False).exec_()

            else:
                SpectrumGroupEditor(parent=self.ui.mainWindow, mainWindow=self.ui.mainWindow, editMode=True, obj=self.project.spectrumGroups[0]).exec_()

    def showProjectionPopup(self):
        if not self.project.spectra:
            getLogger().warning('Project has no Specta. Make Projection Popup cannot be displayed')
            MessageDialog.showWarning('Project contains no spectra.', 'Make Projection Popup cannot be displayed')
        else:
            from ccpn.ui.gui.popups.SpectrumProjectionPopup import SpectrumProjectionPopup

            popup = SpectrumProjectionPopup(parent=self.ui.mainWindow, mainWindow=self.ui.mainWindow)
            popup.exec_()

    def showExperimentTypePopup(self):
        """
        Displays experiment type popup.
        """
        if not self.project.spectra:
            getLogger().warning('Experiment Type Selection: Project has no Specta.')
            MessageDialog.showWarning('Experiment Type Selection', 'Project has no Spectra.')
        else:
            from ccpn.ui.gui.popups.ExperimentTypePopup import ExperimentTypePopup

            popup = ExperimentTypePopup(parent=self.ui.mainWindow, mainWindow=self.ui.mainWindow)
            popup.exec_()

    def showValidateSpectraPopup(self, spectra=None, defaultSelected=None):
        """
        Displays validate spectra popup.
        """
        if not self.project.spectra:
            getLogger().warning('Validate Spectrum Paths Selection: Project has no Specta.')
            MessageDialog.showWarning('Validate Spectrum Paths Selection', 'Project has no Spectra.')
        else:
            from ccpn.ui.gui.popups.ValidateSpectraPopup import ValidateSpectraPopup

            popup = ValidateSpectraPopup(parent=self.ui.mainWindow, mainWindow=self.ui.mainWindow, spectra=spectra, defaultSelected=defaultSelected)
            popup.exec_()

    def showPeakPick1DPopup(self):
        """
        Displays Peak Picking 1D Popup.
        """
        if not self.project.peakLists:
            getLogger().warning('Peak Picking: Project has no peakLists.')
            MessageDialog.showWarning('Peak Picking', 'Project has no peakLists.')
        else:
            spectra = [spec for spec in self.project.spectra if spec.dimensionCount == 1]
            if spectra:
                from ccpn.ui.gui.popups.PickPeaks1DPopup import PickPeak1DPopup

                popup = PickPeak1DPopup(parent=self.ui.mainWindow, mainWindow=self.ui.mainWindow)
                popup.exec_()
            else:
                getLogger().warning('Peak Picking: Project has no 1d Specta.')
                MessageDialog.showWarning('Peak Picking', 'Project has no 1d Spectra.')

    def showPeakPickNDPopup(self):
        """
        Displays Peak Picking ND Popup.
        """
        if not self.project.peakLists:
            getLogger().warning('Peak Picking: Project has no peakLists.')
            MessageDialog.showWarning('Peak Picking', 'Project has no peakLists.')
        else:
            spectra = [spec for spec in self.project.spectra if spec.dimensionCount > 1]
            if spectra:
                from ccpn.ui.gui.popups.PeakFind import PeakFindPopup

                popup = PeakFindPopup(parent=self.ui.mainWindow, mainWindow=self.ui.mainWindow)
                popup.exec_()
            else:
                getLogger().warning('Peak Picking: Project has no Nd Specta.')
                MessageDialog.showWarning('Peak Picking', 'Project has no Nd Spectra.')

    def showCopyPeakListPopup(self):
        if not self.project.peakLists:
            txt = 'Project has no PeakList\'s. Peak Lists cannot be copied'
            getLogger().warning(txt)
            MessageDialog.showWarning(txt)
            return
        else:
            from ccpn.ui.gui.popups.CopyPeakListPopup import CopyPeakListPopup

            popup = CopyPeakListPopup(parent=self.ui.mainWindow, mainWindow=self.ui.mainWindow)
            popup.exec_()

    def showCopyPeaks(self):
        if not self.project.peakLists:
            getLogger().warning('Project has no Peak Lists. Peak Lists cannot be copied')
            MessageDialog.showWarning('Project has no Peak Lists.', 'Peak Lists cannot be copied')
            return
        else:
            from ccpn.ui.gui.popups.CopyPeaksPopup import CopyPeaks

            popup = CopyPeaks(parent=self.ui.mainWindow, mainWindow=self.ui.mainWindow)
            peaks = self.current.peaks
            popup._selectPeaks(peaks)
            popup.exec()
            popup.raise_()

    def showEstimateVolumesPopup(self):
        """
        Displays Estimate Volumes Popup.
        """
        if not self.project.peakLists:
            getLogger().warning('Estimate Volumes: Project has no peakLists.')
            MessageDialog.showWarning('Estimate Volumes', 'Project has no peakLists.')
        else:
            from ccpn.ui.gui.popups.EstimateVolumes import EstimateVolumes

            if self.current.strip and not self.current.strip.isDeleted:
                spectra = [specView.spectrum for specView in self.current.strip.spectrumDisplay.spectrumViews]
            else:
                spectra = self.project.spectra

            if spectra:
                popup = EstimateVolumes(parent=self.ui.mainWindow, mainWindow=self.ui.mainWindow, spectra=spectra)
                popup.exec_()
            else:
                getLogger().warning('Peak Picking: no specta selected.')
                MessageDialog.showWarning('Peak Picking', 'no specta selected.')

    def makeStripPlotPopup(self, includePeakLists=True, includeNmrChains=True, includeNmrChainPullSelection=True):
        if not self.project.peaks and not self.project.nmrResidues and not self.project.nmrChains:
            getLogger().warning('Cannot make strip plot, nothing to display')
            MessageDialog.showWarning('Cannot make strip plot,', 'nothing to display')
            return
        else:
            if len(self.project.spectrumDisplays) == 0:
                MessageDialog.showWarning('', 'No SpectrumDisplay found')

            elif self.current.strip and not self.current.strip.isDeleted:
                from ccpn.ui.gui.popups.StripPlotPopup import StripPlotPopup

                popup = StripPlotPopup(parent=self.ui.mainWindow, mainWindow=self.ui.mainWindow,
                                       spectrumDisplay=self.current.strip.spectrumDisplay,
                                       includePeakLists=includePeakLists, includeNmrChains=includeNmrChains,
                                       includeNmrChainPullSelection=includeNmrChainPullSelection, includeSpectrumTable=False)
                popup.exec_()

    ################################################################################################
    ## MENU callbacks:  Molecule
    ################################################################################################

    @logCommand('application.')
    def showCreateChainPopup(self):
        """
        Displays sequence creation popup.
        """
        from ccpn.ui.gui.popups.CreateChainPopup import CreateChainPopup

        popup = CreateChainPopup(parent=self.ui.mainWindow, mainWindow=self.ui.mainWindow)
        popup.exec_()

    # @logCommand('application.')
    # def toggleSequenceModule(self):
    #     """
    #     Toggles whether Sequence Module is displayed or not
    #     """
    #     self.showSequenceModule()

    # @logCommand('application.')
    # def showSequenceModule(self, position='top', relativeTo=None):
    #     """
    #     Displays Sequence Module at the top of the screen.
    #     """
    #     from ccpn.ui.gui.modules.SequenceModule import SequenceModule
    #
    #     if SequenceModule._alreadyOpened is False:
    #         mainWindow = self.ui.mainWindow
    #         self.sequenceModule = SequenceModule(mainWindow=mainWindow)
    #         mainWindow.moduleArea.addModule(self.sequenceModule,
    #                                         position=position, relativeTo=relativeTo)
    #         action = self._findMenuAction('View', 'Show Sequence')
    #         if action:
    #             action.setChecked(True)
    #
    #         # set the colours of the currently highlighted chain in open sequenceGraph
    #         # should really be in the class, but doesn't fire correctly during __init__
    #         self.sequenceModule.populateFromSequenceGraphs()

    # @logCommand('application.')
    # def hideSequenceModule(self):
    #     """Hides sequence module"""
    #
    #     if hasattr(self, 'sequenceModule'):
    #         self.sequenceModule.close()
    #         delattr(self, 'sequenceModule')

    def inspectMolecule(self):
        pass

    @logCommand('application.')
    def showResidueInformation(self, position: str = 'bottom', relativeTo: CcpnModule = None):
        """Displays Residue Information module.
        """
        from ccpn.ui.gui.modules.ResidueInformation import ResidueInformation

        if not self.project.residues:
            getLogger().warning('No Residues in project. Residue Information Module requires Residues in the project to launch.')
            MessageDialog.showWarning('No Residues in project.',
                                      'Residue Information Module requires Residues in the project to launch.')
            return

        mainWindow = self.ui.mainWindow
        if not relativeTo:
            relativeTo = mainWindow.moduleArea  # ejb
        residueModule = ResidueInformation(mainWindow=mainWindow)
        mainWindow.moduleArea.addModule(residueModule, position=position, relativeTo=relativeTo)
        return residueModule

    @logCommand('application.')
    def showReferenceChemicalShifts(self, position='left', relativeTo=None):
        """Displays Reference Chemical Shifts module."""
        from ccpn.ui.gui.modules.ReferenceChemicalShifts import ReferenceChemicalShifts

        mainWindow = self.ui.mainWindow
        if not relativeTo:
            relativeTo = mainWindow.moduleArea
        refChemShifts = ReferenceChemicalShifts(mainWindow=mainWindow)
        mainWindow.moduleArea.addModule(refChemShifts, position=position, relativeTo=relativeTo)
        return refChemShifts

    ###################################################################################################################
    ## MENU callbacks:  VIEW
    ###################################################################################################################

    @logCommand('application.')
    def showChemicalShiftTable(self,
                               position: str = 'bottom',
                               relativeTo: CcpnModule = None,
                               chemicalShiftList=None, selectFirstItem=False):
        """Displays Chemical Shift table.
        """
        from ccpn.ui.gui.modules.ChemicalShiftTable import ChemicalShiftTableModule

        mainWindow = self.ui.mainWindow
        if not relativeTo:
            relativeTo = mainWindow.moduleArea
        chemicalShiftTableModule = ChemicalShiftTableModule(mainWindow=mainWindow, selectFirstItem=selectFirstItem)
        mainWindow.moduleArea.addModule(chemicalShiftTableModule, position=position, relativeTo=relativeTo)
        if chemicalShiftList:
            chemicalShiftTableModule.selectChemicalShiftList(chemicalShiftList)
        return chemicalShiftTableModule

    @logCommand('application.')
    def showNmrResidueTable(self, position='bottom', relativeTo=None,
                            nmrChain=None, selectFirstItem=False):
        """Displays Nmr Residue Table
        """
        from ccpn.ui.gui.modules.NmrResidueTable import NmrResidueTableModule

        mainWindow = self.ui.mainWindow
        if not relativeTo:
            relativeTo = mainWindow.moduleArea
        nmrResidueTableModule = NmrResidueTableModule(mainWindow=mainWindow, selectFirstItem=selectFirstItem)
        mainWindow.moduleArea.addModule(nmrResidueTableModule, position=position, relativeTo=relativeTo)
        if nmrChain:
            nmrResidueTableModule.selectNmrChain(nmrChain)
        return nmrResidueTableModule

    @logCommand('application.')
    def showResidueTable(self, position='bottom', relativeTo=None,
                         chain=None, selectFirstItem=False):
        """Displays  Residue Table
        """
        from ccpn.ui.gui.modules.ResidueTable import ResidueTableModule

        mainWindow = self.ui.mainWindow
        if not relativeTo:
            relativeTo = mainWindow.moduleArea
        residueTableModule = ResidueTableModule(mainWindow=mainWindow, selectFirstItem=selectFirstItem)
        mainWindow.moduleArea.addModule(residueTableModule, position=position, relativeTo=relativeTo)
        if chain:
            residueTableModule.selectChain(chain)
        return residueTableModule

    @logCommand('application.')
    def showPeakTable(self, position: str = 'left', relativeTo: CcpnModule = None,
                      peakList: PeakList = None, selectFirstItem=False):
        """Displays Peak table on left of main window with specified list selected.
        """
        from ccpn.ui.gui.modules.PeakTable import PeakTableModule

        mainWindow = self.ui.mainWindow
        if not relativeTo:
            relativeTo = mainWindow.moduleArea
        peakTableModule = PeakTableModule(mainWindow, selectFirstItem=selectFirstItem)
        if peakList:
            peakTableModule.selectPeakList(peakList)
        mainWindow.moduleArea.addModule(peakTableModule, position=position, relativeTo=relativeTo)
        return peakTableModule

    @logCommand('application.')
    def showMultipletTable(self, position: str = 'left', relativeTo: CcpnModule = None,
                           multipletList: MultipletList = None, selectFirstItem=False):
        """Displays multipletList table on left of main window with specified list selected.
        """
        from ccpn.ui.gui.modules.MultipletListTable import MultipletTableModule

        mainWindow = self.ui.mainWindow
        if not relativeTo:
            relativeTo = mainWindow.moduleArea
        multipletTableModule = MultipletTableModule(mainWindow, selectFirstItem=selectFirstItem)
        mainWindow.moduleArea.addModule(multipletTableModule, position=position, relativeTo=relativeTo)
        if multipletList:
            multipletTableModule.selectMultipletList(multipletList)
        return multipletTableModule

    @logCommand('application.')
    def showIntegralTable(self, position: str = 'left', relativeTo: CcpnModule = None,
                          integralList: IntegralList = None, selectFirstItem=False):
        """Displays integral table on left of main window with specified list selected.
        """
        from ccpn.ui.gui.modules.IntegralTable import IntegralTableModule

        mainWindow = self.ui.mainWindow
        if not relativeTo:
            relativeTo = mainWindow.moduleArea
        integralTableModule = IntegralTableModule(mainWindow=mainWindow, selectFirstItem=selectFirstItem)
        mainWindow.moduleArea.addModule(integralTableModule, position=position, relativeTo=relativeTo)
        if integralList:
            integralTableModule.selectIntegralList(integralList)
        return integralTableModule

    @logCommand('application.')
    def showRestraintTable(self, position: str = 'bottom', relativeTo: CcpnModule = None,
                           restraintTable: PeakList = None, selectFirstItem=False):
        """Displays Peak table on left of main window with specified list selected.
        """
        from ccpn.ui.gui.modules.RestraintTableModule import RestraintTableModule

        mainWindow = self.ui.mainWindow
        if not relativeTo:
            relativeTo = mainWindow.moduleArea
        restraintTableModule = RestraintTableModule(mainWindow=mainWindow, selectFirstItem=selectFirstItem)
        mainWindow.moduleArea.addModule(restraintTableModule, position=position, relativeTo=relativeTo)
        if restraintTable:
            restraintTableModule.selectRestraintTable(restraintTable)
        return restraintTableModule

    @logCommand('application.')
    def showStructureTable(self, position='bottom', relativeTo=None,
                           structureEnsemble=None, selectFirstItem=False):
        """Displays Structure Table
        """
        from ccpn.ui.gui.modules.StructureTable import StructureTableModule

        mainWindow = self.ui.mainWindow
        if not relativeTo:
            relativeTo = mainWindow.moduleArea
        structureTableModule = StructureTableModule(mainWindow=mainWindow, selectFirstItem=selectFirstItem)
        mainWindow.moduleArea.addModule(structureTableModule, position=position, relativeTo=relativeTo)
        if structureEnsemble:
            structureTableModule.selectStructureEnsemble(structureEnsemble)
        return structureTableModule

    @logCommand('application.')
    def showDataTable(self, position='bottom', relativeTo=None,
                      dataTable=None, selectFirstItem=False):
        """Displays DataTable Table
        """
        from ccpn.ui.gui.modules.DataTableModuleABC import DataTableModuleBC

        mainWindow = self.ui.mainWindow
        if not relativeTo:
            relativeTo = mainWindow.moduleArea
        if dataTable:
            _dataTableModule = DataTableModuleBC(dataTable, name=dataTable.name, mainWindow=mainWindow)
            mainWindow.moduleArea.addModule(_dataTableModule, position=position, relativeTo=relativeTo)
            return _dataTableModule

    @logCommand('application.')
    def showViolationTable(self, position: str = 'bottom', relativeTo: CcpnModule = None,
                           violationTable: PeakList = None, selectFirstItem=False):
        """Displays Peak table on left of main window with specified list selected.
        """
        getLogger().debug('No ViolationTable module')
        # from ccpn.ui.gui.modules.ViolationTableModule import ViolationTableModule
        #
        # mainWindow = self.ui.mainWindow
        # if not relativeTo:
        #     relativeTo = mainWindow.moduleArea
        # violationTableModule = ViolationTableModule(mainWindow=mainWindow, selectFirstItem=selectFirstItem)
        # mainWindow.moduleArea.addModule(violationTableModule, position=position, relativeTo=relativeTo)
        # if violationTable:
        #     violationTableModule.selectViolationTable(violationTable)
        # return violationTableModule

    @logCommand('application.')
    def showCollectionModule(self, position='bottom', relativeTo=None,
                             collection=None, selectFirstItem=False):
        """Displays Collection Module
        """
        pass

    @logCommand('application.')
    def showNotesEditor(self, position: str = 'bottom', relativeTo: CcpnModule = None,
                        note=None, selectFirstItem=False):
        """Displays Notes Editing Table
        """
        from ccpn.ui.gui.modules.NotesEditor import NotesEditorModule

        mainWindow = self.ui.mainWindow
        if not relativeTo:
            relativeTo = mainWindow.moduleArea
        notesEditorModule = NotesEditorModule(mainWindow=mainWindow, selectFirstItem=selectFirstItem)
        mainWindow.moduleArea.addModule(notesEditorModule, position=position, relativeTo=relativeTo)
        if note:
            notesEditorModule.selectNote(note)
        return notesEditorModule

    @logCommand('application.')
    def showRestraintAnalysisTable(self,
                                   position: str = 'bottom',
                                   relativeTo: CcpnModule = None,
                                   peakList=None, selectFirstItem=False):
        """Displays restraint analysis table.
        """
        from ccpn.ui.gui.modules.RestraintAnalysisTable import RestraintAnalysisTableModule

        mainWindow = self.ui.mainWindow
        if not relativeTo:
            relativeTo = mainWindow.moduleArea
        restraintAnalysisTableModule = RestraintAnalysisTableModule(mainWindow=mainWindow, selectFirstItem=selectFirstItem)
        mainWindow.moduleArea.addModule(restraintAnalysisTableModule, position=position, relativeTo=relativeTo)
        if peakList:
            restraintAnalysisTableModule.selectPeakList(peakList)
        return restraintAnalysisTableModule

    def showPrintSpectrumDisplayPopup(self):
        """Show the print spectrumDisplay dialog
        """
        from ccpn.ui.gui.popups.ExportStripToFile import ExportStripToFilePopup

        if len(self.project.spectrumDisplays) == 0:
            MessageDialog.showWarning('', 'No SpectrumDisplay found')
        else:
            exportDialog = ExportStripToFilePopup(parent=self.ui.mainWindow,
                                                  mainWindow=self.ui.mainWindow,
                                                  strips=self.project.strips,
                                                  selectedStrip=self.current.strip
                                                  )
            exportDialog.exec_()

    def toggleToolbar(self):
        if self.current.strip is not None:
            self.current.strip.spectrumDisplay.toggleToolbar()
        else:
            getLogger().warning('No strip selected')

    def toggleSpectrumToolbar(self):
        if self.current.strip is not None:
            self.current.strip.spectrumDisplay.toggleSpectrumToolbar()
        else:
            getLogger().warning('No strip selected')

    def togglePhaseConsole(self):
        if self.current.strip is not None:
            self.current.strip.spectrumDisplay.togglePhaseConsole()
        else:
            getLogger().warning('No strip selected')

    def _setZoomPopup(self):
        if self.current.strip is not None:
            self.current.strip._setZoomPopup()
        else:
            getLogger().warning('No strip selected')

    def resetZoom(self):
        if self.current.strip is not None:
            self.current.strip.resetZoom()
        else:
            getLogger().warning('No strip selected')

    def copyStrip(self):
        if self.current.strip is not None:
            self.current.strip.copyStrip()
        else:
            getLogger().warning('No strip selected')

    def showFlipArbitraryAxisPopup(self):
        if self.current.strip is not None:

            if self.current.strip.spectrumDisplay.is1D:
                getLogger().warning('Function not permitted on 1D spectra')
            else:

                from ccpn.ui.gui.popups.CopyStripFlippedAxesPopup import CopyStripFlippedSpectraPopup

                popup = CopyStripFlippedSpectraPopup(parent=self.ui.mainWindow, mainWindow=self.ui.mainWindow,
                                                     strip=self.current.strip, label=self.current.strip.id)
                popup.exec_()

        else:
            getLogger().warning('No strip selected')

    def showReorderPeakListAxesPopup(self):
        """
        Displays Reorder PeakList Axes Popup.
        """
        if not self.project.peakLists:
            getLogger().warning('Reorder PeakList Axes: Project has no peakLists.')
            MessageDialog.showWarning('Reorder PeakList Axes', 'Project has no peakLists.')
        else:
            from ccpn.ui.gui.popups.ReorderPeakListAxes import ReorderPeakListAxes

            popup = ReorderPeakListAxes(parent=self.ui.mainWindow, mainWindow=self.ui.mainWindow)
            popup.exec_()

    def _flipXYAxisCallback(self):
        """Callback to flip axes"""
        if self.current.strip is not None:
            self.current.strip.flipXYAxis()
        else:
            getLogger().warning('No strip selected')

    def _flipXZAxisCallback(self):
        """Callback to flip axes"""
        if self.current.strip is not None:
            self.current.strip.flipXZAxis()
        else:
            getLogger().warning('No strip selected')

    def _flipYZAxisCallback(self):
        """Callback to flip axes"""
        if self.current.strip is not None:
            self.current.strip.flipYZAxis()
        else:
            getLogger().warning('No strip selected')

    def _toggleConsoleCallback(self):
        """Toggles whether python console is displayed at bottom of the main window.
        """
        self.ui.mainWindow.toggleConsole()

    def showChemicalShiftMapping(self, position: str = 'top', relativeTo: CcpnModule = None):
        from ccpn.ui.gui.modules.ChemicalShiftsMappingModule import ChemicalShiftsMapping

        mainWindow = self.ui.mainWindow
        if not relativeTo:
            relativeTo = mainWindow.moduleArea
        cs = ChemicalShiftsMapping(mainWindow=mainWindow)
        mainWindow.moduleArea.addModule(cs, position=position, relativeTo=relativeTo)
        return cs

    #################################################################################################
    ## MENU callbacks:  Macro
    #################################################################################################

    @logCommand('application.')
    def _showMacroEditorCallback(self):
        """Displays macro editor. Just handing down to MainWindow for now
        """
        self.mainWindow.newMacroEditor()

    def _openMacroCallback(self, directory=None):
        """ Select macro file and on MacroEditor.
        """
        mainWindow = self.ui.mainWindow
        dialog = MacrosFileDialog(parent=mainWindow, acceptMode='open', fileFilter='*.py', directory=directory)
        dialog._show()
        path = dialog.selectedFile()
        if path is not None:
            self.mainWindow.newMacroEditor(path=path)

    def defineUserShortcuts(self):

        from ccpn.ui.gui.popups.ShortcutsPopup import ShortcutsPopup

        ShortcutsPopup(parent=self.ui.mainWindow, mainWindow=self.ui.mainWindow).exec_()

    def runMacro(self, macroFile: str = None):
        """
        Runs a macro if a macro is specified, or opens a dialog box for selection of a macro file and then
        runs the selected macro.
        """
        if macroFile is None:
            fType = '*.py'
            dialog = MacrosFileDialog(parent=self.ui.mainWindow, acceptMode='run', fileFilter=fType)
            dialog._show()
            macroFile = dialog.selectedFile()
            if not macroFile:
                return

        if not macroFile in self.preferences.recentMacros:
            self.preferences.recentMacros.append(macroFile)
        self.ui.mainWindow.pythonConsole._runMacro(macroFile)

    #################################################################################################

    def _systemOpen(self, path):
        """Open path to pdf file on system
        """
        if isWindowsOS():
            os.startfile(path)
        elif isMacOS():
            subprocess.run(['open', path], check=True)
        else:
            linuxCommand = self.preferences.externalPrograms.PDFViewer
            # assume a linux and use the choice given in the preferences
            if linuxCommand and Path.aPath(linuxCommand).is_file():
                from ccpn.framework.PathsAndUrls import ccpnRunTerminal

                try:
                    # NOTE:ED - this could be quite nasty, but can't think of another way to get Linux to open a pdf
                    subprocess.run([ccpnRunTerminal, linuxCommand, path])

                except Exception as es:
                    getLogger().warning(f'Error opening PDFViewer. {es}')
                    MessageDialog.showWarning('Open File',
                                              f'Error opening PDFViewer. {es}\n'
                                              f'Check settings in Preferences->External Programs'
                                              )

            else:
                # raise TypeError('PDFViewer not defined for linux')
                MessageDialog.showWarning('Open File',
                                          'Please select PDFViewer in Preferences->External Programs')

    def __str__(self):
        return '<%s version:%s>' % (self.applicationName, self.applicationVersion)

    __repr__ = __str__

#-----------------------------------------------------------------------------------------
#end class
#-----------------------------------------------------------------------------------------


#-----------------------------------------------------------------------------------------
# code for testing purposes
#-----------------------------------------------------------------------------------------

class MyProgramme(Framework):
    """My first app"""
    applicationName = 'CcpNmr'
    applicationVersion = Version.applicationVersion


def createFramework(projectPath=None, **kwds):
    args = Arguments(projectPath=projectPath, **kwds)
    result = MyProgramme(args)
    result._startApplication()
    #
    return result


def testMain():

    _makeMainWindowVisible = False

    myArgs = Arguments()
    myArgs.noGui = False
    myArgs.debug = True

    application = MyProgramme(args=myArgs)
    ui = application.ui
    ui.initialize(ui.mainWindow)  # ui.mainWindow not needed for refactored?

    if _makeMainWindowVisible:
        ui.mainWindow._updateMainWindow(newProject=True)
        ui.mainWindow.show()
        QtWidgets.QApplication.setActiveWindow(ui.mainWindow)

    # register the programme
    from ccpn.framework.Application import ApplicationContainer

    container = ApplicationContainer()
    container.register(application)
    application.useFileLogger = True


if __name__ == '__main__':
    testMain()<|MERGE_RESOLUTION|>--- conflicted
+++ resolved
@@ -12,13 +12,8 @@
 # Last code modification
 #=========================================================================================
 __modifiedBy__ = "$modifiedBy: Ed Brooksbank $"
-<<<<<<< HEAD
-__dateModified__ = "$dateModified: 2022-02-22 19:58:03 +0000 (Tue, February 22, 2022) $"
+__dateModified__ = "$dateModified: 2022-02-24 11:13:17 +0000 (Thu, February 24, 2022) $"
 __version__ = "$Revision: 3.1.0 $"
-=======
-__dateModified__ = "$dateModified: 2022-02-24 10:35:32 +0000 (Thu, February 24, 2022) $"
-__version__ = "$Revision: 3.0.4 $"
->>>>>>> 1f9633eb
 #=========================================================================================
 # Created
 #=========================================================================================
@@ -610,7 +605,6 @@
         except Exception as e:
             getLogger().warning('Impossible to restore Layout %s' % e)
 
-<<<<<<< HEAD
         # New LayoutManager implementation; awaiting completion
         # try:
         #     from ccpn.framework.LayoutManager import LayoutManager
@@ -621,22 +615,13 @@
         #
         # except Exception as es:
         #     getLogger().warning('Error restoring layout: %s' % es)
-=======
+
         # check that the top moduleArea is correctly formed - strange special case when all modules have
         #   been moved to tempAreas
         mArea = self.ui.mainWindow.moduleArea
         if mArea.topContainer is not None and mArea.topContainer._container is None:
+            getLogger().debug('Correcting empty topContainer')
             mArea.topContainer = None
-
-        try:
-            # Initialise displays
-            for spectrumDisplay in project.windows[0].spectrumDisplays:  # there is exactly one window
-                pass  # GWV: poor solution; removed the routine spectrumDisplay._resetRemoveStripAction()
-            # initialise any colour changes before generating gui strips
-            self.correctColours()
-        except Exception as e:
-            getLogger().warning('Impossible to restore SpectrumDisplays')
->>>>>>> 1f9633eb
 
         try:
             # Initialise colours
