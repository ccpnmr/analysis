#=========================================================================================
# Licence, Reference and Credits
#=========================================================================================
__copyright__ = "Copyright (C) CCPN project (http://www.ccpn.ac.uk) 2014 - 2017"
__credits__ = ("Wayne Boucher, Ed Brooksbank, Rasmus H Fogh, Luca Mureddu, Timothy J Ragan & Geerten W Vuister")
__licence__ = ("CCPN licence. See http://www.ccpn.ac.uk/v3-software/downloads/license",
               "or ccpnmodel.ccpncore.memops.Credits.CcpnLicense for licence text")
__reference__ = ("For publications, please use reference from http://www.ccpn.ac.uk/v3-software/downloads/license",
                 "or ccpnmodel.ccpncore.memops.Credits.CcpNmrReference")
#=========================================================================================
# Last code modification
#=========================================================================================
__modifiedBy__ = "$modifiedBy: Wayne Boucher $"
__dateModified__ = "$dateModified: 2017-07-07 16:32:36 +0100 (Fri, July 07, 2017) $"
__version__ = "$Revision: 3.0.b3 $"
#=========================================================================================
# Created
#=========================================================================================
__author__ = "$Author: CCPN $"
__date__ = "$Date: 2017-04-07 10:28:41 +0000 (Fri, April 07, 2017) $"
#=========================================================================================
# Start of code
#=========================================================================================

import json
import logging
import os
import platform
import sys
import tarfile
import tempfile
import re
from PyQt5 import QtWidgets
from distutils.dir_util import copy_tree

from ccpn.core.IntegralList import IntegralList
from ccpn.core.PeakList import PeakList
from ccpn.core.MultipletList import MultipletList
from ccpn.core.Project import Project
from ccpn.core._implementation import Io as coreIo
from ccpn.core.lib import CcpnNefIo, CcpnSparkyIo
from ccpn.framework import Version
from ccpn.framework.Current import Current
from ccpn.framework.lib.Pipeline import Pipeline
from ccpn.framework.Translation import languages, defaultLanguage
from ccpn.framework.Translation import translator
from ccpn.ui import interfaces, defaultInterface
from ccpn.ui.gui.modules.CcpnModule import CcpnModule
from ccpn.ui.gui.modules.MacroEditor import MacroEditor
from ccpn.ui.gui.widgets import MessageDialog
from ccpn.ui.gui.widgets.FileDialog import FileDialog
from ccpn.util import Logging
from ccpn.util import Path
from ccpn.util import Register
from ccpn.util.AttrDict import AttrDict
from ccpn.util.Common import uniquify
from ccpn.util.Logging import getLogger
from ccpn.util import Layout
from ccpn.ui.gui.lib.guiDecorators import suspendSideBarNotifications
from ccpnmodel.ccpncore.api.memops import Implementation
from ccpnmodel.ccpncore.lib.Io import Api as apiIo
from ccpnmodel.ccpncore.lib.Io import Formats as ioFormats
from ccpnmodel.ccpncore.memops.metamodel import Util as metaUtil
from ccpn.ui.gui.guiSettings import getColourScheme
from ccpn.framework.PathsAndUrls import userPreferencesDirectory


# from functools import partial

_DEBUG = False

# componentNames = ('Assignment', 'Screening', 'Structure')

AnalysisAssign = 'AnalysisAssign'
AnalysisScreen = 'AnalysisScreen'
AnalysisMetabolomics = 'AnalysisMetabolomics'
AnalysisStructure = 'AnalysisStructure'
ApplicationNames = [AnalysisAssign, AnalysisScreen, AnalysisMetabolomics, AnalysisStructure]
interfaceNames = ('NoUi', 'Gui')
DataDirName = 'data'
SpectraDirName = 'spectra'
PluginDataDirName = 'pluginData'
ScriptsDirName = 'scripts'
MacrosDirName = 'macros'


def _ccpnExceptionhook(type, value, tback):
    '''This because PyQT raises and catches exceptions,
    but doesn't pass them along instead makes the program crashing miserably.'''
    sys.__excepthook__(type, value, tback)


sys.excepthook = _ccpnExceptionhook


def printCreditsText(fp, programName, version):
    """Initial text to terminal """
    from ccpn.framework.PathsAndUrls import ccpnLicenceUrl

    lines = []  # ejb
    lines.append("%s, version: %s" % (programName, version))
    lines.append("")
    # lines.append("%s" % __copyright__[0:__copyright__.index('-')] + '- 2016')
    lines.append("%s" % __copyright__)
    lines.append("")
    lines.append("CCPN licence. See %s. Not to be distributed without prior consent!" % ccpnLicenceUrl)
    lines.append("")

    try:
        if isinstance(__credits__, str):
            lines.append("Developed by: %s" % __credits__)
        else:
            if isinstance(__credits__, tuple):
                lines.append("Developed by: %s" % __credits__[0])
                for crLine in __credits__[1:]:
                    lines.append("              %s" % crLine)
    except:
        pass

    lines.append("")
    try:
        if isinstance(__reference__, str):
            lines.append("Please cite:  %s" % __reference__)
        else:
            if isinstance(__reference__, tuple):
                lines.append("Please cite:  %s" % __reference__[0])
                for refLine in __reference__[1:]:
                    lines.append("              %s" % refLine)
    except:
        pass

    lines.append("")
    lines.append("DISCLAIMER:   This program is offered 'as-is'. Under no circumstances will the authors, CCPN,")
    lines.append("              the Department of Molecular and Cell Biology, or the University of Leicester be")
    lines.append("              liable of any damage, loss of data, loss of revenue or any other undesired")
    lines.append("              consequences originating from the usage of this software.")

    # print with aligning '|'s
    maxlen = max(map(len, lines))
    fp.write('%s\n' % ('=' * (maxlen + 8)))
    for line in lines:
        fp.write('|   %s ' % line + ' ' * (maxlen - len(line)) + '  |\n')
    fp.write('%s\n' % ('=' * (maxlen + 8)))


def defineProgramArguments():
    """Define the arguments of the program
    return argparse instance
    """
    import argparse

    parser = argparse.ArgumentParser(description='Process startup arguments')
    # for component in componentNames:
    #   parser.add_argument('--'+component.lower(), dest='include'+component, action='store_true',
    #                                               help='Show %s component' % component.lower())
    parser.add_argument('--language',
                        help=('Language for menus, etc.; valid options = (%s); default=%s' %
                              ('|'.join(languages), defaultLanguage)))
    parser.add_argument('--interface',
                        help=('User interface, to use; one of  = (%s); default=%s' %
                              ('|'.join(interfaces), defaultInterface)),
                        default=defaultInterface)
    parser.add_argument('--skip-user-preferences', dest='skipUserPreferences', action='store_true',
                        help='Skip loading user preferences')
    parser.add_argument('--dark', dest='darkColourScheme', action='store_true',
                        help='Use dark colour scheme')
    parser.add_argument('--light', dest='lightColourScheme', action='store_true',
                        help='Use dark colour scheme')
    parser.add_argument('--nologging', dest='nologging', action='store_true', help='Do not log information to a file')
    parser.add_argument('--debug', dest='debug', action='store_true', help='Set logging level to debug')
    parser.add_argument('--debug1', dest='debug', action='store_true', help='Set logging level to debug1 (=debug)')
    parser.add_argument('--debug2', dest='debug2', action='store_true', help='Set logging level to debug2')
    parser.add_argument('--debug3', dest='debug3', action='store_true', help='Set logging level to debug3')
    parser.add_argument('projectPath', nargs='?', help='Project path')

    return parser


class Arguments:
    """Class for setting FrameWork input arguments directly"""
    language = defaultLanguage
    interface = 'NoUi'
    nologging = True
    debug = False
    debug2 = False
    debug3 = False
    skipUserPreferences = True
    projectPath = None

    def __init__(self, projectPath=None, **kwds):

        # Dummy values
        for component in ApplicationNames:
            setattr(self, 'include' + component, None)

        self.projectPath = projectPath
        for tag, val in kwds.items():
            setattr(self, tag, val)


def createFramework(projectPath=None, **kwds):
    args = Arguments(projectPath=projectPath, **kwds)
    result = Framework('CcpNmr', Version.applicationVersion, args)
    result.start()
    #
    return result


from threading import Thread
from time import time, sleep


class AutoBackup(Thread):

    def __init__(self, q, backupFunction, sleepTime=1):
        super().__init__()
        self.sleepTime = sleepTime
        self.q = q
        self.backupProject = backupFunction
        self.startTime = None

    def run(self):
        self.startTime = time()
        while True:
            if not self.q.empty():
                waitTime = self.q.get()
            if waitTime is None:
                sleep(self.sleepTime)
            elif waitTime == 'kill':
                return
            elif (time() - self.startTime) < waitTime:
                sleep(self.sleepTime)
            else:
                self.startTime = time()
                try:
                    self.backupProject()
                except:
                    pass


class Framework:
    """
    The Framework class is the base class for all applications.
    """

    def __init__(self, applicationName, applicationVersion, args=Arguments()):

        self.args = args
        self.applicationName = applicationName
        self.applicationVersion = applicationVersion
        self.revision = Version.revision
        self.plugins = []  # Hack for now, how should we store these?
        self.ccpnModules = []

        printCreditsText(sys.stderr, applicationName, applicationVersion)

        # self.setupComponents(args)

        self.useFileLogger = not self.args.nologging
        if self.args.debug3:
            self.level = Logging.DEBUG3
        elif self.args.debug2:
            self.level = Logging.DEBUG2
        elif self.args.debug:
            self.level = logging.DEBUG
        else:
            self.level = logging.INFO

        self.current = None

        self.preferences = None  # intialised by self._getUserPrefs
        self.layout = None  # intialised by self._getUserLayout
        self.styleSheet = None  # intialised by self.getStyleSheet
        self.colourScheme = None  # intialised by self.getStyleSheet

        # Necessary as attribute is queried during initialisation:
        self._mainWindow = None

        # This is needed to make project available in NoUi (if nothing else)
        self.project = None

        # Blocking level for command echo and logging
        self._echoBlocking = 0

        # NEF reader
        self.nefReader = CcpnNefIo.CcpnNefReader(self)

        # SPARKY reader - ejb
        self.sparkyReader = CcpnSparkyIo.CcpnSparkyReader(self)

        self._backupTimerQ = None
        self.autoBackupThread = None

        # NBNB TODO The following block should maybe be moved into _getUi
        self._getUserPrefs()

        # set the preferences if added from the commandline
        if self.args.darkColourScheme:
            self.preferences.general.colourScheme = 'dark'
        elif self.args.lightColourScheme:
            self.preferences.general.colourScheme = 'light'

        self._registrationDict = {}
        self._setLanguage()
        self.styleSheet = None
        self.ui = self._getUI()
        self.setupMenus()
        self.feedbackPopup = None
        self.submitMacroPopup = None
        self.updatePopup = None

    def _testShortcuts0(self):
        print('>>> Testing shortcuts0')

    def _testShortcuts1(self):
        print('>>> Testing shortcuts1')

    def start(self):
        """Start the program execution"""

        # Load / create project
        projectPath = self.args.projectPath
        if projectPath:
            project = self.loadProject(projectPath)

        else:
            project = self.newProject()
        self._updateCheckableMenuItems()

        if not self.ui._checkRegistration():
            return

        # if not self.ui._checkUpdates():
        #   return

        # Needed in case project load failed
        if not project:
            sys.stderr.write('==> No project, aborting ...\n')
            return

        self.updateAutoBackup()

        sys.stderr.write('==> Done, %s is starting\n' % self.applicationName)

        # self.project = project
        self.ui.start()
        self._cleanup()

    def updateAutoBackup(self):

        if self.preferences.general.autoBackupEnabled:
            self.setAutoBackupTime(self.preferences.general.autoBackupFrequency)
        else:
            self.setAutoBackupTime(None)

    def setAutoBackupTime(self, time):
        # TODO: Need to add logging...
        if self._backupTimerQ is None:
            from queue import Queue

            self._backupTimerQ = Queue(maxsize=1)
        if self._backupTimerQ.full():
            self._backupTimerQ.get()
        if isinstance(time, (float, int)):
            self._backupTimerQ.put(time * 60)
        else:
            self._backupTimerQ.put(time)
        if self.autoBackupThread is None:
            self.autoBackupThread = AutoBackup(q=self._backupTimerQ,
                                               backupFunction=self.backupProject)
            self.autoBackupThread.start()

    def _cleanup(self):
        self.setAutoBackupTime('kill')
        # project._resetUndo(debug=_DEBUG)
        pass

    def backupProject(self):
        apiIo.backupProject(self.project._wrappedData.parent)
        backupPath = self.project.backupPath

        backupStatePath = Path.fetchDir(backupPath, Layout.StateDirName)

        copy_tree(self.statePath, backupStatePath)
        layoutFile = os.path.join(backupStatePath, Layout.DefaultLayoutFileName)
        Layout.saveLayoutToJson(self.ui.mainWindow, layoutFile)
        self.current._dumpStateToFile(backupStatePath)

        #Spectra should not be copied over. Dangerous for disk space
        # backupDataPath = Path.fetchDir(backupPath, DataDirName)

        #   TODO add other files inside this dirs
        backupScriptsPath = Path.fetchDir(backupPath, ScriptsDirName)
        backupLogsPath = Path.fetchDir(backupPath, ScriptsDirName)

    def _initialiseProject(self, project: Project):
        """Initialise project and set up links and objects that involve it"""

        self.project = project

        # Pass an instance of framework to project so the UI instantiation can happen
        project._appBase = self

        # Set up current
        self.current = Current(project=project)

        # This wraps the underlying data, including the wrapped graphics data
        #  - the project is now ready to use

        project._initialiseProject()

        # Adapt project to preferences
        self.applyPreferences(project)

        # init application directory
        self.scriptsPath = self.scriptsPath
        self.pymolScriptsPath = Path.fetchDir(self.scriptsPath, 'pymol')
        self.statePath = self.statePath
        self.dataPath = self.dataPath
        self.pipelinePath = self.pipelinePath
        self.spectraPath = self.spectraPath
        self.pluginDataPath = self.pluginDataPath

        # restore current
        self.current._restoreStateFromFile(self.statePath)

        self.project = project
        if hasattr(self, '_mainWindow'):
            Logging.getLogger().debug('>>>framework._initialiseProject')

            project._blockSideBar = True
            self.ui.initialize(self._mainWindow)
            project._blockSideBar = False

            # Get the mainWindow out of the application top level once it's been transferred to ui
            del self._mainWindow
        else:
            # The NoUi version has no mainWindow
            self.ui.initialize(None)

    def _refreshAfterSave(self):
        """Refresh user interface after project save (which may have caused project rename)"""

        mainWindow = self.ui.mainWindow
        if mainWindow is not None:
            mainWindow.sideBar.setProjectName(self.project)

    def _getUI(self):
        if self.args.interface == 'Gui':
            self.styleSheet = self.getStyleSheet()
            from ccpn.ui.gui.Gui import Gui

            ui = Gui(self)
            ui.qtApp._ccpnApplication = self
            # ui.mainWindow is None upon initialization: gets filled later
            getLogger().debug('%s %s %s' % (self, ui, ui.mainWindow))
        else:
            from ccpn.ui.Ui import NoUi

            ui = NoUi(self)

        # Connect UI classes for chosen ui
        ui.setUp()

        return ui

    def getStyleSheet(self):
        """return Stylesheet as determined by arguments --dark, --light or preferences
        """
        colourScheme = None
        if self.args.darkColourScheme:
            colourScheme = 'dark'
        elif self.args.lightColourScheme:
            colourScheme = 'light'
        else:
            colourScheme = self.preferences.general.colourScheme

        if colourScheme is None:
            raise RuntimeError('invalid colourScheme')

        self.colourScheme = colourScheme

        styleSheet = open(os.path.join(Path.getPathToImport('ccpn.ui.gui.widgets'),
                                       '%sStyleSheet.qss' % metaUtil.upperFirst(colourScheme))).read()
        if platform.system() == 'Linux':
            additions = open(os.path.join(Path.getPathToImport('ccpn.ui.gui.widgets'),
                                          '%sAdditionsLinux.qss' % metaUtil.upperFirst(colourScheme))).read()
            styleSheet += additions
        return styleSheet

    def _getUserPrefs(self):
        # user preferences
        if not self.args.skipUserPreferences:
            sys.stderr.write('==> Getting user preferences\n')
        self.preferences = getPreferences(self.args.skipUserPreferences)

    def _getUserLayout(self, userPath=None):
        """defines the application.layout dictionary.
        For a saved project: uses the auto-generated during the saving process, if a user specified json file is given then
        is used that one instead.
        For a new project, it is used the default.
        """
        # try:
        if userPath:
            with open(userPath) as fp:
                layout = json.load(fp, object_hook=AttrDict)
                self.layout = layout
        else:
            # opens the autogenerated if an existing project
            savedLayoutPath = self._getAutogeneratedLayoutFile()
            if savedLayoutPath:
                with open(savedLayoutPath) as fp:
                    layout = json.load(fp, object_hook=AttrDict)
                    self.layout = layout
            else:  # opens the default
                Layout._createLayoutFile(self)
                self._getUserLayout()
        # except Exception as e:
        #   getLogger().warning('No layout found. %s' %e)

        return self.layout

    def saveLayout(self):
        Layout.updateSavedLayout(self.ui.mainWindow)

    def saveLayoutAs(self):
        fp = self.getSaveLayoutPath()
        try:
            Layout.saveLayoutToJson(self.ui.mainWindow, jsonFilePath=fp)
        except Exception as e:
            getLogger().warning('Impossible to save layout. %s' % e)

    def restoreLastSavedLayout(self):
        self.ui.mainWindow.moduleArea._closeAll()
        Layout.restoreLayout(self.ui.mainWindow, self.layout)

    def restoreLayoutFromFile(self, jsonFilePath=None):
        if jsonFilePath is None:
            #asks with a dialog
            jsonFilePath = self.getSavedLayoutPath()
            if not os.path.exists(jsonFilePath):
                again = MessageDialog.showOkCancelWarning(title='File Does not exist', message='Try again?')
                if again:
                    self.restoreLayoutFromFile()
                else:
                    return
        try:
            self.ui.mainWindow.moduleArea._closeAll()
            self._getUserLayout(jsonFilePath)
            Layout.restoreLayout(self.ui.mainWindow, self.layout)
        except Exception as e:
            getLogger().warning('Impossible to restore layout. %s' % e)

    def _getAutogeneratedLayoutFile(self):
        if self.project:
            layoutFile = Layout.getLayoutFile(self)
            return layoutFile

    def _setLanguage(self):
        # Language, check for command line override, or use preferences
        if self.args.language:
            language = self.args.language
        elif self.preferences.general.language:
            language = self.preferences.general.language
        else:
            language = defaultLanguage
        if not translator.setLanguage(language):
            self.preferences.general.language = language
        # translator.setDebug(True)
        sys.stderr.write('==> Language set to "%s"\n' % translator._language)

    # def _isRegistered(self):
    #   """return True if registered"""
    #   self._registrationDict = Register.loadDict()
    #   return not Register.isNewRegistration(self._registrationDict)
    #
    #
    # def _checkRegistration(self):
    #   """
    #   Display registration popup if there is a gui
    #   return True if ok
    #   return False on error
    #   """
    #   from ccpn.ui.gui.popups.RegisterPopup import RegisterPopup
    #
    #   if self.ui:
    #     if not self._isRegistered():
    #       self.ui.mainWindow.show()
    #       QtWidgets.QApplication.processEvents()
    #       popup = RegisterPopup(self.ui.mainWindow, version=self.applicationVersion, modal=True)
    #       QtWidgets.QApplication.processEvents()
    #       popup.show()
    #       # popup.raise_()
    #       popup.exec_()
    #
    #   if not self._isRegistered():
    #     return False
    #
    #   Register.updateServer(self._registrationDict, self.applicationVersion)
    #   return True

    def applyPreferences(self, project):
        """Apply user preferences

        NBNB project should be impliclt rather than a parameter (once reorganisation is finished)
        """
        # Reset remoteData DataStores to match preferences setting
        dataPath = self.preferences.general.dataPath
        if not dataPath or not os.path.isdir(dataPath):
            dataPath = os.path.expanduser('~')
        memopsRoot = project._wrappedData.root
        dataUrl = memopsRoot.findFirstDataLocationStore(name='standard').findFirstDataUrl(
                name='remoteData'
                )
        dataUrl.url = Implementation.Url(path=dataPath)

    def correctColours(self):
        """Autocorrect all colours that are too close to the background colour
        """
        from ccpn.ui.gui.guiSettings import autoCorrectHexColour, getColours, CCPNGLWIDGET_HEXBACKGROUND

        if self.preferences.general.autoCorrectColours:
            project = self.project

            # change spectrum colours
            for spectrum in project.spectra:
                if len(spectrum.axisCodes) > 1:
                    spectrum.positiveContourColour = autoCorrectHexColour(spectrum.positiveContourColour,
                                                                          getColours()[CCPNGLWIDGET_HEXBACKGROUND])
                    spectrum.negativeContourColour = autoCorrectHexColour(spectrum.negativeContourColour,
                                                                          getColours()[CCPNGLWIDGET_HEXBACKGROUND])
                else:
                    spectrum.sliceColour = autoCorrectHexColour(spectrum.sliceColour,
                                                                getColours()[CCPNGLWIDGET_HEXBACKGROUND])

            # change peakList colours
            for objList in project.peakLists:
                objList.textColour = autoCorrectHexColour(objList.textColour,
                                                          getColours()[CCPNGLWIDGET_HEXBACKGROUND])
                objList.symbolColour = autoCorrectHexColour(objList.symbolColour,
                                                            getColours()[CCPNGLWIDGET_HEXBACKGROUND])

            # change integralList colours
            for objList in project.integralLists:
                objList.textColour = autoCorrectHexColour(objList.textColour,
                                                          getColours()[CCPNGLWIDGET_HEXBACKGROUND])
                objList.symbolColour = autoCorrectHexColour(objList.symbolColour,
                                                            getColours()[CCPNGLWIDGET_HEXBACKGROUND])

            # change multipletList colours
            for objList in project.multipletLists:
                objList.textColour = autoCorrectHexColour(objList.textColour,
                                                          getColours()[CCPNGLWIDGET_HEXBACKGROUND])
                objList.symbolColour = autoCorrectHexColour(objList.symbolColour,
                                                            getColours()[CCPNGLWIDGET_HEXBACKGROUND])

            for mark in project.marks:
                mark.colour = autoCorrectHexColour(mark.colour,
                                                   getColours()[CCPNGLWIDGET_HEXBACKGROUND])

    def initGraphics(self):
        """Set up graphics system after loading"""
        from ccpn.ui.gui.lib import GuiStrip

        project = self.project
        try:
            if self.preferences.general.restoreLayoutOnOpening:
                layout = self._getUserLayout()
                if layout:
                    Layout.restoreLayout(self._mainWindow, layout)
        except Exception as e:
            getLogger().warning('Impossible to restore Layout %s' % e)

        # Initialise displays
        for spectrumDisplay in project.windows[0].spectrumDisplays:  # there is exactly one window
            pass  # GWV: poor solution; removed the routine spectrumDisplay._resetRemoveStripAction()

        # initialise any colour changes before generating gui strips
        self.correctColours()

        # Initialise strips
        for strip in project.strips:
            GuiStrip._setupGuiStrip(project, strip._wrappedData)

            # if isinstance(strip, GuiStripNd) and not strip.haveSetupZWidgets:
            #   strip.setZWidgets()

        # Initialise SpectrumViews
        for spectrumDisplay in project.spectrumDisplays:

            strips = spectrumDisplay.orderedStrips
            for si, strip in enumerate(strips):

                # move to the correct place in the widget
                stripIndex = strips.index(strip)
                spectrumDisplay.stripFrame.layout().addWidget(strip, 0, si)  #stripIndex)

                specViews = strip.spectrumViews
                # for iSV, spectrumView in enumerate(strip.orderedSpectrumViews(includeDeleted=False)):

                for iSV, spectrumView in enumerate(spectrumDisplay.orderedSpectrumViews(specViews)):
                    spectrumView._createdSpectrumView(iSV)
                    for peakList in spectrumView.spectrum.peakLists:
                        strip.showPeaks(peakList)

            # some of the strips may not be instantiated at this point
            # resize the stripFrame to the spectrumDisplay - ready for first resize event
            spectrumDisplay.stripFrame.resize(spectrumDisplay.width() - 2, spectrumDisplay.stripFrame.height())
            spectrumDisplay.showAxes()

        #~~~~~~~~~~~~~~~~
        #
        # # Initialise SpectrumDisplays, SpectrumViews
        # for spectrumDisplay in project.spectrumDisplays:
        #
        #   # self.moduleArea.addModule(spectrumDisplay, position='right')
        #   strips = spectrumDisplay.strips
        #   for strip in strips:
        #
        #     # move to the correct place in the widget
        #     stripIndex = strips.index(strip)
        #     spectrumDisplay.stripFrame.layout().addWidget(strip, 0, stripIndex)
        #
        #     specViews = strip.spectrumViews
        #     # for iSV, spectrumView in enumerate(spectrumDisplay.orderedSpectrumViews(specViews)):
        #     for iSV, spectrumView in enumerate(specViews):
        #
        #       # set up the Z widgets and add new toolbar button
        #       spectrumDisplay._createdSpectrumView({Notifier.OBJECT: spectrumView})  #iSV)
        #
        #       for peakList in spectrumView.spectrum.peakLists:
        #         strip.showPeaks(peakList)
        #
        #   # some of the strips may no be instantiated at this point
        #   spectrumDisplay.showAxes()
        #   spectrumDisplay.setColumnStretches(True)
        #
        #~~~~~~~~~~~~~~~~

        if self.current.strip is None:
            if len(self.project.strips) > 0:
                self.current.strip = self.project.strips[0]

    def getByPid(self, pid):
        return self.project.getByPid(pid)

    def getByGid(self, gid):
        return self.ui.getByGid(gid)

    def _startCommandBlock(self, command: str, quiet: bool = False, **objectParameters):
        """Start block for command echoing, set undo waypoint, and echo command to ui and logger

        MUST be paired with _endCommandBlock call - use try ... finally to ensure both are called

        Set keyword:value objectParameters to point to the relevant objects in setup commands,
        and pass setup commands and command proper to ui for echoing

        Example calls:

        _startCommandBlock("application.createSpectrumDisplay(spectrum)", spectrum=spectrumOrPid)

        _startCommandBlock(
           "newAssignment = peak.assignDimension(axisCode=%s, value=[newNmrAtom]" % axisCode,
           peak=peakOrPid)"""

        undo = self.project._undo
        if undo is not None:  # ejb - changed from if undo:
            # set undo step
            undo.newWaypoint()  # DO NOT CHANGE

            if not self.project._blockSideBar and not undo._blocked:
                if undo._waypointBlockingLevel < 1 and self.ui and self.ui.mainWindow:
                    self._storedState = self.ui.mainWindow.sideBar._saveExpandedState()

            undo.increaseWaypointBlocking()

        if not self._echoBlocking:
            self.project.suspendNotification()

            # Get list of command strings
            commands = []
            for parameter, value in sorted(objectParameters.items()):
                if value is not None:
                    if not isinstance(value, str):
                        value = value.pid
                    commands.append("%s = project.getByPid(%s)\n" % (parameter, repr(value)))
            commands.append(command)  # ED: newLine NOT needed here

            # echo command strings
            # added 'quiet' mode to keep full functionality to 'startCommandEchoBLock'
            # but without the screen output
            if not quiet:
                self.ui.echoCommands(commands)

        self._echoBlocking += 1
        getLogger().debug('command=%s, echoBlocking=%s, undo.blocking=%s'
                          % (command, self._echoBlocking, undo.blocking))

    #TODO:TJ: Why is this a private method; it is and should be used all over the code?
    def _endCommandBlock(self):
        """End block for command echoing,

        MUST be paired with _startCommandBlock call - use try ... finally to ensure both are called"""

        getLogger().debug('echoBlocking=%s' % self._echoBlocking)
        undo = self.project._undo

        if self._echoBlocking > 0:
            self._echoBlocking -= 1

        if not self._echoBlocking:
            self.project.resumeNotification()

        if undo is not None:  # ejb - changed from if undo:
            undo.decreaseWaypointBlocking()

            if not self.project._blockSideBar and not undo._blocked:
                if undo._waypointBlockingLevel < 1 and self.ui and self.ui.mainWindow:
                    self.ui.mainWindow.sideBar._restoreExpandedState(self._storedState)

        # if self._echoBlocking > 0:
        #   # If statement should always be True, but to avoid weird behaviour in error situations we check
        #   self._echoBlocking -= 1
        # # self.project.resumeNotification()

    def addApplicationMenuSpec(self, spec, position=3):
        """Add an entirely new menu at specified position"""
        self._menuSpec.insert(position, spec)

    def addApplicationMenuItem(self, menuName, menuItem, position):
        """Add a new item to an existing menu at specified position"""
        for spec in self._menuSpec:
            if spec[0] == menuName:
                spec[1].insert(position, menuItem)
                return

        raise Exception('No menu with name %s' % menuName)

    def addApplicationMenuItems(self, menuName, menuItems, position):
        """Add a new items to an existing menu starting at specified position"""
        for n, menuItem in enumerate(menuItems):
            self.addApplicationMenuItem(menuName, menuItem, position + n)

    #########################################    Create sub dirs   ########################################################

    ## dirs are created with decorators because the project path can change dynamically.
    ##  When a project is saved in a new location, all the dirs get refreshed automatically'

    @property
    def statePath(self):
        return self._statePath

    @statePath.getter
    def statePath(self):
        return Path.fetchDir(self.project.path, Layout.StateDirName)

    @statePath.setter
    def statePath(self, path):
        self._statePath = path

    @property
    def pipelinePath(self):
        return self._pipelinePath

    @pipelinePath.getter
    def pipelinePath(self):
        return Path.fetchDir(self.statePath, Pipeline.className)

    @pipelinePath.setter
    def pipelinePath(self, path):
        self._pipelinePath = path

    @property
    def dataPath(self):
        return self._dataPath

    @dataPath.getter
    def dataPath(self):
        return Path.fetchDir(self.project.path, DataDirName)

    @dataPath.setter
    def dataPath(self, path):
        self._dataPath = path

    @property
    def spectraPath(self):
        return self._spectraPath

    @spectraPath.getter
    def spectraPath(self):
        return Path.fetchDir(self.dataPath, SpectraDirName)

    @spectraPath.setter
    def spectraPath(self, path):
        self._spectraPath = path

    @property
    def pluginDataPath(self):
        return self._pluginDataPath

    @pluginDataPath.getter
    def pluginDataPath(self):
        return Path.fetchDir(self.dataPath, PluginDataDirName)

    @pluginDataPath.setter
    def pluginDataPath(self, path):
        self._pluginDataPath = path

    @property
    def tempMacrosPath(self):
        return self._tempMacrosPath

    @tempMacrosPath.getter
    def tempMacrosPath(self):
        return Path.fetchDir(userPreferencesDirectory, MacrosDirName)

    @tempMacrosPath.setter
    def tempMacrosPath(self, path):
        self._tempMacrosPath = path

    @property
    def scriptsPath(self):
        return self._scriptsPath

    @scriptsPath.getter
    def scriptsPath(self):
        return Path.fetchDir(self.project.path, ScriptsDirName)

    @scriptsPath.setter
    def scriptsPath(self, path):
        self._scriptsPath = path

    #########################################    Start setup Menus      ############################

    def _updateCheckableMenuItems(self):
        # This has to be kept in sync with menu items below which are checkable,
        # and also with MODULE_DICT keys
        # The code is terrible because Qt has no easy way to get hold of menus / actions

        mainWindow = self.ui.mainWindow
        if mainWindow is None:
            # We have a UI with no mainWindow - nothing to do.
            return

        topMenu = mainWindow.menuBar().findChildren(QtWidgets.QMenu)[0]
        topActionDict = {}
        for topAction in topMenu.actions():
            mainActionDict = {}
            for mainAction in topAction.menu().actions():
                mainActionDict[mainAction.text()] = mainAction
            topActionDict[topAction.text()] = mainActionDict

        openModuleKeys = set(mainWindow.moduleArea.modules.keys())
        for key, topActionText, mainActionText in (('SEQUENCE', 'Molecules', 'Show Sequence'),
                                                   ('PYTHON CONSOLE', 'View', 'Python Console')):
            if key in openModuleKeys:
                mainActionDict = topActionDict.get(topActionText)  # should always exist but play safe
                if mainActionDict:
                    mainAction = mainActionDict.get(mainActionText)
                    if mainAction:
                        mainAction.setChecked(True)

    def setupMenus(self):
        """Setup the menu specification.

        The menus are specified by a list of lists (actually, an iterable of iterables, but the term
        ‘list’ will be used here to mean any iterable).  Framework provides 7 menus: Project, Spectrum,
        Molecules, View, Macro, Plugins, Help.  If you want to create your own menu in a subclass of
        Framework, you need to create a list in the style described below, then call
        self.addApplicationMenuSpec and pass in your menu specification list.

        Menu specification lists are composed of two items, the first being a string which is the menu’s
        title, the second is a list of sub-menu items.  Each item can be zero, two or three items long.
        A zero-length list indicates a separator.  If the list is length two and the second item is a
        list, then it specifies a sub-menu in a recursive manner.  If the list is length two and the
        second item is callable, it specifies a menu action with the first item specifying the label
        and the second the callable that is triggered when the menu item is selected.  If the list is
        length three, it is treated as a menu item specification, with the third item a list of keyword,
        value pairs.

        The examples below may make this more clear…

        Create a menu called ‘Test’ with two items and a separator:

        | - Test
        |   | - Item One
        |   | - ------
        |   | - Item Two

        Where clicking on ‘Item One’ calls method self.itemOneMethod and clicking on ‘Item Two’
        calls self.itemTwoMethod

        |    def setupMenus(self):
        |      menuSpec = (‘Test’, [(‘Item One’, self.itemOneMethod),
        |                           (),
        |                           (‘Item Two’, self.itemTwoMethod),
        |                          ]
        |      self.addApplicationMenuSpec(menuSpec)



        More complicated menus are possible.  For example, to create the following menu

        | - Test
        |   | - Item A     ia
        |   | - ------
        |   | - Submenu B
        |      | - Item B1
        |      | - Item B2
        |   | - Item C     id

        where Item A can be activated using the two-key shortcut ‘ia’,
        Submenu B contains two static menu items, B1 and B2
        Submenu item B2 is checkable, but not checked by default
        Item C is disabled by default and has a shortcut of ‘ic’

        |   def setupMenus(self):
        |     subMenuSpecB = [(‘Item B1’, self.itemB1),
        |                     (‘Item B2’, self.itemB2, [(‘checkable’, True),
        |                                               (‘checked’, False)])
        |                    ]
        |
        |     menuSpec = (‘Test’, [(‘Item A’, self.itemA, [(‘shortcut’, ‘ia’)]),
        |                          (),
        |                          (‘Submenu B’, subMenuB),
        |                          (‘Item C’, self.itemA, [(‘shortcut’, ‘ic’),
        |                                                  (‘enabled’, False)]),
        |                         ]
        |     self.addApplicationMenuSpec(menuSpec)


        If we’re using the PyQt GUI, we can get the Qt action representing Item B2 somewhere in our code
        (for example, to change the checked status,) via:

        |   action = application.ui.mainWindow.getMenuAction(‘Test->Submenu B->Item B2’)
        |   action.setChecked(True)

        To see how to add items dynamically, see clearRecentProjects in this class and
        _fillRecentProjectsMenu in GuiMainWindow

        """
        self._menuSpec = ms = []

        ms.append(('Project', [
            ("New", self.createNewProject, [('shortcut', '⌃n')]),  # Unicode U+2303, NOT the carrot on your keyboard.
            ("Open...", self.openProject, [('shortcut', '⌃o')]),  # Unicode U+2303, NOT the carrot on your keyboard.
            ("Open Recent", ()),

            #      ("Load Spectrum...", lambda: self.loadData(text='Load Spectrum'), [('shortcut', 'ls')]),
            ("Load Data...", self.loadData, [('shortcut', 'ld')]),
            (),
            ("Save", self.saveProject, [('shortcut', '⌃s')]),  # Unicode U+2303, NOT the carrot on your keyboard.
            ("Save As...", self.saveProjectAs, [('shortcut', 'sa')]),
            (),
            ("NEF", (("Import Nef File", self._importNef, [('shortcut', 'in'), ('enabled', True)]),
                     ("Export Nef File", self._exportNEF, [('shortcut', 'ex')])
                     )),
            (),
            (),
            ("Layout", (("Save", self.saveLayout, [('enabled', False)]),
                        ("Save as...", self.saveLayoutAs, [('enabled', False)]),
                        ("Restore last", self.restoreLastSavedLayout, [('enabled', False)]),
                        ("Restore from file...", self.restoreLayoutFromFile, [('enabled', False)]),
                        (),
                        ("Open pre-defined...", None, [('enabled', False)]),

                        )),
            (),
            ("Undo", self.undo, [('shortcut', '⌃z')]),  # Unicode U+2303, NOT the carrot on your keyboard.
            ("Redo", self.redo, [('shortcut', '⌃y')]),  # Unicode U+2303, NOT the carrot on your keyboard.
            (),
            ("Summary", self.displayProjectSummary),
            ("Archive", self.archiveProject, [('enabled', False)]),
            ("Restore From Archive...", self.restoreFromArchive, [('enabled', False)]),
            (),
            ("Preferences...", self.showApplicationPreferences),
            (),
            ("Quit", self._closeEvent, [('shortcut', '⌃q')]),  # Unicode U+2303, NOT the carrot on your keyboard.
            ]
                   ))

        ms.append(('Spectrum', [
            ("Load Spectrum...", lambda: self.loadData(text='Load Spectrum'), [('shortcut', 'ls')]),
            (),
            ("Spectrum Groups...", self.showSpectrumGroupsPopup, [('shortcut', 'ss')]),
            ("Set Experiment Types...", self.showExperimentTypePopup, [('shortcut', 'et')]),
            (),
            ("Pick Peaks", (("Pick 1D Peaks...", self.showPeakPick1DPopup, [('shortcut', 'p1')]),
                            ("Pick ND Peaks...", self.showPeakPickNDPopup, [('shortcut', 'pp')])
                            )),
            ("Copy PeakList...", self.showCopyPeakListPopup, [('shortcut', 'cl')]),
            ("Copy Peaks...", self.showCopyPeaks, [('shortcut', 'cp')]),

            (),
            ("Make Projection...", self.showProjectionPopup, [('shortcut', 'pj')]),
            (),
            ("Print to File...", self.showPrintSpectrumDisplayPopup, [('shortcut', 'pr')]),
            ]
                   ))

        ms.append(('Molecules', [
            ("Chain from FASTA...", lambda: self.loadData(text='Load FASTA')),
            (),
            ("Generate Chain...", self.showCreateChainPopup),
            ("Inspect...", self.inspectMolecule, [('enabled', False)]),
            (),
            ("Residue Information", self.showResidueInformation, [('shortcut', 'ri')]),
            (),
            ("Reference Chemical Shifts", self.showRefChemicalShifts, [('shortcut', 'rc')]),
            ]
                   ))

        ms.append(('View', [
            ("Chemical Shift Table", self.showChemicalShiftTable, [('shortcut', 'ct')]),
            ("NmrResidue Table", self.showNmrResidueTable, [('shortcut', 'nt')]),
            # ("Structure Table", self.showStructureTable, [('shortcut', 'st')]),
            ("Residue Table", self.showResidueTable),
            ("Peak Table", self.showPeakTable, [('shortcut', 'lt')]),
            ("Integral Table", self.showIntegralTable, [('shortcut', 'it')]),
            ("Multiplet Table", self.showMultipletTable, [('shortcut', 'mt')]),
            ("Restraint Table", self.showRestraintTable, [('shortcut', 'rt')]),
            ("Structure Table", self.showStructureTable, [('shortcut', 'st')]),
            (),
            ("Chemical Shift Mapping", self.showChemicalShiftMapping, [('shortcut', 'cm')]),
            ("Notes Editor", self.showNotesEditor, [('shortcut', 'no')]),
            (),
            # (),
            ###("Sequence Graph", self.showSequenceGraph, [('shortcut', 'sg')]),
            ###("Atom Selector", self.showAtomSelector, [('shortcut', 'as')]),
            ###(),

            # sequenceModule has been incorporated into sequence graph
            # ("Show Sequence", self.toggleSequenceModule, [('shortcut', 'sq'),
            #                                               ('checkable', True),
            #                                               ('checked', False)
            #                                               ]),
            (),
            ("Current", (("Show/Hide Toolbar", self.toggleToolbar, [('shortcut', 'tb')]),
                         ("Show/Hide Phasing Console", self.togglePhaseConsole, [('shortcut', 'pc')]),
                         (),
                         ("Set Zoom...", self._setZoomPopup, [('shortcut', 'sz')]),
                         ("Reset Zoom", self.resetZoom, [('shortcut', 'rz')]),
                         (),
                         ("New SpectrumDisplay with strip", self.copyStrip, []),
                         ("Flip X-Y Axis", self.flipXYAxis, [('shortcut', 'xy')]),
                         ("Flip X-Z Axis", self.flipXZAxis, [('shortcut', 'xz')]),
                         ("Flip Y-Z Axis", self.flipYZAxis, [('shortcut', 'yz')])
                         )),
            (),
            ("Show/hide Modules", ([
                ("None", None, [('checkable', True),
                                ('checked', False)])
                ])),
            ("Python Console", self._toggleConsole, [('shortcut', '  '),
                                                     ('checkable', True),
                                                     ('checked', False)])
            ]
                   ))

        ms.append(('Macro', [
            ("New Macro Editor", self.showMacroEditor),
            ("New from Console", self.newMacroFromConsole, [('enabled', False)]),  #Not available yet
            ("New from Log", None, [('enabled', False)]),  #Not available yet
            (),
            ("Open...", self.openMacroOnEditor),
            ("Run...", self.runMacro),
            ("Run Recent", ()),
            (),
            ("Define User Shortcuts...", self.defineUserShortcuts, [('shortcut', 'du')])
            ]
                   ))

        ms.append(('Plugins', ()))

        ms.append(('Help', [
            ("Tutorials", ([
                # Submenu
                ("Beginners Tutorial", self.showBeginnersTutorial),
                ("Backbone Tutorial", self.showBackboneTutorial),
                ("CSP Tutorial", self.showCSPtutorial),
                ("More...", self.showTutorials)
                ])),
            ("Show Shortcuts", self.showShortcuts),
            ("Show CcpNmr V3 Documentation", self.showVersion3Documentation),
            (),
            ("About CcpNmr V3...", self.showAboutPopup),
            ("About CCPN...", self.showAboutCcpn),
            ("Show License...", self.showCcpnLicense),
            (),
            ("Inspect Code...", self.showCodeInspectionPopup, [('shortcut', 'gv'),
                                                               ('enabled', False)]),
            ("Show Issues...", self.showIssuesList),
            ("Check for Updates...", self.showUpdatePopup),
            (),
            ("Submit Feedback...", self.showFeedbackPopup),
            ("Submit Macro...", self.showSubmitMacroPopup)
            ]
                   ))

    ###################################################################################################################
    ## These will eventually move to gui (probably via a set of lambda functions.
    ###################################################################################################################
    ###################################################################################################################
    ## MENU callbacks:  Project
    ###################################################################################################################

    def createNewProject(self):
        okToContinue = self.ui.mainWindow._queryCloseProject(title='New Project',
                                                             phrase='create a new')
        if okToContinue:
            project = self.newProject()
            try:
                project._mainWindow.show()
                QtWidgets.QApplication.setActiveWindow(project._mainWindow)
            except Exception as es:
                getLogger().warning('Error creating new project:', str(es))

    def newProject(self, name='default'):
        # """Create new, empty project"""

        # NB _closeProject includes a gui cleanup call

        if self.project is not None:
            self._closeProject()

        sys.stderr.write('==> Creating new, empty project\n')
        newName = re.sub('[^0-9a-zA-Z]+', '', name)
        if newName != name:
            getLogger().info('Removing whitespace from name: %s' % name)

        project = coreIo.newProject(name=newName, useFileLogger=self.useFileLogger, level=self.level)
        project._isNew = True
        # Needs to know this for restoring the GuiSpectrum Module. Could be removed after decoupling Gui and Data!

        self._initialiseProject(project)

        project._resetUndo(debug=self.level <= Logging.DEBUG2, application=self)

        return project

    def openProject(self, path=None):
        project = self.ui.mainWindow.loadProject(projectDir=path)
        if project:
            try:
                project._mainWindow.show()
                QtWidgets.QApplication.setActiveWindow(project._mainWindow)

            except Exception as es:
                getLogger().warning('Error opening project:', str(es))
            finally:
                return project
        else:
            return None

    def loadProject(self, path=None):
        """
           Load project from path
           If not path then opens a file dialog box and loads project from selected file.
        """
        if not path:
            dialog = FileDialog(parent=self.ui.mainWindow, fileMode=FileDialog.Directory, text='Load Project',
                                acceptMode=FileDialog.AcceptOpen, preferences=self.preferences.general)
            path = dialog.selectedFile()
            if not path:
                return

        dataType, subType, usePath = ioFormats.analyseUrl(path)
        if dataType == 'Project' and subType in (ioFormats.CCPN,
                                                 ioFormats.NEF,
                                                 ioFormats.NMRSTAR,
                                                 ioFormats.SPARKY):

            # if subType != ioFormats.NEF:    # ejb - only reset project for CCPN files
            #   if self.project is not None:
            #     self._closeProject()

            if subType == ioFormats.CCPN:
                sys.stderr.write('==> Loading %s project "%s"\n' % (subType, path))

                if self.project is not None:  # always close for Ccpn
                    self._closeProject()
                project = coreIo.loadProject(path, useFileLogger=self.useFileLogger, level=self.level)
                project._resetUndo(debug=self.level <= Logging.DEBUG2, application=self)
                self._initialiseProject(project)
                project._undo.clear()
            elif subType == ioFormats.NEF:
                sys.stderr.write('==> Loading %s NEF project "%s"\n' % (subType, path))
                project = self._loadNefFile(path, makeNewProject=True)  # RHF - new by default
                project._resetUndo(debug=self.level <= Logging.DEBUG2, application=self)

            elif subType == ioFormats.NMRSTAR:
                sys.stderr.write('==> Loading %s NMRStar project "%s"\n' % (subType, path))
                project = self._loadNMRStarFile(path, makeNewProject=True)  # RHF - new by default
                project._resetUndo(debug=self.level <= Logging.DEBUG2, application=self)

            elif subType == ioFormats.SPARKY:
                sys.stderr.write('==> Loading %s Sparky project "%s"\n' % (subType, path))
                project = self._loadSparkyProject(path, makeNewProject=True)  # RHF - new by default
                project._resetUndo(debug=self.level <= Logging.DEBUG2, application=self)

            return project

        # elif dataType == 'NefFile' and subType in (ioFormats.NEF):
        # # ejb - testing - 24/6/17 hopefully this will insert into project
        # #                 is caught by the test above
        # #                 need to deciode whether it is a 'project' or 'NefFile' load
        #
        #   sys.stderr.write('==> Loading %s NefFile "%s"\n' % (subType, path))
        #   project = self._loadNefFile(path, makeNewProject=False)
        #   project._resetUndo(debug=_DEBUG)
        #
        #   return project

        else:
            sys.stderr.write('==> Could not recognise "%s" as a project\n' % path)

    def _loadNefFile(self, path: str, makeNewProject=True) -> Project:
        """Load Project from NEF file at path, and do necessary setup"""

        from ccpn.core.lib.ContextManagers import undoBlock

        dataBlock = self.nefReader.getNefData(path)

        if makeNewProject:
            if self.project is not None:
                self._closeProject()
            self.project = self.newProject(dataBlock.name)

        # self._echoBlocking += 1
        # self.project._undo.increaseBlocking()
        self.project._wrappedData.shiftAveraging = False

        with undoBlock(self):
            try:
                self.nefReader.importNewProject(self.project, dataBlock)
            except Exception as es:
                getLogger().warning('Error loading Nef file: %s' % str(es))
            # finally:

        self.project._wrappedData.shiftAveraging = True
        # self._echoBlocking -= 1
        # self.project._undo.decreaseBlocking()

        return self.project

    def _loadNMRStarFile(self, path: str, makeNewProject=True) -> Project:
        """Load Project from NEF file at path, and do necessary setup"""

        from ccpn.core.lib.ContextManagers import undoBlock

        dataBlock = self.nefReader.getNMRStarData(path)

        if makeNewProject:
            if self.project is not None:
                self._closeProject()
            self.project = self.newProject(dataBlock.name)

        # self._echoBlocking += 1
        # self.project._undo.increaseBlocking()
        self.project._wrappedData.shiftAveraging = False

        with undoBlock(self):
            try:
                self.nefReader.importNewNMRStarProject(self.project, dataBlock)
            except Exception as es:
                getLogger().warning('Error loading NMRStar file: %s' % str(es))

        self.project._wrappedData.shiftAveraging = True
        # self._echoBlocking -= 1
        # self.project._undo.decreaseBlocking()

        return self.project

    def _loadSparkyProject(self, path: str, makeNewProject=True) -> Project:
        """Load Project from Sparky file at path, and do necessary setup"""

        from ccpn.core.lib.ContextManagers import undoBlock

        # read data files
        from ccpn.core.lib.CcpnSparkyIo import SPARKY_NAME

        dataBlock = self.sparkyReader.parseSparkyFile(path)
        sparkyName = dataBlock.getDataValues(SPARKY_NAME, firstOnly=True)

        if makeNewProject and (dataBlock.getDataValues('sparky', firstOnly=True) == 'project file'):
            if self.project is not None:
                self._closeProject()
            self.project = self.newProject(sparkyName)

        # self._echoBlocking += 1
        # self.project._undo.increaseBlocking()

        with undoBlock(self):
            try:
                # insert file into project

                self.sparkyReader.importSparkyProject(self.project, dataBlock)
                sys.stderr.write('==> Loaded Sparky project files: "%s", building project\n' % (path,))
            except Exception as es:
                getLogger().warning('Error loading Sparky file: %s' % str(es))

        self.project._wrappedData.shiftAveraging = True
        # self._echoBlocking -= 1
        # self.project._undo.decreaseBlocking()

        return self.project

    def clearRecentProjects(self):
        self.preferences.recentFiles = []
        self.ui.mainWindow._fillRecentProjectsMenu()

    def clearRecentMacros(self):
        self.preferences.recentMacros = []
        self.ui.mainWindow._fillRecentMacrosMenu()

    def loadData(self, paths=None, text=None, filter=None):
        """
        Opens a file dialog box and loads data from selected file.
        """
        if text is None:
            text = 'Load Data'

        if paths is None:
            #TODO:LIST-AS-ISSUE: This fails for native file dialogs on OSX when trying to select a project (i.e. a directory)
            # NBNB TBD I assume here that path is either a string or a list lf string paths.
            # NBNB #FIXME if incorrect
            dialog = FileDialog(parent=self.ui.mainWindow, fileMode=FileDialog.AnyFile, text=text,
                                acceptMode=FileDialog.AcceptOpen, preferences=self.preferences.general,
                                filter=filter)
            path = dialog.selectedFile()
            if not path:
                return
            paths = [path]

        elif isinstance(paths, str):
            paths = [paths]

        for path in paths:
            self.project.loadData(path)

    def _cloneSpectraToProjectDir(self):
        ''' Keep a copy of spectra inside the project directory "myproject.ccpn/data/spectra".
        This is useful when saving the project in an external driver and want to keep the spectra together with the project.
        '''
        from shutil import copyfile

        try:
            for spectrum in self.project.spectra:
                oldPath = spectrum.filePath
                # For Bruker need to keep all the tree structure.
                # Uses the fact that there is a folder called "pdata" and start to copy from the dir before.
                ss = oldPath.split('/')
                if 'pdata' in ss:
                    brukerDir = os.path.join(os.sep, *ss[:ss.index('pdata')])
                    brukerName = brukerDir.split('/')[-1]
                    os.mkdir(os.path.join(self.spectraPath, brukerName))
                    destinationPath = os.path.join(self.spectraPath, brukerName)
                    copy_tree(brukerDir, destinationPath)
                    clonedPath = os.path.join(destinationPath, *ss[ss.index('pdata'):])
                    # needs to repoint the path but doesn't seem to work!! troubles with $INSIDE!!
                    # spectrum.filePath = clonedPath
                else:
                    # copy the file and or other files containing params
                    from ntpath import basename

                    pathWithoutFileName = os.path.join(os.sep, *ss[:ss.index(basename(oldPath))])
                    fullpath = os.path.join(pathWithoutFileName, basename(oldPath))
                    import glob

                    otherFilesWithSameName = glob.glob(fullpath + ".*")
                    clonedPath = os.path.join(self.spectraPath, basename(oldPath))
                    for otherFileTocopy in otherFilesWithSameName:
                        otherFilePath = os.path.join(self.spectraPath, basename(otherFileTocopy))
                        copyfile(otherFileTocopy, otherFilePath)
                    if oldPath != clonedPath:
                        copyfile(oldPath, clonedPath)
                        # needs to repoint the path but doesn't seem to work!! troubles with $INSIDE!!
                        # spectrum.filePath = clonedPath

        except Exception as e:
            getLogger().debug(str(e))

    def _saveProject(self, newPath=None, createFallback=True, overwriteExisting=True) -> bool:
        """Save project to newPath and return True if successful"""
        if self.preferences.general.keepSpectraInsideProject:
            self._cloneSpectraToProjectDir()

        successful = self.project.save(newPath=newPath, createFallback=createFallback,
                                       overwriteExisting=overwriteExisting)
        if not successful:
            failMessage = '==> Project save failed\n'
            sys.stderr.write(failMessage)
            self.ui.mainWindow.statusBar().showMessage(failMessage)
            # NBNB TODO Gui should pre-check newPath and/or pop up something in case of failure

        else:
            successMessage = '==> Project successfully saved\n'
            self.ui.mainWindow._updateWindowTitle()
            self.ui.mainWindow.statusBar().showMessage(successMessage)
            self.ui.mainWindow.getMenuAction('Project->Archive').setEnabled(True)
            self.ui.mainWindow._fillRecentProjectsMenu()
            # self._createApplicationPaths()
            self.current._dumpStateToFile(self.statePath)
            try:
                if self.preferences.general.autoSaveLayoutOnQuit:
                    Layout.saveLayoutToJson(self.ui.mainWindow)
            except Exception as e:
                getLogger().warning('Impossible to save Layout %s' % e)

            # saveIconPath = os.path.join(Path.getPathToImport('ccpn.ui.gui.widgets'), 'icons', 'save.png')
            sys.stderr.write(successMessage)
            # MessageDialog.showMessage('Project saved', 'Project successfully saved!',
            #                            iconPath=saveIconPath)

        return successful

    def _importNef(self):
        #TODO:ED add import routine here, dangerous so add warnings

        ok = MessageDialog.showOkCancelWarning('WARNING',
                                               'Importing Nef file will merge the Nef file with'
                                               ' the current project. This can cause conflicts with'
                                               ' existing objects. USE WITH CAUTION')

        if ok:
            text = 'Import Nef File into Project'
            filter = '*.nef'
            dialog = FileDialog(parent=self.ui.mainWindow, fileMode=FileDialog.AnyFile, text=text,
                                acceptMode=FileDialog.AcceptOpen, preferences=self.preferences.general,
                                filter=filter)
            path = dialog.selectedFile()
            if not path:
                return
            paths = [path]

            try:
                for path in paths:
                    self._loadNefFile(path=path, makeNewProject=False)
            except Exception as es:
                getLogger().warning('Error Importing Nef File: %s' % str(es))

    def _exportNEF(self):
        """
        Export the current project as a Nef file
        Temporary routine because I don't know how else to do it yet
        """
        from ccpn.ui.gui.popups.ExportNefPopup import ExportNefPopup

        dialog = ExportNefPopup(self.ui.mainWindow,
                                mainWindow=self.ui.mainWindow,
                                fileMode=FileDialog.AnyFile,
                                text="Export to Nef File",
                                acceptMode=FileDialog.AcceptSave,
                                preferences=self.preferences.general,
                                selectFile=self.project.name + '.nef',  # new flag to populate dialog,
                                filter='*.nef')

        # an exclusion list comes out of the dialog as it
        result = dialog.exec_()

        if not result:
            return

        nefPath = result['filename']
        flags = result['flags']
        pidList = result['pidList']

        # flags are skipPrefixes, expandSelection
        skipPrefixes = flags['skipPrefixes']
        expandSelection = flags['expandSelection']

        self.project.exportNef(nefPath,
                               overwriteExisting=True,
                               skipPrefixes=skipPrefixes,
                               expandSelection=expandSelection,
                               pidList=pidList)

    def saveProject(self, newPath=None, createFallback=True, overwriteExisting=True) -> bool:
        """Save project to newPath and return True if successful"""
        # TODO: convert this to a save and call self.project.save()
        if hasattr(self.project._wrappedData.root, '_temporaryDirectory'):
            return self.saveProjectAs()
        else:
            return self._saveProject(newPath=newPath, createFallback=createFallback,
                                     overwriteExisting=overwriteExisting)

    # GWV: This routine should not be used as it calls the graphics mainWindow routine
    # Instead: The graphics part now calls _getRecentFiles
    #
    # def _updateRecentFiles(self, oldPath=None):
    #   project = self.project
    #   path = project.path
    #   recentFiles = self.preferences.recentFiles
    #   mainWindow = self.ui.mainWindow or self._mainWindow
    #
    #   if not hasattr(project._wrappedData.root, '_temporaryDirectory'):
    #     if path in recentFiles:
    #       recentFiles.remove(path)
    #     elif oldPath in recentFiles:
    #       recentFiles.remove(oldPath)
    #     elif len(recentFiles) >= 10:
    #       recentFiles.pop()
    #     recentFiles.insert(0, path)
    #   recentFiles = uniquify(recentFiles)
    #   mainWindow._fillRecentProjectsMenu()
    #   self.preferences.recentFiles = recentFiles

    def _getRecentFiles(self, oldPath=None) -> list:
        """Get and return a list of recent files, setting reference to
           self as first element, unless it is a temp project
           update the preferences with the new list

           CCPN INTERNAL: called by MainWindow
        """
        project = self.project
        path = project.path
        recentFiles = self.preferences.recentFiles

        #TODO:RASMUS: replace by new function on project: isTemporary()
        if not hasattr(project._wrappedData.root, '_temporaryDirectory'):
            if path in recentFiles:
                recentFiles.remove(path)
            elif oldPath in recentFiles:
                recentFiles.remove(oldPath)
            elif len(recentFiles) >= 10:
                recentFiles.pop()
            recentFiles.insert(0, path)
        recentFiles = uniquify(recentFiles)
        self.preferences.recentFiles = recentFiles
        return recentFiles

    def saveProjectAs(self):
        """Opens save Project as dialog box and saves project to path specified in the file dialog."""
        oldPath = self.project.path
        newPath = getSaveDirectory(self.ui.mainWindow, self.preferences.general)

        if newPath:
            # Next line unnecessary, but does not hurt
            newProjectPath = apiIo.addCcpnDirectorySuffix(newPath)
            successful = self._saveProject(newPath=newProjectPath, createFallback=False)

            if not successful:
                getLogger().warning("Saving project to %s aborted" % newProjectPath)
        else:
            successful = False
            getLogger().info("Project not saved - no valid destination selected")

        self._getRecentFiles(oldPath=oldPath)  # this will also update the list
        self.ui.mainWindow._fillRecentProjectsMenu()  # Update the menu

        return successful

        # NBNB TODO Consider appropriate failure handling. Is this OK?

    def undo(self):
        if self.project._undo.canUndo():
            with MessageDialog.progressManager(self.ui.mainWindow, 'performing Undo'):

                self.ui.echoCommands(['application.undo()'])
                self._echoBlocking += 1

                expandedState = self.ui.mainWindow.sideBar._saveExpandedState()
                self.project._undo.undo()
                self.ui.mainWindow.sideBar._restoreExpandedState(expandedState)

                # TODO:ED this is a hack until guiNotifiers are working
                try:
                    self.ui.mainWindow.moduleArea.repopulateModules()
                except:
                    getLogger().info('application has no Gui')

                self._echoBlocking -= 1
        else:
            getLogger().warning('nothing to undo')

    def redo(self):
        if self.project._undo.canRedo():
            with MessageDialog.progressManager(self.ui.mainWindow, 'performing Redo'):
                self.ui.echoCommands(['application.redo()'])
                self._echoBlocking += 1

                expandedState = self.ui.mainWindow.sideBar._saveExpandedState()
                self.project._undo.redo()
                self.ui.mainWindow.sideBar._restoreExpandedState(expandedState)

                # TODO:ED this is a hack until guiNotifiers are working
                try:
                    self.ui.mainWindow.moduleArea.repopulateModules()
                except:
                    getLogger().info('application has no Gui')

                self._echoBlocking -= 1
        else:
            getLogger().warning('nothing to redo.')

    def saveLogFile(self):
        pass

    def clearLogFile(self):
        pass

    def displayProjectSummary(self, position: str = 'left', relativeTo: CcpnModule = None):
        """
        Displays Project summary module on left of main window.
        """
        from ccpn.ui.gui.popups.ProjectSummaryPopup import ProjectSummaryPopup

        if self.ui:
            popup = ProjectSummaryPopup(parent=self.ui.mainWindow, mainWindow=self.ui.mainWindow, modal=True)
            popup.show()
            popup.raise_()
            popup.exec_()

    def archiveProject(self):

        project = self.project
        apiProject = project._wrappedData.parent
        fileName = apiIo.packageProject(apiProject, includeBackups=True, includeLogs=True,
                                        includeArchives=False, includeSummaries=True)

        MessageDialog.showInfo('Project Archived',
                               'Project archived to %s' % fileName, )

        self.ui.mainWindow._updateRestoreArchiveMenu()

    def _archivePaths(self):

        archivesDirectory = os.path.join(self.project.path, Path.CCPN_ARCHIVES_DIRECTORY)
        if os.path.exists(archivesDirectory):
            fileNames = os.listdir(archivesDirectory)
            paths = [os.path.join(archivesDirectory, fileName) for fileName in fileNames if fileName.endswith('.tgz')]
        else:
            paths = []

        return paths

    def restoreFromArchive(self, archivePath=None):

        if not archivePath:
            archivesDirectory = os.path.join(self.project.path, Path.CCPN_ARCHIVES_DIRECTORY)
            dialog = FileDialog(self.ui.mainWindow, fileMode=FileDialog.ExistingFile, text="Select Archive",
                                acceptMode=FileDialog.AcceptOpen, preferences=self.preferences.general,
                                directory=archivesDirectory, filter='*.tgz')
            archivePath = dialog.selectedFile()

        if archivePath:
            directoryPrefix = archivePath[:-4]  # -4 removes the .tgz
            outputPath, temporaryDirectory = self._unpackCcpnTarfile(archivePath, outputPath=directoryPrefix)
            pythonExe = os.path.join(Path.getTopDirectory(), Path.CCPN_PYTHON)
            command = [pythonExe, sys.argv[0], outputPath]
            from subprocess import Popen

            Popen(command)

    def _unpackCcpnTarfile(self, tarfilePath, outputPath=None, directoryPrefix='CcpnProject_'):
        """
        # CCPN INTERNAL - called in loadData method of Project
        """

        if outputPath:
            if not os.path.exists(outputPath):
                os.makedirs(outputPath)
            temporaryDirectory = None
        else:
            temporaryDirectory = tempfile.TemporaryDirectory(prefix=directoryPrefix)
            outputPath = temporaryDirectory.name

        cwd = os.getcwd()
        try:
            os.chdir(outputPath)
            tp = tarfile.open(tarfilePath)
            tp.extractall()

            # look for a directory inside and assume the first found is the project directory (there should be exactly one)
            relfiles = os.listdir('.')
            for relfile in relfiles:
                fullfile = os.path.join(outputPath, relfile)
                if os.path.isdir(fullfile):
                    outputPath = fullfile
                    break
            else:
                raise IOError('Could not find project directory in tarfile')

        finally:
            os.chdir(cwd)

        return outputPath, temporaryDirectory

    def showApplicationPreferences(self):
        """
        Displays Application Preferences Popup.
        """
        from ccpn.ui.gui.popups.PreferencesPopup import PreferencesPopup

        PreferencesPopup(parent=self.ui.mainWindow, mainWindow=self.ui.mainWindow, preferences=self.preferences).exec_()

    def getSavedLayoutPath(self):
        """Opens a saved Layout as dialog box and gets directory specified in the file dialog."""

        fType = 'JSON (*.json)'
        dialog = FileDialog(fileMode=FileDialog.AnyFile, text='Open Saved Layout',
                            acceptMode=FileDialog.AcceptOpen, filter=fType)
        path = dialog.selectedFile()
        if not path:
            return
        if path:
            return path

    def getSaveLayoutPath(self):
        """Opens save Layout as dialog box and gets directory specified in the file dialog."""
        jsonType = '.json'
        fType = 'JSON (*.json)'
        dialog = FileDialog(fileMode=FileDialog.AnyFile, text='Save Layout As',
                            acceptMode=FileDialog.AcceptSave, filter=fType)
        newPath = dialog.selectedFile()
        if not newPath:
            return
        if newPath:

            if os.path.exists(newPath):
                # should not really need to check the second and third condition above, only
                # the Qt dialog stupidly insists a directory exists before you can select it
                # so if it exists but is empty then don't bother asking the question
                title = 'Overwrite path'
                msg = 'Path "%s" already exists, continue?' % newPath
                if not MessageDialog.showYesNo(title, msg):
                    newPath = ''
            if not newPath.endswith(jsonType):
                newPath += jsonType
            return newPath

    def _closeEvent(self, event=None):
        """
        Saves application preferences. Displays message box asking user to save project or not.
        Closes Application.
        """
        prefPath = os.path.expanduser("~/.ccpn/v3settings.json")
        directory = os.path.dirname(prefPath)
        if not os.path.exists(directory):
            try:
                os.makedirs(directory)
            except Exception as e:
                getLogger().warning('Preferences not saved: %s' % (directory, e))
                return

        prefFile = open(prefPath, 'w+')
        json.dump(self.preferences, prefFile, sort_keys=True, indent=4, separators=(',', ': '))
        prefFile.close()

        reply = MessageDialog.showMulti("Quit Program", "Do you want to save changes before quitting?",
                                        ['Save and Quit', 'Quit without Saving', 'Cancel'])  # ejb
        if reply == 'Save and Quit':
            if event:
                event.accept()
            prefFile = open(prefPath, 'w+')
            json.dump(self.preferences, prefFile, sort_keys=True, indent=4, separators=(',', ': '))
            prefFile.close()

            success = self.saveProject()
            if success is True:
                # Close and clean up project
                self._closeProject()
                QtWidgets.QApplication.quit()
                os._exit(0)

            else:
                if event:  # ejb - don't close the project
                    event.ignore()

        elif reply == 'Quit without Saving':
            if event:
                event.accept()
            prefFile = open(prefPath, 'w+')
            json.dump(self.preferences, prefFile, sort_keys=True, indent=4, separators=(',', ': '))
            prefFile.close()
            self._closeProject()

            QtWidgets.QApplication.quit()
            os._exit(0)

        else:
            if event:
                event.ignore()

    def _closeMainWindows(self):
        tempModules = self.ui.mainWindow.application.ccpnModules
        if len(tempModules) > 0:
            for tempModule in tempModules:
                getLogger().debug('closing module: %s' % tempModule)
                try:
                    tempModule.close()
                except:
                    # wrapped C/C++ object of type StripDisplay1d has been deleted
                    pass

    def _closeExtraWindows(self):
        tempAreas = self.ui.mainWindow.moduleArea.tempAreas
        if len(tempAreas) > 0:
            for tempArea in tempAreas:
                getLogger().debug('closing external module: %s' % tempArea.window())
                try:
                    tempArea.window().close()
                except:
                    # wrapped C/C++ object of type StripDisplay1d has been deleted
                    pass

    def _closeProject(self):
        """Close project and clean up - when opening another or quitting application"""

        # NB: this function must clan up both wrapper and ui/gui

        if self.ui.mainWindow:
            # ui/gui cleanup
            self._closeMainWindows()
            self._closeExtraWindows()

            # TODO:ED not sure what is best here, but problem is not in refactored
            self.ui.mainWindow.hide()
            self.ui.mainWindow.deleteLater()
            # self.ui.mainWindow.destroy()

        if self.project is not None:
            # Cleans up wrapper project, including graphics data objects (Window, Strip, etc.)
            self.project._close()
            self.project = None

        self.ui.mainWindow = None
        self.current = None
        self.project = None

    ###################################################################################################################
    ## MENU callbacks:  Spectrum
    ###################################################################################################################

    def showSpectrumGroupsPopup(self):
        if not self.project.spectra:
            getLogger().warning('Project has no Specta. Spectrum groups cannot be displayed')
            MessageDialog.showWarning('Project contains no spectra.', 'Spectrum groups cannot be displayed')
        else:
            from ccpn.ui.gui.popups.SpectrumGroupEditor import SpectrumGroupEditor

            SpectrumGroupEditor(parent=self.ui.mainWindow, mainWindow=self.ui.mainWindow, editorMode=True).exec_()

    def showProjectionPopup(self):
        if not self.project.spectra:
            getLogger().warning('Project has no Specta. Make Projection Popup cannot be displayed')
            MessageDialog.showWarning('Project contains no spectra.', 'Make Projection Popup cannot be displayed')
        else:
            from ccpn.ui.gui.popups.SpectrumProjectionPopup import SpectrumProjectionPopup

            popup = SpectrumProjectionPopup(parent=self.ui.mainWindow, mainWindow=self.ui.mainWindow)
            popup.exec_()

    def showExperimentTypePopup(self):
        """
        Displays experiment type popup.
        """
        if not self.project.spectra:
            getLogger().warning('Experiment Type Selection: Project has no Specta.')
            MessageDialog.showWarning('Experiment Type Selection', 'Project has no Spectra.')
        else:
            from ccpn.ui.gui.popups.ExperimentTypePopup import ExperimentTypePopup

            popup = ExperimentTypePopup(parent=self.ui.mainWindow, mainWindow=self.ui.mainWindow)
            popup.exec_()

    def showPeakPick1DPopup(self):
        """
        Displays Peak Picking 1D Popup.
        """
        if not self.project.peakLists:
            getLogger().warning('Peak Picking: Project has no Specta.')
            MessageDialog.showWarning('Peak Picking', 'Project has no Spectra.')
        else:
            from ccpn.ui.gui.popups.PickPeaks1DPopup import PickPeak1DPopup

            popup = PickPeak1DPopup(parent=self.ui.mainWindow, mainWindow=self.ui.mainWindow)
            popup.exec_()
            popup.raise_()

    def showPeakPickNDPopup(self):
        """
        Displays Peak Picking ND Popup.
        """
        if not self.project.peakLists:
            getLogger().warning('Peak Picking: Project has no Specta.')
            MessageDialog.showWarning('Peak Picking', 'Project has no Spectra.')
        else:
            from ccpn.ui.gui.popups.PeakFind import PeakFindPopup

            if self.current.strip:
                popup = PeakFindPopup(parent=self.ui.mainWindow, mainWindow=self.ui.mainWindow)
                popup.exec_()
                popup.raise_()
            else:
                getLogger().warning('Pick Nd Peaks, no strip selected')
                MessageDialog.showWarning('Pick Nd Peaks', 'No strip selected')

    def showCopyPeakListPopup(self):
        if not self.project.peakLists:
            getLogger().warning('Project has no Peak Lists. Peak Lists cannot be copied')
            MessageDialog.showWarning('Project has no Peak Lists.', 'Peak Lists cannot be copied')
            return
        else:
            from ccpn.ui.gui.popups.CopyPeakListPopup import CopyPeakListPopup

            popup = CopyPeakListPopup(parent=self.ui.mainWindow, mainWindow=self.ui.mainWindow)
            popup.exec_()

    def showCopyPeaks(self):
        if not self.project.peakLists:
            getLogger().warning('Project has no Peak Lists. Peak Lists cannot be copied')
            MessageDialog.showWarning('Project has no Peak Lists.', 'Peak Lists cannot be copied')
            return
        else:
            from ccpn.ui.gui.popups.CopyPeaksPopup import CopyPeaks

            popup = CopyPeaks(parent=self.ui.mainWindow, mainWindow=self.ui.mainWindow)
            peaks = self.current.peaks
            popup._selectPeaks(peaks)
            popup.exec()
            popup.raise_()

    ################################################################################################
    ## MENU callbacks:  Molecule
    ################################################################################################

    def showCreateChainPopup(self):
        """
        Displays sequence creation popup.
        """
        from ccpn.ui.gui.popups.CreateChainPopup import CreateChainPopup

        self.ui.mainWindow.pythonConsole.writeConsoleCommand("application.showCreateChainPopup()")
        getLogger().info("application.showCreateChainPopup()")
        popup = CreateChainPopup(parent=self.ui.mainWindow, mainWindow=self.ui.mainWindow).exec_()

    def toggleSequenceModule(self):
        """Toggles whether Sequence Module is displayed or not"""
        from ccpn.ui.gui.modules.SequenceModule import SequenceModule

        # openList = [m for m in SequenceModule.getInstances()]
        # if openList:
        #   openList[0].close()
        #   # SequenceModule._alreadyOpened = False
        # # if SequenceModule._alreadyOpened is True:
        # #   if SequenceModule._currentModule is not None:
        # #     SequenceModule._currentModule.close()
        # #     SequenceModule._alreadyOpened = False
        # else:
        self.showSequenceModule()

        # if hasattr(self, 'sequenceModule'):
        #   if self.sequenceModule.isVisible():
        #     self.hideSequenceModule()
        # else:
        #   self.showSequenceModule()
        self.ui.mainWindow.pythonConsole.writeConsoleCommand("application.toggleSequenceModule()")
        getLogger().info("application.toggleSequenceModule()")

    def showSequenceModule(self, position='top', relativeTo=None):
        """
        Displays Sequence Module at the top of the screen.
        """
        from ccpn.ui.gui.modules.SequenceModule import SequenceModule

        # if not hasattr(self, 'sequenceModule'):

        if SequenceModule._alreadyOpened is False:
            mainWindow = self.ui.mainWindow
            self.sequenceModule = SequenceModule(mainWindow=mainWindow)
            mainWindow.moduleArea.addModule(self.sequenceModule,
                                            position=position, relativeTo=relativeTo)
            action = self._findMenuAction('View', 'Show Sequence')
            if action:  # should be True
                action.setChecked(True)

            # set the colours of the currently highlighted chain in open sequenceGraph
            # should really be in the class, but doesn't fire correctly during __init__
            self.sequenceModule.populateFromSequenceGraphs()

        return self.sequenceModule

    def hideSequenceModule(self):
        """Hides sequence module"""

        if hasattr(self, 'sequenceModule'):
            self.sequenceModule.close()
            delattr(self, 'sequenceModule')

    def inspectMolecule(self):
        pass

    def showResidueInformation(self, position: str = 'bottom', relativeTo: CcpnModule = None):
        """Displays Residue Information module.
        """
        from ccpn.ui.gui.modules.ResidueInformation import ResidueInformation

        if not self.project.residues:
            getLogger().warning('No Residues in project. Residue Information Module requires Residues in the project to launch.')
            MessageDialog.showWarning('No Residues in project.',
                                      'Residue Information Module requires Residues in the project to launch.')
            return

        mainWindow = self.ui.mainWindow
        if not relativeTo:
            relativeTo = mainWindow.moduleArea  # ejb
        self.residueModule = ResidueInformation(mainWindow=mainWindow)
        mainWindow.moduleArea.addModule(self.residueModule, position=position, relativeTo=relativeTo)
        mainWindow.pythonConsole.writeConsoleCommand("application.showResidueInformation()")
        getLogger().info("application.showResidueInformation()")

    def showRefChemicalShifts(self):
        """Displays Reference Chemical Shifts module."""
        from ccpn.ui.gui.modules.ReferenceChemicalShifts import ReferenceChemicalShifts

        self.refChemShifts = ReferenceChemicalShifts(mainWindow=self.ui.mainWindow)
        self.ui.mainWindow.moduleArea.addModule(self.refChemShifts)

    ###################################################################################################################
    ## MENU callbacks:  VIEW
    ###################################################################################################################

    def showChemicalShiftTable(self,
                               position: str = 'bottom',
                               relativeTo: CcpnModule = None,
                               chemicalShiftList=None):
        """
        Displays Chemical Shift table.
        """
        from ccpn.ui.gui.modules.ChemicalShiftTable import ChemicalShiftTableModule

        mainWindow = self.ui.mainWindow
        #FIXME:ED - sometimes crashes
        if not relativeTo:
            relativeTo = mainWindow.moduleArea  # ejb
        self.chemicalShiftTableModule = ChemicalShiftTableModule(mainWindow=mainWindow, chemicalShiftList=chemicalShiftList)
        mainWindow.moduleArea.addModule(self.chemicalShiftTableModule, position=position, relativeTo=relativeTo)
        mainWindow.pythonConsole.writeConsoleCommand("application.showChemicalShiftTable()")
        getLogger().info("application.showChemicalShiftTable()")
        return self.chemicalShiftTableModule

    def showNmrResidueTable(self, position='bottom', relativeTo=None, nmrChain=None):
        """Displays Nmr Residue Table"""
        from ccpn.ui.gui.modules.NmrResidueTable import NmrResidueTableModule

        mainWindow = self.ui.mainWindow
        #FIXME:ED - sometimes crashes
        if not relativeTo:
            relativeTo = mainWindow.moduleArea  # ejb
        self.nmrResidueTableModule = NmrResidueTableModule(mainWindow=mainWindow, nmrChain=nmrChain)
        mainWindow.moduleArea.addModule(self.nmrResidueTableModule, position=position, relativeTo=relativeTo)
        mainWindow.pythonConsole.writeConsoleCommand("application.showNmrResidueTable()")
        getLogger().info("application.showNmrResidueTable()")
        return self.nmrResidueTableModule

    def showResidueTable(self, position='bottom', relativeTo=None, chain=None):
        """Displays  Residue Table"""
        from ccpn.ui.gui.modules.ResidueTable import ResidueTableModule

        mainWindow = self.ui.mainWindow
        #FIXME:ED - sometimes crashes
        if not relativeTo:
            relativeTo = mainWindow.moduleArea
        self.residueTableModule = ResidueTableModule(mainWindow=mainWindow, chain=chain)
        mainWindow.moduleArea.addModule(self.residueTableModule, position=position, relativeTo=relativeTo)
        mainWindow.pythonConsole.writeConsoleCommand("application.showResidueTable()")
        getLogger().info("application.showResidueTable()")
        return self.residueTableModule

    # def showStructureTable(self, position='bottom', relativeTo=None, structureEnsemble=None):
    #   """Displays Structure Table"""
    #   from ccpn.ui.gui.modules.StructureTable import StructureTableModule
    #
    #   mainWindow = self.ui.mainWindow
    #   #FIXME:ED - sometimes crashes
    #   if not relativeTo:
    #     relativeTo = mainWindow.moduleArea      # ejb
    #   self.structureTableModule = StructureTableModule(mainWindow=mainWindow,
    #                                               structureEnsemble=structureEnsemble)
    #   mainWindow.moduleArea.addModule(self.structureTableModule, position=position, relativeTo=relativeTo)
    #
    #   mainWindow.pythonConsole.writeConsoleCommand("application.showStructureTable()")
    #   logger.info("application.showStructureTable()")
    #   return self.structureTableModule
    #
    def showPeakTable(self, position: str = 'left', relativeTo: CcpnModule = None, peakList: PeakList = None):
        """
        Displays Peak table on left of main window with specified list selected.
        """
        from ccpn.ui.gui.modules.PeakTable import PeakTableModule

        mainWindow = self.ui.mainWindow
        #FIXME:ED - sometimes crashes
        if not relativeTo:
            relativeTo = mainWindow.moduleArea  # ejb
        self.peakTableModule = PeakTableModule(mainWindow, peakList=peakList)
        mainWindow.moduleArea.addModule(self.peakTableModule, position=position, relativeTo=relativeTo)
        mainWindow.pythonConsole.writeConsoleCommand("application.showPeakTable()")
        getLogger().info("application.showPeakTable()")
        return self.peakTableModule

    def showMultipletTable(self, position: str = 'left', relativeTo: CcpnModule = None, multipletList: MultipletList = None):
        """
        Displays multipletList table on left of main window with specified list selected.
        """
        from ccpn.ui.gui.modules.MultipletListTable import MultipletTableModule

        mainWindow = self.ui.mainWindow
        if not relativeTo:
            relativeTo = mainWindow.moduleArea  # ejb
        self.multipletTableModule = MultipletTableModule(mainWindow, multipletList=multipletList)
        mainWindow.moduleArea.addModule(self.multipletTableModule, position=position, relativeTo=relativeTo)
        mainWindow.pythonConsole.writeConsoleCommand("application.showMultipletTable()")
        getLogger().info("application.showMultipletTable()")
        return self.multipletTableModule

    def showIntegralTable(self, position: str = 'left', relativeTo: CcpnModule = None, integralList: IntegralList = None):
        """
        Displays integral table on left of main window with specified list selected.
        """
        from ccpn.ui.gui.modules.IntegralTable import IntegralTableModule

        mainWindow = self.ui.mainWindow
        if not relativeTo:
            relativeTo = mainWindow.moduleArea  # ejb
        self.integralTableModule = IntegralTableModule(mainWindow=mainWindow, integralList=integralList)
        mainWindow.moduleArea.addModule(self.integralTableModule, position=position, relativeTo=relativeTo)
        mainWindow.pythonConsole.writeConsoleCommand("application.showIntegralTable()")
        getLogger().info("application.showIntegralTable()")
        return self.integralTableModule

    def showRestraintTable(self, position: str = 'bottom', relativeTo: CcpnModule = None, restraintList: PeakList = None):
        """
        Displays Peak table on left of main window with specified list selected.
        """
        from ccpn.ui.gui.modules.RestraintTable import RestraintTableModule

        mainWindow = self.ui.mainWindow
        #FIXME:ED - sometimes crashes
        if not relativeTo:
            relativeTo = mainWindow.moduleArea  # ejb
        self.restraintTableModule = RestraintTableModule(mainWindow=mainWindow, restraintList=restraintList)
        mainWindow.moduleArea.addModule(self.restraintTableModule, position=position, relativeTo=relativeTo)
        mainWindow.pythonConsole.writeConsoleCommand("application.showRestraintTable()")
        getLogger().info("application.showRestraintTable()")
        return self.restraintTableModule

    def showStructureTable(self, position='bottom', relativeTo=None, structureEnsemble=None):
        """Displays Structure Table"""
        from ccpn.ui.gui.modules.StructureTable import StructureTableModule

        mainWindow = self.ui.mainWindow

        #FIXME:ED - sometimes crashes
        if not relativeTo:
            relativeTo = mainWindow.moduleArea  # ejb
        self.structureTableModule = StructureTableModule(mainWindow=mainWindow,
                                                         structureEnsemble=structureEnsemble)

        # self.project.newModule(moduleType=self.structureTableModule.className,
        #                        title=None,
        #                        window=mainWindow,
        #                        comment='')

        mainWindow.moduleArea.addModule(self.structureTableModule, position=position, relativeTo=relativeTo)

        mainWindow.pythonConsole.writeConsoleCommand("application.showStructureTable()")
        getLogger().info("application.showStructureTable()")
        return self.structureTableModule

    def showNotesEditor(self, position: str = 'bottom', relativeTo: CcpnModule = None, note=None):
        """
        Displays Notes Editing Table
        """
        from ccpn.ui.gui.modules.NotesEditor import NotesEditorModule

        mainWindow = self.ui.mainWindow

        #FIXME:ED - sometimes crashes
        if not relativeTo:
            relativeTo = mainWindow.moduleArea  # ejb
        self.notesEditorModule = NotesEditorModule(mainWindow=mainWindow, note=note)
        mainWindow.moduleArea.addModule(self.notesEditorModule, position=position, relativeTo=relativeTo)
        mainWindow.pythonConsole.writeConsoleCommand("application.showNotesEditorTable()")
        getLogger().info("application.showNotesEditorTable()")
        return self.notesEditorModule

    def showPrintSpectrumDisplayPopup(self):
        # from ccpn.ui.gui.popups.PrintSpectrumPopup import SelectSpectrumDisplayPopup #,PrintSpectrumDisplayPopup

        from ccpn.ui.gui.popups.ExportStripToFile import ExportStripToFilePopup

        if len(self.project.spectrumDisplays) == 0:
            MessageDialog.showWarning('', 'No Spectrum Display found')
        else:
            exportDialog = ExportStripToFilePopup(parent=self.ui.mainWindow,
                                                  mainWindow=self.ui.mainWindow,
                                                  strips=self.project.strips,
                                                  preferences=self.ui.mainWindow.application.preferences.general)
            exportDialog.exec_()

    def toggleToolbar(self):
        if self.current.strip is not None:
            self.current.strip.spectrumDisplay.toggleToolbar()
        else:
            getLogger().warning('No strip selected')

    def togglePhaseConsole(self):
        if self.current.strip is not None:
            self.current.strip.spectrumDisplay.togglePhaseConsole()
        else:
            getLogger().warning('No strip selected')

    def _setZoomPopup(self):
        if self.current.strip is not None:
            self.current.strip._setZoomPopup()
        else:
            getLogger().warning('No strip selected')

    def resetZoom(self):
        if self.current.strip is not None:
            self.current.strip.resetZoom()
        else:
            getLogger().warning('No strip selected')

    def copyStrip(self):
        if self.current.strip is not None:
            with suspendSideBarNotifications(self.project, "getByPid('%s').copyStrip" % self.current.strip.pid, quiet=False):
                self.current.strip.copyStrip()
        else:
            getLogger().warning('No strip selected')

    def flipXYAxis(self):
        if self.current.strip is not None:
            with suspendSideBarNotifications(self.project, "getByPid('%s').flipXYAxis" % self.current.strip.pid, quiet=False):
                self.current.strip.flipXYAxis()
        else:
            getLogger().warning('No strip selected')

    def flipXZAxis(self):
        if self.current.strip is not None:
            with suspendSideBarNotifications(self.project, "getByPid('%s').flipXZAxis" % self.current.strip.pid, quiet=False):
                self.current.strip.flipXZAxis()
        else:
            getLogger().warning('No strip selected')

    def flipYZAxis(self):
        if self.current.strip is not None:
            with suspendSideBarNotifications(self.project, "getByPid('%s').flipYZAxis" % self.current.strip.pid, quiet=False):
                self.current.strip.flipYZAxis()
        else:
            getLogger().warning('No strip selected')

    def _findMenuAction(self, menubarText, menuText):
        # not sure if this function will be needed more widely or just in console context
        # CCPN internal: now also used in SequenceModule._closeModule

        #GWV should not be here; moved to GuiMainWindow
        self.ui.mainWindow._findMenuAction(menubarText, menuText)

        #
        # for menuBarAction in self.ui.mainWindow._menuBar.actions():
        #   if menuBarAction.text() == menubarText:
        #     break
        # else:
        #   return None
        #
        # for menuAction in menuBarAction.menu().actions():
        #   if menuAction.text() == menuText:
        #     return menuAction
        #
        # return None

    def _toggleConsole(self):
        """
        Toggles whether python console is displayed at bottom of the main window.
        """

        self.ui.mainWindow.toggleConsole()

    def showChemicalShiftMapping(self):
        from ccpn.ui.gui.modules.ChemicalShiftsMappingModule import ChemicalShiftsMapping

        cs = ChemicalShiftsMapping(mainWindow=self.ui.mainWindow)
        self.ui.mainWindow.moduleArea.addModule(cs)

    #################################################################################################
    ## MENU callbacks:  Macro
    #################################################################################################

    def showMacroEditor(self):
        """
        Displays macro editor.
        """
        mainWindow = self.ui.mainWindow
        self.editor = MacroEditor(mainWindow=mainWindow)
        mainWindow.moduleArea.addModule(self.editor, position='top', relativeTo=mainWindow.moduleArea)
        # mainWindow.pythonConsole.writeConsoleCommand("application.showMacroEditor()")
        # getLogger().info("application.showMacroEditor()")

    def openMacroOnEditor(self):
        """
        Displays macro editor.
        """
        mainWindow = self.ui.mainWindow
        self.editor = MacroEditor(mainWindow=mainWindow)
        mainWindow.moduleArea.addModule(self.editor, position='top', relativeTo=mainWindow.moduleArea)
        self.editor._openMacroFile()
        # mainWindow.pythonConsole.writeConsoleCommand("application.showMacroEditor()")
        # getLogger().info("application.showMacroEditor()")

    def newMacroFromConsole(self):
        """
        Displays macro editor with contents of python console inside.
        """
        # editor = MacroEditor(self.ui.mainWindow.moduleArea, self, "Macro Editor")
        #FIXME:ED - haven't checked this properly
        mainWindow = self.ui.mainWindow
        self.editor = MacroEditor(mainWindow=mainWindow)
        self.editor.textBox.set(mainWindow.pythonConsole.textEditor.toPlainText())
        mainWindow.moduleArea.addModule(self.editor, position='top', relativeTo=mainWindow.moduleArea)

    # FIXME:ED - haven't checked this properly. Broken
    def newMacroFromLog(self):
        """
        Displays macro editor with contents of the log.
        """
        # editor = MacroEditor(self.ui.mainWindow.moduleArea, self, "Macro Editor")
        #FIXME:ED - haven't checked this properly
        mainWindow = self.ui.mainWindow
        self.editor = MacroEditor(mainWindow=mainWindow)
        l = open(getLogger().logPath, 'r').readlines()
        text = ''.join([line.strip().split(':', 6)[-1] + '\n' for line in l])
        self.editor.textBox.setText(text)
        mainWindow.moduleArea.addModule(self.editor, position='top', relativeTo=mainWindow.moduleArea)

    def defineUserShortcuts(self):

        from ccpn.ui.gui.popups.ShortcutsPopup import ShortcutsPopup

        ShortcutsPopup(parent=self.ui.mainWindow, mainWindow=self.ui.mainWindow).exec_()

    def runMacro(self, macroFile: str = None):
        """
        Runs a macro if a macro is specified, or opens a dialog box for selection of a macro file and then
        runs the selected macro.
        """
        if macroFile is None:
            dialog = FileDialog(self.ui.mainWindow, fileMode=FileDialog.ExistingFile, text="Run Macro",
                                acceptMode=FileDialog.AcceptOpen, preferences=self.preferences.general,
                                directory=self.preferences.general.userMacroPath, filter='*.py')
            macroFile = dialog.selectedFile()
            if not macroFile:
                return

        if not macroFile in self.preferences.recentMacros:
            self.preferences.recentMacros.append(macroFile)
        self.ui.mainWindow.pythonConsole._runMacro(macroFile)

    ###################################################################################################################
    ## MENU callbacks:  Help
    ###################################################################################################################

    def _systemOpen(self, path):
        "Open path on system"
        if 'linux' in sys.platform.lower():
            os.system("xdg-open %s" % path)
        else:
            os.system('open %s' % path)

    def _showHtmlFile(self, title, path):
        "Displays html files in program QT viewer or using native webbrowser depending on useNativeWebbrowser option"

        mainWindow = self.ui.mainWindow

        if self.preferences.general.useNativeWebbrowser:
            self._systemOpen(path)
        else:
            from ccpn.ui.gui.widgets.CcpnWebView import CcpnWebView

            self.newModule = CcpnWebView(mainWindow=mainWindow, name=title, urlPath=path)

            # self.newModule = CcpnModule(mainWindow=mainWindow, name=title)
            # view = CcpnWebView(path)
            # self.newModule.addWidget(view, 0, 0, 1, 1)      # make it the first item
            # self.newModule.mainWidget = view      # ejb

            self.ui.mainWindow.moduleArea.addModule(self.newModule, position='top', relativeTo=mainWindow.moduleArea)

    def showBeginnersTutorial(self):
        from ccpn.framework.PathsAndUrls import beginnersTutorialPath

        self._systemOpen(beginnersTutorialPath)

    def showBackboneTutorial(self):
        from ccpn.framework.PathsAndUrls import backboneAssignmentTutorialPath

        self._systemOpen(backboneAssignmentTutorialPath)

    def showCSPtutorial(self):
        from ccpn.framework.PathsAndUrls import cspTutorialPath

        self._systemOpen(cspTutorialPath)

    def showScreenTutorial(self):
        from ccpn.framework.PathsAndUrls import screenTutorialPath

        self._systemOpen(screenTutorialPath)

    def showVersion3Documentation(self):
        """Displays CCPN wrapper documentation in a module."""
        from ccpn.framework.PathsAndUrls import documentationPath

        self._showHtmlFile("Analysis Version-3 Documentation", documentationPath)

    def showShortcuts(self):
        from ccpn.framework.PathsAndUrls import shortcutsPath

<<<<<<< HEAD
        self._systemOpen(shortcutsPath)
=======
    prefFile = open(prefPath, 'w+')
    json.dump(self.preferences, prefFile, sort_keys=True, indent=4, separators=(',', ': '))
    prefFile.close()

    reply = MessageDialog.showMulti("Quit Program", "Do you want to save changes before quitting?",
                                    ['Save and Quit', 'Quit without Saving', 'Cancel'])   # ejb
    if reply == 'Save and Quit':
      if event:
        event.accept()
      prefFile = open(prefPath, 'w+')
      json.dump(self.preferences, prefFile, sort_keys=True, indent=4, separators=(',', ': '))
      prefFile.close()

      success = self.saveProject()
      if success is True:
        # Close and clean up project
        self._closeProject()
        QtWidgets.QApplication.quit()
        os._exit(0)

      else:
        if event:                             # ejb - don't close the project
          event.ignore()

    elif reply == 'Quit without Saving':
      if event:
        event.accept()
      prefFile = open(prefPath, 'w+')
      json.dump(self.preferences, prefFile, sort_keys=True, indent=4, separators=(',', ': '))
      prefFile.close()
      self._closeProject()

      QtWidgets.QApplication.quit()
      os._exit(0)

    else:
      if event:
        event.ignore()

  def _closeMainWindows(self):
    tempModules = self.ui.mainWindow.application.ccpnModules
    if len(tempModules) > 0:
      for tempModule in tempModules:
        getLogger().debug('closing module: %s' % tempModule)
        try:
          tempModule.close()
        except:
          # wrapped C/C++ object of type StripDisplay1d has been deleted
          pass

  def _closeExtraWindows(self):
    tempAreas = self.ui.mainWindow.moduleArea.tempAreas
    if len(tempAreas) > 0:
      for tempArea in tempAreas:
        getLogger().debug('closing external module: %s' % tempArea.window())
        try:
          tempArea.window().close()
        except:
          # wrapped C/C++ object of type StripDisplay1d has been deleted
          pass

  def _closeProject(self):
    """Close project and clean up - when opening another or quitting application"""

    # NB: this function must clan up both wrapper and ui/gui

    if self.ui.mainWindow:
      # ui/gui cleanup
      self._closeMainWindows()
      self._closeExtraWindows()
      self.ui.mainWindow.deleteLater()
      self.ui.mainWindow = None

    if self.current:
      self.current._unregisterNotifiers()
      self.current = None

    if self.project is not None:
      # Cleans up wrapper project, including graphics data objects (Window, Strip, etc.)
      self.project._close()
      self.project = None

    # self.ui.mainWindow = None
    # self.project = None

  ###################################################################################################################
  ## MENU callbacks:  Spectrum
  ###################################################################################################################

  def showSpectrumGroupsPopup(self):
    if not self.project.spectra:
      getLogger().warning('Project has no Specta. Spectrum groups cannot be displayed')
      MessageDialog.showWarning('Project contains no spectra.', 'Spectrum groups cannot be displayed')
    else:
      from ccpn.ui.gui.popups.SpectrumGroupEditor import SpectrumGroupEditor
      SpectrumGroupEditor(parent=self.ui.mainWindow, mainWindow=self.ui.mainWindow, editorMode=True).exec_()


  def showProjectionPopup(self):
    if not self.project.spectra:
      getLogger().warning('Project has no Specta. Make Projection Popup cannot be displayed')
      MessageDialog.showWarning('Project contains no spectra.', 'Make Projection Popup cannot be displayed')
    else:
      from ccpn.ui.gui.popups.SpectrumProjectionPopup import SpectrumProjectionPopup
      popup = SpectrumProjectionPopup(parent=self.ui.mainWindow, mainWindow=self.ui.mainWindow)
      popup.exec_()


  def showExperimentTypePopup(self):
    """
    Displays experiment type popup.
    """
    if not self.project.spectra:
      getLogger().warning('Experiment Type Selection: Project has no Specta.')
      MessageDialog.showWarning('Experiment Type Selection', 'Project has no Spectra.')
    else:
      from ccpn.ui.gui.popups.ExperimentTypePopup import ExperimentTypePopup
      popup = ExperimentTypePopup(parent=self.ui.mainWindow, mainWindow=self.ui.mainWindow)
      popup.exec_()
>>>>>>> c4df9574

    def showAboutPopup(self):
        from ccpn.ui.gui.popups.AboutPopup import AboutPopup

        popup = AboutPopup(parent=self.ui.mainWindow)
        popup.exec_()
        popup.raise_()

    def showAboutCcpn(self):
        from ccpn.framework.PathsAndUrls import ccpnUrl
        import webbrowser

        webbrowser.open(ccpnUrl)

    def showCcpnLicense(self):
        from ccpn.framework.PathsAndUrls import ccpnLicenceUrl
        import webbrowser

        webbrowser.open(ccpnLicenceUrl)

    def showCodeInspectionPopup(self):
        # TODO: open a file browser to top of source directory
        pass

    def showIssuesList(self):
        from ccpn.framework.PathsAndUrls import ccpnIssuesUrl
        import webbrowser

        webbrowser.open(ccpnIssuesUrl)

    def showTutorials(self):
        from ccpn.framework.PathsAndUrls import tutorials
        import webbrowser

        webbrowser.open(tutorials)

    def showUpdatePopup(self):
        from ccpn.framework.update.UpdatePopup import UpdatePopup

        if not self.updatePopup:
            self.updatePopup = UpdatePopup(parent=self.ui.mainWindow, mainWindow=self.ui.mainWindow)
        self.updatePopup.show()
        self.updatePopup.exec_()

    def showFeedbackPopup(self):
        from ccpn.ui.gui.popups.FeedbackPopup import FeedbackPopup

        if not self.feedbackPopup:
            self.feedbackPopup = FeedbackPopup(parent=self.ui.mainWindow)
        self.feedbackPopup.show()
        self.feedbackPopup.raise_()

    def showSubmitMacroPopup(self):
        from ccpn.ui.gui.popups.SubmitMacroPopup import SubmitMacroPopup

        if not self.submitMacroPopup:
            self.submitMacroPopup = SubmitMacroPopup(parent=self.ui.mainWindow)
        self.submitMacroPopup.show()
        self.submitMacroPopup.raise_()

    def showLicense(self):
        from ccpn.framework.PathsAndUrls import licensePath

        self._systemOpen(licensePath)

    #########################################    End Menu callbacks   ##################################################

    # def printToFile(self, spectrumDisplay=None):
    #
    #   current = self.current
    #   # if not spectrumDisplay:
    #   #   spectrumDisplay = current.spectrumDisplay
    #   if not spectrumDisplay and current.strip:
    #     spectrumDisplay = current.strip.spectrumDisplay
    #   if not spectrumDisplay and self.spectrumDisplays:
    #     spectrumDisplay = self.spectrumDisplays[0]
    #   if spectrumDisplay:
    #     dialog = FileDialog(parent=self.ui.mainWindow, fileMode=FileDialog.AnyFile, text='Print to File',
    #                         acceptMode=FileDialog.AcceptSave, preferences=self.preferences.general, filter='SVG (*.svg)')
    #     path = dialog.selectedFile()
    #     if not path:
    #       return
    #     spectrumDisplay.printToFile(path)


def isValidPath(projectName, stripFullPath=True, stripExtension=True):
    """Check whether the project name is valid after stripping fullpath and extension
    Can only contain alphanumeric characters and underscores

    :param projectName: name of project to check
    :param stripFullPath: set to true to remove leading directory
    :param stripExtension: set to true to remove extension
    :return: True if valid else False
    """
    if not projectName:
        return

    name = os.path.basename(projectName) if stripFullPath else projectName
    name = os.path.splitext(name)[0] if stripExtension else name

    STRIPCHARS = '_'

    if isinstance(name, str) and name.strip(STRIPCHARS).isalnum():
        return True


def getSaveDirectory(parent, preferences=None):
    """Opens save Project as dialog box and gets directory specified in the file dialog."""

    dialog = FileDialog(parent=parent, fileMode=FileDialog.AnyFile, text='Save Project As',
                        acceptMode=FileDialog.AcceptSave, preferences=preferences,
                        restrictDirToFilter=False)
    newPath = dialog.selectedFile()

    # if not iterable then ignore - dialog may return string or tuple(<path>, <fileOptions>)
    if isinstance(newPath, tuple) and len(newPath) > 0:
        newPath = newPath[0]

    # ignore if empty
    if not newPath:
        return

    # check validity of the newPath
    if not isValidPath(newPath, stripFullPath=True, stripExtension=True):
        getLogger().warning('Filename can only contain alphanumeric characters and underscores')
        MessageDialog.showWarning('Save Project', 'Filename can only contain alphanumeric characters and underscores')
        return

    if newPath:

        # native dialog returns a tuple: (path, ''); ccpn returns a string
        if isinstance(newPath, tuple):
            newPath = newPath[0]
            if not newPath:
                return None

        newPath = apiIo.addCcpnDirectorySuffix(newPath)
        if os.path.exists(newPath) and (os.path.isfile(newPath) or os.listdir(newPath)):
            # should not really need to check the second and third condition above, only
            # the Qt dialog stupidly insists a directory exists before you can select it
            # so if it exists but is empty then don't bother asking the question
            title = 'Overwrite path'
            msg = 'Path "%s" already exists, continue?' % newPath
            if not MessageDialog.showYesNo(title, msg):
                newPath = ''

        return newPath


########

def getPreferences(skipUserPreferences=False, defaultPath=None, userPath=None):
    from ccpn.framework.PathsAndUrls import defaultPreferencesPath

    try:
        def _updateDict(d, u):
            import collections

            # recursive update of dictionary
            # this deletes every key in u that is not in d
            # if we want every key regardless, then remove first if check below
            for k, v in u.items():
                if k not in d:
                    continue
                if isinstance(v, collections.Mapping):
                    r = _updateDict(d.get(k, {}), v)
                    d[k] = r
                else:
                    d[k] = u[k]
            return d

        # read the default settings
        preferencesPath = (defaultPath if defaultPath else defaultPreferencesPath)
        with open(preferencesPath) as fp:
            preferences = json.load(fp, object_hook=AttrDict)

        # read user settings and update if not skipped
        if not skipUserPreferences:
            from ccpn.framework.PathsAndUrls import userPreferencesPath

            preferencesPath = (userPath if userPath else os.path.expanduser(userPreferencesPath))
            if os.path.isfile(preferencesPath):
                with open(preferencesPath) as fp:
                    userPreferences = json.load(fp, object_hook=AttrDict)
                preferences = _updateDict(preferences, userPreferences)
    except:  #should we have the preferences hard coded as py dict for extra safety? if json goes wrong the whole project crashes!
        with open(defaultPreferencesPath) as fp:
            preferences = json.load(fp, object_hook=AttrDict)

    return preferences<|MERGE_RESOLUTION|>--- conflicted
+++ resolved
@@ -1909,24 +1909,24 @@
 
         # NB: this function must clan up both wrapper and ui/gui
 
-        if self.ui.mainWindow:
-            # ui/gui cleanup
-            self._closeMainWindows()
-            self._closeExtraWindows()
-
-            # TODO:ED not sure what is best here, but problem is not in refactored
-            self.ui.mainWindow.hide()
-            self.ui.mainWindow.deleteLater()
-            # self.ui.mainWindow.destroy()
+    if self.ui.mainWindow:
+      # ui/gui cleanup
+      self._closeMainWindows()
+      self._closeExtraWindows()
+      self.ui.mainWindow.deleteLater()
+      self.ui.mainWindow = None
+
+    if self.current:
+      self.current._unregisterNotifiers()
+      self.current = None
 
         if self.project is not None:
             # Cleans up wrapper project, including graphics data objects (Window, Strip, etc.)
             self.project._close()
             self.project = None
 
-        self.ui.mainWindow = None
-        self.current = None
-        self.project = None
+    # self.ui.mainWindow = None
+    # self.project = None
 
     ###################################################################################################################
     ## MENU callbacks:  Spectrum
@@ -2517,129 +2517,7 @@
     def showShortcuts(self):
         from ccpn.framework.PathsAndUrls import shortcutsPath
 
-<<<<<<< HEAD
         self._systemOpen(shortcutsPath)
-=======
-    prefFile = open(prefPath, 'w+')
-    json.dump(self.preferences, prefFile, sort_keys=True, indent=4, separators=(',', ': '))
-    prefFile.close()
-
-    reply = MessageDialog.showMulti("Quit Program", "Do you want to save changes before quitting?",
-                                    ['Save and Quit', 'Quit without Saving', 'Cancel'])   # ejb
-    if reply == 'Save and Quit':
-      if event:
-        event.accept()
-      prefFile = open(prefPath, 'w+')
-      json.dump(self.preferences, prefFile, sort_keys=True, indent=4, separators=(',', ': '))
-      prefFile.close()
-
-      success = self.saveProject()
-      if success is True:
-        # Close and clean up project
-        self._closeProject()
-        QtWidgets.QApplication.quit()
-        os._exit(0)
-
-      else:
-        if event:                             # ejb - don't close the project
-          event.ignore()
-
-    elif reply == 'Quit without Saving':
-      if event:
-        event.accept()
-      prefFile = open(prefPath, 'w+')
-      json.dump(self.preferences, prefFile, sort_keys=True, indent=4, separators=(',', ': '))
-      prefFile.close()
-      self._closeProject()
-
-      QtWidgets.QApplication.quit()
-      os._exit(0)
-
-    else:
-      if event:
-        event.ignore()
-
-  def _closeMainWindows(self):
-    tempModules = self.ui.mainWindow.application.ccpnModules
-    if len(tempModules) > 0:
-      for tempModule in tempModules:
-        getLogger().debug('closing module: %s' % tempModule)
-        try:
-          tempModule.close()
-        except:
-          # wrapped C/C++ object of type StripDisplay1d has been deleted
-          pass
-
-  def _closeExtraWindows(self):
-    tempAreas = self.ui.mainWindow.moduleArea.tempAreas
-    if len(tempAreas) > 0:
-      for tempArea in tempAreas:
-        getLogger().debug('closing external module: %s' % tempArea.window())
-        try:
-          tempArea.window().close()
-        except:
-          # wrapped C/C++ object of type StripDisplay1d has been deleted
-          pass
-
-  def _closeProject(self):
-    """Close project and clean up - when opening another or quitting application"""
-
-    # NB: this function must clan up both wrapper and ui/gui
-
-    if self.ui.mainWindow:
-      # ui/gui cleanup
-      self._closeMainWindows()
-      self._closeExtraWindows()
-      self.ui.mainWindow.deleteLater()
-      self.ui.mainWindow = None
-
-    if self.current:
-      self.current._unregisterNotifiers()
-      self.current = None
-
-    if self.project is not None:
-      # Cleans up wrapper project, including graphics data objects (Window, Strip, etc.)
-      self.project._close()
-      self.project = None
-
-    # self.ui.mainWindow = None
-    # self.project = None
-
-  ###################################################################################################################
-  ## MENU callbacks:  Spectrum
-  ###################################################################################################################
-
-  def showSpectrumGroupsPopup(self):
-    if not self.project.spectra:
-      getLogger().warning('Project has no Specta. Spectrum groups cannot be displayed')
-      MessageDialog.showWarning('Project contains no spectra.', 'Spectrum groups cannot be displayed')
-    else:
-      from ccpn.ui.gui.popups.SpectrumGroupEditor import SpectrumGroupEditor
-      SpectrumGroupEditor(parent=self.ui.mainWindow, mainWindow=self.ui.mainWindow, editorMode=True).exec_()
-
-
-  def showProjectionPopup(self):
-    if not self.project.spectra:
-      getLogger().warning('Project has no Specta. Make Projection Popup cannot be displayed')
-      MessageDialog.showWarning('Project contains no spectra.', 'Make Projection Popup cannot be displayed')
-    else:
-      from ccpn.ui.gui.popups.SpectrumProjectionPopup import SpectrumProjectionPopup
-      popup = SpectrumProjectionPopup(parent=self.ui.mainWindow, mainWindow=self.ui.mainWindow)
-      popup.exec_()
-
-
-  def showExperimentTypePopup(self):
-    """
-    Displays experiment type popup.
-    """
-    if not self.project.spectra:
-      getLogger().warning('Experiment Type Selection: Project has no Specta.')
-      MessageDialog.showWarning('Experiment Type Selection', 'Project has no Spectra.')
-    else:
-      from ccpn.ui.gui.popups.ExperimentTypePopup import ExperimentTypePopup
-      popup = ExperimentTypePopup(parent=self.ui.mainWindow, mainWindow=self.ui.mainWindow)
-      popup.exec_()
->>>>>>> c4df9574
 
     def showAboutPopup(self):
         from ccpn.ui.gui.popups.AboutPopup import AboutPopup
