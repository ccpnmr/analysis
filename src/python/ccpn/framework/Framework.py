--- conflicted
+++ resolved
@@ -2,7 +2,8 @@
 # Licence, Reference and Credits
 #=========================================================================================
 __copyright__ = "Copyright (C) CCPN project (http://www.ccpn.ac.uk) 2014 - 2021"
-__credits__ = ("Ed Brooksbank, Luca Mureddu, Timothy J Ragan & Geerten W Vuister")
+__credits__ = ("Ed Brooksbank, Joanna Fox, Victoria A Higman, Luca Mureddu, Eliza Płoskoń",
+               "Timothy J Ragan, Brian O Smith, Gary S Thompson & Geerten W Vuister")
 __licence__ = ("CCPN licence. See http://www.ccpn.ac.uk/v3-software/downloads/license")
 __reference__ = ("Skinner, S.P., Fogh, R.H., Boucher, W., Ragan, T.J., Mureddu, L.G., & Vuister, G.W.",
                  "CcpNmr AnalysisAssign: a flexible platform for integrated NMR analysis",
@@ -10,15 +11,9 @@
 #=========================================================================================
 # Last code modification
 #=========================================================================================
-<<<<<<< HEAD
 __modifiedBy__ = "$modifiedBy: Ed Brooksbank $"
-__dateModified__ = "$dateModified: 2021-05-06 14:04:48 +0100 (Thu, May 06, 2021) $"
+__dateModified__ = "$dateModified: 2021-05-06 18:19:50 +0100 (Thu, May 06, 2021) $"
 __version__ = "$Revision: 3.0.4 $"
-=======
-__modifiedBy__ = "$modifiedBy: varioustoxins $"
-__dateModified__ = "$dateModified: 2021-05-05 22:11:53 +0100 (Wed, May 05, 2021) $"
-__version__ = "$Revision: 3.0.3 $"
->>>>>>> 281235dc
 #=========================================================================================
 # Created
 #=========================================================================================
