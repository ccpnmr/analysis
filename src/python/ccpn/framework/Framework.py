#=========================================================================================
# Licence, Reference and Credits
#=========================================================================================
__copyright__ = "Copyright (C) CCPN project (http://www.ccpn.ac.uk) 2014 - 2022"
__credits__ = ("Ed Brooksbank, Joanna Fox, Victoria A Higman, Luca Mureddu, Eliza Płoskoń",
               "Timothy J Ragan, Brian O Smith, Gary S Thompson & Geerten W Vuister")
__licence__ = ("CCPN licence. See http://www.ccpn.ac.uk/v3-software/downloads/license")
__reference__ = ("Skinner, S.P., Fogh, R.H., Boucher, W., Ragan, T.J., Mureddu, L.G., & Vuister, G.W.",
                 "CcpNmr AnalysisAssign: a flexible platform for integrated NMR analysis",
                 "J.Biomol.Nmr (2016), 66, 111-124, http://doi.org/10.1007/s10858-016-0060-y")
#=========================================================================================
# Last code modification
#=========================================================================================
<<<<<<< HEAD
__modifiedBy__ = "$modifiedBy: Ed Brooksbank $"
__dateModified__ = "$dateModified: 2022-01-28 20:49:41 +0000 (Fri, January 28, 2022) $"
=======
__modifiedBy__ = "$modifiedBy: Geerten Vuister $"
__dateModified__ = "$dateModified: 2022-02-01 14:01:18 +0000 (Tue, February 01, 2022) $"
>>>>>>> b0d2008c
__version__ = "$Revision: 3.0.4 $"
#=========================================================================================
# Created
#=========================================================================================
__author__ = "$Author: CCPN $"
__date__ = "$Date: 2017-04-07 10:28:41 +0000 (Fri, April 07, 2017) $"
#=========================================================================================
# Start of code
#=========================================================================================


# if not hasattr(systime, 'clock'):
#     # NOTE:ED - quick patch to fix bug in pyqt 5.9
#     systime.clock = systime.process_time

import json
import logging
import os
import platform
import sys
import tarfile
import tempfile
import re
import subprocess

import faulthandler
faulthandler.enable()

from tqdm import tqdm

from threading import Thread
from time import time, sleep

from typing import Union, Optional, List, Tuple, Sequence

from PyQt5 import QtWidgets
from PyQt5.QtWidgets import QApplication
from PyQt5.QtCore import QTimer

from distutils.dir_util import copy_tree
from functools import partial

from ccpn.core.IntegralList import IntegralList
from ccpn.core.PeakList import PeakList
from ccpn.core.MultipletList import MultipletList
from ccpn.core.Project import Project
from ccpn.core.lib.Notifiers import NotifierBase, Notifier
from ccpn.core.lib.Pid import Pid, PREFIXSEP

from ccpn.framework.Application import getApplication, Arguments
from ccpn.framework import Version
from ccpn.framework.credits import printCreditsText
from ccpn.framework.Current import Current
from ccpn.framework.lib.pipeline.PipelineBase import Pipeline
from ccpn.framework.Translation import languages, defaultLanguage
from ccpn.framework.Translation import translator
from ccpn.framework.Preferences import Preferences
from ccpn.framework.lib.DataLoaders.DataLoaderABC import checkPathForDataLoader
from ccpn.framework.PathsAndUrls import \
    userPreferencesPath,  \
    userPreferencesDirectory, \
    userCcpnMacroPath, \
    CCPN_ARCHIVES_DIRECTORY, \
    CCPN_STATE_DIRECTORY, \
    CCPN_DATA_DIRECTORY, \
    CCPN_SPECTRA_DIRECTORY, \
    CCPN_PLUGINS_DIRECTORY, \
    CCPN_SCRIPTS_DIRECTORY

from ccpn.ui.gui.Gui import Gui
from ccpn.ui.gui.GuiBase import GuiBase
from ccpn.ui.gui.modules.CcpnModule import CcpnModule
from ccpn.ui.gui.modules.MacroEditor import MacroEditor
from ccpn.ui.gui.widgets import MessageDialog
from ccpn.ui.gui.widgets.FileDialog import \
    ProjectFileDialog, \
    DataFileDialog, \
    NefFileDialog, \
    ArchivesFileDialog, \
    MacrosFileDialog, \
    CcpnMacrosFileDialog, \
    LayoutsFileDialog, \
    NMRStarFileDialog, \
    SpectrumFileDialog, \
    ProjectSaveFileDialog
from ccpn.ui.gui.popups.RegisterPopup import RegisterPopup
from ccpn.ui.gui.widgets.TipOfTheDay import TipOfTheDayWindow, MODE_KEY_CONCEPTS

from ccpn.util import Logging
from ccpn.util.Path import Path, aPath, fetchDir, getPathToImport
from ccpn.util.AttrDict import AttrDict
from ccpn.util.Common import uniquify, isWindowsOS, isMacOS, isIterable
from ccpn.util.Logging import getLogger
from ccpn.util import Layout
from ccpn.util.decorators import logCommand

from ccpnmodel.ccpncore.api.memops import Implementation
from ccpnmodel.ccpncore.lib.Io import Api as apiIo
from ccpnmodel.ccpncore.memops.metamodel import Util as metaUtil

from ccpn.core.lib.ContextManagers import catchExceptions, undoBlockWithoutSideBar, undoBlock, \
    notificationEchoBlocking, logCommandManager

<<<<<<< HEAD
from ccpn.ui.gui.widgets.Menu import SHOWMODULESMENU, CCPNMACROSMENU, TUTORIALSMENU, CCPNPLUGINSMENU, PLUGINSMENU
from ccpn.ui.gui.widgets.TipOfTheDay import TipOfTheDayWindow, MODE_KEY_CONCEPTS



# strange error check

faulthandler.enable()
=======
#-----------------------------------------------------------------------------------------
# how frequently to check if license dialog has closed when waiting to show the tip of the day
WAIT_EVENT_LOOP_EMPTY = 0
WAIT_LICENSE_DIALOG_CLOSE_TIME = 100
>>>>>>> b0d2008c

_DEBUG = False

interfaceNames = ('NoUi', 'Gui')

#-----------------------------------------------------------------------------------------
# Subclass the exception hook
#-----------------------------------------------------------------------------------------
def _ccpnExceptionhook(ccpnType, value, tback):
    """This because PyQT raises and catches exceptions,
    but doesn't pass them along instead makes the program crashing miserably.
    """
    application = getApplication()
    if application and application._isInDebugMode:
        sys.stderr.write('_ccpnExceptionhook: type = %s\n' % ccpnType)
        sys.stderr.write('_ccpnExceptionhook: value = %s\n' % value)
        sys.stderr.write('_ccpnExceptionhook: tback = %s\n' % tback)

    if application and application.hasGui:
        title = str(ccpnType)[8:-2] + ':'
        text = str(value)
        MessageDialog.showError(title=title, message=text)

    sys.__excepthook__(ccpnType, value, tback)

sys.excepthook = _ccpnExceptionhook
#-----------------------------------------------------------------------------------------


class AutoBackup(Thread):

    def __init__(self, q, backupFunction, sleepTime=1):
        super().__init__()
        self.sleepTime = sleepTime
        self.q = q
        self.backupProject = backupFunction
        self.startTime = None

    def run(self):
        self.startTime = time()
        while True:
            waitTime = None
            if not self.q.empty():
                waitTime = self.q.get()
            if waitTime is None:
                sleep(self.sleepTime)
            elif waitTime == 'kill':
                return
            elif (time() - self.startTime) < waitTime:
                sleep(self.sleepTime)
            else:
                self.startTime = time()
                try:
                    self.backupProject()
                except Exception as es:
                    getLogger().warning('Project backup failed with error %s' % es)


class Framework(NotifierBase, GuiBase):
    """
    The Framework class is the base class for all applications.
    """
    #-----------------------------------------------------------------------------------------
    # to be sub-classed
    applicationName = None
    applicationVersion = None
    #-----------------------------------------------------------------------------------------

    def __init__(self, args=Arguments()):

        NotifierBase.__init__(self)
        GuiBase.__init__(self)

        printCreditsText(sys.stderr, self.applicationName, self.applicationVersion)

        #-----------------------------------------------------------------------------------------
        # register the programme for later with the getApplication() call
        #-----------------------------------------------------------------------------------------
        from ccpn.framework.Application import ApplicationContainer
        container = ApplicationContainer()
        container.register(self)

        #-----------------------------------------------------------------------------------------
        # Key attributes related to the data structure
        #-----------------------------------------------------------------------------------------
        # Necessary as attribute is queried during initialisation:
        self._mainWindow = None

        # This is needed to make project available in NoUi (if nothing else)
        self._project = None
        self._current = None

        self._plugins = []  # Hack for now, how should we store these?
                            # used in GuiMainWindow by startPlugin()

        #-----------------------------------------------------------------------------------------
        # Initialisations
        #-----------------------------------------------------------------------------------------
        self.args = args

        # NOTE:ED - what is revision for? there are no uses and causes a new error for sphinx documentation unless a string
        # self.revision = Version.revision

        self.useFileLogger = not self.args.nologging
        if self.args.debug3:
            self.level = Logging.DEBUG3
        elif self.args.debug2:
            self.level = Logging.DEBUG2
        elif self.args.debug:
            self.level = logging.DEBUG
        else:
            self.level = logging.INFO

        self.preferences = Preferences(application=self)
        if not self.args.skipUserPreferences:
            sys.stderr.write('==> Getting user preferences\n')
            self.preferences._getUserPreferences()

        self.layout = None  # initialised by self._getUserLayout

        # GWV these attributes should move to the GUI class (in 3.2x ??)
        # For now, they are set in GuiBase and initialised by calls in Gui.__init_
        # self._styleSheet = None
        # self._colourScheme = None
        # self._fontSettings = None
        # self._menuSpec = None

        # Blocking level for command echo and logging
        self._echoBlocking = 0
        self._enableLoggingToConsole = True

        self._backupTimerQ = None
        self.autoBackupThread = None

        self._tip_of_the_day = None
        self._initial_show_timer = None
        self._key_concepts = None

        self._registrationDict = {}

        self._setLanguage()

        self._experimentClassifications = None  # initialised in _startApplication once a project has loaded

        self._disableUndoException = getattr(self.args, 'disableUndoException', False)
        self._ccpnLogging = getattr(self.args, 'ccpnLogging', False)

        # register dataLoaders for the first and only time
        from ccpn.framework.lib.DataLoaders.DataLoaderABC import getDataLoaders
        self._dataLoaders = getDataLoaders()

        # register SpectrumDataSource formats for the first and only time
        from ccpn.core.lib.SpectrumDataSources.SpectrumDataSourceABC import getDataFormats
        self._spectrumDataSourceFormats = getDataFormats()

        # get a user interface; nb. ui.start() is called by the application
        self.ui = self._getUI()

    #-----------------------------------------------------------------------------------------
    # properties of Framework
    #-----------------------------------------------------------------------------------------

    @property
    def project(self) -> Project:
        """:return currently active project
        """
        return self._project

    @property
    def current(self) -> Current:
        """Current contains selected peaks, selected restraints, cursor position, etc.
        see Current.py for detailed descriptiom
        :return the Current object
        """
        return self._current

    @property
    def mainWindow(self):
        """:returns: MainWindow instance if application has a Gui or None otherwise
        """
        if self.hasGui:
            return self.ui.mainWindow
        return None

    @property
    def hasGui(self) -> bool:
        """:return True if application has a gui"""
        return isinstance(self.ui, Gui)

    @property
    def _isInDebugMode(self) -> bool:
        """:return True if either of the debug flags has been set
        CCPNINTERNAL: used throughout to check
        """
        if self.level == Logging.DEBUG1 or \
           self.level == Logging.DEBUG2 or \
           self.level == Logging.DEBUG3:
            return True
        return False

    @property
    def statePath(self) -> Path:
        """
        :return: the absolute path to the state sub-directory of the current project
                 as a Path instance
        """
        return aPath(self.project.path) / CCPN_STATE_DIRECTORY

    @property
    def pipelinePath(self) -> Path:
        """
        :return: the absolute path to the state/pipeline sub-directory of
                 the current project as a Path instance
        """
        return self.statePath / Pipeline.className

    @property
    def dataPath(self) -> Path:
        """
        :return: the absolute path to the data sub-directory of the current project
                 as a Path instance
        """
        return aPath(self.project.path) / CCPN_DATA_DIRECTORY

    @property
    def spectraPath(self):
        """
        :return: the absolute path to the data sub-directory of the current project
                 as a Path instance
        """
        return aPath(self.project.path) / CCPN_SPECTRA_DIRECTORY

    @property
    def pluginDataPath(self) -> Path:
        """
        :return: the absolute path to the data/plugins sub-directory of the
                 current project as a Path instance
        """
        return aPath(self.project.path) / CCPN_PLUGINS_DIRECTORY

    @property
    def scriptsPath(self) -> Path:
        """
        :return: the absolute path to the script sub-directory of the current project
                 as a Path instance
        """
        return aPath(self.project.path) / CCPN_SCRIPTS_DIRECTORY

    @property
    def archivesPath(self) -> Path:
        """
        :return: the absolute path to the archives sub-directory of the current project
                 as a Path instance
        """
        return aPath(self.project.path) / CCPN_ARCHIVES_DIRECTORY\

    @property
    def tempMacrosPath(self):
        """
        :return: the absolute path to the ~/.ccpn/macros directory
                 as a Path instance
        """
        return userCcpnMacroPath

    #-----------------------------------------------------------------------------------------
    # "get" methods
    #-----------------------------------------------------------------------------------------
    def get(self, identifier):
        """General method to obtain object (either gui or data) from identifier (pid, gid,
        obj-string)
        :param identifier: a Pid, Gid or string object identifier
        :return a Version-3 core data or graphics object
        """
        if identifier is None:
            raise ValueError('Expected str or Pid, got "None"')

        if not isinstance(identifier, (str, Pid)):
            raise ValueError('Expected str or Pid, got "%s" %s' % (identifier, type(identifier)))
        identifier = str(identifier)

        if len(identifier) == 0:
            raise ValueError('Expected str or Pid, got zero-length identifier')

        if len(identifier) >= 2 and identifier[0] == '<' and identifier[-1] == '>':
            identifier = identifier[1:-1]

        return self.project.getByPid(identifier)

    def getByPid(self, pid):
        """Legacy; obtain data object from identifier (pid or obj-string)
        replaced by get(identifier).
        :param pid: a Pid or string object identifier
        :return a Version-3 core data object
        """
        return self.get(pid)

    def getByGid(self, gid):
        """Legacy; obtain graphics object from identifier (gid or obj-string)
        replaced by get(identifier).
        :param gid: a Gid or string object identifier
        :return a Version-3 graphics object
        """
        return self.get(gid)

    #-----------------------------------------------------------------------------------------
    # Initialisations and cleanup
    #-----------------------------------------------------------------------------------------

    def _getUI(self):
        """Get the user interface
        :return a Ui instance
        """
        if self.args.interface == 'Gui':
            from ccpn.ui.gui.Gui import Gui
            ui = Gui(application=self)

        else:
            from ccpn.ui.Ui import NoUi
            ui = NoUi(application=self)

        return ui

    def _startApplication(self):
        """Start the program execution
        """

        # NOTE:ED - there are currently issues when loading projects from the command line, or from test cases
        #   There is no project.application and project is None
        #   The Logger instantiated is the default logger, required adding extra methods so that, e.g., echoInfo worked
        #   logCommand has no self.project.application, and requires getApplication() instead
        #   There is NoUi instantiated yet, so temporarily added loadProject to Ui class called by loadProject below)

        # Load / create project on start
        if (projectPath := self.args.projectPath) is not None:
            project = self.loadProject(projectPath)
        else:
            project = self.newProject()

        if self.preferences.general.checkUpdatesAtStartup and not getattr(self.args, '_skipUpdates', False):
            self.ui._checkForUpdates()

        if not self.ui._checkRegistration():
            return

        # Needed in case project load failed
        if not project:
            sys.stderr.write('==> No project, aborting ...\n')
            return

        self._experimentClassifications = project.getExperimentClassifications()
        self.updateAutoBackup()

        sys.stderr.write('==> Done, %s is starting\n' % self.applicationName)
        self.ui.startUi()
        self._cleanup()

    def _cleanup(self):
        """Cleanup at the end of program execution; i.e. once the command loop
        has stopped
        """
        self.setAutoBackupTime('kill')

    #-----------------------------------------------------------------------------------------

    def updateAutoBackup(self):

        if self.preferences.general.autoBackupEnabled:
            self.setAutoBackupTime(self.preferences.general.autoBackupFrequency)
        else:
            self.setAutoBackupTime(None)

    def setAutoBackupTime(self, time):
        # TODO: Need to add logging...
        if self._backupTimerQ is None:
            from queue import Queue

            self._backupTimerQ = Queue(maxsize=1)
        if self._backupTimerQ.full():
            self._backupTimerQ.get()
        if isinstance(time, (float, int)):
            self._backupTimerQ.put(time * 60)
        else:
            self._backupTimerQ.put(time)
        if self.autoBackupThread is None:
            self.autoBackupThread = AutoBackup(q=self._backupTimerQ,
                                               backupFunction=self.backupProject)
            self.autoBackupThread.start()

    def backupProject(self):
        apiIo.backupProject(self.project._wrappedData.parent)
        backupPath = self.project.backupPath

        backupStatePath = fetchDir(backupPath, Layout.StateDirName)

        copy_tree(self.statePath, backupStatePath)
        layoutFile = os.path.join(backupStatePath, Layout.DefaultLayoutFileName)
        Layout.saveLayoutToJson(self.ui.mainWindow, layoutFile)
        self.current._dumpStateToFile(backupStatePath)

        #Spectra should not be copied over. Dangerous for disk space
        # backupDataPath = fetchDir(backupPath, DataDirName)

    #-----------------------------------------------------------------------------------------

    def _initialiseProject(self, project: Project):
        """Initialise a project and set up links and objects that involve it
        """

        # Linkages
        self._project = project
        project._application = self

        # Logging
        logger = getLogger()
        Logging.setLevel(logger, self.level)
        logger.debug('Framework._initialiseProject>>>')

        # Set up current; we need it when restoring project graphics data below
        self._current = Current(project=project)

        # This wraps the underlying data, including the wrapped graphics data
        project._initialiseProject()
        project._updateApiDataUrl(self.preferences.general.dataPath)
        #  the project is now ready to use

        # Now that all objects, including the graphics are there, restore current
        self.current._restoreStateFromFile(self.statePath)

        if self.hasGui:
            self.ui.initialize(self._mainWindow)
            # Get the mainWindow out of the application top level once it's been transferred to ui
            del self._mainWindow
        else:
            # The NoUi version has no mainWindow
            self.ui.initialize(None)

    #-----------------------------------------------------------------------------------------

    def _savePreferences(self):
        """Save the user preferences to file
        CCPNINTERNAL: used in PreferencesPopup and GuiMainWindow._close()
        """
        self.preferences._saveUserPreferences()

    #-----------------------------------------------------------------------------------------

    #-----------------------------------------------------------------------------------------

    def _setLanguage(self):
        # Language, check for command line override, or use preferences
        if self.args.language:
            language = self.args.language
        elif self.preferences.general.language:
            language = self.preferences.general.language
        else:
            language = defaultLanguage
        if not translator.setLanguage(language):
            self.preferences.general.language = language
        # translator.setDebug(True)
        sys.stderr.write('==> Language set to "%s"\n' % translator._language)

<<<<<<< HEAD
    # def _isRegistered(self):
    #   """return True if registered"""
    #   self._registrationDict = Register.loadDict()
    #   return not Register.isNewRegistration(self._registrationDict)
    #
    #
    # def _checkRegistration(self):
    #   """
    #   Display registration popup if there is a gui
    #   return True if ok
    #   return False on error
    #   """
    #   from ccpn.ui.gui.popups.RegisterPopup import RegisterPopup
    #
    #   if self.ui:
    #     if not self._isRegistered():
    #       self.ui.mainWindow.show()
    #       QtWidgets.QApplication.processEvents()
    #       popup = RegisterPopup(self.ui.mainWindow, version=self.applicationVersion, modal=True)
    #       QtWidgets.QApplication.processEvents()
    #       popup.show()
    #       # popup.raise_()
    #       popup.exec_()
    #
    #   if not self._isRegistered():
    #     return False
    #
    #   Register.updateServer(self._registrationDict, self.applicationVersion)
    #   return True

    def applyPreferences(self, project):
        """Apply user preferences

        NBNB project should be implicit rather than a parameter (once reorganisation is finished)
        """
        # Reset remoteData DataStores to match preferences setting
        dataPath = self.preferences.general.dataPath
        if not dataPath or not os.path.isdir(dataPath):
            dataPath = os.path.expanduser('~')
        memopsRoot = project._wrappedData.root
        dataUrl = memopsRoot.findFirstDataLocationStore(name='standard').findFirstDataUrl(
                name='remoteData'
                )
        _path = str(dataPath.replace(os.sep, '/'))
        dataUrl.url = Implementation.Url(path=_path)
=======
    #-----------------------------------------------------------------------------------------
>>>>>>> b0d2008c

    def _correctColours(self):
        """Autocorrect all colours that are too close to the background colour
        """
        from ccpn.ui.gui.guiSettings import autoCorrectHexColour, getColours, CCPNGLWIDGET_HEXBACKGROUND

        if self.preferences.general.autoCorrectColours:
            project = self.project

            # change spectrum colours
            for spectrum in project.spectra:
                if len(spectrum.axisCodes) > 1:
                    if spectrum.positiveContourColour.startswith('#'):
                        spectrum.positiveContourColour = autoCorrectHexColour(spectrum.positiveContourColour,
                                                                              getColours()[CCPNGLWIDGET_HEXBACKGROUND])
                    if spectrum.negativeContourColour.startswith('#'):
                        spectrum.negativeContourColour = autoCorrectHexColour(spectrum.negativeContourColour,
                                                                              getColours()[CCPNGLWIDGET_HEXBACKGROUND])
                else:
                    if spectrum.sliceColour.startswith('#'):
                        spectrum.sliceColour = autoCorrectHexColour(spectrum.sliceColour,
                                                                    getColours()[CCPNGLWIDGET_HEXBACKGROUND])

            # change peakList colours
            for objList in project.peakLists:
                objList.textColour = autoCorrectHexColour(objList.textColour,
                                                          getColours()[CCPNGLWIDGET_HEXBACKGROUND])
                objList.symbolColour = autoCorrectHexColour(objList.symbolColour,
                                                            getColours()[CCPNGLWIDGET_HEXBACKGROUND])

            # change integralList colours
            for objList in project.integralLists:
                objList.textColour = autoCorrectHexColour(objList.textColour,
                                                          getColours()[CCPNGLWIDGET_HEXBACKGROUND])
                objList.symbolColour = autoCorrectHexColour(objList.symbolColour,
                                                            getColours()[CCPNGLWIDGET_HEXBACKGROUND])

            # change multipletList colours
            for objList in project.multipletLists:
                objList.textColour = autoCorrectHexColour(objList.textColour,
                                                          getColours()[CCPNGLWIDGET_HEXBACKGROUND])
                objList.symbolColour = autoCorrectHexColour(objList.symbolColour,
                                                            getColours()[CCPNGLWIDGET_HEXBACKGROUND])

            for mark in project.marks:
                mark.colour = autoCorrectHexColour(mark.colour,
                                                   getColours()[CCPNGLWIDGET_HEXBACKGROUND])

    def _initGraphics(self):
        """Set up graphics system after loading
        """
        from ccpn.ui.gui.lib import GuiStrip

        project = self.project
        mainWindow = self.ui.mainWindow

        # 20191113:ED Initial insertion of spectrumDisplays into the moduleArea
        try:
            insertPoint = mainWindow.moduleArea
            for spectrumDisplay in mainWindow.spectrumDisplays:
                mainWindow.moduleArea.addModule(spectrumDisplay,
                                                position='right',
                                                relativeTo=insertPoint)
                insertPoint = spectrumDisplay
        except Exception as e:
            getLogger().warning('Impossible to restore SpectrumDisplays')

        try:
            if self.preferences.general.restoreLayoutOnOpening and \
                    mainWindow.moduleLayouts:
                Layout.restoreLayout(mainWindow, mainWindow.moduleLayouts, restoreSpectrumDisplay=False)
        except Exception as e:
            getLogger().warning('Impossible to restore Layout %s' % e)

        # New LayoutManager implementation; awaiting completion
        # try:
        #     from ccpn.framework.LayoutManager import LayoutManager
        #     layout = LayoutManager(mainWindow)
        #     path = self.statePath / 'Layout.json'
        #     layout.restoreState(path)
        #     layout.saveState()
        #
        # except Exception as es:
        #     getLogger().warning('Error restoring layout: %s' % es)

        try:
            # Initialise colours
            # # for spectrumDisplay in project.windows[0].spectrumDisplays:  # there is exactly one window
            #
            # for spectrumDisplay in mainWindow.spectrumDisplays:  # there is exactly one window
            #     pass  # GWV: poor solution; removed the routine spectrumDisplay._resetRemoveStripAction()

            # initialise any colour changes before generating gui strips
            self._correctColours()
        except Exception as e:
            getLogger().warning('Impossible to restore colours')

        # Initialise Strips
        for spectrumDisplay in mainWindow.spectrumDisplays:
            try:
                for si, strip in enumerate(spectrumDisplay.strips):

                    # temporary to catch bad strips from ordering bug
                    if not strip:
                        continue

                    # get the new tilePosition of the strip - tilePosition is always (x, y) relative to screen stripArrangement
                    #                                       changing screen arrangement does NOT require flipping tilePositions
                    #                                       i.e. Y = (across, down); X = (down, across)
                    #                                       - check delete/undo/redo strips
                    tilePosition = strip.tilePosition

                    # move to the correct place in the widget - check stripDirection to display as row or column
                    if spectrumDisplay.stripArrangement == 'Y':
                        if True:  # tilePosition is None:
                            spectrumDisplay.stripFrame.layout().addWidget(strip, 0, si)  #stripIndex)
                            strip.tilePosition = (0, si)
                        # else:
                        #     spectrumDisplay.stripFrame.layout().addWidget(strip, tilePosition[0], tilePosition[1])

                    elif spectrumDisplay.stripArrangement == 'X':
                        if True:  #tilePosition is None:
                            spectrumDisplay.stripFrame.layout().addWidget(strip, si, 0)  #stripIndex)
                            strip.tilePosition = (0, si)
                        # else:
                        #     spectrumDisplay.stripFrame.layout().addWidget(strip, tilePosition[1], tilePosition[0])

                    elif spectrumDisplay.stripArrangement == 'T':
                        # NOTE:ED - Tiled plots not fully implemented yet
                        getLogger().warning('Tiled plots not implemented for spectrumDisplay: %s' % str(spectrumDisplay))
                    else:
                        getLogger().warning('Strip direction is not defined for spectrumDisplay: %s' % str(spectrumDisplay))

                    if not spectrumDisplay.is1D:
                        for strip in spectrumDisplay.strips:
                            strip._updatePlaneAxes()

                if spectrumDisplay.isGrouped:
                    # setup the spectrumGroup toolbar

                    spectrumDisplay.spectrumToolBar.hide()
                    spectrumDisplay.spectrumGroupToolBar.show()

                    _spectrumGroups = [project.getByPid(pid) for pid in spectrumDisplay._getSpectrumGroups()]

                    for group in _spectrumGroups:
                        spectrumDisplay.spectrumGroupToolBar._forceAddAction(group)

                else:
                    # setup the spectrum toolbar

                    spectrumDisplay.spectrumToolBar.show()
                    spectrumDisplay.spectrumGroupToolBar.hide()
                    spectrumDisplay.setToolbarButtons()

                # some of the strips may not be instantiated at this point
                # resize the stripFrame to the spectrumDisplay - ready for first resize event
                # spectrumDisplay.stripFrame.resize(spectrumDisplay.width() - 2, spectrumDisplay.stripFrame.height())
                spectrumDisplay.showAxes(stretchValue=True, widths=True,
                                         minimumWidth=GuiStrip.STRIP_MINIMUMWIDTH)

            except Exception as e:
                getLogger().warning('Impossible to restore spectrumDisplay(s) %s' % e)

        try:
            if self.current.strip is None and len(mainWindow.strips) > 0:
                self.current.strip = mainWindow.strips[0]
        except Exception as e:
            getLogger().warning('Error restoring current.strip: %s' % e)

        # GST slightly complicated as we have to wait for anay license or other
        # startup dialogs to close before we display tip of the day
        self._tip_of_the_day_wait_dialogs = (RegisterPopup,)
        self._startupShowTipofTheDay()

    #-----------------------------------------------------------------------------------------

    def _startupShowTipofTheDay(self):
        if self._shouldDisplayTipOfTheDay():
            self._initial_show_timer = QTimer(parent=self._mainWindow)
            self._initial_show_timer.timeout.connect(self._startupDisplayTipOfTheDayCallback)
            self._initial_show_timer.setInterval(0)
            self._initial_show_timer.start()

    def _canTipOfTheDayShow(self):
        result = True
        for widget in QApplication.topLevelWidgets():
            if isinstance(widget, self._tip_of_the_day_wait_dialogs) and widget.isVisible():
                result = False
                break
        return result

    def _startupDisplayTipOfTheDayCallback(self):

        is_first_time_tip_of_the_day = self.preferences['general'].setdefault('firstTimeShowKeyConcepts', True)

        # GST this waits till any inhibiting dialogs aren't show and then awaits till the event loop is empty
        # effectively it swaps between waiting for WAIT_LICENSE_DIALOG_CLOSE_TIME or until the event loop is empty
        if not self._canTipOfTheDayShow() or self._initial_show_timer.interval() == WAIT_LICENSE_DIALOG_CLOSE_TIME:
            if self._initial_show_timer.interval() == WAIT_EVENT_LOOP_EMPTY:
                self._initial_show_timer.setInterval(WAIT_LICENSE_DIALOG_CLOSE_TIME)
            else:
                self._initial_show_timer.setInterval(WAIT_EVENT_LOOP_EMPTY)

            self._initial_show_timer.start()
        else:
            # this should only happen when the event loop is empty...
            if is_first_time_tip_of_the_day:
                self._displayKeyConcepts()
                self.preferences['general']['firstTimeShowKeyConcepts'] = False
            else:
                self._displayTipOfTheDay()

            if self._initial_show_timer:
                self._initial_show_timer.stop()
                self._initial_show_timer.deleteLater()
                self._initial_show_timer = None

    def _displayKeyConcepts(self):
        if not self._key_concepts:
            self._key_concepts = TipOfTheDayWindow(mode=MODE_KEY_CONCEPTS)
        self._key_concepts.show()
        self._key_concepts.raise_()

    def _displayTipOfTheDay(self, standalone=False):

        # tip of the day allocated standalone already
        if self._tip_of_the_day and standalone and self._tip_of_the_day.isStandalone():
            self._tip_of_the_day.show()
            self._tip_of_the_day.raise_()

        # tip of the day hanging around from startup
        elif self._tip_of_the_day and standalone and not self._tip_of_the_day.isStandalone():

            self._tip_of_the_day.hide()
            self._tip_of_the_day.deleteLater()
            self._tip_of_the_day = None

        if not self._tip_of_the_day:
            dont_show_tips = not self.preferences['general']['showTipOfTheDay']

            seen_tip_list = []
            if not standalone:
                seen_tip_list = self.preferences['general']['seenTipsOfTheDay']

            self._tip_of_the_day = TipOfTheDayWindow(dont_show_tips=dont_show_tips,
                                                     seen_perma_ids=seen_tip_list, standalone=standalone)
            self._tip_of_the_day.dont_show.connect(self._tip_of_the_day_dont_show_callback)
            if not standalone:
                self._tip_of_the_day.seen_tips.connect(self._tip_of_the_day_seen_tips_callback)

            self._tip_of_the_day.show()
            self._tip_of_the_day.raise_()

    def _tip_of_the_day_dont_show_callback(self, dont_show):
        self.preferences['general']['showTipOfTheDay'] = not dont_show

    def _tip_of_the_day_seen_tips_callback(self, seen_tips):
        seen_tip_list = self.preferences['general']['seenTipsOfTheDay']
        previous_seen_tips = set(seen_tip_list)
        previous_seen_tips.update(seen_tips)
        seen_tip_list.clear()
        seen_tip_list.extend(previous_seen_tips)

    def _shouldDisplayTipOfTheDay(self):
        return self.preferences['general'].setdefault('showTipOfTheDay', True)

    #-----------------------------------------------------------------------------------------
    # Project related methods
    #-----------------------------------------------------------------------------------------

    #@logCommand('application.') #cannot do, as project is not there yet
    def newProject(self, name='default') -> Project:
        """Create new, empty project
        :return a Project instance
        """
        # local import to avoid cycles
        from ccpn.core.Project import _newProject

        newName = re.sub('[^0-9a-zA-Z]+', '', name)
        if newName != name:
            getLogger().info('Removing whitespace from name: %s' % name)

        sys.stderr.write('==> Creating new, empty project\n')
        # NB _closeProject includes a gui cleanup call
        self._closeProject()
        project = _newProject(self, name=newName)
        self._initialiseProject(project)  # This also set the linkages
        return project

    @logCommand('application.')
    def loadProject(self, path) -> Project:
        """Load project defined by path
        :return a Project instance
        """
        #Just a stub for now; calling MainWindow methods as it initialises the Gui
        return self.ui.loadProject(path)

    def _saveProject(self, newPath=None, createFallback=True, overwriteExisting=True) -> bool:
        """Save project to newPath and return True if successful
        """
        if self.preferences.general.keepSpectraInsideProject:
            self._cloneSpectraToProjectDir()

        successful = self.project.save(newPath=newPath, createFallback=createFallback,
                                       overwriteExisting=overwriteExisting)
        if not successful:
            failMessage = '==> Project save failed\n'
            sys.stderr.write(failMessage)
            self.ui.mainWindow.statusBar().showMessage(failMessage)
            return successful

        successMessage = '==> Project successfully saved\n'
        self.ui.mainWindow._updateWindowTitle()
        self.ui.mainWindow.statusBar().showMessage(successMessage)
        self.ui.mainWindow.getMenuAction('File->Archive').setEnabled(True)
        self.ui.mainWindow._fillRecentProjectsMenu()
        # self._createApplicationPaths()
        self.current._dumpStateToFile(self.statePath)
        try:
            if self.preferences.general.autoSaveLayoutOnQuit:
                Layout.saveLayoutToJson(self.ui.mainWindow)
        except Exception as e:
            getLogger().warning('Unable to save Layout %s' % e)

        # saveIconPath = os.path.join(getPathToImport('ccpn.ui.gui.widgets'), 'icons', 'save.png')
        sys.stderr.write(successMessage)
        self._getUndo().markSave()
        return successful

    @logCommand('application.')
    def saveProjectAs(self, newPath, overwrite=False) -> bool:
        """Save project to newPath
        :return True if successful
        """
        return self._saveProject(newPath=newPath,
                                 createFallback=False,
                                 overwriteExisting=overwrite)

    @logCommand('application.')
    def saveProject(self) -> bool:
        """Save project
        :return True if successful
        """
        return self._saveProject(newPath=None,
                                 createFallback=True,
                                 overwriteExisting=True)

    def _closeProject(self):
        """Close project and clean up - when opening another or quitting application
        """
        # NB: this function must clean up both wrapper and ui/gui

        self.deleteAllNotifiers()
        if self.ui.mainWindow:
            # ui/gui cleanup
            self.ui.mainWindow._closeMainWindowModules()
            self.ui.mainWindow._closeExtraWindowModules()
            self.ui.mainWindow.sideBar.deleteLater()
            self.ui.mainWindow.deleteLater()
            self.ui.mainWindow = None

        if self.current:
            self.current._unregisterNotifiers()
            self._current = None

        if self.project is not None:
            # Cleans up wrapper project, including graphics data objects (Window, Strip, etc.)
            self.project._close()
            self._project = None

    #-----------------------------------------------------------------------------------------
    # Data loaders
    #-----------------------------------------------------------------------------------------

    @logCommand('application.')
    def loadData(self, *paths) -> list:
        """Loads data from paths.
        :returns list of loaded objects
        """
        objs = []
        for path in paths:
            dataLoader = checkPathForDataLoader(path)

            if dataLoader is None:
                getLogger().warning('Unable to load "%s"' % path)

            elif dataLoader.alwaysCreateNewProject:
                getLogger().warning('Loading of "%s" would create a new project; use application.loadProject() instead')

            else:
                dataLoader.createNewObject = False  # The loadData() method was used; No project created
                result = dataLoader.load()
                if not isIterable(result):
                    result = [result]
                objs.extend(result)

        return objs

    def _loadV2Project(self, path) -> List[Project]:
        """Actual V2 project loader
        CCPNINTERNAL: called from CcpNmrV2ProjectDataLoader
        """
        from ccpn.core._implementation.updates.update_v2 import updateProject_fromV2
        from ccpn.core.Project import _loadProject

        with logCommandManager('application.', 'loadProject', path):
            logger = getLogger()

            # always close first
            self._closeProject()
            project = _loadProject(application=self, path=str(path))
            self._initialiseProject(project)  # This also sets the linkages
            getLogger().info('==> Loaded ccpn project "%s"' % path)

            # Save the result
            try:
                project.save()
                logger.info('==> Saved %s as "%s"' % (project, project.path))
            except Exception as es:
                logger.warning('Failed saving %s (%s)' % (project, str(es)))

        return [project]

    def _loadV3Project(self, path) -> List[Project]:
        """Actual V3 project loader
        CCPNINTERNAL: called from CcpNmrV3ProjectDataLoader
        """
        from ccpn.core.lib.ProjectSaveHistory import getProjectSaveHistory
        from ccpn.core.Project import _loadProject

        if not isinstance(path, (Path, str)):
            raise ValueError('invalid path "%s"' % path)

        with logCommandManager('application.', 'loadProject', path):

            _path = aPath(path)
            if not _path.exists():
                raise ValueError('path "%s" does not exist' % path)

            # always close first
            self._closeProject()
            project = _loadProject(application=self, path=path)
            self._initialiseProject(project)  # This also set the linkages
            getLogger().info('==> Loaded ccpn project "%s"' % path)

        return [project]

    def _loadNefFile(self, path: str, makeNewProject=True) -> Project:
        """Load Project from NEF file at path, and do necessary setup
        :return Project instance
        """

        from ccpn.core.lib.ContextManagers import undoBlock, notificationEchoBlocking
        from ccpn.core.lib import CcpnNefIo

        _nefReader = CcpnNefIo.CcpnNefReader(self)
        dataBlock = _nefReader.getNefData(path)

        if makeNewProject:
            self._closeProject()
            self._project = self.newProject(dataBlock.name)

        self.project.shiftAveraging = False

        with undoBlockWithoutSideBar():
            with notificationEchoBlocking():
                with catchExceptions(application=self, errorStringTemplate='Error loading Nef file: %s', printTraceBack=True):
                    # need datablock selector here, with subset selection dependent on datablock type

                    _nefReader.importNewProject(self.project, dataBlock)

        self.project.shiftAveraging = True

        getLogger().info('==> Loaded NEF file: "%s"' % (path,))
        return self.project

    def _loadSparkyFile(self, path: str, createNewProject=True) -> Project:
        """Load Project from Sparky file at path, and do necessary setup
        :return Project-instance (either existing or newly created)

        CCPNINTERNAL: called from SparkyDataLoader
        """
        from ccpn.core.lib.CcpnSparkyIo import SPARKY_NAME, CcpnSparkyReader

        sparkyReader = CcpnSparkyReader(self)

        dataBlock = sparkyReader.parseSparkyFile(str(path))
        sparkyName = dataBlock.getDataValues(SPARKY_NAME, firstOnly=True)

        # Just a helper function for cleaner code below"
        def _importData(project):
            with undoBlockWithoutSideBar():
                with notificationEchoBlocking():
                    with catchExceptions(application=self, errorStringTemplate='Error loading Sparky file: %s',
                                         printTraceBack=True):
                        sparkyReader.importSparkyProject(project, dataBlock)

        #end def

        if createNewProject and (dataBlock.getDataValues('sparky', firstOnly=True) == 'project file'):
            with logCommandManager('application.', 'loadProject', path):
                self._closeProject()
                project = self.newProject(sparkyName)
                _importData(project)
                self.project.shiftAveraging = True
            getLogger().info('==> Created project from Sparky file: "%s"' % (path,))

        else:
            project = self.project
            with logCommandManager('application.', 'loadData', path):
                _importData(project)
            getLogger().info('==> Imported Sparky file: "%s"' % (path,))

        return project

    def _loadPythonFile(self, path):
        """Load python file path into the macro editor
        CCPNINTERNAL: called from PythonDataLoader
        """
        mainWindow = self.mainWindow
        with logCommandManager('application.', 'loadData', path):
            macroEditor = MacroEditor(mainWindow=mainWindow, filePath=str(path))
            mainWindow.moduleArea.addModule(macroEditor, position='top', relativeTo=mainWindow.moduleArea)
        return []

    def _loadHtmlFile(self, path):
        """Load html file path into a HtmlModule
        CCPNINTERNAL: called from HtmlDataLoader
        """
        mainWindow = self.mainWindow
        with logCommandManager('application.', 'loadData', path):
            path = aPath(path)
            mainWindow.newHtmlModule(urlPath=str(path), position='top', relativeTo=mainWindow.moduleArea)
        return []

    def _cloneSpectraToProjectDir(self):
        """ Keep a copy of spectra inside the project directory "myproject.ccpn/data/spectra".
        This is useful when saving the project in an external driver and want to keep the spectra together with the project.
        """
        from shutil import copyfile

        try:
            for spectrum in self.project.spectra:
                oldPath = spectrum.filePath
                # For Bruker need to keep all the tree structure.
                # Uses the fact that there is a folder called "pdata" and start to copy from the dir before.
                ss = oldPath.split('/')
                if 'pdata' in ss:
                    brukerDir = os.path.join(os.sep, *ss[:ss.index('pdata')])
                    brukerName = brukerDir.split('/')[-1]
                    os.mkdir(os.path.join(self.spectraPath, brukerName))
                    destinationPath = os.path.join(self.spectraPath, brukerName)
                    copy_tree(brukerDir, destinationPath)
                    clonedPath = os.path.join(destinationPath, *ss[ss.index('pdata'):])
                    # needs to repoint the path but doesn't seem to work!! troubles with $INSIDE!!
                    # spectrum.filePath = clonedPath
                else:
                    # copy the file and or other files containing params
                    from ntpath import basename

                    pathWithoutFileName = os.path.join(os.sep, *ss[:ss.index(basename(oldPath))])
                    fullpath = os.path.join(pathWithoutFileName, basename(oldPath))
                    import glob

                    otherFilesWithSameName = glob.glob(fullpath + ".*")
                    clonedPath = os.path.join(self.spectraPath, basename(oldPath))
                    for otherFileTocopy in otherFilesWithSameName:
                        otherFilePath = os.path.join(self.spectraPath, basename(otherFileTocopy))
                        copyfile(otherFileTocopy, otherFilePath)
                    if oldPath != clonedPath:
                        copyfile(oldPath, clonedPath)
                        # needs to repoint the path but doesn't seem to work!! troubles with $INSIDE!!
                        # spectrum.filePath = clonedPath

        except Exception as e:
            getLogger().debug(str(e))

    #-----------------------------------------------------------------------------------------
    # NEF-related code
    #-----------------------------------------------------------------------------------------

    def _importNef(self, path=None):
        if not path:
            filter = '*.nef'
            dialog = NefFileDialog(parent=self.ui.mainWindow, acceptMode='import', fileFilter=filter)

            dialog._show()
            path = dialog.selectedFile()
            if not path:
                return

        path = aPath(path)

        with catchExceptions(application=self, errorStringTemplate='Error Importing Nef File: %s', printTraceBack=True):
            with undoBlockWithoutSideBar():
                self._importNefFile(path=path, makeNewProject=False)
            self.ui.mainWindow.sideBar.buildTree(self.project)

    def _importNefFile(self, path: Union[str, Path], makeNewProject=True) -> Project:
        """Load Project from NEF file at path, and do necessary setup
        """

        from ccpn.core.lib.ContextManagers import undoBlock, notificationEchoBlocking
        from ccpn.ui.gui.popups.ImportNefPopup import ImportNefPopup, NEFFRAMEKEY_ENABLERENAME, \
            NEFFRAMEKEY_IMPORT, NEFFRAMEKEY_ENABLEMOUSEMENU, NEFFRAMEKEY_PATHNAME, \
            NEFFRAMEKEY_ENABLEFILTERFRAME, NEFFRAMEKEY_ENABLECHECKBOXES
        from ccpn.util.nef import NefImporter as Nef
        from ccpn.util.CcpnNefImporter import CcpnNefImporter
        from ccpn.framework.PathsAndUrls import nefValidationPath

        # dataBlock = self.nefReader.getNefData(path)

        # the loader can be subclassed if required, and the type passed as nefImporterClass
        # _loader = CcpnNefImporter(errorLogging=Nef.el.NEF_STRICT, hidePrefix=True)

        # _loader = Nef.NefImporter(errorLogging=Nef.el.NEF_STRICT, hidePrefix=True)
        # _loader.loadFile(path)
        # _loader.loadValidateDictionary(nefValidationPath)

        # create/read the nef file
        from ccpn.framework.lib.DataLoaders.DataLoaderABC import checkPathForDataLoader

        _dataLoader = checkPathForDataLoader(path)
        _loader = _dataLoader.readNefFile(path, nefValidationPath=nefValidationPath, errorLogging=Nef.el.NEF_STRICT, hidePrefix=True)

        # verify popup here
        selection = None

        dialog = ImportNefPopup(parent=self.ui.mainWindow, mainWindow=self.ui.mainWindow,
                                # nefImporterClass=CcpnNefImporter,
                                nefObjects=({NEFFRAMEKEY_IMPORT: self.project,
                                             },
                                            {NEFFRAMEKEY_IMPORT           : _loader,
                                             NEFFRAMEKEY_ENABLECHECKBOXES : True,
                                             NEFFRAMEKEY_ENABLERENAME     : True,
                                             NEFFRAMEKEY_ENABLEFILTERFRAME: True,
                                             NEFFRAMEKEY_ENABLEMOUSEMENU  : True,
                                             NEFFRAMEKEY_PATHNAME         : str(path),
                                             })
                                )
        with notificationEchoBlocking():
            dialog.fillPopup()

        dialog.setActiveNefWindow(1)
        if dialog.exec_():

            selection = dialog._saveFrameSelection
            _nefReader = dialog.getActiveNefReader()

            if makeNewProject:
                self._closeProject()
                self.project = self.newProject(_loader._nefDict.name)

            # import from the loader into the current project
            self.importFromLoader(_loader, reader=_nefReader)

            getLogger().info('==> Loaded NEF file: "%s"' % (path,))
            return self.project

    @logCommand('application.')
    def importFromLoader(self, loader, reader=None):
        """Read the selection from the nefImporter object into the current.project

        To use without the nef import dialog, requires the creation of a reader object
        If no reader is specified, then a default is created
        Selection of objects is specified through the loader before import

        :param loader: nef loader object created from a nef file
        """

        from ccpn.core.lib.ContextManagers import notificationEchoBlocking
        from ccpn.core.lib import CcpnNefIo
        from ccpn.util.nef import NefImporter as Nef

        # set a default if not specified
        reader = reader or CcpnNefIo.CcpnNefReader(self)

        # check the parameters
        if not isinstance(loader, Nef.NefImporter):
            raise ValueError(f'loader {loader} not defined correctly')
        if not isinstance(reader, CcpnNefIo.CcpnNefReader):
            raise ValueError(f'reader {reader} not defined correctly')

        self.project.shiftAveraging = False

        with undoBlockWithoutSideBar():
            with notificationEchoBlocking():
                with catchExceptions(application=self, errorStringTemplate='Error importing Nef file: %s', printTraceBack=True):
                    # need datablock selector here, with subset selection dependent on datablock type

                    reader.importNewProject(self.project, loader._nefDict)

        self.project.shiftAveraging = True

    def _exportNEF(self):
        """
        Export the current project as a Nef file
        Temporary routine because I don't know how else to do it yet
        """
        from ccpn.ui.gui.popups.ExportNefPopup import ExportNefPopup
        from ccpn.core.lib.CcpnNefIo import NEFEXTENSION

        _path = aPath(self.preferences.general.userWorkingPath or '~').filepath / (self.project.name + NEFEXTENSION)
        dialog = ExportNefPopup(self.ui.mainWindow,
                                mainWindow=self.ui.mainWindow,
                                selectFile=_path,
                                fileFilter='*.nef',
                                minimumSize=(400, 550))

        # an exclusion dict comes out of the dialog as it
        result = dialog.exec_()

        if not result:
            return

        nefPath = result['filename']
        flags = result['flags']
        pidList = result['pidList']

        # flags are skipPrefixes, expandSelection
        skipPrefixes = flags['skipPrefixes']
        expandSelection = flags['expandSelection']

        self.project.exportNef(nefPath,
                               overwriteExisting=True,
                               skipPrefixes=skipPrefixes,
                               expandSelection=expandSelection,
                               pidList=pidList)

    def _getRecentProjectFiles(self, oldPath=None) -> list:
        """Get and return a list of recent project files, setting reference to
           self as first element, unless it is a temp project
           update the preferences with the new list

           CCPNINTERNAL: called by MainWindow
        """
        project = self.project
        path = project.path
        recentFiles = self.preferences.recentFiles

        if not project.isTemporary:
            if path in recentFiles:
                recentFiles.remove(path)
            elif oldPath in recentFiles:
                recentFiles.remove(oldPath)
            elif len(recentFiles) >= 10:
                recentFiles.pop()
            recentFiles.insert(0, path)
        recentFiles = uniquify(recentFiles)
        self.preferences.recentFiles = recentFiles
        return recentFiles

    #-----------------------------------------------------------------------------------------
    # undo/redo
    #-----------------------------------------------------------------------------------------

    @logCommand('application.')
    def undo(self):
        if self.project._undo.canUndo():
            with MessageDialog.progressManager(self.ui.mainWindow, 'performing undo'):
                self.project._undo.undo()
        else:
            getLogger().warning('nothing to undo')

    @logCommand('application.')
    def redo(self):
        if self.project._undo.canRedo():
            with MessageDialog.progressManager(self.ui.mainWindow, 'performing redo'):
                self.project._undo.redo()
        else:
            getLogger().warning('nothing to redo.')

    def _getUndo(self):
        """Return the undo object for the project
        """
        if self.project:
            return self.project._undo
        else:
            raise RuntimeError('Error: undefined project')

    def _increaseNotificationBlocking(self):
        self._echoBlocking += 1

    def _decreaseNotificationBlocking(self):
        if self._echoBlocking > 0:
            self._echoBlocking -= 1
        else:
            raise RuntimeError('Error: decreaseNotificationBlocking, already at 0')

    #-----------------------------------------------------------------------------------------
    # Archive code
    #-----------------------------------------------------------------------------------------

    # @logCommand('application.')
    # def archiveProject(self) -> Path:
    #     """Archive the project
    #     :return location of the archive as a Path instance
    #     """
    #     archivePath = self.project.makeArchive()
    #     if self.hasGui:
    #         self.ui.mainWindow._updateRestoreArchiveMenu()
    #     return archivePath

    @logCommand('application')
    def restoreFromArchive(self, archivePath) -> Project:
        """Restore a project from archive path
        :return the restored project or None on error
        """
        from ccpn.core.lib.ProjectArchiver import ProjectArchiver
        archiver = ProjectArchiver(project=self.project)

        if (_newProjectPath := archiver.restoreArchive(archivePath=archivePath)) is not None and \
           (_newProject := self.loadProject(_newProjectPath)) is not None:

            getLogger().info('==> Restored archive %s as %s' % (archivePath, _newProject))

        else:
            getLogger().warning('Failed to restore archive %s' % (archivePath,))

        return _newProject

    #-----------------------------------------------------------------------------------------
    # Layouts
    #-----------------------------------------------------------------------------------------

    # def _getOpenLayoutPath(self):
    #     """Opens a saved Layout as dialog box and gets directory specified in the
    #     file dialog.
    #     :return selected path or None
    #     """
    #
    #     fType = 'JSON (*.json)'
    #     dialog = LayoutsFileDialog(parent=self.ui.mainWindow, acceptMode='open', fileFilter=fType)
    #     dialog._show()
    #     path = dialog.selectedFile()
    #     if not path:
    #         return None
    #     if path:
    #         return path
    #
    # def _getSaveLayoutPath(self):
    #     """Opens save Layout as dialog box and gets directory specified in the
    #     file dialog.
    #     """
    #
    #     jsonType = '.json'
    #     fType = 'JSON (*.json)'
    #     dialog = LayoutsFileDialog(parent=self.ui.mainWindow, acceptMode='save', fileFilter=fType)
    #     dialog._show()
    #     newPath = dialog.selectedFile()
    #     if not newPath:
    #         return None
    #
    #     newPath = aPath(newPath)
    #     if newPath.exists():
    #         # should not really need to check the second and third condition above, only
    #         # the Qt dialog stupidly insists a directory exists before you can select it
    #         # so if it exists but is empty then don't bother asking the question
    #         title = 'Overwrite path'
    #         msg = 'Path "%s" already exists, continue?' % newPath
    #         if not MessageDialog.showYesNo(title, msg):
    #             return None
    #
    #     newPath.assureSuffix(jsonType)
    #     return newPath

    def _getUserLayout(self, userPath=None):
        """defines the application.layout dictionary.
        For a saved project: uses the auto-generated during the saving process, if a user specified json file is given then
        is used that one instead.
        For a new project, it is used the default.
        """
        # try:
        if userPath:
            with open(userPath) as fp:
                layout = json.load(fp, object_hook=AttrDict)
                self.layout = layout
        else:
            # opens the autogenerated if an existing project
            savedLayoutPath = self._getAutogeneratedLayoutFile()
            if savedLayoutPath:
                with open(savedLayoutPath) as fp:
                    layout = json.load(fp, object_hook=AttrDict)
                    self.layout = layout
            else:  # opens the default
                Layout._createLayoutFile(self)
                self._getUserLayout()
        # except Exception as e:
        #   getLogger().warning('No layout found. %s' %e)

        return self.layout

    # def _saveLayoutCallback(self):
    #     Layout.updateSavedLayout(self.ui.mainWindow)
    #     getLogger().info('Layout saved')
    #
    # def _saveLayoutAsCallback(self):
    #     path = self.getSaveLayoutPath()
    #     try:
    #         Layout.saveLayoutToJson(self.ui.mainWindow, jsonFilePath=path)
    #         getLogger().info('Layout saved')
    #     except Exception as es:
    #         getLogger().warning('Impossible to save layout. %s' % es)

    # def restoreLastSavedLayout(self):
    #     self.ui.mainWindow.moduleArea._closeAll()
    #     Layout.restoreLayout(self.ui.mainWindow, self.layout, restoreSpectrumDisplay=True)

    def _restoreLayoutFromFile(self, path):
        if path is None:
            raise ValueError('_restoreLayoutFromFile: undefined path')
        try:
            self._getUserLayout(path)
            self.ui.mainWindow.moduleArea._closeAll()
            Layout.restoreLayout(self.ui.mainWindow, self.layout, restoreSpectrumDisplay=True)
        except Exception as e:
            getLogger().warning('Impossible to restore layout. %s' % e)

    def _getAutogeneratedLayoutFile(self):
        if self.project:
            layoutFile = Layout.getLayoutFile(self)
            return layoutFile

    ###################################################################################################################
    ## MENU callbacks:  Spectrum
    ###################################################################################################################

    def showSpectrumGroupsPopup(self):
        if not self.project.spectra:
            getLogger().warning('Project has no Specta. Spectrum groups cannot be displayed')
            MessageDialog.showWarning('Project contains no spectra.', 'Spectrum groups cannot be displayed')
        else:
            from ccpn.ui.gui.popups.SpectrumGroupEditor import SpectrumGroupEditor

            if not self.project.spectrumGroups:
                #GST This seems to have problems MessageDialog wraps it which looks bad...
                # MessageDialog.showWarning('Project has no Spectrum Groups.',
                #                           'Create them using:\nSidebar → SpectrumGroups → <New SpectrumGroup>\n ')
                SpectrumGroupEditor(parent=self.ui.mainWindow, mainWindow=self.ui.mainWindow, editMode=False).exec_()

            else:
                SpectrumGroupEditor(parent=self.ui.mainWindow, mainWindow=self.ui.mainWindow, editMode=True, obj=self.project.spectrumGroups[0]).exec_()

    def showProjectionPopup(self):
        if not self.project.spectra:
            getLogger().warning('Project has no Specta. Make Projection Popup cannot be displayed')
            MessageDialog.showWarning('Project contains no spectra.', 'Make Projection Popup cannot be displayed')
        else:
            from ccpn.ui.gui.popups.SpectrumProjectionPopup import SpectrumProjectionPopup

            popup = SpectrumProjectionPopup(parent=self.ui.mainWindow, mainWindow=self.ui.mainWindow)
            popup.exec_()

    def showExperimentTypePopup(self):
        """
        Displays experiment type popup.
        """
        if not self.project.spectra:
            getLogger().warning('Experiment Type Selection: Project has no Specta.')
            MessageDialog.showWarning('Experiment Type Selection', 'Project has no Spectra.')
        else:
            from ccpn.ui.gui.popups.ExperimentTypePopup import ExperimentTypePopup

            popup = ExperimentTypePopup(parent=self.ui.mainWindow, mainWindow=self.ui.mainWindow)
            popup.exec_()

    def showValidateSpectraPopup(self, spectra=None, defaultSelected=None):
        """
        Displays validate spectra popup.
        """
        if not self.project.spectra:
            getLogger().warning('Validate Spectrum Paths Selection: Project has no Specta.')
            MessageDialog.showWarning('Validate Spectrum Paths Selection', 'Project has no Spectra.')
        else:
            from ccpn.ui.gui.popups.ValidateSpectraPopup import ValidateSpectraPopup

            popup = ValidateSpectraPopup(parent=self.ui.mainWindow, mainWindow=self.ui.mainWindow, spectra=spectra, defaultSelected=defaultSelected)
            popup.exec_()

    def showPeakPick1DPopup(self):
        """
        Displays Peak Picking 1D Popup.
        """
        if not self.project.peakLists:
            getLogger().warning('Peak Picking: Project has no peakLists.')
            MessageDialog.showWarning('Peak Picking', 'Project has no peakLists.')
        else:
            spectra = [spec for spec in self.project.spectra if spec.dimensionCount == 1]
            if spectra:
                from ccpn.ui.gui.popups.PickPeaks1DPopup import PickPeak1DPopup

                popup = PickPeak1DPopup(parent=self.ui.mainWindow, mainWindow=self.ui.mainWindow)
                popup.exec_()
            else:
                getLogger().warning('Peak Picking: Project has no 1d Specta.')
                MessageDialog.showWarning('Peak Picking', 'Project has no 1d Spectra.')

    def showPeakPickNDPopup(self):
        """
        Displays Peak Picking ND Popup.
        """
        if not self.project.peakLists:
            getLogger().warning('Peak Picking: Project has no peakLists.')
            MessageDialog.showWarning('Peak Picking', 'Project has no peakLists.')
        else:
            spectra = [spec for spec in self.project.spectra if spec.dimensionCount > 1]
            if spectra:
                from ccpn.ui.gui.popups.PeakFind import PeakFindPopup

                popup = PeakFindPopup(parent=self.ui.mainWindow, mainWindow=self.ui.mainWindow)
                popup.exec_()
            else:
                getLogger().warning('Peak Picking: Project has no Nd Specta.')
                MessageDialog.showWarning('Peak Picking', 'Project has no Nd Spectra.')

    def showCopyPeakListPopup(self):
        if not self.project.peakLists:
            getLogger().warning('Project has no Peak Lists. Peak Lists cannot be copied')
            MessageDialog.showWarning('Project has no Peak Lists.', 'Peak Lists cannot be copied')
            return
        else:
            from ccpn.ui.gui.popups.CopyPeakListPopup import CopyPeakListPopup

            popup = CopyPeakListPopup(parent=self.ui.mainWindow, mainWindow=self.ui.mainWindow)
            popup.exec_()

    def showCopyPeaks(self):
        if not self.project.peakLists:
            getLogger().warning('Project has no Peak Lists. Peak Lists cannot be copied')
            MessageDialog.showWarning('Project has no Peak Lists.', 'Peak Lists cannot be copied')
            return
        else:
            from ccpn.ui.gui.popups.CopyPeaksPopup import CopyPeaks

            popup = CopyPeaks(parent=self.ui.mainWindow, mainWindow=self.ui.mainWindow)
            peaks = self.current.peaks
            popup._selectPeaks(peaks)
            popup.exec()
            popup.raise_()

    def showEstimateVolumesPopup(self):
        """
        Displays Estimate Volumes Popup.
        """
        if not self.project.peakLists:
            getLogger().warning('Estimate Volumes: Project has no peakLists.')
            MessageDialog.showWarning('Estimate Volumes', 'Project has no peakLists.')
        else:
            from ccpn.ui.gui.popups.EstimateVolumes import EstimateVolumes

            if self.current.strip and not self.current.strip.isDeleted:
                spectra = [specView.spectrum for specView in self.current.strip.spectrumDisplay.spectrumViews]
            else:
                spectra = self.project.spectra

            if spectra:
                popup = EstimateVolumes(parent=self.ui.mainWindow, mainWindow=self.ui.mainWindow, spectra=spectra)
                popup.exec_()
            else:
                getLogger().warning('Peak Picking: no specta selected.')
                MessageDialog.showWarning('Peak Picking', 'no specta selected.')

    def makeStripPlotPopup(self, includePeakLists=True, includeNmrChains=True, includeNmrChainPullSelection=True):
        if not self.project.peaks and not self.project.nmrResidues and not self.project.nmrChains:
            getLogger().warning('Cannot make strip plot, nothing to display')
            MessageDialog.showWarning('Cannot make strip plot,', 'nothing to display')
            return
        else:
            if len(self.project.spectrumDisplays) == 0:
                MessageDialog.showWarning('', 'No SpectrumDisplay found')

            elif self.current.strip and not self.current.strip.isDeleted:
                from ccpn.ui.gui.popups.StripPlotPopup import StripPlotPopup

                popup = StripPlotPopup(parent=self.ui.mainWindow, mainWindow=self.ui.mainWindow,
                                       spectrumDisplay=self.current.strip.spectrumDisplay,
                                       includePeakLists=includePeakLists, includeNmrChains=includeNmrChains,
                                       includeNmrChainPullSelection=includeNmrChainPullSelection, includeSpectrumTable=False)
                popup.exec_()

    ################################################################################################
    ## MENU callbacks:  Molecule
    ################################################################################################

    @logCommand('application.')
    def showCreateChainPopup(self):
        """
        Displays sequence creation popup.
        """
        from ccpn.ui.gui.popups.CreateChainPopup import CreateChainPopup

        popup = CreateChainPopup(parent=self.ui.mainWindow, mainWindow=self.ui.mainWindow)
        popup.exec_()

    # @logCommand('application.')
    # def toggleSequenceModule(self):
    #     """
    #     Toggles whether Sequence Module is displayed or not
    #     """
    #     self.showSequenceModule()

    # @logCommand('application.')
    # def showSequenceModule(self, position='top', relativeTo=None):
    #     """
    #     Displays Sequence Module at the top of the screen.
    #     """
    #     from ccpn.ui.gui.modules.SequenceModule import SequenceModule
    #
    #     if SequenceModule._alreadyOpened is False:
    #         mainWindow = self.ui.mainWindow
    #         self.sequenceModule = SequenceModule(mainWindow=mainWindow)
    #         mainWindow.moduleArea.addModule(self.sequenceModule,
    #                                         position=position, relativeTo=relativeTo)
    #         action = self._findMenuAction('View', 'Show Sequence')
    #         if action:
    #             action.setChecked(True)
    #
    #         # set the colours of the currently highlighted chain in open sequenceGraph
    #         # should really be in the class, but doesn't fire correctly during __init__
    #         self.sequenceModule.populateFromSequenceGraphs()

    # @logCommand('application.')
    # def hideSequenceModule(self):
    #     """Hides sequence module"""
    #
    #     if hasattr(self, 'sequenceModule'):
    #         self.sequenceModule.close()
    #         delattr(self, 'sequenceModule')

    def inspectMolecule(self):
        pass

    @logCommand('application.')
    def showResidueInformation(self, position: str = 'bottom', relativeTo: CcpnModule = None):
        """Displays Residue Information module.
        """
        from ccpn.ui.gui.modules.ResidueInformation import ResidueInformation

        if not self.project.residues:
            getLogger().warning('No Residues in project. Residue Information Module requires Residues in the project to launch.')
            MessageDialog.showWarning('No Residues in project.',
                                      'Residue Information Module requires Residues in the project to launch.')
            return

        mainWindow = self.ui.mainWindow
        if not relativeTo:
            relativeTo = mainWindow.moduleArea  # ejb
        residueModule = ResidueInformation(mainWindow=mainWindow)
        mainWindow.moduleArea.addModule(residueModule, position=position, relativeTo=relativeTo)
        return residueModule

    @logCommand('application.')
    def showReferenceChemicalShifts(self, position='left', relativeTo=None):
        """Displays Reference Chemical Shifts module."""
        from ccpn.ui.gui.modules.ReferenceChemicalShifts import ReferenceChemicalShifts

        mainWindow = self.ui.mainWindow
        if not relativeTo:
            relativeTo = mainWindow.moduleArea
        refChemShifts = ReferenceChemicalShifts(mainWindow=mainWindow)
        mainWindow.moduleArea.addModule(refChemShifts, position=position, relativeTo=relativeTo)
        return refChemShifts

    ###################################################################################################################
    ## MENU callbacks:  VIEW
    ###################################################################################################################

    @logCommand('application.')
    def showChemicalShiftTable(self,
                               position: str = 'bottom',
                               relativeTo: CcpnModule = None,
                               chemicalShiftList=None, selectFirstItem=False):
        """Displays Chemical Shift table.
        """
        from ccpn.ui.gui.modules.ChemicalShiftTable import ChemicalShiftTableModule

        mainWindow = self.ui.mainWindow
        if not relativeTo:
            relativeTo = mainWindow.moduleArea
        chemicalShiftTableModule = ChemicalShiftTableModule(mainWindow=mainWindow, selectFirstItem=selectFirstItem)
        mainWindow.moduleArea.addModule(chemicalShiftTableModule, position=position, relativeTo=relativeTo)
        if chemicalShiftList:
            chemicalShiftTableModule.selectChemicalShiftList(chemicalShiftList)
        return chemicalShiftTableModule

    @logCommand('application.')
    def showNmrResidueTable(self, position='bottom', relativeTo=None,
                            nmrChain=None, selectFirstItem=False):
        """Displays Nmr Residue Table
        """
        from ccpn.ui.gui.modules.NmrResidueTable import NmrResidueTableModule

        mainWindow = self.ui.mainWindow
        if not relativeTo:
            relativeTo = mainWindow.moduleArea
        nmrResidueTableModule = NmrResidueTableModule(mainWindow=mainWindow, selectFirstItem=selectFirstItem)
        mainWindow.moduleArea.addModule(nmrResidueTableModule, position=position, relativeTo=relativeTo)
        if nmrChain:
            nmrResidueTableModule.selectNmrChain(nmrChain)
        return nmrResidueTableModule

    @logCommand('application.')
    def showResidueTable(self, position='bottom', relativeTo=None,
                         chain=None, selectFirstItem=False):
        """Displays  Residue Table
        """
        from ccpn.ui.gui.modules.ResidueTable import ResidueTableModule

        mainWindow = self.ui.mainWindow
        if not relativeTo:
            relativeTo = mainWindow.moduleArea
        residueTableModule = ResidueTableModule(mainWindow=mainWindow, selectFirstItem=selectFirstItem)
        mainWindow.moduleArea.addModule(residueTableModule, position=position, relativeTo=relativeTo)
        if chain:
            residueTableModule.selectChain(chain)
        return residueTableModule

    @logCommand('application.')
    def showPeakTable(self, position: str = 'left', relativeTo: CcpnModule = None,
                      peakList: PeakList = None, selectFirstItem=False):
        """Displays Peak table on left of main window with specified list selected.
        """
        from ccpn.ui.gui.modules.PeakTable import PeakTableModule

        mainWindow = self.ui.mainWindow
        if not relativeTo:
            relativeTo = mainWindow.moduleArea
        peakTableModule = PeakTableModule(mainWindow, selectFirstItem=selectFirstItem)
        if peakList:
            peakTableModule.selectPeakList(peakList)
        mainWindow.moduleArea.addModule(peakTableModule, position=position, relativeTo=relativeTo)
        return peakTableModule

    @logCommand('application.')
    def showMultipletTable(self, position: str = 'left', relativeTo: CcpnModule = None,
                           multipletList: MultipletList = None, selectFirstItem=False):
        """Displays multipletList table on left of main window with specified list selected.
        """
        from ccpn.ui.gui.modules.MultipletListTable import MultipletTableModule

        mainWindow = self.ui.mainWindow
        if not relativeTo:
            relativeTo = mainWindow.moduleArea
        multipletTableModule = MultipletTableModule(mainWindow, selectFirstItem=selectFirstItem)
        mainWindow.moduleArea.addModule(multipletTableModule, position=position, relativeTo=relativeTo)
        if multipletList:
            multipletTableModule.selectMultipletList(multipletList)
        return multipletTableModule

    @logCommand('application.')
    def showIntegralTable(self, position: str = 'left', relativeTo: CcpnModule = None,
                          integralList: IntegralList = None, selectFirstItem=False):
        """Displays integral table on left of main window with specified list selected.
        """
        from ccpn.ui.gui.modules.IntegralTable import IntegralTableModule

        mainWindow = self.ui.mainWindow
        if not relativeTo:
            relativeTo = mainWindow.moduleArea
        integralTableModule = IntegralTableModule(mainWindow=mainWindow, selectFirstItem=selectFirstItem)
        mainWindow.moduleArea.addModule(integralTableModule, position=position, relativeTo=relativeTo)
        if integralList:
            integralTableModule.selectIntegralList(integralList)
        return integralTableModule

    @logCommand('application.')
    def showRestraintTable(self, position: str = 'bottom', relativeTo: CcpnModule = None,
                           restraintTable: PeakList = None, selectFirstItem=False):
        """Displays Peak table on left of main window with specified list selected.
        """
        from ccpn.ui.gui.modules.RestraintTableModule import RestraintTableModule

        mainWindow = self.ui.mainWindow
        if not relativeTo:
            relativeTo = mainWindow.moduleArea
        restraintTableModule = RestraintTableModule(mainWindow=mainWindow, selectFirstItem=selectFirstItem)
        mainWindow.moduleArea.addModule(restraintTableModule, position=position, relativeTo=relativeTo)
        if restraintTable:
            restraintTableModule.selectRestraintTable(restraintTable)
        return restraintTableModule

    @logCommand('application.')
    def showStructureTable(self, position='bottom', relativeTo=None,
                           structureEnsemble=None, selectFirstItem=False):
        """Displays Structure Table
        """
        from ccpn.ui.gui.modules.StructureTable import StructureTableModule

        mainWindow = self.ui.mainWindow
        if not relativeTo:
            relativeTo = mainWindow.moduleArea
        structureTableModule = StructureTableModule(mainWindow=mainWindow, selectFirstItem=selectFirstItem)
        mainWindow.moduleArea.addModule(structureTableModule, position=position, relativeTo=relativeTo)
        if structureEnsemble:
            structureTableModule.selectStructureEnsemble(structureEnsemble)
        return structureTableModule

    @logCommand('application.')
    def showDataTable(self, position='bottom', relativeTo=None,
                      dataTable=None, selectFirstItem=False):
        """Displays DataTable Table
        """
        from ccpn.ui.gui.modules.DataTableModuleABC import DataTableModuleBC

        mainWindow = self.ui.mainWindow
        if not relativeTo:
            relativeTo = mainWindow.moduleArea
        if dataTable:
            _dataTableModule = DataTableModuleBC(dataTable, name=dataTable.name, mainWindow=mainWindow)
            mainWindow.moduleArea.addModule(_dataTableModule, position=position, relativeTo=relativeTo)
            return _dataTableModule

    @logCommand('application.')
    def showViolationTable(self, position: str = 'bottom', relativeTo: CcpnModule = None,
                           violationTable: PeakList = None, selectFirstItem=False):
        """Displays Peak table on left of main window with specified list selected.
        """
        getLogger().debug('No ViolationTable module')
        # from ccpn.ui.gui.modules.ViolationTableModule import ViolationTableModule
        #
        # mainWindow = self.ui.mainWindow
        # if not relativeTo:
        #     relativeTo = mainWindow.moduleArea
        # violationTableModule = ViolationTableModule(mainWindow=mainWindow, selectFirstItem=selectFirstItem)
        # mainWindow.moduleArea.addModule(violationTableModule, position=position, relativeTo=relativeTo)
        # if violationTable:
        #     violationTableModule.selectViolationTable(violationTable)
        # return violationTableModule

    @logCommand('application.')
    def showCollectionModule(self, position='bottom', relativeTo=None,
                             collection=None, selectFirstItem=False):
        """Displays Collection Module
        """
        pass

    @logCommand('application.')
    def showNotesEditor(self, position: str = 'bottom', relativeTo: CcpnModule = None,
                        note=None, selectFirstItem=False):
        """Displays Notes Editing Table
        """
        from ccpn.ui.gui.modules.NotesEditor import NotesEditorModule

        mainWindow = self.ui.mainWindow
        if not relativeTo:
            relativeTo = mainWindow.moduleArea
        notesEditorModule = NotesEditorModule(mainWindow=mainWindow, selectFirstItem=selectFirstItem)
        mainWindow.moduleArea.addModule(notesEditorModule, position=position, relativeTo=relativeTo)
        if note:
            notesEditorModule.selectNote(note)
        return notesEditorModule

    @logCommand('application.')
    def showRestraintAnalysisTable(self,
                                   position: str = 'bottom',
                                   relativeTo: CcpnModule = None,
                                   peakList=None, selectFirstItem=False):
        """Displays restraint analysis table.
        """
        from ccpn.ui.gui.modules.RestraintAnalysisTable import RestraintAnalysisTableModule

        mainWindow = self.ui.mainWindow
        if not relativeTo:
            relativeTo = mainWindow.moduleArea
        restraintAnalysisTableModule = RestraintAnalysisTableModule(mainWindow=mainWindow, selectFirstItem=selectFirstItem)
        mainWindow.moduleArea.addModule(restraintAnalysisTableModule, position=position, relativeTo=relativeTo)
        if peakList:
            restraintAnalysisTableModule.selectPeakList(peakList)
        return restraintAnalysisTableModule

    def showPrintSpectrumDisplayPopup(self):
        """Show the print spectrumDisplay dialog
        """
        from ccpn.ui.gui.popups.ExportStripToFile import ExportStripToFilePopup

        if len(self.project.spectrumDisplays) == 0:
            MessageDialog.showWarning('', 'No SpectrumDisplay found')
        else:
            exportDialog = ExportStripToFilePopup(parent=self.ui.mainWindow,
                                                  mainWindow=self.ui.mainWindow,
                                                  strips=self.project.strips,
                                                  selectedStrip=self.current.strip
                                                  )
            exportDialog.exec_()

    def toggleToolbar(self):
        if self.current.strip is not None:
            self.current.strip.spectrumDisplay.toggleToolbar()
        else:
            getLogger().warning('No strip selected')

    def toggleSpectrumToolbar(self):
        if self.current.strip is not None:
            self.current.strip.spectrumDisplay.toggleSpectrumToolbar()
        else:
            getLogger().warning('No strip selected')

    def togglePhaseConsole(self):
        if self.current.strip is not None:
            self.current.strip.spectrumDisplay.togglePhaseConsole()
        else:
            getLogger().warning('No strip selected')

    def _setZoomPopup(self):
        if self.current.strip is not None:
            self.current.strip._setZoomPopup()
        else:
            getLogger().warning('No strip selected')

    def resetZoom(self):
        if self.current.strip is not None:
            self.current.strip.resetZoom()
        else:
            getLogger().warning('No strip selected')

    def copyStrip(self):
        if self.current.strip is not None:
            self.current.strip.copyStrip()
        else:
            getLogger().warning('No strip selected')

    def showFlipArbitraryAxisPopup(self):
        if self.current.strip is not None:

            if self.current.strip.spectrumDisplay.is1D:
                getLogger().warning('Function not permitted on 1D spectra')
            else:

                from ccpn.ui.gui.popups.CopyStripFlippedAxesPopup import CopyStripFlippedSpectraPopup

                popup = CopyStripFlippedSpectraPopup(parent=self.ui.mainWindow, mainWindow=self.ui.mainWindow,
                                                     strip=self.current.strip, label=self.current.strip.id)
                popup.exec_()

        else:
            getLogger().warning('No strip selected')

    def showReorderPeakListAxesPopup(self):
        """
        Displays Reorder PeakList Axes Popup.
        """
        if not self.project.peakLists:
            getLogger().warning('Reorder PeakList Axes: Project has no peakLists.')
            MessageDialog.showWarning('Reorder PeakList Axes', 'Project has no peakLists.')
        else:
            from ccpn.ui.gui.popups.ReorderPeakListAxes import ReorderPeakListAxes

            popup = ReorderPeakListAxes(parent=self.ui.mainWindow, mainWindow=self.ui.mainWindow)
            popup.exec_()

    def _flipXYAxisCallback(self):
        """Callback to flip axes"""
        if self.current.strip is not None:
            self.current.strip.flipXYAxis()
        else:
            getLogger().warning('No strip selected')

    def _flipXZAxisCallback(self):
        """Callback to flip axes"""
        if self.current.strip is not None:
            self.current.strip.flipXZAxis()
        else:
            getLogger().warning('No strip selected')

    def _flipYZAxisCallback(self):
        """Callback to flip axes"""
        if self.current.strip is not None:
            self.current.strip.flipYZAxis()
        else:
            getLogger().warning('No strip selected')

    def _toggleConsoleCallback(self):
        """Toggles whether python console is displayed at bottom of the main window.
        """
        self.ui.mainWindow.toggleConsole()

    def showChemicalShiftMapping(self, position: str = 'top', relativeTo: CcpnModule = None):
        from ccpn.ui.gui.modules.ChemicalShiftsMappingModule import ChemicalShiftsMapping

        mainWindow = self.ui.mainWindow
        if not relativeTo:
            relativeTo = mainWindow.moduleArea
        cs = ChemicalShiftsMapping(mainWindow=mainWindow)
        mainWindow.moduleArea.addModule(cs, position=position, relativeTo=relativeTo)
        return cs

    #################################################################################################
    ## MENU callbacks:  Macro
    #################################################################################################

    @logCommand('application.')
    def _showMacroEditorCallback(self):
        """Displays macro editor. Just handing down to MainWindow for now
        """
        self.mainWindow.newMacroEditor()

    def _openMacroCallback(self, directory=None):
        """ Select macro file and on MacroEditor.
        """
        mainWindow = self.ui.mainWindow
        dialog = MacrosFileDialog(parent=mainWindow, acceptMode='open', fileFilter='*.py', directory=directory)
        dialog._show()
        path = dialog.selectedFile()
        if path is not None:
            self.mainWindow.newMacroEditor(path=path)

    def defineUserShortcuts(self):

        from ccpn.ui.gui.popups.ShortcutsPopup import ShortcutsPopup

        ShortcutsPopup(parent=self.ui.mainWindow, mainWindow=self.ui.mainWindow).exec_()

    def runMacro(self, macroFile: str = None):
        """
        Runs a macro if a macro is specified, or opens a dialog box for selection of a macro file and then
        runs the selected macro.
        """
        if macroFile is None:
            fType = '*.py'
            dialog = MacrosFileDialog(parent=self.ui.mainWindow, acceptMode='run', fileFilter=fType)
            dialog._show()
            macroFile = dialog.selectedFile()
            if not macroFile:
                return

        if not macroFile in self.preferences.recentMacros:
            self.preferences.recentMacros.append(macroFile)
        self.ui.mainWindow.pythonConsole._runMacro(macroFile)

    #################################################################################################

    def _systemOpen(self, path):
        """Open path to pdf file on system
        """
        if isWindowsOS():
            os.startfile(path)
        elif isMacOS():
            subprocess.run(['open', path], check=True)
        else:
            linuxCommand = self.preferences.externalPrograms.PDFViewer
            # assume a linux and use the choice given in the preferences
            if linuxCommand and Path.aPath(linuxCommand).is_file():
                from ccpn.framework.PathsAndUrls import ccpnRunTerminal

                try:
                    # NOTE:ED - this could be quite nasty, but can't think of another way to get Linux to open a pdf
                    subprocess.run([ccpnRunTerminal, linuxCommand, path])

                except Exception as es:
                    getLogger().warning(f'Error opening PDFViewer. {es}')
                    MessageDialog.showWarning('Open File',
                                              f'Error opening PDFViewer. {es}\n'
                                              f'Check settings in Preferences->External Programs'
                                              )

            else:
                # raise TypeError('PDFViewer not defined for linux')
                MessageDialog.showWarning('Open File',
                                          'Please select PDFViewer in Preferences->External Programs')

<<<<<<< HEAD
    def _showHtmlFile(self, title, urlPath):
        """Displays html files in program QT viewer or using native webbrowser depending on useNativeWebbrowser option"""

        mainWindow = self.ui.mainWindow

        if self.preferences.general.useNativeWebbrowser:
            import webbrowser
            import posixpath

            # may be a Path object
            urlPath = str(urlPath)

            urlPath = urlPath or ''
            if (urlPath.startswith('http://') or urlPath.startswith('https://')):
                pass
            elif urlPath.startswith('file://'):
                urlPath = urlPath[len('file://'):]
                if isWindowsOS():
                    urlPath = urlPath.replace(os.sep, posixpath.sep)
                else:
                    urlPath = 'file://' + urlPath
            else:
                if isWindowsOS():
                    urlPath = urlPath.replace(os.sep, posixpath.sep)
                else:
                    urlPath = 'file://' + urlPath

            webbrowser.open(urlPath)
            # self._systemOpen(path)
        else:
            # from ccpn.ui.gui.widgets.CcpnWebView import CcpnWebView
            #
            # _newModule = CcpnWebView(mainWindow=mainWindow, name=title, urlPath=urlPath)
            # self.ui.mainWindow.moduleArea.addModule(_newModule, position='top', relativeTo=mainWindow.moduleArea)
            mainWindow.newHtmlModule(urlPath=urlPath, position='top', relativeTo=mainWindow.moduleArea)

    def showBeginnersTutorial(self):
        from ccpn.framework.PathsAndUrls import beginnersTutorialPath

        self._systemOpen(beginnersTutorialPath)

    def showBackboneTutorial(self):
        from ccpn.framework.PathsAndUrls import backboneAssignmentTutorialPath

        self._systemOpen(backboneAssignmentTutorialPath)

    def showCSPtutorial(self):
        from ccpn.framework.PathsAndUrls import cspTutorialPath

        self._systemOpen(cspTutorialPath)

    def showScreenTutorial(self):
        from ccpn.framework.PathsAndUrls import screenTutorialPath

        self._systemOpen(screenTutorialPath)

    def showVersion3Documentation(self):
        """Displays CCPN wrapper documentation in a module."""
        from ccpn.framework.PathsAndUrls import documentationPath

        self._showHtmlFile("Analysis Version-3 Documentation", documentationPath)

    def showForum(self):
        """Displays Forum in a module."""
        from ccpn.framework.PathsAndUrls import ccpnForum

        self._showHtmlFile("Analysis Version-3 Forum", ccpnForum)

    def showShortcuts(self):
        from ccpn.framework.PathsAndUrls import shortcutsPath

        self._showHtmlFile("Analysis Version-3 Shortcuts", shortcutsPath)

    def showAboutPopup(self):
        from ccpn.ui.gui.popups.AboutPopup import AboutPopup
        popup = AboutPopup(parent=self.ui.mainWindow)
        popup.exec_()

    def showAboutCcpn(self):
        from ccpn.framework.PathsAndUrls import ccpnUrl
        self._showHtmlFile("About CCPN", ccpnUrl)

    def showCcpnLicense(self):
        from ccpn.framework.PathsAndUrls import ccpnLicenceUrl
        self._showHtmlFile("CCPN Licence", ccpnLicenceUrl)

    # def showCodeInspectionPopup(self):
    #     # TODO: open a file browser to top of source directory
    #     pass

    def showIssuesList(self):
        from ccpn.framework.PathsAndUrls import ccpnIssuesUrl
        self._showHtmlFile("CCPN Issues", ccpnIssuesUrl)

    def showTutorials(self):
        from ccpn.framework.PathsAndUrls import ccpnTutorials
        self._showHtmlFile("CCPN Tutorials", ccpnTutorials)

    def showUpdatePopup(self):
        """Open the update popup
        """
        from ccpn.framework.update.UpdatePopup import UpdatePopup
        from ccpn.util import Url

        # check valid internet connection first
        if Url.checkInternetConnection():
            self.updatePopup = UpdatePopup(parent=self.ui.mainWindow, mainWindow=self.ui.mainWindow)
            self.updatePopup.exec_()

            # if updates have been installed then popup the quit dialog with no cancel button
            if self.updatePopup._numUpdatesInstalled > 0:
                self.ui.mainWindow._closeWindowFromUpdate(disableCancel=True)

        else:
            MessageDialog.showWarning('Check For Updates',
                                      'Could not connect to the update server, please check your internet connection.')

    def showRegisterPopup(self):
        """Open the registration popup
        """
        self.ui._registerDetails()

    def showFeedbackPopup(self):
        """Open the submit feedback popup
        """
        from ccpn.ui.gui.popups.FeedbackPopup import FeedbackPopup
        from ccpn.util import Url

        # check valid internet connection first
        if Url.checkInternetConnection():

            # this is non-modal so you can copy/paste from the project as required
            if not self.feedbackPopup:
                self.feedbackPopup = FeedbackPopup(parent=self.ui.mainWindow)
            self.feedbackPopup.show()
            self.feedbackPopup.raise_()

        else:
            MessageDialog.showWarning('Submit Feedback',
                                      'Could not connect to the server, please check your internet connection.')

    def showSubmitMacroPopup(self):
        """Open the submit macro popup
        """
        from ccpn.ui.gui.popups.SubmitMacroPopup import SubmitMacroPopup
        from ccpn.util import Url

        # check valid internet connection first
        if Url.checkInternetConnection():
            if not self.submitMacroPopup:
                self.submitMacroPopup = SubmitMacroPopup(parent=self.ui.mainWindow)
            self.submitMacroPopup.show()
            self.submitMacroPopup.raise_()

        else:
            MessageDialog.showWarning('Submit Macro',
                                      'Could not connect to the server, please check your internet connection.')

    def showLicense(self):
        from ccpn.framework.PathsAndUrls import licensePath
        self._showHtmlFile("CCPN Licence", licensePath)

    #########################################    End Menu callbacks   ##################################################

    def _initialiseFonts(self):
        from ccpn.ui.gui.guiSettings import fontSettings
        self._fontSettings = fontSettings(self.preferences)

########
=======
    def __str__(self):
        return '<%s version:%s>' % (self.applicationName, self.applicationVersion)
>>>>>>> b0d2008c

    __repr__ = __str__

#-----------------------------------------------------------------------------------------
#end class
#-----------------------------------------------------------------------------------------


#-----------------------------------------------------------------------------------------
# code for testing purposes
#-----------------------------------------------------------------------------------------

class MyProgramme(Framework):
    """My first app"""
    applicationName = 'CcpNmr'
    applicationVersion = Version.applicationVersion


def createFramework(projectPath=None, **kwds):
    args = Arguments(projectPath=projectPath, **kwds)
    result = MyProgramme(args)
    result._startApplication()
    #
    return result


def testMain():

    _makeMainWindowVisible = False

    myArgs = Arguments()
    myArgs.noGui = False
    myArgs.debug = True

    application = MyProgramme(args=myArgs)
    ui = application.ui
    ui.initialize(ui.mainWindow)  # ui.mainWindow not needed for refactored?

    if _makeMainWindowVisible:
        ui.mainWindow._updateMainWindow(newProject=True)
        ui.mainWindow.show()
        QtWidgets.QApplication.setActiveWindow(ui.mainWindow)

    # register the programme
    from ccpn.framework.Application import ApplicationContainer

    container = ApplicationContainer()
    container.register(application)
    application.useFileLogger = True


if __name__ == '__main__':
    testMain()<|MERGE_RESOLUTION|>--- conflicted
+++ resolved
@@ -11,13 +11,8 @@
 #=========================================================================================
 # Last code modification
 #=========================================================================================
-<<<<<<< HEAD
-__modifiedBy__ = "$modifiedBy: Ed Brooksbank $"
-__dateModified__ = "$dateModified: 2022-01-28 20:49:41 +0000 (Fri, January 28, 2022) $"
-=======
 __modifiedBy__ = "$modifiedBy: Geerten Vuister $"
-__dateModified__ = "$dateModified: 2022-02-01 14:01:18 +0000 (Tue, February 01, 2022) $"
->>>>>>> b0d2008c
+__dateModified__ = "$dateModified: 2022-02-01 15:30:04 +0000 (Tue, February 01, 2022) $"
 __version__ = "$Revision: 3.0.4 $"
 #=========================================================================================
 # Created
@@ -121,21 +116,13 @@
 from ccpn.core.lib.ContextManagers import catchExceptions, undoBlockWithoutSideBar, undoBlock, \
     notificationEchoBlocking, logCommandManager
 
-<<<<<<< HEAD
 from ccpn.ui.gui.widgets.Menu import SHOWMODULESMENU, CCPNMACROSMENU, TUTORIALSMENU, CCPNPLUGINSMENU, PLUGINSMENU
 from ccpn.ui.gui.widgets.TipOfTheDay import TipOfTheDayWindow, MODE_KEY_CONCEPTS
 
-
-
-# strange error check
-
-faulthandler.enable()
-=======
 #-----------------------------------------------------------------------------------------
 # how frequently to check if license dialog has closed when waiting to show the tip of the day
 WAIT_EVENT_LOOP_EMPTY = 0
 WAIT_LICENSE_DIALOG_CLOSE_TIME = 100
->>>>>>> b0d2008c
 
 _DEBUG = False
 
@@ -597,55 +584,7 @@
         # translator.setDebug(True)
         sys.stderr.write('==> Language set to "%s"\n' % translator._language)
 
-<<<<<<< HEAD
-    # def _isRegistered(self):
-    #   """return True if registered"""
-    #   self._registrationDict = Register.loadDict()
-    #   return not Register.isNewRegistration(self._registrationDict)
-    #
-    #
-    # def _checkRegistration(self):
-    #   """
-    #   Display registration popup if there is a gui
-    #   return True if ok
-    #   return False on error
-    #   """
-    #   from ccpn.ui.gui.popups.RegisterPopup import RegisterPopup
-    #
-    #   if self.ui:
-    #     if not self._isRegistered():
-    #       self.ui.mainWindow.show()
-    #       QtWidgets.QApplication.processEvents()
-    #       popup = RegisterPopup(self.ui.mainWindow, version=self.applicationVersion, modal=True)
-    #       QtWidgets.QApplication.processEvents()
-    #       popup.show()
-    #       # popup.raise_()
-    #       popup.exec_()
-    #
-    #   if not self._isRegistered():
-    #     return False
-    #
-    #   Register.updateServer(self._registrationDict, self.applicationVersion)
-    #   return True
-
-    def applyPreferences(self, project):
-        """Apply user preferences
-
-        NBNB project should be implicit rather than a parameter (once reorganisation is finished)
-        """
-        # Reset remoteData DataStores to match preferences setting
-        dataPath = self.preferences.general.dataPath
-        if not dataPath or not os.path.isdir(dataPath):
-            dataPath = os.path.expanduser('~')
-        memopsRoot = project._wrappedData.root
-        dataUrl = memopsRoot.findFirstDataLocationStore(name='standard').findFirstDataUrl(
-                name='remoteData'
-                )
-        _path = str(dataPath.replace(os.sep, '/'))
-        dataUrl.url = Implementation.Url(path=_path)
-=======
-    #-----------------------------------------------------------------------------------------
->>>>>>> b0d2008c
+    #-----------------------------------------------------------------------------------------
 
     def _correctColours(self):
         """Autocorrect all colours that are too close to the background colour
@@ -1664,8 +1603,9 @@
 
     def showCopyPeakListPopup(self):
         if not self.project.peakLists:
-            getLogger().warning('Project has no Peak Lists. Peak Lists cannot be copied')
-            MessageDialog.showWarning('Project has no Peak Lists.', 'Peak Lists cannot be copied')
+            txt = 'Project has no PeakList\'s. Peak Lists cannot be copied'
+            getLogger().warning(txt)
+            MessageDialog.showWarning(txt)
             return
         else:
             from ccpn.ui.gui.popups.CopyPeakListPopup import CopyPeakListPopup
@@ -2207,180 +2147,8 @@
                 MessageDialog.showWarning('Open File',
                                           'Please select PDFViewer in Preferences->External Programs')
 
-<<<<<<< HEAD
-    def _showHtmlFile(self, title, urlPath):
-        """Displays html files in program QT viewer or using native webbrowser depending on useNativeWebbrowser option"""
-
-        mainWindow = self.ui.mainWindow
-
-        if self.preferences.general.useNativeWebbrowser:
-            import webbrowser
-            import posixpath
-
-            # may be a Path object
-            urlPath = str(urlPath)
-
-            urlPath = urlPath or ''
-            if (urlPath.startswith('http://') or urlPath.startswith('https://')):
-                pass
-            elif urlPath.startswith('file://'):
-                urlPath = urlPath[len('file://'):]
-                if isWindowsOS():
-                    urlPath = urlPath.replace(os.sep, posixpath.sep)
-                else:
-                    urlPath = 'file://' + urlPath
-            else:
-                if isWindowsOS():
-                    urlPath = urlPath.replace(os.sep, posixpath.sep)
-                else:
-                    urlPath = 'file://' + urlPath
-
-            webbrowser.open(urlPath)
-            # self._systemOpen(path)
-        else:
-            # from ccpn.ui.gui.widgets.CcpnWebView import CcpnWebView
-            #
-            # _newModule = CcpnWebView(mainWindow=mainWindow, name=title, urlPath=urlPath)
-            # self.ui.mainWindow.moduleArea.addModule(_newModule, position='top', relativeTo=mainWindow.moduleArea)
-            mainWindow.newHtmlModule(urlPath=urlPath, position='top', relativeTo=mainWindow.moduleArea)
-
-    def showBeginnersTutorial(self):
-        from ccpn.framework.PathsAndUrls import beginnersTutorialPath
-
-        self._systemOpen(beginnersTutorialPath)
-
-    def showBackboneTutorial(self):
-        from ccpn.framework.PathsAndUrls import backboneAssignmentTutorialPath
-
-        self._systemOpen(backboneAssignmentTutorialPath)
-
-    def showCSPtutorial(self):
-        from ccpn.framework.PathsAndUrls import cspTutorialPath
-
-        self._systemOpen(cspTutorialPath)
-
-    def showScreenTutorial(self):
-        from ccpn.framework.PathsAndUrls import screenTutorialPath
-
-        self._systemOpen(screenTutorialPath)
-
-    def showVersion3Documentation(self):
-        """Displays CCPN wrapper documentation in a module."""
-        from ccpn.framework.PathsAndUrls import documentationPath
-
-        self._showHtmlFile("Analysis Version-3 Documentation", documentationPath)
-
-    def showForum(self):
-        """Displays Forum in a module."""
-        from ccpn.framework.PathsAndUrls import ccpnForum
-
-        self._showHtmlFile("Analysis Version-3 Forum", ccpnForum)
-
-    def showShortcuts(self):
-        from ccpn.framework.PathsAndUrls import shortcutsPath
-
-        self._showHtmlFile("Analysis Version-3 Shortcuts", shortcutsPath)
-
-    def showAboutPopup(self):
-        from ccpn.ui.gui.popups.AboutPopup import AboutPopup
-        popup = AboutPopup(parent=self.ui.mainWindow)
-        popup.exec_()
-
-    def showAboutCcpn(self):
-        from ccpn.framework.PathsAndUrls import ccpnUrl
-        self._showHtmlFile("About CCPN", ccpnUrl)
-
-    def showCcpnLicense(self):
-        from ccpn.framework.PathsAndUrls import ccpnLicenceUrl
-        self._showHtmlFile("CCPN Licence", ccpnLicenceUrl)
-
-    # def showCodeInspectionPopup(self):
-    #     # TODO: open a file browser to top of source directory
-    #     pass
-
-    def showIssuesList(self):
-        from ccpn.framework.PathsAndUrls import ccpnIssuesUrl
-        self._showHtmlFile("CCPN Issues", ccpnIssuesUrl)
-
-    def showTutorials(self):
-        from ccpn.framework.PathsAndUrls import ccpnTutorials
-        self._showHtmlFile("CCPN Tutorials", ccpnTutorials)
-
-    def showUpdatePopup(self):
-        """Open the update popup
-        """
-        from ccpn.framework.update.UpdatePopup import UpdatePopup
-        from ccpn.util import Url
-
-        # check valid internet connection first
-        if Url.checkInternetConnection():
-            self.updatePopup = UpdatePopup(parent=self.ui.mainWindow, mainWindow=self.ui.mainWindow)
-            self.updatePopup.exec_()
-
-            # if updates have been installed then popup the quit dialog with no cancel button
-            if self.updatePopup._numUpdatesInstalled > 0:
-                self.ui.mainWindow._closeWindowFromUpdate(disableCancel=True)
-
-        else:
-            MessageDialog.showWarning('Check For Updates',
-                                      'Could not connect to the update server, please check your internet connection.')
-
-    def showRegisterPopup(self):
-        """Open the registration popup
-        """
-        self.ui._registerDetails()
-
-    def showFeedbackPopup(self):
-        """Open the submit feedback popup
-        """
-        from ccpn.ui.gui.popups.FeedbackPopup import FeedbackPopup
-        from ccpn.util import Url
-
-        # check valid internet connection first
-        if Url.checkInternetConnection():
-
-            # this is non-modal so you can copy/paste from the project as required
-            if not self.feedbackPopup:
-                self.feedbackPopup = FeedbackPopup(parent=self.ui.mainWindow)
-            self.feedbackPopup.show()
-            self.feedbackPopup.raise_()
-
-        else:
-            MessageDialog.showWarning('Submit Feedback',
-                                      'Could not connect to the server, please check your internet connection.')
-
-    def showSubmitMacroPopup(self):
-        """Open the submit macro popup
-        """
-        from ccpn.ui.gui.popups.SubmitMacroPopup import SubmitMacroPopup
-        from ccpn.util import Url
-
-        # check valid internet connection first
-        if Url.checkInternetConnection():
-            if not self.submitMacroPopup:
-                self.submitMacroPopup = SubmitMacroPopup(parent=self.ui.mainWindow)
-            self.submitMacroPopup.show()
-            self.submitMacroPopup.raise_()
-
-        else:
-            MessageDialog.showWarning('Submit Macro',
-                                      'Could not connect to the server, please check your internet connection.')
-
-    def showLicense(self):
-        from ccpn.framework.PathsAndUrls import licensePath
-        self._showHtmlFile("CCPN Licence", licensePath)
-
-    #########################################    End Menu callbacks   ##################################################
-
-    def _initialiseFonts(self):
-        from ccpn.ui.gui.guiSettings import fontSettings
-        self._fontSettings = fontSettings(self.preferences)
-
-########
-=======
     def __str__(self):
         return '<%s version:%s>' % (self.applicationName, self.applicationVersion)
->>>>>>> b0d2008c
 
     __repr__ = __str__
 
