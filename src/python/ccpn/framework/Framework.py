--- conflicted
+++ resolved
@@ -11,7 +11,7 @@
 # Last code modification
 #=========================================================================================
 __modifiedBy__ = "$modifiedBy: Ed Brooksbank $"
-__dateModified__ = "$dateModified: 2021-02-02 15:50:50 +0000 (Tue, February 02, 2021) $"
+__dateModified__ = "$dateModified: 2021-02-04 12:07:31 +0000 (Thu, February 04, 2021) $"
 __version__ = "$Revision: 3.0.3 $"
 #=========================================================================================
 # Created
@@ -63,19 +63,8 @@
 from ccpn.ui.gui.modules.CcpnModule import CcpnModule
 from ccpn.ui.gui.modules.MacroEditor import MacroEditor
 from ccpn.ui.gui.widgets import MessageDialog
-<<<<<<< HEAD
-from ccpn.ui.gui.widgets.FileDialog import FileDialog, USERWORKINGPATH, \
-    USERACHIVESPATH, USERDATAPATH, USERNMRSTARPATH, USERSPECTRUMPATH, \
-    USERLAYOUTSPATH, USERMACROSPATH, USERNEFPATH, USERSAVEPROJECTPATH, setInitialPath
-from ccpn.ui.gui.lib.GuiSpectrumView import _createdSpectrumView
-
-from ccpn.ui.gui.widgets.MessageDialog import showError
-
-
-=======
 from ccpn.ui.gui.widgets.FileDialog import ProjectFileDialog, DataFileDialog, NefFileDialog, \
     ArchivesFileDialog, MacrosFileDialog, LayoutsFileDialog, NMRStarFileDialog, SpectrumFileDialog
->>>>>>> d19a55cb
 from ccpn.util import Logging
 from ccpn.util import Path
 from ccpn.util.AttrDict import AttrDict
@@ -866,41 +855,10 @@
                     self.current.strip = self.project.strips[0]
         except Exception as e:
             getLogger().warning('Impossible to restore spectrumDisplay(s) %s' % e)
-<<<<<<< HEAD
-        #~~~~~~~~~~~~~~~~
-        #
-        # # Initialise SpectrumDisplays, SpectrumViews
-        # for spectrumDisplay in project.spectrumDisplays:
-        #
-        #   # self.moduleArea.addModule(spectrumDisplay, position='right')
-        #   strips = spectrumDisplay.strips
-        #   for strip in strips:
-        #
-        #     # move to the correct place in the widget
-        #     stripIndex = strips.index(strip)
-        #     spectrumDisplay.stripFrame.layout().addWidget(strip, 0, stripIndex)
-        #
-        #     specViews = strip.spectrumViews
-        #     # for iSV, spectrumView in enumerate(spectrumDisplay.orderedSpectrumViews(specViews)):
-        #     for iSV, spectrumView in enumerate(specViews):
-        #
-        #       # set up the Z widgets and add new toolbar button
-        #       spectrumDisplay._createdSpectrumView({Notifier.OBJECT: spectrumView})  #iSV)
-        #
-        #       for peakList in spectrumView.spectrum.peakLists:
-        #         strip.showPeaks(peakList)
-        #
-        #   # some of the strips may no be instantiated at this point
-        #   spectrumDisplay.showAxes()
-        #   spectrumDisplay.setColumnStretches(True)
-        #
-        #~~~~~~~~~~~~~~~~
 
         if self.current.strip is None:
             if len(self.project.strips) > 0:
                 self.current.strip = self.project.strips[0]
-=======
->>>>>>> d19a55cb
 
     def get(self, identifier):
         """General method to obtain object (either gui or data) from identifier (pid, gid, obj-string)
@@ -1774,17 +1732,7 @@
             text = 'Load Data'
 
         if paths is None:
-<<<<<<< HEAD
-            #TODO:LIST-AS-ISSUE: This fails for native file dialogs on OSX when trying to select a project (i.e. a directory)
-            dialog = FileDialog(parent=self.ui.mainWindow, fileMode=FileDialog.AnyFile, text=text,
-                                acceptMode=FileDialog.AcceptOpen,
-                                filter=filter,
-                                preferences=self.preferences,
-                                initialPath=self.preferences.general.userWorkingPath,
-                                pathID=USERDATAPATH)
-=======
             dialog = DataFileDialog(parent=self.ui.mainWindow, acceptMode='load', fileFilter=filter)
->>>>>>> d19a55cb
             dialog._show()
             path = dialog.selectedFile()
             if not path:
@@ -2451,6 +2399,7 @@
             MessageDialog.showWarning('Validate Spectrum Paths Selection', 'Project has no Spectra.')
         else:
             from ccpn.ui.gui.popups.ValidateSpectraPopup import ValidateSpectraPopup
+
             popup = ValidateSpectraPopup(parent=self.ui.mainWindow, mainWindow=self.ui.mainWindow, spectra=spectra, defaultSelected=defaultSelected)
             popup.exec_()
 
