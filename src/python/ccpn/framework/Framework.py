--- conflicted
+++ resolved
@@ -11,13 +11,8 @@
 #=========================================================================================
 # Last code modification
 #=========================================================================================
-<<<<<<< HEAD
 __modifiedBy__ = "$modifiedBy: Ed Brooksbank $"
-__dateModified__ = "$dateModified: 2022-10-05 13:15:14 +0100 (Wed, October 05, 2022) $"
-=======
-__modifiedBy__ = "$modifiedBy: Geerten Vuister $"
-__dateModified__ = "$dateModified: 2022-10-03 08:50:45 +0100 (Mon, October 03, 2022) $"
->>>>>>> a450369d
+__dateModified__ = "$dateModified: 2022-10-10 17:26:27 +0100 (Mon, October 10, 2022) $"
 __version__ = "$Revision: 3.1.0 $"
 #=========================================================================================
 # Created
@@ -181,14 +176,6 @@
         # map to 0-3, with 0 no debug
         _level = ([self.args.debug, self.args.debug2, self.args.debug3, True].index(True) + 1) % 4
         self.setDebug(_level)
-        # if self.args.debug3:
-        #     self._debugLevel = Logging.DEBUG3
-        # elif self.args.debug2:
-        #     self._debugLevel = Logging.DEBUG2
-        # elif self.args.debug:
-        #     self._debugLevel = Logging.DEBUG
-        # else:
-        #     self._debugLevel = Logging.INFO
 
         self.preferences = Preferences(application=self)
         if not self.args.skipUserPreferences:
