#=========================================================================================
# Licence, Reference and Credits
#=========================================================================================
__copyright__ = "Copyright (C) CCPN project (https://www.ccpn.ac.uk) 2014 - 2022"
__credits__ = ("Ed Brooksbank, Joanna Fox, Victoria A Higman, Luca Mureddu, Eliza Płoskoń",
               "Timothy J Ragan, Brian O Smith, Gary S Thompson & Geerten W Vuister")
__licence__ = ("CCPN licence. See https://ccpn.ac.uk/software/licensing/")
__reference__ = ("Skinner, S.P., Fogh, R.H., Boucher, W., Ragan, T.J., Mureddu, L.G., & Vuister, G.W.",
                 "CcpNmr AnalysisAssign: a flexible platform for integrated NMR analysis",
                 "J.Biomol.Nmr (2016), 66, 111-124, http://doi.org/10.1007/s10858-016-0060-y")
#=========================================================================================
# Last code modification
#=========================================================================================
<<<<<<< HEAD
__modifiedBy__ = "$modifiedBy: Ed Brooksbank $"
__dateModified__ = "$dateModified: 2022-02-15 18:41:15 +0000 (Tue, February 15, 2022) $"
=======
__modifiedBy__ = "$modifiedBy: Geerten Vuister $"
__dateModified__ = "$dateModified: 2022-02-16 08:40:08 +0000 (Wed, February 16, 2022) $"
>>>>>>> 45977550
__version__ = "$Revision: 3.1.0 $"
#=========================================================================================
# Created
#=========================================================================================
__author__ = "$Author: CCPN $"
__date__ = "$Date: 2017-04-07 10:28:41 +0000 (Fri, April 07, 2017) $"
#=========================================================================================
# Start of code
#=========================================================================================


# if not hasattr(systime, 'clock'):
#     # NOTE:ED - quick patch to fix bug in pyqt 5.9
#     systime.clock = systime.process_time

import json
import os
import sys
import re
import subprocess

import faulthandler
faulthandler.enable()

from typing import List

from PyQt5 import QtWidgets
from PyQt5.QtWidgets import QApplication
from PyQt5.QtCore import QTimer

from distutils.dir_util import copy_tree

from ccpn.core.IntegralList import IntegralList
from ccpn.core.PeakList import PeakList
from ccpn.core.MultipletList import MultipletList
from ccpn.core.Project import Project
from ccpn.core.lib.Notifiers import NotifierBase
from ccpn.core.lib.Pid import Pid
from ccpn.core.lib.ContextManagers import \
    logCommandManager, undoBlockWithSideBar, rebuildSidebar

from ccpn.framework.Application import Arguments
from ccpn.framework import Version
from ccpn.framework.AutoBackup import AutoBackup
from ccpn.framework.credits import printCreditsText
from ccpn.framework.Current import Current
from ccpn.framework.lib.pipeline.PipelineBase import Pipeline
from ccpn.framework.Translation import defaultLanguage
from ccpn.framework.Translation import translator
from ccpn.framework.Preferences import Preferences
from ccpn.framework.PathsAndUrls import \
    userCcpnMacroPath, \
    CCPN_ARCHIVES_DIRECTORY, \
    CCPN_STATE_DIRECTORY, \
    CCPN_DATA_DIRECTORY, \
    CCPN_SPECTRA_DIRECTORY, \
    CCPN_PLUGINS_DIRECTORY, \
    CCPN_SCRIPTS_DIRECTORY

from ccpn.ui.gui.Gui import Gui
from ccpn.ui.gui.GuiBase import GuiBase
from ccpn.ui.gui.modules.CcpnModule import CcpnModule
from ccpn.ui.gui.modules.MacroEditor import MacroEditor
from ccpn.ui.gui.widgets import MessageDialog
from ccpn.ui.gui.widgets.FileDialog import MacrosFileDialog
from ccpn.ui.gui.widgets.TipOfTheDay import TipOfTheDayWindow, MODE_KEY_CONCEPTS
from ccpn.ui.gui.popups.RegisterPopup import RegisterPopup

from ccpn.util import Logging
from ccpn.util.Path import Path, aPath, fetchDir
from ccpn.util.AttrDict import AttrDict
from ccpn.util.Common import uniquify, isWindowsOS, isMacOS, isIterable
from ccpn.util.Logging import getLogger
from ccpn.ui.gui import Layout
from ccpn.util.decorators import logCommand



#-----------------------------------------------------------------------------------------
# how frequently to check if license dialog has closed when waiting to show the tip of the day
WAIT_EVENT_LOOP_EMPTY = 0
WAIT_LICENSE_DIALOG_CLOSE_TIME = 100

_DEBUG = False

interfaceNames = ('NoUi', 'Gui')
MAXITEMLOGGING = 4

# For @Ed: sys.excepthook PyQT related code now in Gui.py


class Framework(NotifierBase, GuiBase):
    """
    The Framework class is the base class for all applications.
    """
    #-----------------------------------------------------------------------------------------
    # to be sub-classed
    applicationName = None
    applicationVersion = None
    #-----------------------------------------------------------------------------------------

    def __init__(self, args=Arguments()):

        NotifierBase.__init__(self)
        GuiBase.__init__(self)

        printCreditsText(sys.stderr, self.applicationName, self.applicationVersion)

        #-----------------------------------------------------------------------------------------
        # register the programme for later with the getApplication() call
        #-----------------------------------------------------------------------------------------
        from ccpn.framework.Application import ApplicationContainer
        container = ApplicationContainer()
        container.register(self)

        #-----------------------------------------------------------------------------------------
        # Key attributes related to the data structure
        #-----------------------------------------------------------------------------------------
        # Necessary as attribute is queried during initialisation:
        self._mainWindow = None

        # This is needed to make project available in NoUi (if nothing else)
        self._project = None
        self._current = None

        self._plugins = []  # Hack for now, how should we store these?
                            # used in GuiMainWindow by startPlugin()

        #-----------------------------------------------------------------------------------------
        # Initialisations
        #-----------------------------------------------------------------------------------------
        self.args = args

        # NOTE:ED - what is revision for? there are no uses and causes a new error for sphinx documentation unless a string
        # self.revision = Version.revision

        self.useFileLogger = not self.args.nologging
        if self.args.debug3:
            self._debugLevel = Logging.DEBUG3
        elif self.args.debug2:
            self._debugLevel = Logging.DEBUG2
        elif self.args.debug:
            self._debugLevel = Logging.DEBUG
        else:
            self._debugLevel = Logging.INFO

        self.preferences = Preferences(application=self)
        if not self.args.skipUserPreferences:
            sys.stderr.write('==> Getting user preferences\n')
            self.preferences._getUserPreferences()

        self.layout = None  # initialised by self._getUserLayout

        # GWV these attributes should move to the GUI class (in 3.2x ??)
        # For now, they are set in GuiBase and initialised by calls in Gui.__init_
        # self._styleSheet = None
        # self._colourScheme = None
        # self._fontSettings = None
        # self._menuSpec = None

        # Blocking level for command echo and logging
        self._echoBlocking = 0
        self._enableLoggingToConsole = True

        self._backupTimerQ = None
        self._autoBackupThread = None

        self._tip_of_the_day = None
        self._initial_show_timer = None
        self._key_concepts = None

        self._registrationDict = {}

        self._setLanguage()

        self._experimentClassifications = None  # initialised in _startApplication once a project has loaded

        self._disableUndoException = getattr(self.args, 'disableUndoException', False)
        self._ccpnLogging = getattr(self.args, 'ccpnLogging', False)

        # register dataLoaders for the first and only time
        from ccpn.framework.lib.DataLoaders.DataLoaderABC import getDataLoaders
        self._dataLoaders = getDataLoaders()

        # register SpectrumDataSource formats for the first and only time
        from ccpn.core.lib.SpectrumDataSources.SpectrumDataSourceABC import getDataFormats
        self._spectrumDataSourceFormats = getDataFormats()

        # get a user interface; nb. ui.start() is called by the application
        self.ui = self._getUI()

    #-----------------------------------------------------------------------------------------
    # properties of Framework
    #-----------------------------------------------------------------------------------------

    @property
    def project(self) -> Project:
        """:return currently active project
        """
        return self._project

    @property
    def current(self) -> Current:
        """Current contains selected peaks, selected restraints, cursor position, etc.
        see Current.py for detailed descriptiom
        :return the Current object
        """
        return self._current

    @property
    def mainWindow(self):
        """:returns: MainWindow instance if application has a Gui or None otherwise
        """
        if self.hasGui:
            return self.ui.mainWindow
        return None

    @property
    def hasGui(self) -> bool:
        """:return True if application has a gui"""
        return isinstance(self.ui, Gui)

    @property
    def _isInDebugMode(self) -> bool:
        """:return True if either of the debug flags has been set
        CCPNINTERNAL: used throughout to check
        """
        if self._debugLevel == Logging.DEBUG1 or \
           self._debugLevel == Logging.DEBUG2 or \
           self._debugLevel == Logging.DEBUG3:
            return True
        return False

    @property
    def statePath(self) -> Path:
        """
        :return: the absolute path to the state sub-directory of the current project
                 as a Path instance
        """
        return aPath(self.project.path) / CCPN_STATE_DIRECTORY

    @property
    def pipelinePath(self) -> Path:
        """
        :return: the absolute path to the state/pipeline sub-directory of
                 the current project as a Path instance
        """
        return self.statePath / Pipeline.className

    @property
    def dataPath(self) -> Path:
        """
        :return: the absolute path to the data sub-directory of the current project
                 as a Path instance
        """
        return aPath(self.project.path) / CCPN_DATA_DIRECTORY

    @property
    def spectraPath(self):
        """
        :return: the absolute path to the data sub-directory of the current project
                 as a Path instance
        """
        return aPath(self.project.path) / CCPN_SPECTRA_DIRECTORY

    @property
    def pluginDataPath(self) -> Path:
        """
        :return: the absolute path to the data/plugins sub-directory of the
                 current project as a Path instance
        """
        return aPath(self.project.path) / CCPN_PLUGINS_DIRECTORY

    @property
    def scriptsPath(self) -> Path:
        """
        :return: the absolute path to the script sub-directory of the current project
                 as a Path instance
        """
        return aPath(self.project.path) / CCPN_SCRIPTS_DIRECTORY

    @property
    def archivesPath(self) -> Path:
        """
        :return: the absolute path to the archives sub-directory of the current project
                 as a Path instance
        """
        return aPath(self.project.path) / CCPN_ARCHIVES_DIRECTORY\

    @property
    def tempMacrosPath(self):
        """
        :return: the absolute path to the ~/.ccpn/macros directory
                 as a Path instance
        """
        return userCcpnMacroPath

    #-----------------------------------------------------------------------------------------
    # "get" methods
    #-----------------------------------------------------------------------------------------
    def get(self, identifier):
        """General method to obtain object (either gui or data) from identifier (pid, gid,
        obj-string)
        :param identifier: a Pid, Gid or string object identifier
        :return a Version-3 core data or graphics object
        """
        if identifier is None:
            raise ValueError('Expected str or Pid, got "None"')

        if not isinstance(identifier, (str, Pid)):
            raise ValueError('Expected str or Pid, got "%s" %s' % (identifier, type(identifier)))
        identifier = str(identifier)

        if len(identifier) == 0:
            raise ValueError('Expected str or Pid, got zero-length identifier')

        if len(identifier) >= 2 and identifier[0] == '<' and identifier[-1] == '>':
            identifier = identifier[1:-1]

        return self.project.getByPid(identifier)

    def getByPid(self, pid):
        """Legacy; obtain data object from identifier (pid or obj-string)
        replaced by get(identifier).
        :param pid: a Pid or string object identifier
        :return a Version-3 core data object
        """
        return self.get(pid)

    def getByGid(self, gid):
        """Legacy; obtain graphics object from identifier (gid or obj-string)
        replaced by get(identifier).
        :param gid: a Gid or string object identifier
        :return a Version-3 graphics object
        """
        return self.get(gid)

    #-----------------------------------------------------------------------------------------
    # Initialisations and cleanup
    #-----------------------------------------------------------------------------------------

    def _getUI(self):
        """Get the user interface
        :return a Ui instance
        """
        if self.args.interface == 'Gui':
            from ccpn.ui.gui.Gui import Gui
            ui = Gui(application=self)

        else:
            from ccpn.ui.Ui import NoUi
            ui = NoUi(application=self)

        return ui

    def _startApplication(self):
        """Start the program execution
        """

        # NOTE:ED - there are currently issues when loading projects from the command line, or from test cases
        #   There is no project.application and project is None
        #   The Logger instantiated is the default logger, required adding extra methods so that, e.g., echoInfo worked
        #   logCommand has no self.project.application, and requires getApplication() instead
        #   There is NoUi instantiated yet, so temporarily added loadProject to Ui class called by loadProject below)

        # Load / create project on start
        if (projectPath := self.args.projectPath) is not None:
            project = self.loadProject(projectPath)
        else:
            project = self._newProject()

        if self.preferences.general.checkUpdatesAtStartup and not getattr(self.args, '_skipUpdates', False):
            self.ui._checkForUpdates()

        if not self.ui._checkRegistration():
            return

        # Needed in case project load failed
        if not project:
            sys.stderr.write('==> No project, aborting ...\n')
            return

        self._experimentClassifications = project.getExperimentClassifications()
        self._updateAutoBackup()

        sys.stderr.write('==> Done, %s is starting\n' % self.applicationName)
        self.ui.startUi()
        self._cleanup()

    def _cleanup(self):
        """Cleanup at the end of program execution; i.e. once the command loop
        has stopped
        """
        self._setAutoBackupTime('kill')

    #-----------------------------------------------------------------------------------------
    # Backup (TODO: need refactoring)
    #-----------------------------------------------------------------------------------------

    def _updateAutoBackup(self):
        # CCPNINTERNAL: also called from preferences popup
        if self.preferences.general.autoBackupEnabled:
            self._setAutoBackupTime(self.preferences.general.autoBackupFrequency)
        else:
            self._setAutoBackupTime(None)

    def _setAutoBackupTime(self, time):
        if self._backupTimerQ is None:
            from queue import Queue

            self._backupTimerQ = Queue(maxsize=1)
        if self._backupTimerQ.full():
            self._backupTimerQ.get()
        if isinstance(time, (float, int)):
            self._backupTimerQ.put(time * 60)
        else:
            self._backupTimerQ.put(time)
        if self._autoBackupThread is None:
            self._autoBackupThread = AutoBackup(q=self._backupTimerQ,
                                                backupFunction=self._backupProject)
            self._autoBackupThread.start()

    def _backupProject(self):
        try:
            from ccpnmodel.ccpncore.lib.Io import Api as apiIo

            apiIo.backupProject(self.project._wrappedData.parent)
            backupPath = self.project.backupPath

            backupStatePath = fetchDir(backupPath, Layout.StateDirName)

            copy_tree(self.statePath, backupStatePath)
            layoutFile = os.path.join(backupStatePath, Layout.DefaultLayoutFileName)
            Layout.saveLayoutToJson(self.ui.mainWindow, layoutFile)
            self.current._dumpStateToFile(backupStatePath)

            #Spectra should not be copied over. Dangerous for disk space
            # backupDataPath = fetchDir(backupPath, DataDirName)
        except Exception as es:
            getLogger().warning('Project backup failed with error %s' % es)

    #-----------------------------------------------------------------------------------------

    def _initialiseProject(self, newProject: Project):
        """Initialise a project and set up links and objects that involve it
        """
        from ccpn.core.lib.SpectrumLib import setContourLevelsFromNoise, getDefaultSpectrumColours, _getDefaultOrdering

        # # Linkages; need to be here as downstream code depends on it
        self._project = newProject
        newProject._application = self

        # Logging
        logger = getLogger()
        Logging.setLevel(logger, self._debugLevel)
        logger.debug('Framework._initialiseProject>>>')

        # Set up current; we need it when restoring project graphics data below
        self._current = Current(project=newProject)

        # This wraps the underlying data, including the wrapped graphics data
        newProject._initialiseProject()

        if newProject._isUpgradedFromV2:
            getLogger().debug(f'initialising v2 noise and contour levels')
            for spectrum in newProject.spectra:
                # calculate the new noise level
                setContourLevelsFromNoise(spectrum, setNoiseLevel=True,
                                          setPositiveContours=True, setNegativeContours=True,
                                          useSameMultiplier=True)

                # set the initial contour colours
                (spectrum.positiveContourColour, spectrum.negativeContourColour) = getDefaultSpectrumColours(spectrum)
                spectrum.sliceColour = spectrum.positiveContourColour

                # set the initial axis ordering
                _getDefaultOrdering(spectrum)

        newProject._updateApiDataUrl(self.preferences.general.dataPath)
        # the project is now ready to use

        # Now that all objects, including the graphics are there, restore current
        self.current._restoreStateFromFile(self.statePath)

        if self.hasGui:
            self.ui.initialize(self._mainWindow)
            # Get the mainWindow out of the application top level once it's been transferred to ui
            del self._mainWindow
        else:
            # The NoUi version has no mainWindow
            self.ui.initialize(None)

    #-----------------------------------------------------------------------------------------

    def _savePreferences(self):
        """Save the user preferences to file
        CCPNINTERNAL: used in PreferencesPopup and GuiMainWindow._close()
        """
        self.preferences._saveUserPreferences()

    #-----------------------------------------------------------------------------------------

    #-----------------------------------------------------------------------------------------

    def _setLanguage(self):
        # Language, check for command line override, or use preferences
        if self.args.language:
            language = self.args.language
        elif self.preferences.general.language:
            language = self.preferences.general.language
        else:
            language = defaultLanguage
        if not translator.setLanguage(language):
            self.preferences.general.language = language
        # translator.setDebug(True)
        sys.stderr.write('==> Language set to "%s"\n' % translator._language)

    #-----------------------------------------------------------------------------------------

    def _correctColours(self):
        """Autocorrect all colours that are too close to the background colour
        """
        from ccpn.ui.gui.guiSettings import autoCorrectHexColour, getColours, CCPNGLWIDGET_HEXBACKGROUND

        if self.preferences.general.autoCorrectColours:
            project = self.project

            # change spectrum colours
            for spectrum in project.spectra:
                if len(spectrum.axisCodes) > 1:
                    if spectrum.positiveContourColour and spectrum.positiveContourColour.startswith('#'):
                        spectrum.positiveContourColour = autoCorrectHexColour(spectrum.positiveContourColour,
                                                                              getColours()[CCPNGLWIDGET_HEXBACKGROUND])
                    if spectrum.negativeContourColour and spectrum.negativeContourColour.startswith('#'):
                        spectrum.negativeContourColour = autoCorrectHexColour(spectrum.negativeContourColour,
                                                                              getColours()[CCPNGLWIDGET_HEXBACKGROUND])
                else:
                    if spectrum.sliceColour.startswith('#'):
                        spectrum.sliceColour = autoCorrectHexColour(spectrum.sliceColour,
                                                                    getColours()[CCPNGLWIDGET_HEXBACKGROUND])

            # change peakList colours
            for objList in project.peakLists:
                objList.textColour = autoCorrectHexColour(objList.textColour,
                                                          getColours()[CCPNGLWIDGET_HEXBACKGROUND])
                objList.symbolColour = autoCorrectHexColour(objList.symbolColour,
                                                            getColours()[CCPNGLWIDGET_HEXBACKGROUND])

            # change integralList colours
            for objList in project.integralLists:
                objList.textColour = autoCorrectHexColour(objList.textColour,
                                                          getColours()[CCPNGLWIDGET_HEXBACKGROUND])
                objList.symbolColour = autoCorrectHexColour(objList.symbolColour,
                                                            getColours()[CCPNGLWIDGET_HEXBACKGROUND])

            # change multipletList colours
            for objList in project.multipletLists:
                objList.textColour = autoCorrectHexColour(objList.textColour,
                                                          getColours()[CCPNGLWIDGET_HEXBACKGROUND])
                objList.symbolColour = autoCorrectHexColour(objList.symbolColour,
                                                            getColours()[CCPNGLWIDGET_HEXBACKGROUND])

            for mark in project.marks:
                mark.colour = autoCorrectHexColour(mark.colour,
                                                   getColours()[CCPNGLWIDGET_HEXBACKGROUND])

    def _initGraphics(self):
        """Set up graphics system after loading
        """
        from ccpn.ui.gui.lib import GuiStrip

        project = self.project
        mainWindow = self.ui.mainWindow

        # 20191113:ED Initial insertion of spectrumDisplays into the moduleArea
        try:
            insertPoint = mainWindow.moduleArea
            for spectrumDisplay in mainWindow.spectrumDisplays:
                mainWindow.moduleArea.addModule(spectrumDisplay,
                                                position='right',
                                                relativeTo=insertPoint)
                insertPoint = spectrumDisplay
        except Exception as e:
            getLogger().warning('Impossible to restore SpectrumDisplays')

        try:
            if self.preferences.general.restoreLayoutOnOpening and \
                    mainWindow.moduleLayouts:
                Layout.restoreLayout(mainWindow, mainWindow.moduleLayouts, restoreSpectrumDisplay=False)
        except Exception as e:
            getLogger().warning('Impossible to restore Layout %s' % e)

        # New LayoutManager implementation; awaiting completion
        # try:
        #     from ccpn.framework.LayoutManager import LayoutManager
        #     layout = LayoutManager(mainWindow)
        #     path = self.statePath / 'Layout.json'
        #     layout.restoreState(path)
        #     layout.saveState()
        #
        # except Exception as es:
        #     getLogger().warning('Error restoring layout: %s' % es)

        try:
            # Initialise colours
            # # for spectrumDisplay in project.windows[0].spectrumDisplays:  # there is exactly one window
            #
            # for spectrumDisplay in mainWindow.spectrumDisplays:  # there is exactly one window
            #     pass  # GWV: poor solution; removed the routine spectrumDisplay._resetRemoveStripAction()

            # initialise any colour changes before generating gui strips
            self._correctColours()
        except Exception as es:
            getLogger().warning(f'Impossible to restore colours - {es}')

        # Initialise Strips
        for spectrumDisplay in mainWindow.spectrumDisplays:
            try:
                for si, strip in enumerate(spectrumDisplay.strips):

                    # temporary to catch bad strips from ordering bug
                    if not strip:
                        continue

                    # get the new tilePosition of the strip - tilePosition is always (x, y) relative to screen stripArrangement
                    #                                       changing screen arrangement does NOT require flipping tilePositions
                    #                                       i.e. Y = (across, down); X = (down, across)
                    #                                       - check delete/undo/redo strips
                    tilePosition = strip.tilePosition

                    # move to the correct place in the widget - check stripDirection to display as row or column
                    if spectrumDisplay.stripArrangement == 'Y':
                        if True:  # tilePosition is None:
                            spectrumDisplay.stripFrame.layout().addWidget(strip, 0, si)  #stripIndex)
                            strip.tilePosition = (0, si)
                        # else:
                        #     spectrumDisplay.stripFrame.layout().addWidget(strip, tilePosition[0], tilePosition[1])

                    elif spectrumDisplay.stripArrangement == 'X':
                        if True:  #tilePosition is None:
                            spectrumDisplay.stripFrame.layout().addWidget(strip, si, 0)  #stripIndex)
                            strip.tilePosition = (0, si)
                        # else:
                        #     spectrumDisplay.stripFrame.layout().addWidget(strip, tilePosition[1], tilePosition[0])

                    elif spectrumDisplay.stripArrangement == 'T':
                        # NOTE:ED - Tiled plots not fully implemented yet
                        getLogger().warning('Tiled plots not implemented for spectrumDisplay: %s' % str(spectrumDisplay))
                    else:
                        getLogger().warning('Strip direction is not defined for spectrumDisplay: %s' % str(spectrumDisplay))

                    if not spectrumDisplay.is1D:
                        for strip in spectrumDisplay.strips:
                            strip._updatePlaneAxes()

                if spectrumDisplay.isGrouped:
                    # setup the spectrumGroup toolbar

                    spectrumDisplay.spectrumToolBar.hide()
                    spectrumDisplay.spectrumGroupToolBar.show()

                    _spectrumGroups = [project.getByPid(pid) for pid in spectrumDisplay._getSpectrumGroups()]

                    for group in _spectrumGroups:
                        spectrumDisplay.spectrumGroupToolBar._forceAddAction(group)

                else:
                    # setup the spectrum toolbar

                    spectrumDisplay.spectrumToolBar.show()
                    spectrumDisplay.spectrumGroupToolBar.hide()
                    spectrumDisplay.setToolbarButtons()

                # some of the strips may not be instantiated at this point
                # resize the stripFrame to the spectrumDisplay - ready for first resize event
                # spectrumDisplay.stripFrame.resize(spectrumDisplay.width() - 2, spectrumDisplay.stripFrame.height())
                spectrumDisplay.showAxes(stretchValue=True, widths=True,
                                         minimumWidth=GuiStrip.STRIP_MINIMUMWIDTH)

            except Exception as e:
                getLogger().warning('Impossible to restore spectrumDisplay(s) %s' % e)

        try:
            if self.current.strip is None and len(mainWindow.strips) > 0:
                self.current.strip = mainWindow.strips[0]
        except Exception as e:
            getLogger().warning('Error restoring current.strip: %s' % e)

        # GST slightly complicated as we have to wait for anay license or other
        # startup dialogs to close before we display tip of the day
        self._tip_of_the_day_wait_dialogs = (RegisterPopup,)
        self._startupShowTipofTheDay()

    #-----------------------------------------------------------------------------------------

    def _startupShowTipofTheDay(self):
        if self._shouldDisplayTipOfTheDay():
            self._initial_show_timer = QTimer(parent=self._mainWindow)
            self._initial_show_timer.timeout.connect(self._startupDisplayTipOfTheDayCallback)
            self._initial_show_timer.setInterval(0)
            self._initial_show_timer.start()

    def _canTipOfTheDayShow(self):
        result = True
        for widget in QApplication.topLevelWidgets():
            if isinstance(widget, self._tip_of_the_day_wait_dialogs) and widget.isVisible():
                result = False
                break
        return result

    def _startupDisplayTipOfTheDayCallback(self):

        is_first_time_tip_of_the_day = self.preferences['general'].setdefault('firstTimeShowKeyConcepts', True)

        # GST this waits till any inhibiting dialogs aren't show and then awaits till the event loop is empty
        # effectively it swaps between waiting for WAIT_LICENSE_DIALOG_CLOSE_TIME or until the event loop is empty
        if not self._canTipOfTheDayShow() or self._initial_show_timer.interval() == WAIT_LICENSE_DIALOG_CLOSE_TIME:
            if self._initial_show_timer.interval() == WAIT_EVENT_LOOP_EMPTY:
                self._initial_show_timer.setInterval(WAIT_LICENSE_DIALOG_CLOSE_TIME)
            else:
                self._initial_show_timer.setInterval(WAIT_EVENT_LOOP_EMPTY)

            self._initial_show_timer.start()
        else:
            # this should only happen when the event loop is empty...
            if is_first_time_tip_of_the_day:
                self._displayKeyConcepts()
                self.preferences['general']['firstTimeShowKeyConcepts'] = False
            else:
                self._displayTipOfTheDay()

            if self._initial_show_timer:
                self._initial_show_timer.stop()
                self._initial_show_timer.deleteLater()
                self._initial_show_timer = None

    def _displayKeyConcepts(self):
        if not self._key_concepts:
            self._key_concepts = TipOfTheDayWindow(mode=MODE_KEY_CONCEPTS)
        self._key_concepts.show()
        self._key_concepts.raise_()

    def _displayTipOfTheDay(self, standalone=False):

        # tip of the day allocated standalone already
        if self._tip_of_the_day and standalone and self._tip_of_the_day.isStandalone():
            self._tip_of_the_day.show()
            self._tip_of_the_day.raise_()

        # tip of the day hanging around from startup
        elif self._tip_of_the_day and standalone and not self._tip_of_the_day.isStandalone():

            self._tip_of_the_day.hide()
            self._tip_of_the_day.deleteLater()
            self._tip_of_the_day = None

        if not self._tip_of_the_day:
            dont_show_tips = not self.preferences['general']['showTipOfTheDay']

            seen_tip_list = []
            if not standalone:
                seen_tip_list = self.preferences['general']['seenTipsOfTheDay']

            self._tip_of_the_day = TipOfTheDayWindow(dont_show_tips=dont_show_tips,
                                                     seen_perma_ids=seen_tip_list, standalone=standalone)
            self._tip_of_the_day.dont_show.connect(self._tip_of_the_day_dont_show_callback)
            if not standalone:
                self._tip_of_the_day.seen_tips.connect(self._tip_of_the_day_seen_tips_callback)

            self._tip_of_the_day.show()
            self._tip_of_the_day.raise_()

    def _tip_of_the_day_dont_show_callback(self, dont_show):
        self.preferences['general']['showTipOfTheDay'] = not dont_show

    def _tip_of_the_day_seen_tips_callback(self, seen_tips):
        seen_tip_list = self.preferences['general']['seenTipsOfTheDay']
        previous_seen_tips = set(seen_tip_list)
        previous_seen_tips.update(seen_tips)
        seen_tip_list.clear()
        seen_tip_list.extend(previous_seen_tips)

    def _shouldDisplayTipOfTheDay(self):
        return self.preferences['general'].setdefault('showTipOfTheDay', True)

    #-----------------------------------------------------------------------------------------
    # Project related methods
    #-----------------------------------------------------------------------------------------

    def _newProject(self, name:str='default') -> Project:
        """Create new, empty project with name
        :return a Project instance
        """
        # local import to avoid cycles
        from ccpn.core.Project import _newProject

        newName = re.sub('[^0-9a-zA-Z]+', '', name)
        # NB _closeProject includes a gui cleanup call
        self._closeProject()
        newProject = _newProject(self, name=newName)
        self._initialiseProject(newProject)  # This also set the linkages
        # defer the logging output until the project is fully initialised
        if newName != name:
            getLogger().info('Removed whitespace from name: %s' % name)
        return newProject

    # @logCommand('application.')  # decorated in ui class
    def newProject(self, name:str='default') -> Project:
        """Create new, empty project with name
        :return a Project instance
        """
        return self.ui.newProject(name)

    # @logCommand('application.') # eventually decorated by  _loadData()
    def loadProject(self, path=None) -> Project:
        """Load project defined by path
        :return a Project instance
        """
        return self.ui.loadProject(path)

    def _saveProject(self, newPath=None, createFallback=True, overwriteExisting=False) -> bool:
        """Save project to newPath and return True if successful
        """
        if self.preferences.general.keepSpectraInsideProject:
            self._cloneSpectraToProjectDir()

        successful = self.project.save(newPath=newPath, createFallback=createFallback,
                                       overwriteExisting=overwriteExisting)
        if not successful:
            failMessage = '==> Project save failed'
            getLogger().warning(failMessage)
            self.ui.mainWindow.statusBar().showMessage(failMessage)
            return False

        self._getUndo().markSave()

        try:
            Layout.saveLayoutToJson(self.ui.mainWindow)
        except Exception as e:
            getLogger().warning('Unable to save Layout %s' % e)

        self.current._dumpStateToFile(self.statePath)

        return True

    # @logCommand('application.')  # decorated in ui
    def saveProjectAs(self, newPath, overwrite:bool=False) -> bool:
        """Save project to newPath
        :param newPath: new path to save project (str | Path instance)
        :param overwrite: flag to indicate overwriting of existing path
        :return True if successful
        """
        return self.ui.saveProjectAs(newPath=newPath, overwrite=overwrite)

    # @logCommand('application.')  # decorated in ui
    def saveProject(self) -> bool:
        """Save project.
        :return True if successful
        """
        return self.ui.saveProject()

    def _closeProject(self):
        """Close project and clean up - when opening another or quitting application
        """
        # NB: this function must clean up both wrapper and ui/gui

        self.deleteAllNotifiers()
        if self.ui.mainWindow:
            # ui/gui cleanup
            self.ui.mainWindow.deleteAllNotifiers()
            self.ui.mainWindow._closeMainWindowModules()
            self.ui.mainWindow._closeExtraWindowModules()
            self.ui.mainWindow.sideBar.clearSideBar()
            self.ui.mainWindow.sideBar.deleteLater()
            self.ui.mainWindow.deleteLater()
            self.ui.mainWindow = None

        if self.current:
            self.current._unregisterNotifiers()
            self._current = None

        if self.project is not None:
            # Cleans up wrapper project, including graphics data objects (Window, Strip, etc.)
            _project = self.project
            _project._close()
            self._project = None
            del(_project)

    #-----------------------------------------------------------------------------------------
    # Data loaders
    #-----------------------------------------------------------------------------------------

    def _loadData(self, dataLoaders, maxItemLogging=MAXITEMLOGGING) -> list:
        """Helper function;
        calls each dataLoader to load data;
        optionally suspend command logging

        :param dataLoaders: a list/tuple of dataLoader instances
        :param maxItemLogging: flag to set maximum items to log (0 denotes logging all)
        :return a list of loaded objects
        """
        objs = []
        _echoBlocking = maxItemLogging > 0 and len(dataLoaders) > maxItemLogging

        if _echoBlocking:
            getLogger().info('Loading %d objects, while suppressing command-logging' %
                             len(dataLoaders))
            self._increaseNotificationBlocking()

        # Check if there is a dataLoader that creates a new project: in that case, we only want one
        _createNew = [dl for dl in dataLoaders if dl.createNewProject]
        if len(_createNew) > 1:
            raise RuntimeError('Multiple dataLoaders create a new project; can\'t do that')

        elif len(_createNew) == 1:
            dataLoader = _createNew[0]
            with logCommandManager('application.', 'loadProject', dataLoader.path):

                # NOTE:ED - move inside ui._loadProject?
                if dataLoader.makeArchive:
                    # make an archive in the project specific archive folder before loading
                    from ccpn.core.lib.ProjectArchiver import ProjectArchiver

                    archiver = ProjectArchiver(projectPath=dataLoader.path)
                    archivePath = archiver.makeArchive()
                    getLogger().info('==> Project archived to %s' % archivePath)
                    if not archivePath:
                        MessageDialog.showWarning('Archive Project',
                                                  f'There was a problem creating an archive for {dataLoader.path}',
                                                  parent=self.ui.mainWindow
                                                  )

                result = self.ui._loadProject(dataLoader=dataLoader)
                getLogger().info("==> Loaded project %s" % result)
                if not isIterable(result):
                    result = [result]
                objs.extend(result)
            dataLoaders.remove(dataLoader)

        # Now do the remaining ones; put in one undo block
        with undoBlockWithSideBar():
            for dataLoader in dataLoaders:
                with logCommandManager('application.', 'loadData', dataLoader.path):
                    result = self.ui._loadData(dataLoader=dataLoader)
                if not isIterable(result):
                    result = [result]
                objs.extend(result)

        if _echoBlocking:
            self._decreaseNotificationBlocking()

        getLogger().debug('Loaded objects: %s' % objs)
        return objs

    # @logCommand('application.') # eventually decorated by  _loadData()
    def loadData(self, *paths, pathFilter=None) -> list:
        """Loads data from paths.
        Optionally filter for dataFormat(s)
        :param *paths: argument list of path's (str or Path instances)
        :param pathFilter: keyword argument: list/tuple of dataFormat strings
        :returns list of loaded objects
        """
        return self.ui.loadData(*paths)

    # @logCommand('application.') # decorated by  ui
    def loadSpectra(self, *paths) -> list:
        """Load all the spectra found in paths.

        :param paths: list of paths
        :return a list of Spectra instances
        """
        return self.ui.loadSpectra(*paths)

    def _loadV2Project(self, path) -> List[Project]:
        """Actual V2 project loader
        CCPNINTERNAL: called from CcpNmrV2ProjectDataLoader
        """
        from ccpn.core.Project import _loadProject

        # always close first
        self._closeProject()
        project = _loadProject(application=self, path=str(path))
        self._initialiseProject(project)  # This also sets the linkages

        # Save the result
        try:
            project.save()
            getLogger().info('==> Saved %s as "%s"' % (project, project.path))
        except Exception as es:
            getLogger().warning('Failed saving %s (%s)' % (project, str(es)))

        return [project]

    def _loadV3Project(self, path) -> List[Project]:
        """Actual V3 project loader
        CCPNINTERNAL: called from CcpNmrV3ProjectDataLoader
        """
        from ccpn.core.Project import _loadProject

        # always close first
        self._closeProject()
        project = _loadProject(application=self, path=path)
        self._initialiseProject(project)  # This also set the linkages
        return [project]

    def _loadSparkyFile(self, path: str, createNewProject=True) -> Project:
        """Load Project from Sparky file at path, and do necessary setup
        :return Project-instance (either existing or newly created)

        CCPNINTERNAL: called from SparkyDataLoader
        """
        from ccpn.core.lib.CcpnSparkyIo import SPARKY_NAME, CcpnSparkyReader

        sparkyReader = CcpnSparkyReader(self)
        dataBlock = sparkyReader.parseSparkyFile(str(path))
        sparkyName = dataBlock.getDataValues(SPARKY_NAME, firstOnly=True)

        if createNewProject and (dataBlock.getDataValues('sparky', firstOnly=True) == 'project file'):
            self._closeProject()
            project = self._newProject(sparkyName)
        else:
            project = self.project

        sparkyReader.importSparkyProject(project, dataBlock)
        return project

    def _loadStarFile(self, dataLoader) -> Project:
        """Load a Starfile, and do necessary setup
        :return Project-instance (either existing or newly created)

        CCPNINTERNAL: called from StarDataLoader
        """
        dataBlock = dataLoader.dataBlock

        if dataLoader.createNewProject:
            self._closeProject()
            project = self._newProject(dataBlock.getName())
        else:
            project = self.project

        # sparkyReader.importSparkyProject(project, dataBlock)
        return project

    def _loadPythonFile(self, path):
        """Load python file path into the macro editor
        CCPNINTERNAL: called from PythonDataLoader
        """
        mainWindow = self.mainWindow
        macroEditor = MacroEditor(mainWindow=mainWindow, filePath=str(path))
        mainWindow.moduleArea.addModule(macroEditor, position='top', relativeTo=mainWindow.moduleArea)
        return []

    def _loadHtmlFile(self, path):
        """Load html file path into a HtmlModule
        CCPNINTERNAL: called from HtmlDataLoader
        """
        mainWindow = self.mainWindow
        path = aPath(path)
        mainWindow.newHtmlModule(urlPath=str(path), position='top', relativeTo=mainWindow.moduleArea)
        return []

    def _cloneSpectraToProjectDir(self):
        """ Keep a copy of spectra inside the project directory "myproject.ccpn/data/spectra".
        This is useful when saving the project in an external driver and want to keep the spectra together with the project.
        """
        from shutil import copyfile

        try:
            for spectrum in self.project.spectra:
                oldPath = spectrum.filePath
                # For Bruker need to keep all the tree structure.
                # Uses the fact that there is a folder called "pdata" and start to copy from the dir before.
                ss = oldPath.split('/')
                if 'pdata' in ss:
                    brukerDir = os.path.join(os.sep, *ss[:ss.index('pdata')])
                    brukerName = brukerDir.split('/')[-1]
                    os.mkdir(os.path.join(self.spectraPath, brukerName))
                    destinationPath = os.path.join(self.spectraPath, brukerName)
                    copy_tree(brukerDir, destinationPath)
                    clonedPath = os.path.join(destinationPath, *ss[ss.index('pdata'):])
                    # needs to repoint the path but doesn't seem to work!! troubles with $INSIDE!!
                    # spectrum.filePath = clonedPath
                else:
                    # copy the file and or other files containing params
                    from ntpath import basename

                    pathWithoutFileName = os.path.join(os.sep, *ss[:ss.index(basename(oldPath))])
                    fullpath = os.path.join(pathWithoutFileName, basename(oldPath))
                    import glob

                    otherFilesWithSameName = glob.glob(fullpath + ".*")
                    clonedPath = os.path.join(self.spectraPath, basename(oldPath))
                    for otherFileTocopy in otherFilesWithSameName:
                        otherFilePath = os.path.join(self.spectraPath, basename(otherFileTocopy))
                        copyfile(otherFileTocopy, otherFilePath)
                    if oldPath != clonedPath:
                        copyfile(oldPath, clonedPath)
                        # needs to repoint the path but doesn't seem to work!! troubles with $INSIDE!!
                        # spectrum.filePath = clonedPath

        except Exception as e:
            getLogger().debug(str(e))

    #-----------------------------------------------------------------------------------------
    # NEF-related code
    #-----------------------------------------------------------------------------------------

    def _loadNefFile(self, dataLoader) -> Project:
        """Load NEF file defined by dataLoader instance
        :param dataLoader: a NefDataLoader instance
        :return Project instance (either newly created or the existing)
        CCPNINTERNAL: called from NefDataLoader.load()
        """
        if dataLoader.createNewProject:
            project = self._newProject(dataLoader.nefImporter.getName())
        else:
            project = self.project

<<<<<<< HEAD
            dataLoader._importIntoProject(project=newProject)
            return newProject
        else:
            dataLoader._importIntoProject(project=self.project)
            return self.project
=======
        # TODO: find a different solution for this
        with rebuildSidebar(application=self):
            dataLoader._importIntoProject(project=project)
        return project
>>>>>>> 45977550

    def _exportNEF(self):
        """
        Export the current project as a Nef file
        Temporary routine because I don't know how else to do it yet
        """
        from ccpn.ui.gui.popups.ExportNefPopup import ExportNefPopup
        from ccpn.framework.lib.ccpnNef.CcpnNefIo import NEFEXTENSION

        _path = aPath(self.preferences.general.userWorkingPath or '~').filepath / (self.project.name + NEFEXTENSION)
        dialog = ExportNefPopup(self.ui.mainWindow,
                                mainWindow=self.ui.mainWindow,
                                selectFile=_path,
                                fileFilter='*.nef',
                                minimumSize=(400, 550))

        # an exclusion dict comes out of the dialog as it
        result = dialog.exec_()

        if not result:
            return

        nefPath = result['filename']
        flags = result['flags']
        pidList = result['pidList']

        # flags are skipPrefixes, expandSelection
        skipPrefixes = flags['skipPrefixes']
        expandSelection = flags['expandSelection']

        self.project.exportNef(nefPath,
                               overwriteExisting=True,
                               skipPrefixes=skipPrefixes,
                               expandSelection=expandSelection,
                               pidList=pidList)

    def _getRecentProjectFiles(self, oldPath=None) -> list:
        """Get and return a list of recent project files, setting reference to
           self as first element, unless it is a temp project
           update the preferences with the new list

           CCPNINTERNAL: called by MainWindow
        """
        project = self.project
        path = project.path
        recentFiles = self.preferences.recentFiles

        if not project.isTemporary:
            if path in recentFiles:
                recentFiles.remove(path)
            elif oldPath in recentFiles:
                recentFiles.remove(oldPath)
            elif len(recentFiles) >= 10:
                recentFiles.pop()
            recentFiles.insert(0, path)
        recentFiles = uniquify(recentFiles)
        self.preferences.recentFiles = recentFiles
        return recentFiles

    #-----------------------------------------------------------------------------------------
    # undo/redo
    #-----------------------------------------------------------------------------------------

    @logCommand('application.')
    def undo(self):
        if self.project._undo.canUndo():
            with MessageDialog.progressManager(self.ui.mainWindow, 'performing undo'):
                self.project._undo.undo()
        else:
            getLogger().warning('nothing to undo')

    @logCommand('application.')
    def redo(self):
        if self.project._undo.canRedo():
            with MessageDialog.progressManager(self.ui.mainWindow, 'performing redo'):
                self.project._undo.redo()
        else:
            getLogger().warning('nothing to redo.')

    def _getUndo(self):
        """Return the undo object for the project
        """
        if self.project:
            return self.project._undo
        else:
            raise RuntimeError('Error: undefined project')

    def _increaseNotificationBlocking(self):
        self._echoBlocking += 1

    def _decreaseNotificationBlocking(self):
        if self._echoBlocking > 0:
            self._echoBlocking -= 1
        else:
            raise RuntimeError('Error: decreaseNotificationBlocking, already at 0')

    #-----------------------------------------------------------------------------------------
    # Archive code
    #-----------------------------------------------------------------------------------------

    @logCommand('application.')
    def saveToArchive(self) -> Path:
        """Archive the project.
        :return location of the archive as a Path instance
        """
        archivePath = self.project.saveToArchive()
        return archivePath

    @logCommand('application')
    def restoreFromArchive(self, archivePath) -> Project:
        """Restore a project from archive path
        :return the restored project or None on error
        """
        from ccpn.core.lib.ProjectArchiver import ProjectArchiver
        archiver = ProjectArchiver(projectPath=self.project.path)

        if (_newProjectPath := archiver.restoreArchive(archivePath=archivePath)) is not None and \
           (_newProject := self.loadProject(_newProjectPath)) is not None:

            getLogger().info('==> Restored archive %s as %s' % (archivePath, _newProject))

        else:
            getLogger().warning('Failed to restore archive %s' % (archivePath,))

        return _newProject

    #-----------------------------------------------------------------------------------------
    # Layouts
    #-----------------------------------------------------------------------------------------

    # def _getOpenLayoutPath(self):
    #     """Opens a saved Layout as dialog box and gets directory specified in the
    #     file dialog.
    #     :return selected path or None
    #     """
    #
    #     fType = 'JSON (*.json)'
    #     dialog = LayoutsFileDialog(parent=self.ui.mainWindow, acceptMode='open', fileFilter=fType)
    #     dialog._show()
    #     path = dialog.selectedFile()
    #     if not path:
    #         return None
    #     if path:
    #         return path
    #
    # def _getSaveLayoutPath(self):
    #     """Opens save Layout as dialog box and gets directory specified in the
    #     file dialog.
    #     """
    #
    #     jsonType = '.json'
    #     fType = 'JSON (*.json)'
    #     dialog = LayoutsFileDialog(parent=self.ui.mainWindow, acceptMode='save', fileFilter=fType)
    #     dialog._show()
    #     newPath = dialog.selectedFile()
    #     if not newPath:
    #         return None
    #
    #     newPath = aPath(newPath)
    #     if newPath.exists():
    #         # should not really need to check the second and third condition above, only
    #         # the Qt dialog stupidly insists a directory exists before you can select it
    #         # so if it exists but is empty then don't bother asking the question
    #         title = 'Overwrite path'
    #         msg = 'Path "%s" already exists, continue?' % newPath
    #         if not MessageDialog.showYesNo(title, msg):
    #             return None
    #
    #     newPath.assureSuffix(jsonType)
    #     return newPath

    def _getUserLayout(self, userPath=None):
        """defines the application.layout dictionary.
        For a saved project: uses the auto-generated during the saving process, if a user specified json file is given then
        is used that one instead.
        For a new project, it is used the default.
        """
        # try:
        if userPath:
            with open(userPath) as fp:
                layout = json.load(fp, object_hook=AttrDict)
                self.layout = layout
        else:
            # opens the autogenerated if an existing project
            savedLayoutPath = self._getAutogeneratedLayoutFile()
            if savedLayoutPath:
                with open(savedLayoutPath) as fp:
                    layout = json.load(fp, object_hook=AttrDict)
                    self.layout = layout
            else:  # opens the default
                Layout._createLayoutFile(self)
                self._getUserLayout()
        # except Exception as e:
        #   getLogger().warning('No layout found. %s' %e)

        return self.layout

    # def _saveLayoutCallback(self):
    #     Layout.updateSavedLayout(self.ui.mainWindow)
    #     getLogger().info('Layout saved')
    #
    # def _saveLayoutAsCallback(self):
    #     path = self.getSaveLayoutPath()
    #     try:
    #         Layout.saveLayoutToJson(self.ui.mainWindow, jsonFilePath=path)
    #         getLogger().info('Layout saved')
    #     except Exception as es:
    #         getLogger().warning('Impossible to save layout. %s' % es)

    # def restoreLastSavedLayout(self):
    #     self.ui.mainWindow.moduleArea._closeAll()
    #     Layout.restoreLayout(self.ui.mainWindow, self.layout, restoreSpectrumDisplay=True)

    def _restoreLayoutFromFile(self, path):
        if path is None:
            raise ValueError('_restoreLayoutFromFile: undefined path')
        try:
            self._getUserLayout(path)
            self.ui.mainWindow.moduleArea._closeAll()
            Layout.restoreLayout(self.ui.mainWindow, self.layout, restoreSpectrumDisplay=True)
        except Exception as e:
            getLogger().warning('Impossible to restore layout. %s' % e)

    def _getAutogeneratedLayoutFile(self):
        if self.project:
            layoutFile = Layout.getLayoutFile(self)
            return layoutFile

    ###################################################################################################################
    ## MENU callbacks:  Spectrum
    ###################################################################################################################

    def showSpectrumGroupsPopup(self):
        if not self.project.spectra:
            getLogger().warning('Project has no Specta. Spectrum groups cannot be displayed')
            MessageDialog.showWarning('Project contains no spectra.', 'Spectrum groups cannot be displayed')
        else:
            from ccpn.ui.gui.popups.SpectrumGroupEditor import SpectrumGroupEditor

            if not self.project.spectrumGroups:
                #GST This seems to have problems MessageDialog wraps it which looks bad...
                # MessageDialog.showWarning('Project has no Spectrum Groups.',
                #                           'Create them using:\nSidebar → SpectrumGroups → <New SpectrumGroup>\n ')
                SpectrumGroupEditor(parent=self.ui.mainWindow, mainWindow=self.ui.mainWindow, editMode=False).exec_()

            else:
                SpectrumGroupEditor(parent=self.ui.mainWindow, mainWindow=self.ui.mainWindow, editMode=True, obj=self.project.spectrumGroups[0]).exec_()

    def showProjectionPopup(self):
        if not self.project.spectra:
            getLogger().warning('Project has no Specta. Make Projection Popup cannot be displayed')
            MessageDialog.showWarning('Project contains no spectra.', 'Make Projection Popup cannot be displayed')
        else:
            from ccpn.ui.gui.popups.SpectrumProjectionPopup import SpectrumProjectionPopup

            popup = SpectrumProjectionPopup(parent=self.ui.mainWindow, mainWindow=self.ui.mainWindow)
            popup.exec_()

    def showExperimentTypePopup(self):
        """
        Displays experiment type popup.
        """
        if not self.project.spectra:
            getLogger().warning('Experiment Type Selection: Project has no Specta.')
            MessageDialog.showWarning('Experiment Type Selection', 'Project has no Spectra.')
        else:
            from ccpn.ui.gui.popups.ExperimentTypePopup import ExperimentTypePopup

            popup = ExperimentTypePopup(parent=self.ui.mainWindow, mainWindow=self.ui.mainWindow)
            popup.exec_()

    def showValidateSpectraPopup(self, spectra=None, defaultSelected=None):
        """
        Displays validate spectra popup.
        """
        if not self.project.spectra:
            getLogger().warning('Validate Spectrum Paths Selection: Project has no Specta.')
            MessageDialog.showWarning('Validate Spectrum Paths Selection', 'Project has no Spectra.')
        else:
            from ccpn.ui.gui.popups.ValidateSpectraPopup import ValidateSpectraPopup

            popup = ValidateSpectraPopup(parent=self.ui.mainWindow, mainWindow=self.ui.mainWindow, spectra=spectra, defaultSelected=defaultSelected)
            popup.exec_()

    def showPeakPick1DPopup(self):
        """
        Displays Peak Picking 1D Popup.
        """
        if not self.project.peakLists:
            getLogger().warning('Peak Picking: Project has no peakLists.')
            MessageDialog.showWarning('Peak Picking', 'Project has no peakLists.')
        else:
            spectra = [spec for spec in self.project.spectra if spec.dimensionCount == 1]
            if spectra:
                from ccpn.ui.gui.popups.PickPeaks1DPopup import PickPeak1DPopup

                popup = PickPeak1DPopup(parent=self.ui.mainWindow, mainWindow=self.ui.mainWindow)
                popup.exec_()
            else:
                getLogger().warning('Peak Picking: Project has no 1d Specta.')
                MessageDialog.showWarning('Peak Picking', 'Project has no 1d Spectra.')

    def showPeakPickNDPopup(self):
        """
        Displays Peak Picking ND Popup.
        """
        if not self.project.peakLists:
            getLogger().warning('Peak Picking: Project has no peakLists.')
            MessageDialog.showWarning('Peak Picking', 'Project has no peakLists.')
        else:
            spectra = [spec for spec in self.project.spectra if spec.dimensionCount > 1]
            if spectra:
                from ccpn.ui.gui.popups.PeakFind import PeakFindPopup

                popup = PeakFindPopup(parent=self.ui.mainWindow, mainWindow=self.ui.mainWindow)
                popup.exec_()
            else:
                getLogger().warning('Peak Picking: Project has no Nd Specta.')
                MessageDialog.showWarning('Peak Picking', 'Project has no Nd Spectra.')

    def showCopyPeakListPopup(self):
        if not self.project.peakLists:
            txt = 'Project has no PeakList\'s. Peak Lists cannot be copied'
            getLogger().warning(txt)
            MessageDialog.showWarning(txt)
            return
        else:
            from ccpn.ui.gui.popups.CopyPeakListPopup import CopyPeakListPopup

            popup = CopyPeakListPopup(parent=self.ui.mainWindow, mainWindow=self.ui.mainWindow)
            popup.exec_()

    def showCopyPeaks(self):
        if not self.project.peakLists:
            getLogger().warning('Project has no Peak Lists. Peak Lists cannot be copied')
            MessageDialog.showWarning('Project has no Peak Lists.', 'Peak Lists cannot be copied')
            return
        else:
            from ccpn.ui.gui.popups.CopyPeaksPopup import CopyPeaks

            popup = CopyPeaks(parent=self.ui.mainWindow, mainWindow=self.ui.mainWindow)
            peaks = self.current.peaks
            popup._selectPeaks(peaks)
            popup.exec()
            popup.raise_()

    def showEstimateVolumesPopup(self):
        """
        Displays Estimate Volumes Popup.
        """
        if not self.project.peakLists:
            getLogger().warning('Estimate Volumes: Project has no peakLists.')
            MessageDialog.showWarning('Estimate Volumes', 'Project has no peakLists.')
        else:
            from ccpn.ui.gui.popups.EstimateVolumes import EstimateVolumes

            if self.current.strip and not self.current.strip.isDeleted:
                spectra = [specView.spectrum for specView in self.current.strip.spectrumDisplay.spectrumViews]
            else:
                spectra = self.project.spectra

            if spectra:
                popup = EstimateVolumes(parent=self.ui.mainWindow, mainWindow=self.ui.mainWindow, spectra=spectra)
                popup.exec_()
            else:
                getLogger().warning('Peak Picking: no specta selected.')
                MessageDialog.showWarning('Peak Picking', 'no specta selected.')

    def makeStripPlotPopup(self, includePeakLists=True, includeNmrChains=True, includeNmrChainPullSelection=True):
        if not self.project.peaks and not self.project.nmrResidues and not self.project.nmrChains:
            getLogger().warning('Cannot make strip plot, nothing to display')
            MessageDialog.showWarning('Cannot make strip plot,', 'nothing to display')
            return
        else:
            if len(self.project.spectrumDisplays) == 0:
                MessageDialog.showWarning('', 'No SpectrumDisplay found')

            elif self.current.strip and not self.current.strip.isDeleted:
                from ccpn.ui.gui.popups.StripPlotPopup import StripPlotPopup

                popup = StripPlotPopup(parent=self.ui.mainWindow, mainWindow=self.ui.mainWindow,
                                       spectrumDisplay=self.current.strip.spectrumDisplay,
                                       includePeakLists=includePeakLists, includeNmrChains=includeNmrChains,
                                       includeNmrChainPullSelection=includeNmrChainPullSelection, includeSpectrumTable=False)
                popup.exec_()

    ################################################################################################
    ## MENU callbacks:  Molecule
    ################################################################################################

    @logCommand('application.')
    def showCreateChainPopup(self):
        """
        Displays sequence creation popup.
        """
        from ccpn.ui.gui.popups.CreateChainPopup import CreateChainPopup

        popup = CreateChainPopup(parent=self.ui.mainWindow, mainWindow=self.ui.mainWindow)
        popup.exec_()

    # @logCommand('application.')
    # def toggleSequenceModule(self):
    #     """
    #     Toggles whether Sequence Module is displayed or not
    #     """
    #     self.showSequenceModule()

    # @logCommand('application.')
    # def showSequenceModule(self, position='top', relativeTo=None):
    #     """
    #     Displays Sequence Module at the top of the screen.
    #     """
    #     from ccpn.ui.gui.modules.SequenceModule import SequenceModule
    #
    #     if SequenceModule._alreadyOpened is False:
    #         mainWindow = self.ui.mainWindow
    #         self.sequenceModule = SequenceModule(mainWindow=mainWindow)
    #         mainWindow.moduleArea.addModule(self.sequenceModule,
    #                                         position=position, relativeTo=relativeTo)
    #         action = self._findMenuAction('View', 'Show Sequence')
    #         if action:
    #             action.setChecked(True)
    #
    #         # set the colours of the currently highlighted chain in open sequenceGraph
    #         # should really be in the class, but doesn't fire correctly during __init__
    #         self.sequenceModule.populateFromSequenceGraphs()

    # @logCommand('application.')
    # def hideSequenceModule(self):
    #     """Hides sequence module"""
    #
    #     if hasattr(self, 'sequenceModule'):
    #         self.sequenceModule.close()
    #         delattr(self, 'sequenceModule')

    def inspectMolecule(self):
        pass

    @logCommand('application.')
    def showResidueInformation(self, position: str = 'bottom', relativeTo: CcpnModule = None):
        """Displays Residue Information module.
        """
        from ccpn.ui.gui.modules.ResidueInformation import ResidueInformation

        if not self.project.residues:
            getLogger().warning('No Residues in project. Residue Information Module requires Residues in the project to launch.')
            MessageDialog.showWarning('No Residues in project.',
                                      'Residue Information Module requires Residues in the project to launch.')
            return

        mainWindow = self.ui.mainWindow
        if not relativeTo:
            relativeTo = mainWindow.moduleArea  # ejb
        residueModule = ResidueInformation(mainWindow=mainWindow)
        mainWindow.moduleArea.addModule(residueModule, position=position, relativeTo=relativeTo)
        return residueModule

    @logCommand('application.')
    def showReferenceChemicalShifts(self, position='left', relativeTo=None):
        """Displays Reference Chemical Shifts module."""
        from ccpn.ui.gui.modules.ReferenceChemicalShifts import ReferenceChemicalShifts

        mainWindow = self.ui.mainWindow
        if not relativeTo:
            relativeTo = mainWindow.moduleArea
        refChemShifts = ReferenceChemicalShifts(mainWindow=mainWindow)
        mainWindow.moduleArea.addModule(refChemShifts, position=position, relativeTo=relativeTo)
        return refChemShifts

    ###################################################################################################################
    ## MENU callbacks:  VIEW
    ###################################################################################################################

    @logCommand('application.')
    def showChemicalShiftTable(self,
                               position: str = 'bottom',
                               relativeTo: CcpnModule = None,
                               chemicalShiftList=None, selectFirstItem=False):
        """Displays Chemical Shift table.
        """
        from ccpn.ui.gui.modules.ChemicalShiftTable import ChemicalShiftTableModule

        mainWindow = self.ui.mainWindow
        if not relativeTo:
            relativeTo = mainWindow.moduleArea
        chemicalShiftTableModule = ChemicalShiftTableModule(mainWindow=mainWindow, selectFirstItem=selectFirstItem)
        mainWindow.moduleArea.addModule(chemicalShiftTableModule, position=position, relativeTo=relativeTo)
        if chemicalShiftList:
            chemicalShiftTableModule.selectChemicalShiftList(chemicalShiftList)
        return chemicalShiftTableModule

    @logCommand('application.')
    def showNmrResidueTable(self, position='bottom', relativeTo=None,
                            nmrChain=None, selectFirstItem=False):
        """Displays Nmr Residue Table
        """
        from ccpn.ui.gui.modules.NmrResidueTable import NmrResidueTableModule

        mainWindow = self.ui.mainWindow
        if not relativeTo:
            relativeTo = mainWindow.moduleArea
        nmrResidueTableModule = NmrResidueTableModule(mainWindow=mainWindow, selectFirstItem=selectFirstItem)
        mainWindow.moduleArea.addModule(nmrResidueTableModule, position=position, relativeTo=relativeTo)
        if nmrChain:
            nmrResidueTableModule.selectNmrChain(nmrChain)
        return nmrResidueTableModule

    @logCommand('application.')
    def showResidueTable(self, position='bottom', relativeTo=None,
                         chain=None, selectFirstItem=False):
        """Displays  Residue Table
        """
        from ccpn.ui.gui.modules.ResidueTable import ResidueTableModule

        mainWindow = self.ui.mainWindow
        if not relativeTo:
            relativeTo = mainWindow.moduleArea
        residueTableModule = ResidueTableModule(mainWindow=mainWindow, selectFirstItem=selectFirstItem)
        mainWindow.moduleArea.addModule(residueTableModule, position=position, relativeTo=relativeTo)
        if chain:
            residueTableModule.selectChain(chain)
        return residueTableModule

    @logCommand('application.')
    def showPeakTable(self, position: str = 'left', relativeTo: CcpnModule = None,
                      peakList: PeakList = None, selectFirstItem=False):
        """Displays Peak table on left of main window with specified list selected.
        """
        from ccpn.ui.gui.modules.PeakTable import PeakTableModule

        mainWindow = self.ui.mainWindow
        if not relativeTo:
            relativeTo = mainWindow.moduleArea
        peakTableModule = PeakTableModule(mainWindow, selectFirstItem=selectFirstItem)
        if peakList:
            peakTableModule.selectPeakList(peakList)
        mainWindow.moduleArea.addModule(peakTableModule, position=position, relativeTo=relativeTo)
        return peakTableModule

    @logCommand('application.')
    def showMultipletTable(self, position: str = 'left', relativeTo: CcpnModule = None,
                           multipletList: MultipletList = None, selectFirstItem=False):
        """Displays multipletList table on left of main window with specified list selected.
        """
        from ccpn.ui.gui.modules.MultipletListTable import MultipletTableModule

        mainWindow = self.ui.mainWindow
        if not relativeTo:
            relativeTo = mainWindow.moduleArea
        multipletTableModule = MultipletTableModule(mainWindow, selectFirstItem=selectFirstItem)
        mainWindow.moduleArea.addModule(multipletTableModule, position=position, relativeTo=relativeTo)
        if multipletList:
            multipletTableModule.selectMultipletList(multipletList)
        return multipletTableModule

    @logCommand('application.')
    def showIntegralTable(self, position: str = 'left', relativeTo: CcpnModule = None,
                          integralList: IntegralList = None, selectFirstItem=False):
        """Displays integral table on left of main window with specified list selected.
        """
        from ccpn.ui.gui.modules.IntegralTable import IntegralTableModule

        mainWindow = self.ui.mainWindow
        if not relativeTo:
            relativeTo = mainWindow.moduleArea
        integralTableModule = IntegralTableModule(mainWindow=mainWindow, selectFirstItem=selectFirstItem)
        mainWindow.moduleArea.addModule(integralTableModule, position=position, relativeTo=relativeTo)
        if integralList:
            integralTableModule.selectIntegralList(integralList)
        return integralTableModule

    @logCommand('application.')
    def showRestraintTable(self, position: str = 'bottom', relativeTo: CcpnModule = None,
                           restraintTable: PeakList = None, selectFirstItem=False):
        """Displays Peak table on left of main window with specified list selected.
        """
        from ccpn.ui.gui.modules.RestraintTableModule import RestraintTableModule

        mainWindow = self.ui.mainWindow
        if not relativeTo:
            relativeTo = mainWindow.moduleArea
        restraintTableModule = RestraintTableModule(mainWindow=mainWindow, selectFirstItem=selectFirstItem)
        mainWindow.moduleArea.addModule(restraintTableModule, position=position, relativeTo=relativeTo)
        if restraintTable:
            restraintTableModule.selectRestraintTable(restraintTable)
        return restraintTableModule

    @logCommand('application.')
    def showStructureTable(self, position='bottom', relativeTo=None,
                           structureEnsemble=None, selectFirstItem=False):
        """Displays Structure Table
        """
        from ccpn.ui.gui.modules.StructureTable import StructureTableModule

        mainWindow = self.ui.mainWindow
        if not relativeTo:
            relativeTo = mainWindow.moduleArea
        structureTableModule = StructureTableModule(mainWindow=mainWindow, selectFirstItem=selectFirstItem)
        mainWindow.moduleArea.addModule(structureTableModule, position=position, relativeTo=relativeTo)
        if structureEnsemble:
            structureTableModule.selectStructureEnsemble(structureEnsemble)
        return structureTableModule

    @logCommand('application.')
    def showDataTable(self, position='bottom', relativeTo=None,
                      dataTable=None, selectFirstItem=False):
        """Displays DataTable Table
        """
        from ccpn.ui.gui.modules.DataTableModuleABC import DataTableModuleBC

        mainWindow = self.ui.mainWindow
        if not relativeTo:
            relativeTo = mainWindow.moduleArea
        if dataTable:
            _dataTableModule = DataTableModuleBC(dataTable, name=dataTable.name, mainWindow=mainWindow)
            mainWindow.moduleArea.addModule(_dataTableModule, position=position, relativeTo=relativeTo)
            return _dataTableModule

    @logCommand('application.')
    def showViolationTable(self, position: str = 'bottom', relativeTo: CcpnModule = None,
                           violationTable: PeakList = None, selectFirstItem=False):
        """Displays Peak table on left of main window with specified list selected.
        """
        getLogger().debug('No ViolationTable module')
        # from ccpn.ui.gui.modules.ViolationTableModule import ViolationTableModule
        #
        # mainWindow = self.ui.mainWindow
        # if not relativeTo:
        #     relativeTo = mainWindow.moduleArea
        # violationTableModule = ViolationTableModule(mainWindow=mainWindow, selectFirstItem=selectFirstItem)
        # mainWindow.moduleArea.addModule(violationTableModule, position=position, relativeTo=relativeTo)
        # if violationTable:
        #     violationTableModule.selectViolationTable(violationTable)
        # return violationTableModule

    @logCommand('application.')
    def showCollectionModule(self, position='bottom', relativeTo=None,
                             collection=None, selectFirstItem=False):
        """Displays Collection Module
        """
        pass

    @logCommand('application.')
    def showNotesEditor(self, position: str = 'bottom', relativeTo: CcpnModule = None,
                        note=None, selectFirstItem=False):
        """Displays Notes Editing Table
        """
        from ccpn.ui.gui.modules.NotesEditor import NotesEditorModule

        mainWindow = self.ui.mainWindow
        if not relativeTo:
            relativeTo = mainWindow.moduleArea
        notesEditorModule = NotesEditorModule(mainWindow=mainWindow, selectFirstItem=selectFirstItem)
        mainWindow.moduleArea.addModule(notesEditorModule, position=position, relativeTo=relativeTo)
        if note:
            notesEditorModule.selectNote(note)
        return notesEditorModule

    @logCommand('application.')
    def showRestraintAnalysisTable(self,
                                   position: str = 'bottom',
                                   relativeTo: CcpnModule = None,
                                   peakList=None, selectFirstItem=False):
        """Displays restraint analysis table.
        """
        from ccpn.ui.gui.modules.RestraintAnalysisTable import RestraintAnalysisTableModule

        mainWindow = self.ui.mainWindow
        if not relativeTo:
            relativeTo = mainWindow.moduleArea
        restraintAnalysisTableModule = RestraintAnalysisTableModule(mainWindow=mainWindow, selectFirstItem=selectFirstItem)
        mainWindow.moduleArea.addModule(restraintAnalysisTableModule, position=position, relativeTo=relativeTo)
        if peakList:
            restraintAnalysisTableModule.selectPeakList(peakList)
        return restraintAnalysisTableModule

    def showPrintSpectrumDisplayPopup(self):
        """Show the print spectrumDisplay dialog
        """
        from ccpn.ui.gui.popups.ExportStripToFile import ExportStripToFilePopup

        if len(self.project.spectrumDisplays) == 0:
            MessageDialog.showWarning('', 'No SpectrumDisplay found')
        else:
            exportDialog = ExportStripToFilePopup(parent=self.ui.mainWindow,
                                                  mainWindow=self.ui.mainWindow,
                                                  strips=self.project.strips,
                                                  selectedStrip=self.current.strip
                                                  )
            exportDialog.exec_()

    def toggleToolbar(self):
        if self.current.strip is not None:
            self.current.strip.spectrumDisplay.toggleToolbar()
        else:
            getLogger().warning('No strip selected')

    def toggleSpectrumToolbar(self):
        if self.current.strip is not None:
            self.current.strip.spectrumDisplay.toggleSpectrumToolbar()
        else:
            getLogger().warning('No strip selected')

    def togglePhaseConsole(self):
        if self.current.strip is not None:
            self.current.strip.spectrumDisplay.togglePhaseConsole()
        else:
            getLogger().warning('No strip selected')

    def _setZoomPopup(self):
        if self.current.strip is not None:
            self.current.strip._setZoomPopup()
        else:
            getLogger().warning('No strip selected')

    def resetZoom(self):
        if self.current.strip is not None:
            self.current.strip.resetZoom()
        else:
            getLogger().warning('No strip selected')

    def copyStrip(self):
        if self.current.strip is not None:
            self.current.strip.copyStrip()
        else:
            getLogger().warning('No strip selected')

    def showFlipArbitraryAxisPopup(self):
        if self.current.strip is not None:

            if self.current.strip.spectrumDisplay.is1D:
                getLogger().warning('Function not permitted on 1D spectra')
            else:

                from ccpn.ui.gui.popups.CopyStripFlippedAxesPopup import CopyStripFlippedSpectraPopup

                popup = CopyStripFlippedSpectraPopup(parent=self.ui.mainWindow, mainWindow=self.ui.mainWindow,
                                                     strip=self.current.strip, label=self.current.strip.id)
                popup.exec_()

        else:
            getLogger().warning('No strip selected')

    def showReorderPeakListAxesPopup(self):
        """
        Displays Reorder PeakList Axes Popup.
        """
        if not self.project.peakLists:
            getLogger().warning('Reorder PeakList Axes: Project has no peakLists.')
            MessageDialog.showWarning('Reorder PeakList Axes', 'Project has no peakLists.')
        else:
            from ccpn.ui.gui.popups.ReorderPeakListAxes import ReorderPeakListAxes

            popup = ReorderPeakListAxes(parent=self.ui.mainWindow, mainWindow=self.ui.mainWindow)
            popup.exec_()

    def _flipXYAxisCallback(self):
        """Callback to flip axes"""
        if self.current.strip is not None:
            self.current.strip.flipXYAxis()
        else:
            getLogger().warning('No strip selected')

    def _flipXZAxisCallback(self):
        """Callback to flip axes"""
        if self.current.strip is not None:
            self.current.strip.flipXZAxis()
        else:
            getLogger().warning('No strip selected')

    def _flipYZAxisCallback(self):
        """Callback to flip axes"""
        if self.current.strip is not None:
            self.current.strip.flipYZAxis()
        else:
            getLogger().warning('No strip selected')

    def _toggleConsoleCallback(self):
        """Toggles whether python console is displayed at bottom of the main window.
        """
        self.ui.mainWindow.toggleConsole()

    def showChemicalShiftMapping(self, position: str = 'top', relativeTo: CcpnModule = None):
        from ccpn.ui.gui.modules.ChemicalShiftsMappingModule import ChemicalShiftsMapping

        mainWindow = self.ui.mainWindow
        if not relativeTo:
            relativeTo = mainWindow.moduleArea
        cs = ChemicalShiftsMapping(mainWindow=mainWindow)
        mainWindow.moduleArea.addModule(cs, position=position, relativeTo=relativeTo)
        return cs

    #################################################################################################
    ## MENU callbacks:  Macro
    #################################################################################################

    @logCommand('application.')
    def _showMacroEditorCallback(self):
        """Displays macro editor. Just handing down to MainWindow for now
        """
        self.mainWindow.newMacroEditor()

    def _openMacroCallback(self, directory=None):
        """ Select macro file and on MacroEditor.
        """
        mainWindow = self.ui.mainWindow
        dialog = MacrosFileDialog(parent=mainWindow, acceptMode='open', fileFilter='*.py', directory=directory)
        dialog._show()
        path = dialog.selectedFile()
        if path is not None:
            self.mainWindow.newMacroEditor(path=path)

    def defineUserShortcuts(self):

        from ccpn.ui.gui.popups.ShortcutsPopup import ShortcutsPopup

        ShortcutsPopup(parent=self.ui.mainWindow, mainWindow=self.ui.mainWindow).exec_()

    def runMacro(self, macroFile: str = None):
        """
        Runs a macro if a macro is specified, or opens a dialog box for selection of a macro file and then
        runs the selected macro.
        """
        if macroFile is None:
            fType = '*.py'
            dialog = MacrosFileDialog(parent=self.ui.mainWindow, acceptMode='run', fileFilter=fType)
            dialog._show()
            macroFile = dialog.selectedFile()
            if not macroFile:
                return

        if not macroFile in self.preferences.recentMacros:
            self.preferences.recentMacros.append(macroFile)
        self.ui.mainWindow.pythonConsole._runMacro(macroFile)

    #################################################################################################

    def _systemOpen(self, path):
        """Open path to pdf file on system
        """
        if isWindowsOS():
            os.startfile(path)
        elif isMacOS():
            subprocess.run(['open', path], check=True)
        else:
            linuxCommand = self.preferences.externalPrograms.PDFViewer
            # assume a linux and use the choice given in the preferences
            if linuxCommand and Path.aPath(linuxCommand).is_file():
                from ccpn.framework.PathsAndUrls import ccpnRunTerminal

                try:
                    # NOTE:ED - this could be quite nasty, but can't think of another way to get Linux to open a pdf
                    subprocess.run([ccpnRunTerminal, linuxCommand, path])

                except Exception as es:
                    getLogger().warning(f'Error opening PDFViewer. {es}')
                    MessageDialog.showWarning('Open File',
                                              f'Error opening PDFViewer. {es}\n'
                                              f'Check settings in Preferences->External Programs'
                                              )

            else:
                # raise TypeError('PDFViewer not defined for linux')
                MessageDialog.showWarning('Open File',
                                          'Please select PDFViewer in Preferences->External Programs')

    def __str__(self):
        return '<%s version:%s>' % (self.applicationName, self.applicationVersion)

    __repr__ = __str__

#-----------------------------------------------------------------------------------------
#end class
#-----------------------------------------------------------------------------------------


#-----------------------------------------------------------------------------------------
# code for testing purposes
#-----------------------------------------------------------------------------------------

class MyProgramme(Framework):
    """My first app"""
    applicationName = 'CcpNmr'
    applicationVersion = Version.applicationVersion


def createFramework(projectPath=None, **kwds):
    args = Arguments(projectPath=projectPath, **kwds)
    result = MyProgramme(args)
    result._startApplication()
    #
    return result


def testMain():

    _makeMainWindowVisible = False

    myArgs = Arguments()
    myArgs.noGui = False
    myArgs.debug = True

    application = MyProgramme(args=myArgs)
    ui = application.ui
    ui.initialize(ui.mainWindow)  # ui.mainWindow not needed for refactored?

    if _makeMainWindowVisible:
        ui.mainWindow._updateMainWindow(newProject=True)
        ui.mainWindow.show()
        QtWidgets.QApplication.setActiveWindow(ui.mainWindow)

    # register the programme
    from ccpn.framework.Application import ApplicationContainer

    container = ApplicationContainer()
    container.register(application)
    application.useFileLogger = True


if __name__ == '__main__':
    testMain()<|MERGE_RESOLUTION|>--- conflicted
+++ resolved
@@ -11,13 +11,8 @@
 #=========================================================================================
 # Last code modification
 #=========================================================================================
-<<<<<<< HEAD
 __modifiedBy__ = "$modifiedBy: Ed Brooksbank $"
-__dateModified__ = "$dateModified: 2022-02-15 18:41:15 +0000 (Tue, February 15, 2022) $"
-=======
-__modifiedBy__ = "$modifiedBy: Geerten Vuister $"
-__dateModified__ = "$dateModified: 2022-02-16 08:40:08 +0000 (Wed, February 16, 2022) $"
->>>>>>> 45977550
+__dateModified__ = "$dateModified: 2022-02-16 12:24:33 +0000 (Wed, February 16, 2022) $"
 __version__ = "$Revision: 3.1.0 $"
 #=========================================================================================
 # Created
@@ -1136,18 +1131,10 @@
         else:
             project = self.project
 
-<<<<<<< HEAD
-            dataLoader._importIntoProject(project=newProject)
-            return newProject
-        else:
-            dataLoader._importIntoProject(project=self.project)
-            return self.project
-=======
         # TODO: find a different solution for this
         with rebuildSidebar(application=self):
             dataLoader._importIntoProject(project=project)
         return project
->>>>>>> 45977550
 
     def _exportNEF(self):
         """
