"""This file contains path definitions and Url definitions
"""
#=========================================================================================
# Licence, Reference and Credits
#=========================================================================================
__copyright__ = "Copyright (C) CCPN project (https://www.ccpn.ac.uk) 2014 - 2023"
__credits__ = ("Ed Brooksbank, Joanna Fox, Victoria A Higman, Luca Mureddu, Eliza Płoskoń",
               "Timothy J Ragan, Brian O Smith, Gary S Thompson & Geerten W Vuister")
__licence__ = ("CCPN licence. See https://ccpn.ac.uk/software/licensing/")
__reference__ = ("Skinner, S.P., Fogh, R.H., Boucher, W., Ragan, T.J., Mureddu, L.G., & Vuister, G.W.",
                 "CcpNmr AnalysisAssign: a flexible platform for integrated NMR analysis",
                 "J.Biomol.Nmr (2016), 66, 111-124, https://doi.org/10.1007/s10858-016-0060-y")
#=========================================================================================
# Last code modification
#=========================================================================================
<<<<<<< HEAD
__modifiedBy__ = "$modifiedBy: Ed Brooksbank $"
__dateModified__ = "$dateModified: 2023-11-07 14:20:12 +0000 (Tue, November 07, 2023) $"
__version__ = "$Revision: 3.2.1 $"
=======
__modifiedBy__ = "$modifiedBy: Luca Mureddu $"
__dateModified__ = "$dateModified: 2023-11-13 13:33:12 +0000 (Mon, November 13, 2023) $"
__version__ = "$Revision: 3.2.0 $"
>>>>>>> 178e6a45
#=========================================================================================
# Created
#=========================================================================================
__author__ = "$Author: geertenv $"
__date__ = "$Date: 2016-07-09 14:17:30 +0100 (Sat, 09 Jul 2016) $"
#=========================================================================================
# Start of code
#=========================================================================================

from ccpn.util import Path

# CCPN Urls
ccpnUrl                         = 'https://www.ccpn.ac.uk'
ccpn2Url                        = 'https://www.ccpn.ac.uk'
ccpnLicenceUrl                  = 'https://www.ccpn.ac.uk/software/licensing'
ccpnTutorials                   = 'https://www.ccpn.ac.uk/support/tutorials'
ccpnForum                       = 'https://forum.ccpn.ac.uk'
ccpnVideos                      = 'https://www.ccpn.ac.uk/manual/v3/'
oldCcpnIssuesUrl                = 'https://sourceforge.net/p/ccpn/bugs/'
ccpnIssuesUrl                   = 'https://bitbucket.org/ccpnmr/issue-tracker/issues?status=new&status=open'
ccpnDocumentationUrl            = 'https://www.ccpn.ac.uk/api-documentation/v3/html'

# subdirectories of Projects
CCPN_API_DIRECTORY          = 'ccpnv3'
CCPN_ARCHIVES_DIRECTORY     = 'archives'
CCPN_BACKUPS_DIRECTORY      = 'backups'
CCPN_SUMMARIES_DIRECTORY    = 'summaries'
CCPN_LOGS_DIRECTORY         = 'logs'
CCPN_DATA_DIRECTORY         = 'data'
CCPN_PLUGINS_DIRECTORY      = 'data/plugins'
CCPN_SPECTRA_DIRECTORY      = 'data/spectra'
CCPN_PLOTS_DIRECTORY      =    'data/plots'
CCPN_SCRIPTS_DIRECTORY      = 'scripts'
CCPN_STATE_DIRECTORY        = 'state'
CCPN_STATESPECTRA_DIRECTORY = 'state/spectra'
CCPN_RESOURCES_DIRECTORY   = 'resources'

# CCPN code
ccpnCodePath                    = Path.aPath(Path.getTopDirectory())
ccpnConfigPath                  = ccpnCodePath / 'config'
<<<<<<< HEAD
ccpnResourcesPath               = ccpnCodePath / 'resources'
ccpnBinPath                     = ccpnCodePath / 'bin'
ccpnBatchPath                   = ccpnCodePath / 'bat'
ccpnRunTerminal                 = ccpnBinPath / 'runTerminal.sh'
=======
ccpnResourcesPath              = ccpnCodePath / CCPN_RESOURCES_DIRECTORY
ccpnRunTerminal                 = ccpnCodePath / 'bin' / 'runTerminal.sh'
>>>>>>> 178e6a45
defaultPreferencesPath          = ccpnConfigPath / 'defaultv3settings.json'
tipOfTheDayConfig               = ccpnConfigPath / 'tipConfig.hjson'

_ccpnPythonPath                 = Path.aPath(Path.getPythonDirectory())
ccpnmodelPythonPath             = _ccpnPythonPath / 'ccpnmodel'
ccpnmodelDataPythonPath         = _ccpnPythonPath / 'ccpnmodel' / 'data'
ccpnmodelRefDataPythonPath      = _ccpnPythonPath / 'ccpnmodel' / 'data' / 'ccpnv3'

ccpnPythonPath                  = _ccpnPythonPath / 'ccpn'
ccpnGUIPath                     =  ccpnPythonPath / 'ui' / 'gui'
analysisAssignPath              = ccpnPythonPath / 'AnalysisAssign'
analysisScreenPath              = ccpnPythonPath / 'AnalysisScreen'
analysisStructurePath           = ccpnPythonPath / 'AnalysisStructure'
analysisMetabolomicsPath        = ccpnPythonPath / 'AnalysisMetabolomics'
ccpnApplicationPaths            = (analysisAssignPath, analysisScreenPath, analysisStructurePath, analysisMetabolomicsPath)

macroPath                       = ccpnPythonPath / 'macros'
pluginPath                      = ccpnPythonPath / 'plugins'
pipePath                        = ccpnPythonPath / 'pipes'
pipeTemplates                   = ccpnPythonPath / 'framework' / 'lib' / 'pipeline' / 'templates'
widgetsPath                     = ccpnGUIPath / 'widgets'
fontsPath                       = widgetsPath    / 'fonts'
iconsPath                       = widgetsPath    / 'icons'
openGLFontsPath                 = fontsPath      / 'Fonts'
nefValidationPath               = ccpnPythonPath / 'util' / 'nef' / 'NEF' / 'specification' / 'mmcif_nef_v1_1.dic'
peakPickerPath                  = ccpnPythonPath / 'core' / 'lib' / 'PeakPickers'
ccpnModuleHelpPath              = ccpnGUIPath / 'modules' / 'moduleHelp'

# Program tutorials and documentation
shortcutsPath                   = ccpnCodePath / 'doc' / 'static' / 'AnalysisShortcuts.htm'
tutorialsPath                   = ccpnCodePath / 'tutorials'
beginnersTutorialPath           = ccpnCodePath / 'tutorials' / 'BeginnersTutorial.pdf'
backboneAssignmentTutorialPath  = ccpnCodePath / 'tutorials' / 'BackboneAssignmentTutorial.pdf'
screenTutorialPath              = ccpnCodePath / 'tutorials' / 'CcpNmr_AnalysisScreen_Tutorial_Beta2Release.pdf'
cspTutorialPath                 = ccpnCodePath / 'tutorials' / 'CSPTutorial.pdf'
solidStatePeptideTutorialPath   = ccpnCodePath / 'tutorials' / 'SolidStatePeptideAssignmentTutorial.pdf'
solidStateHETsTutorialPath      = ccpnCodePath / 'tutorials' / 'SolidStateHETsAssignmentTutorial.pdf'
solidStateSH3TutorialPath       = ccpnCodePath / 'tutorials' / 'SolidStateSH3AssignmentTutorial.pdf'
macroWritingTutorialPath        = ccpnCodePath / 'tutorials' / 'MacroWritingTutorial.pdf'
screeningTutorialPath           = ccpnCodePath / 'tutorials' / 'ScreeningTutorial.pdf'
howTosPath                      = tutorialsPath / 'How-Tos'

documentationPath               = ccpnCodePath / 'doc' / 'build' / 'html' / 'index.html'
licensePath                     = ccpnCodePath / 'LICENSE.txt'

# Resources Path
ccpnResourcesChemicalShifts     = ccpnResourcesPath / 'referenceChemicalShifts'

# User settings
userPreferencesDirectory        = Path.aPath('~/.ccpn')
userPreferencesPath             = userPreferencesDirectory / 'v3settings.json'

userCcpnPath                    = Path.aPath('~/.ccpn')
userCcpnDataPath                = userCcpnPath / 'data'
userCcpnMacroPath               = userCcpnPath / 'macro'
userCcpnPipesPath               = userCcpnPath / 'pipes'
userCcpnResourcesPath               = userCcpnPath / CCPN_RESOURCES_DIRECTORY
userCcpnPathSubDirectories      = ['data', 'macros', 'pipes']  # These get created by framework

userDefaultProjectPath          = userCcpnDataPath / 'default.ccpn'

# Predefined layouts
predefinedLayouts               = ccpnCodePath / 'layouts'
# layout file name in the Project/State directory
projectStateLayoutFileName      = 'layout_3_1.json'

# others; also defined in util.Path and from there imported in Api and Implementation
# DO NOT REMOVE and keep in sync (for circular import reasons) (for now!)
CCPN_DIRECTORY_SUFFIX    = '.ccpn'
CCPN_BACKUP_SUFFIX       = '_backup'  # used by Project, ApiLoader; deprecated

CCPN_SUB_DIRECTORIES = [
    CCPN_API_DIRECTORY, CCPN_ARCHIVES_DIRECTORY, CCPN_BACKUPS_DIRECTORY,
    CCPN_SUMMARIES_DIRECTORY, CCPN_LOGS_DIRECTORY, CCPN_DATA_DIRECTORY,
    CCPN_PLUGINS_DIRECTORY, CCPN_SPECTRA_DIRECTORY, CCPN_SCRIPTS_DIRECTORY,
    CCPN_STATE_DIRECTORY, CCPN_STATESPECTRA_DIRECTORY, CCPN_RESOURCES_DIRECTORY,
    CCPN_PLOTS_DIRECTORY
]

ccpnVersionHistory = 'versionHistory.json'

# historical
CCPN_EXTENSION = CCPN_DIRECTORY_SUFFIX<|MERGE_RESOLUTION|>--- conflicted
+++ resolved
@@ -13,15 +13,9 @@
 #=========================================================================================
 # Last code modification
 #=========================================================================================
-<<<<<<< HEAD
-__modifiedBy__ = "$modifiedBy: Ed Brooksbank $"
-__dateModified__ = "$dateModified: 2023-11-07 14:20:12 +0000 (Tue, November 07, 2023) $"
-__version__ = "$Revision: 3.2.1 $"
-=======
 __modifiedBy__ = "$modifiedBy: Luca Mureddu $"
 __dateModified__ = "$dateModified: 2023-11-13 13:33:12 +0000 (Mon, November 13, 2023) $"
 __version__ = "$Revision: 3.2.0 $"
->>>>>>> 178e6a45
 #=========================================================================================
 # Created
 #=========================================================================================
@@ -62,15 +56,10 @@
 # CCPN code
 ccpnCodePath                    = Path.aPath(Path.getTopDirectory())
 ccpnConfigPath                  = ccpnCodePath / 'config'
-<<<<<<< HEAD
-ccpnResourcesPath               = ccpnCodePath / 'resources'
+ccpnResourcesPath               = ccpnCodePath / CCPN_RESOURCES_DIRECTORY
 ccpnBinPath                     = ccpnCodePath / 'bin'
 ccpnBatchPath                   = ccpnCodePath / 'bat'
 ccpnRunTerminal                 = ccpnBinPath / 'runTerminal.sh'
-=======
-ccpnResourcesPath              = ccpnCodePath / CCPN_RESOURCES_DIRECTORY
-ccpnRunTerminal                 = ccpnCodePath / 'bin' / 'runTerminal.sh'
->>>>>>> 178e6a45
 defaultPreferencesPath          = ccpnConfigPath / 'defaultv3settings.json'
 tipOfTheDayConfig               = ccpnConfigPath / 'tipConfig.hjson'
 
