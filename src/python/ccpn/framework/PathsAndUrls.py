"""This file contains path definitions and Url definitions
"""
#=========================================================================================
# Licence, Reference and Credits
#=========================================================================================
__copyright__ = "Copyright (C) CCPN project (http://www.ccpn.ac.uk) 2014 - 2021"
__credits__ = ("Ed Brooksbank, Joanna Fox, Victoria A Higman, Luca Mureddu, Eliza Płoskoń",
               "Timothy J Ragan, Brian O Smith, Gary S Thompson & Geerten W Vuister")
__licence__ = ("CCPN licence. See http://www.ccpn.ac.uk/v3-software/downloads/license")
__reference__ = ("Skinner, S.P., Fogh, R.H., Boucher, W., Ragan, T.J., Mureddu, L.G., & Vuister, G.W.",
                 "CcpNmr AnalysisAssign: a flexible platform for integrated NMR analysis",
                 "J.Biomol.Nmr (2016), 66, 111-124, http://doi.org/10.1007/s10858-016-0060-y")
#=========================================================================================
# Last code modification
#=========================================================================================
__modifiedBy__ = "$modifiedBy: Ed Brooksbank $"
<<<<<<< HEAD
__dateModified__ = "$dateModified: 2021-09-06 17:54:15 +0100 (Mon, September 06, 2021) $"
=======
__dateModified__ = "$dateModified: 2021-11-09 14:44:13 +0000 (Tue, November 09, 2021) $"
>>>>>>> 3a6dc58d
__version__ = "$Revision: 3.0.4 $"
#=========================================================================================
# Created
#=========================================================================================
__author__ = "$Author: geertenv $"
__date__ = "$Date: 2016-07-09 14:17:30 +0100 (Sat, 09 Jul 2016) $"
#=========================================================================================
# Start of code
#=========================================================================================

from ccpn.util import Path

# CCPN Urls
ccpnUrl                         = 'http://www.ccpn.ac.uk'
ccpn2Url                        = 'http://www.ccpn.ac.uk'
ccpnLicenceUrl                  = 'http://www.ccpn.ac.uk/v3-software/licences'
ccpnTutorials                   = 'https://www.ccpn.ac.uk/v3-software/tutorials'
ccpnForum                       = 'https://www.ccpn.ac.uk/v3-software/v3-forum'
ccpnVideos                      = 'https://www.ccpn.ac.uk/v3-software/v3-video-tutorials'
oldCcpnIssuesUrl                = 'https://sourceforge.net/p/ccpn/bugs/'
ccpnIssuesUrl                   = 'https://bitbucket.org/ccpnmr/issue-tracker/issues?status=new&status=open'

# CCPN code
ccpnCodePath                    = Path.aPath(Path.getTopDirectory())
ccpnConfigPath                  = ccpnCodePath / 'config'
ccpnRunTerminal                 = ccpnCodePath / 'bin' / 'runTerminal.sh'
defaultPreferencesPath          = ccpnConfigPath / 'defaultv3settings.json'
tipOfTheDayConfig               = ccpnConfigPath / 'tipConfig.json'
_ccpnPythonPath                 = Path.aPath(Path.getPythonDirectory())
ccpnmodelPythonPath             = _ccpnPythonPath / 'ccpnmodel'
ccpnmodelDataPythonPath         = _ccpnPythonPath / 'ccpnmodel' / 'data'
ccpnmodelRefDataPythonPath      = _ccpnPythonPath / 'ccpnmodel' / 'data' / 'ccpnv3'
ccpnPythonPath                  = _ccpnPythonPath / 'ccpn'
analysisAssignPath              = ccpnPythonPath / 'AnalysisAssign'
analysisScreenPath              = ccpnPythonPath / 'AnalysisScreen'
analysisStructurePath           = ccpnPythonPath / 'AnalysisStructure'
analysisMetabolomicsPath        = ccpnPythonPath / 'AnalysisMetabolomics'
macroPath                       = ccpnPythonPath / 'macros'
pluginPath                      = ccpnPythonPath / 'plugins'
pipePath                        = ccpnPythonPath / 'pipes'
pipeTemplates                   = ccpnPythonPath / 'framework' / 'lib' / 'pipeline' / 'templates'
fontsPath                       = ccpnPythonPath / 'ui' / 'gui' / 'widgets' / 'fonts'
iconsPath                       = ccpnPythonPath / 'ui' / 'gui' / 'widgets' / 'icons'
openGLFontsPath                 = fontsPath / 'Fonts'
nefValidationPath               = ccpnPythonPath / 'util' / 'nef' / 'NEF' / 'specification' / 'mmcif_nef_v1_1.dic'
peakPickerPath                  = ccpnPythonPath / 'core' / 'lib' / 'PeakPickers'

# Program tutorials and documentation
shortcutsPath                   = ccpnCodePath / 'doc' / 'static' / 'AnalysisShortcuts.pdf'
tutorialsPath                   = ccpnCodePath / 'tutorials'
beginnersTutorialPath           = ccpnCodePath / 'tutorials' / 'BeginnersTutorial.pdf'
backboneAssignmentTutorialPath  = ccpnCodePath / 'tutorials' / 'BackboneAssignmentTutorial.pdf'
screenTutorialPath              = ccpnCodePath / 'tutorials' / 'CcpNmr_AnalysisScreen_Tutorial_Beta2Release.pdf'
cspTutorialPath                 = ccpnCodePath / 'tutorials' / 'CSPTutorial.pdf'
solidStatePeptideTutorialPath   = ccpnCodePath / 'tutorials' / 'SolidStatePeptideAssignmentTutorial.pdf'
solidStateSH3TutorialPath       = ccpnCodePath / 'tutorials' / 'SolidStateAssignmentTutorial.pdf'
analysisScreenTutorialPath      = ccpnCodePath / 'tutorials' / 'ScreenTutorial.pdf'
howTosPath                      = tutorialsPath / 'How-Tos'

documentationPath               = ccpnCodePath / 'doc' / 'build' / 'html' / 'index.html'
licensePath                     = ccpnCodePath / 'LICENSE.txt'

# User settings
userPreferencesDirectory        = Path.aPath('~/.ccpn')
userCcpnPath                    = userPreferencesDirectory
userPreferencesPath             = userPreferencesDirectory / 'v3settings.json'
userCcpnDataPath                = userCcpnPath / 'data'
userDefaultProjectPath          = userCcpnDataPath / 'default.ccpn'
userCcpnPathSubDirectories      = ['data', 'macros', 'pipes']  # These get created by framework

# Predefined layouts
predefinedLayouts               = ccpnCodePath / 'layouts'

<<<<<<< HEAD
# others; also defined in util.Path and from there imported in Api and Implementation
# DO NOT REMOVE and keep in sync (for circular import reasons) (for now!)
CCPN_DIRECTORY_SUFFIX    = '.ccpn'
CCPN_BACKUP_SUFFIX       = '_backup'  # used by ApiLoader; deprecated

# subdirectories of Projects
CCPN_API_DIRECTORY       = 'ccpnv3'
CCPN_ARCHIVES_DIRECTORY  = 'archives'
CCPN_BACKUPS_DIRECTORY   = 'backups'
CCPN_SUMMARIES_DIRECTORY = 'summaries'
CCPN_LOGS_DIRECTORY      = 'logs'
CCPN_DATA_DIRECTORY      = 'data'
CCPN_PLUGINS_DIRECTORY   = 'data/plugins'
CCPN_SPECTRA_DIRECTORY   = 'data/spectra'
CCPN_SCRIPTS_DIRECTORY   = 'scripts'
CCPN_STATE_DIRECTORY     = 'state'

ccpnVersionHistory       = 'versionHistory.json'

# historical
CCPN_EXTENSION = CCPN_DIRECTORY_SUFFIX
=======
# others
CCPN_EXTENSION = '.ccpn'
CCPN_STATE_DIRECTORY     = 'state'

ccpnVersionHistory       = 'versionHistory.json'
>>>>>>> 3a6dc58d
<|MERGE_RESOLUTION|>--- conflicted
+++ resolved
@@ -14,11 +14,7 @@
 # Last code modification
 #=========================================================================================
 __modifiedBy__ = "$modifiedBy: Ed Brooksbank $"
-<<<<<<< HEAD
-__dateModified__ = "$dateModified: 2021-09-06 17:54:15 +0100 (Mon, September 06, 2021) $"
-=======
-__dateModified__ = "$dateModified: 2021-11-09 14:44:13 +0000 (Tue, November 09, 2021) $"
->>>>>>> 3a6dc58d
+__dateModified__ = "$dateModified: 2021-11-09 15:26:00 +0000 (Tue, November 09, 2021) $"
 __version__ = "$Revision: 3.0.4 $"
 #=========================================================================================
 # Created
@@ -92,7 +88,6 @@
 # Predefined layouts
 predefinedLayouts               = ccpnCodePath / 'layouts'
 
-<<<<<<< HEAD
 # others; also defined in util.Path and from there imported in Api and Implementation
 # DO NOT REMOVE and keep in sync (for circular import reasons) (for now!)
 CCPN_DIRECTORY_SUFFIX    = '.ccpn'
@@ -113,11 +108,4 @@
 ccpnVersionHistory       = 'versionHistory.json'
 
 # historical
-CCPN_EXTENSION = CCPN_DIRECTORY_SUFFIX
-=======
-# others
-CCPN_EXTENSION = '.ccpn'
-CCPN_STATE_DIRECTORY     = 'state'
-
-ccpnVersionHistory       = 'versionHistory.json'
->>>>>>> 3a6dc58d
+CCPN_EXTENSION = CCPN_DIRECTORY_SUFFIX