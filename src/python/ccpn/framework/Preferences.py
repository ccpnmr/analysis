--- conflicted
+++ resolved
@@ -15,13 +15,8 @@
 #=========================================================================================
 # Last code modification
 #=========================================================================================
-<<<<<<< HEAD
-__modifiedBy__ = "$modifiedBy: Ed Brooksbank $"
-__dateModified__ = "$dateModified: 2024-09-25 18:44:27 +0100 (Wed, September 25, 2024) $"
-=======
 __modifiedBy__ = "$modifiedBy: Daniel Thompson $"
 __dateModified__ = "$dateModified: 2024-09-26 15:12:49 +0100 (Thu, September 26, 2024) $"
->>>>>>> 1fde5687
 __version__ = "$Revision: 3.2.5 $"
 #=========================================================================================
 # Created
@@ -263,10 +258,6 @@
             if not pr.get(prefFont):
                 pr[prefFont] = pr.get(frmFont, '')
 
-<<<<<<< HEAD
-        if not isinstance(prefs.general.useProjectPath, bool):
-            prefs.general.useProjectPath = False
-=======
     @staticmethod
     def _updateOldPrefs(prefs):
         """update any changed preferences to ensure correct type
@@ -313,5 +304,4 @@
             with invFile.open(mode='w') as fp:
                 json.dump(prefs, fp, indent=4)
 
-            getLogger().warning(f'Invalid Settings file backed-up ({invFile.asString()})')
->>>>>>> 1fde5687
+            getLogger().warning(f'Invalid Settings file backed-up ({invFile.asString()})')