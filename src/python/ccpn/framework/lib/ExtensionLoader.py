--- conflicted
+++ resolved
@@ -1,3 +1,4 @@
+__author__ = 'TJ Ragan'
 
 from ccpn.util.SubclassLoader import loadSubclasses
 
@@ -15,36 +16,13 @@
   return loadedPipes
 
 
-def getPlugins(pluginPath):
+def getPlugins(userPluginPath=None):
+  from ccpn.framework.PathsAndUrls import pluginPath
   from ccpn.framework.lib.Plugin import Plugin
+
   loadedPlugins = set()
   loadedPlugins.update(loadSubclasses(pluginPath, Plugin))
-<<<<<<< HEAD
-  return loadedPlugins
-#=========================================================================================
-# Licence, Reference and Credits
-#=========================================================================================
-__copyright__ = "Copyright (C) CCPN project (http://www.ccpn.ac.uk) 2014 - 2017"
-__credits__ = ("Wayne Boucher, Ed Brooksbank, Rasmus H Fogh, Luca Mureddu, Timothy J Ragan"
-               "Simon P Skinner & Geerten W Vuister")
-__licence__ = ("CCPN licence. See http://www.ccpn.ac.uk/v3-software/downloads/license"
-               "or ccpnmodel.ccpncore.memops.Credits.CcpnLicense for licence text")
-__reference__ = ("For publications, please use reference from http://www.ccpn.ac.uk/v3-software/downloads/license"
-               "or ccpnmodel.ccpncore.memops.Credits.CcpNmrReference")
-#=========================================================================================
-# Last code modification
-#=========================================================================================
-__modifiedBy__ = "$modifiedBy: Ed Brooksbank $"
-__dateModified__ = "$dateModified: 2017-04-07 11:41:02 +0100 (Fri, April 07, 2017) $"
-__version__ = "$Revision: 3.0.b1 $"
-#=========================================================================================
-# Created
-#=========================================================================================
-__author__ = "$Author: TJ Ragan $"
-__date__ = "$Date: 2017-04-07 10:28:41 +0000 (Fri, April 07, 2017) $"
-#=========================================================================================
-# Start of code
-#=========================================================================================
-=======
-  return loadedPlugins
->>>>>>> 86c72092
+  if userPluginPath is not None:
+    sc = loadSubclasses(userPluginPath, Plugin)
+    loadedPlugins.update(sc)
+  return loadedPlugins