--- conflicted
+++ resolved
@@ -14,13 +14,8 @@
 #=========================================================================================
 # Last code modification
 #=========================================================================================
-<<<<<<< HEAD
 __modifiedBy__ = "$modifiedBy: Ed Brooksbank $"
-__dateModified__ = "$dateModified: 2022-02-10 23:02:44 +0000 (Thu, February 10, 2022) $"
-=======
-__modifiedBy__ = "$modifiedBy: Geerten Vuister $"
-__dateModified__ = "$dateModified: 2022-02-11 11:45:57 +0000 (Fri, February 11, 2022) $"
->>>>>>> 106fd513
+__dateModified__ = "$dateModified: 2022-02-15 16:47:14 +0000 (Tue, February 15, 2022) $"
 __version__ = "$Revision: 3.1.0 $"
 #=========================================================================================
 # Created
@@ -47,10 +42,7 @@
     _DATANAME_DEFAULT = 'structureFromNef'
     _DATANAME_DEPRECATED = 'ccpn_dataset_id'
 
-<<<<<<< HEAD
-    def __init__(self, errorLogging=NEF_STANDARD, hidePrefix=True):
-=======
-    def __init__(self, errorLogging=NEF_STANDARD, validateDictPath=None, hidePrefix = True):
+    def __init__(self, errorLogging=NEF_STANDARD, validateDictPath=None, hidePrefix=True):
         """
         Initialise the CcpNefImporter instance. This will attach the logger and optionally a  Nef validation
         dictionary.
@@ -58,7 +50,6 @@
         :param validateDictPath: Path to a Nef validation dictory definition (in star format)
         :param hidePrefix: hide nef prefixes
         """
->>>>>>> 106fd513
 
         _app = getApplication()
         super().__init__(programName=_app.applicationName,
@@ -73,6 +64,9 @@
         self._reader = None
         self._application = _app
         self._collections = None
+
+        if validateDictPath is not None:
+            self.loadValidateDictionary(validateDictPath)
 
     def loadFile(self, fileName=None, mode='standard'):
         super(CcpnNefImporter, self).loadFile(fileName, mode)
@@ -90,10 +84,17 @@
 
         return self.data
 
-        if validateDictPath is not None:
-            self.loadValidateDictionary(validateDictPath)
+    def importIntoProject(self, project):
+        """Import the data of self into project, using a previously attached
+        reader (auto-generated if None).
 
-<<<<<<< HEAD
+        :param project: a Project instance
+        """
+        if self._reader is None:
+            _reader = CcpnNefReader(application=self._application)
+        else:
+            _reader = self._reader
+
         _reader.importExistingProject(project, self.data)
 
         # finalise the project
@@ -137,6 +138,4 @@
                 if self._DATANAME_DEPRECATED in sf:
                     if self._DATANAME not in sf:
                         sf[self._DATANAME] = sf.get(self._DATANAME_DEPRECATED) or self._DATANAME_DEFAULT  # cannot be empty
-                    del sf[self._DATANAME_DEPRECATED]  # remove as new tag takes priority
-=======
->>>>>>> 106fd513
+                    del sf[self._DATANAME_DEPRECATED]  # remove as new tag takes priority