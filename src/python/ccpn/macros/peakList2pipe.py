#=========================================================================================
# Licence, Reference and Credits
#=========================================================================================
__copyright__ = "Copyright (C) CCPN project (http://www.ccpn.ac.uk) 2014 - 2021"
__credits__ = ("Ed Brooksbank, Luca Mureddu, Timothy J Ragan & Geerten W Vuister")
__licence__ = ("CCPN licence. See http://www.ccpn.ac.uk/v3-software/downloads/license")
__reference__ = ("Skinner, S.P., Fogh, R.H., Boucher, W., Ragan, T.J., Mureddu, L.G., & Vuister, G.W.",
                 "CcpNmr AnalysisAssign: a flexible platform for integrated NMR analysis",
                 "J.Biomol.Nmr (2016), 66, 111-124, http://doi.org/10.1007/s10858-016-0060-y")
#=========================================================================================
# Last code modification
#=========================================================================================
__modifiedBy__ = "$modifiedBy: Ed Brooksbank $"
__dateModified__ = "$dateModified: 2021-03-01 11:22:50 +0000 (Mon, March 01, 2021) $"
__version__ = "$Revision: 3.0.3 $"
#=========================================================================================
# Created
#=========================================================================================
__author__ = "$Author: Luca Mureddu $"
__date__ = "$Date: 2021-02-08 10:28:42 +0000 (Monday, February 08, 2021) $"
#=========================================================================================
# Start of code
#=========================================================================================

"""
This macro writes an NmrPipe-like file using some of the CcpNmr peak properties.

RUN: 
    - From Macro Editor:
        * Main Menu -> Macro -> New
        * Copy this macro inside the Macro Editor module
        * Define a spectrumName and the outputPath variables, (and any other available as required).
        * Click run (Green 'play' button) 
    
    - From Python Console
         * Copy this macro in a new text file and add the extension '.py'
         * Main Menu -> View -> Python Console (or space-space shortcut) and type:
         * %run -i thisMacro.py -o outputPath -s spectrumName
            outputPath:  the full directory path where you want save the new file
            spectrumName: the spectrum of interest
         

Post your changes/improvements on the Ccpn Forum!

If guessClusterId is set to True, it will add a cluster id for each peak.
The algorithm used is based on a "connected component analysis" as seen in https://stackoverflow.com/questions/14607317/
and might not produce the expected results! There are many other (more efficient) ways of doing this operation
but is not the purpose of this macro! Set guessClusterId to False  if not happy with the result.
In Peak there isn't a property for clusterID (although we use Multiplets) so for this macro
is hack-ish stored as peak.annotation.

Gui Tips:
    - To cycle the peakLabels on display use the shortcut "p+l" until you find the one you need.
    - To cycle the peakSymbols on display use the shortcut "p+s" until you find the one you need.
    - Change a peak annotation from a peakTable, double click on its cell value.

Warnings:
     - Always backup the project before running macros!
     - The macro will set peak annotations. This will help visualising the clusters ids. If overwrites your annotations,
       undo to revert to the previous state.
     - Before running the macro close all GuiTables to avoid waiting for Gui updates!
     - Tested only for 2D spectra and hard-coded on first two dimensions. Will not work on 1D as it is now.

"""


##############################     User's settings      #################################

spectrumName = 'test'           # Name for the spectrum of interest. (Required)
spectrumGroupName = 'group'     # Name for the spectrumGroup containing the spectra of interest (Optional). If set, the spectrumName is skipped.
peakListIndex = -1              # PeakList index to use. Default last added, index: -1. (Optional)

export = True                   # Set to False if don't want to export. Default True. (Optional)
outputPath = '~/Desktop'        # Path dir where to export the files. FileName from the spectrum Name. (Required)


# clustering options
guessClusterId = True            # Guess a clusterId for all peaks. False to use just a serial. Default True. (Optional)
tolDim1 = 8                      # tolerance for the first dimension (in points). Used to find adjacent peaks. (Optional)
tolDim2 = 8                      # tolerance for the second dimension (in points). (Optional)
clusterByPositions  = True       # cluster peaks if their positions are within tolDim1 and tolDim2. Default True. (Optional)
clusterByLWs = False             # cluster peaks with overlapping lineWidths. If True, clusterByPositions will be False. (Optional)
increaseLWByNpercent = 50        # increase (on-the-fly) the lw by n% value for finding overlaps. No data is modified. (Optional)


##############################    Start of the code      #################################

import numpy as np
import itertools
import pandas as pd
import argparse
from collections import Counter, defaultdict
from ccpn.util.Path import aPath, checkFilePath
from ccpn.core.lib.ContextManagers import undoBlockWithoutSideBar
from ccpn.util.Common import percentage
from ccpn.util.Common import makeIterableList as mi


def getArgs():
    parser = argparse.ArgumentParser( description='Create an NmrPipe Tab file')
    parser.add_argument('-o',  '--outputPath', help='Output directory path', default=outputPath)
    parser.add_argument('-s',  '--spectrumName', help='Spectrum name', default=spectrumName)
    parser.add_argument('-g',  '--spectrumGroupName', help='Spectrum group name', default=spectrumGroupName)
    parser.add_argument('-c',  '--guessClusterId', help='Guess cluster Ids', default=guessClusterId)
    parser.add_argument('-t1', '--tolDim1', help='Tolerance 1st dimension in points', default=tolDim1)
    parser.add_argument('-t2', '--tolDim2', help='Tolerance 2nd dimension in points', default=tolDim2)
    return parser

##############################     Units convertion      #################################

def _hzLW2pnt(lwHz, sw, npoints):
    """
    :param lwHz: float. A peak lineWidth (in Hz)
    :param sw: float. Spectral width (in Hz)
    :param npoints: int. Total number of points
    :return: float. A peak lineWidth in points (per dimension)
    """
    if not all([lwHz, sw, npoints]): return
    hzXpnt = sw/npoints
    lwPnt = lwHz/hzXpnt
    return lwPnt

def getLineWidthsPnt(peak):
    sp = peak.peakList.spectrum
    return tuple(_hzLW2pnt(lwHz,sp.spectralWidthsHz[i],sp.pointCounts[i]) for i,lwHz in enumerate(peak.lineWidths))

def getPeakPositionHz(peak):
    return tuple([peak.position[i]*peak.peakList.spectrum.spectrometerFrequencies[i] for i,v in enumerate(peak.position)])

############################## Guess peak clusters    #################################

def clusterOverlaps(nodes, adjacents):
    "Ref: https://stackoverflow.com/questions/14607317/"
    clusters = []
    nodes = list(nodes)
    while len(nodes):
        node = nodes[0]
        path = dfs(node, adjacents, nodes)
        clusters.append(path)
        for pt in path:
            nodes.remove(pt)
    return clusters

def dfs(start, adjacents, nodes):
    "Ref: https://stackoverflow.com/questions/14607317/"
    path = []
    q = [start]
    while q:
        node = q.pop(0)
        if path.count(node) >= nodes.count(node):
            continue
        path = path + [node]
        nextNodes = [p2 for p1,p2 in adjacents if p1 == node]
        q = nextNodes + q
    return path

def _getOverlapsByLineWidths(peaks, tolDim1=0.01, tolDim2=0.01, increaseByNpercent=0):
    """
    Consider two peaks adjacent if the LW are overlapping in both dimensions.
    :param peaks: list of ccpn peak objs
    :param increaseByNpercent: increase (on-the-fly) the lw by n% value for finding overlaps. No data is modified.
    :return: A list of adjacent pairs of peaks
    """
    overlaps = []
    if len(peaks) == 0: return []
    sp = peaks[0].peakList.spectrum
    for pair in itertools.combinations(peaks, 2):
        peakA, peakB = pair
        if not all(list(peakA.lineWidths) + list(peakB.lineWidths)):
            warning('LineWidths is set to None for some peaks. Peaks skipped: %s' % ''.join(map(str, pair)))
            continue
        pos1A, pos2A = [peakA.pointPositions[i] for i in range(sp.dimensionCount)]
        lw1A, lw2A = [lw + percentage(increaseByNpercent, lw) for lw in getLineWidthsPnt(peakA)]
        pos1B, pos2B = [peakB.pointPositions[i] for i in range(sp.dimensionCount)]
        lw1B, lw2B = [lw + percentage(increaseByNpercent, lw) for lw in getLineWidthsPnt(peakB)]
        dim1a, dim2a = np.linspace(pos1A-(lw1A/2), pos1A+(lw1A/2),500), np.linspace(pos2A-(lw2A/2),pos2A+(lw2A/2),500)
        dim1b, dim2b = np.linspace(pos1B-(lw1B/2), pos1B+(lw1B/2),500), np.linspace(pos2B-(lw2B/2),pos2B+(lw2B/2),500)
        inters1 = dim1b[(np.abs(dim1a[:,None] - dim1b) < tolDim1).any(0)]
        inters2 = dim2b[(np.abs(dim2a[:,None] - dim2b) < tolDim2).any(0)]
        if all([len(inters1)>0, len(inters2)>0]):
            overlaps.append(pair)
    return overlaps

def _getOverlapPairsByPositions(peaks, tolDim1=10., tolDim2=10.):
    """
    Consider two peaks adjacent if the PointPositions are within the tolerances.
    :param peaks:
    :param tolDim1: tolerance for the first dimension (in points)
    :param tolDim2: tolerance for the second dimension (in points)
    :return: A list of adjacent pairs of peaks
    """
    overlaps = []
    for pair in itertools.combinations(peaks, 2):
        dim1a, dim2a = np.array(pair[0].pointPositions[0]), np.array(pair[0].pointPositions[1])
        dim1b, dim2b = np.array(pair[1].pointPositions[0]), np.array(pair[1].pointPositions[1])
        if (np.abs(dim1a - dim1b) < tolDim1) and (np.abs(dim2a - dim2b) < tolDim2):
            overlaps.append(pair)
    return overlaps

def _getClustID(peak):
    v = None
    try:
        v = int(peak.annotation)
    except Exception as e:
        warning('Error converting peak annotation in int format. %s' %e)
    return v

def getMEMCNT(ids):
    return Counter(ids)

def setClusterIDs(peaks, guessClustID=True, tolDim1=8., tolDim2=8.):
    if guessClustID:
        if clusterByPositions and not clusterByLWs:
            overlappedPeaks = _getOverlapPairsByPositions(peaks, tolDim1=tolDim1, tolDim2=tolDim2)
        else:
            overlappedPeaks = _getOverlapsByLineWidths(peaks, increaseByNpercent=increaseLWByNpercent)
        positions = [pk.pointPositions for pk in peaks]
        overlappedPositions = [(pair[0].pointPositions, pair[1].pointPositions) for pair in overlappedPeaks]
        result = clusterOverlaps(positions, overlappedPositions)
        with undoBlockWithoutSideBar():
            allClusters = []
            for i, group in enumerate(result):
                peakCluster = []
                for peak in peaks:
                    for j in group:
                        if j == peak.pointPositions:
                            peakCluster.append(peak)
                            peak.annotation = str(i+1)
                allClusters.append(peakCluster)
    else:
        with undoBlockWithoutSideBar():
            for i, peak in enumerate(peaks):
                peak.annotation = str(i)

############################## Build DataFrame from peaks #################################

def _getAssignmentLabel(peak):
    """
    :param peak:
    :return: str. the assignemnt in the format: TypeCode_AtomNames e.g. 'LYS1_HN'.
        If multiple assignments per peak: 'LYS1_HN-ALA2_H1N1'
    """
    dd = defaultdict(list)
    labels = []
    for na in mi(peak.assignments):
        dd[na.nmrResidue].append(na.name)
    for nr, nas in dd.items():
        l1 = ''.join([nr.residueType, nr.sequenceCode, '_', *nas])
        labels.append(l1)
    if len(labels)>0:
        return '-'.join(labels)

VARS = ['INDEX', 'X_AXIS', 'Y_AXIS', 'DX',     'DY',   'X_PPM', 'Y_PPM', 'X_HZ',  'Y_HZ',  'XW',    'YW',    'XW_HZ', 'YW_HZ', 'X1',  'X3',   'Y1', 'Y3',  'HEIGHT', 'DHEIGHT', 'VOL', 'PCHI2', 'TYPE', 'ASS', 'CLUSTID', 'MEMCNT']
FORMAT = ['%5d', '%9.3f',   '%9.3f', '%6.3f', '%6.3f', '%8.3f', '%8.3f', '%9.3f', '%9.3f', '%7.3f', '%7.3f', '%8.3f', '%8.3f', '%4d', '%4d', '%4d', '%4d', '%+e',    '%+e',     '%+e', '%.5f',   '%d',  '%s',  '%4d',      '%4d']
VFdict = {k:v for k,v in zip(VARS, FORMAT)}

# NMRPIPE VARS https://spin.niddk.nih.gov/NMRPipe/doc2new/

INDEX = 'INDEX'     # REQUIRED      - The unique peak ID number.
X_AXIS = 'X_AXIS'   # REQUIRED      - Peak position: in points in 1st dimension, from left of spectrum limit
Y_AXIS = 'Y_AXIS'   # REQUIRED      - Peak position: in points in 2nd dimension, from bottom of spectrum limit
DX = 'DX'           # NOT REQUIRED  - Estimate of the error in peak position due to random noise, in points.
DY = 'DY'           # NOT REQUIRED  - Estimate of the error in peak position due to random noise, in points.
X_PPM = 'X_PPM'     # NOT REQUIRED  - Peak position: in ppm in 1st dimension
Y_PPM = 'Y_PPM'     # NOT REQUIRED  - Peak position: in ppm in 2nd dimension
X_HZ = 'X_HZ'       # NOT REQUIRED  - Peak position: in Hz in 1st dimension
Y_HZ = 'Y_HZ'       # NOT REQUIRED  - Peak position: in Hz in 2nd dimension
XW = 'XW'           # REQUIRED      - Peak width: in points in 1st dimension
YW = 'YW'           # REQUIRED      - Peak width: in points in 2nd dimension
XW_HZ = 'XW_HZ'     # REQUIRED      - Peak width: in points in 1st dimension
YW_HZ = 'YW_HZ'     # REQUIRED      - Peak width: in points in 2nd dimension
X1 = 'X1'           # NOT REQUIRED  - Left border of peak in 1st dim, in points
X3 = 'X3'           # NOT REQUIRED  - Right border of peak in 1st dim, in points
Y1 = 'Y1'           # NOT REQUIRED  - Left border of peak in 2nd dim, in points
Y3 = 'Y3'           # NOT REQUIRED  - Right border of peak in 2nd, in points
HEIGHT = 'HEIGHT'   # NOT REQUIRED  - Peak height
DHEIGHT = 'DHEIGHT' # NOT REQUIRED  - Peak height error
VOL = 'VOL'         # NOT REQUIRED  - Peak volume
PCHI2 = 'PCHI2'     # NOT REQUIRED  - the Chi-square probability for the peak (i.e. probability due to the noise)
TYPE = 'TYPE'       # NOT REQUIRED  - the peak classification; 1=Peak, 2=Random Noise, 3=Truncation artifact.
ASS = 'ASS'         # REQUIRED      - Peak assignment
CLUSTID = 'CLUSTID' # REQUIRED      - Peak cluster id. Peaks with the same CLUSTID value are the overlapped.
MEMCNT = 'MEMCNT'   # REQUIRED      - the total number of peaks which are in a given peak's cluster
                                      # (i.e. peaks which have the same CLUSTID value)

NONE = None
NULLVALUE =  -666
NULLSTRING = '*'
UNKNOWN = 1
PCHI2Default = 0.00000
TYPEDefault = 1

VarsDict = {
        INDEX   : lambda x: VFdict.get(INDEX) % x.serial,
<<<<<<< HEAD
        X_AXIS  : lambda x: VFdict.get(X_AXIS) % (x.pointPosition[0] if x.pointPosition[0] else NULLVALUE),
        Y_AXIS  : lambda x: VFdict.get(Y_AXIS) % (x.pointPosition[1] if x.pointPosition[1] else NULLVALUE),
        DX      : lambda x: VFdict.get(DX) % (x.positionError[0] if x.positionError[0] else NULLVALUE),
        DY      : lambda x: VFdict.get(DY) % (x.positionError[1] if x.positionError[1] else NULLVALUE),
        X_PPM   : lambda x: VFdict.get(X_PPM) % (x.position[0] if x.position[0] else NULLVALUE),
        Y_PPM   : lambda x: VFdict.get(Y_PPM) % (x.position[1] if x.position[1] else NULLVALUE),
        X_HZ    : lambda x: VFdict.get(X_HZ) % (getPeakPositionHz(x)[0] if getPeakPositionHz(x)[0] else NULLVALUE),
        Y_HZ    : lambda x: VFdict.get(Y_HZ) % (getPeakPositionHz(x)[0] if getPeakPositionHz(x)[0] else NULLVALUE),
        XW      : lambda x: VFdict.get(XW) % (getLineWidthsPnt(x)[0] if getLineWidthsPnt(x)[0] else NULLVALUE),
        YW      : lambda x: VFdict.get(YW) % (getLineWidthsPnt(x)[1] if getLineWidthsPnt(x)[1] else NULLVALUE),
        XW_HZ   : lambda x: VFdict.get(XW_HZ) % (x.lineWidths[0] if x.lineWidths[0] else NULLVALUE),
        YW_HZ   : lambda x: VFdict.get(YW_HZ) % (x.lineWidths[1] if x.lineWidths[0] else NULLVALUE),
        X1      : lambda x: VFdict.get(X1) % (x.pointPosition[0]-10 if x.pointPosition[0] else NULLVALUE),
        X3      : lambda x: VFdict.get(X3) % (x.pointPosition[0]+10 if x.pointPosition[0] else NULLVALUE),
        Y1      : lambda x: VFdict.get(Y1) % (x.pointPosition[1]-10 if x.pointPosition[1] else NULLVALUE),
        Y3      : lambda x: VFdict.get(Y3) % (x.pointPosition[1]+10 if x.pointPosition[1] else NULLVALUE),
        HEIGHT  : lambda x: VFdict.get(HEIGHT) % (x.height if x.height else NULLVALUE),
        DHEIGHT : lambda x: VFdict.get(DHEIGHT) % (x.heightError if x.heightError else NULLVALUE),
        VOL     : lambda x: VFdict.get(VOL) % (x.volume if x.volume else NULLVALUE),
        PCHI2   : lambda x: VFdict.get(PCHI2) % (PCHI2Default),
        TYPE    : lambda x: VFdict.get(TYPE) % (TYPEDefault),
        ASS     : lambda x: VFdict.get(ASS) % (_getAssignmentLabel(x) if _getAssignmentLabel(x) else NULLSTRING),
        CLUSTID : lambda x: VFdict.get(CLUSTID) % (_getClustID(x) if _getClustID(x) else NULLVALUE),
        MEMCNT  : lambda x: VFdict.get(MEMCNT) % (UNKNOWN), # this is filled afterwards, if clusters
=======
        DX      : lambda x: NULLVALUE, #VFdict.get(DX) % NULLVALUE,
        DY      : lambda x: NULLVALUE, #VFdict.get(DY) % NULLVALUE,
        X_PPM   : lambda x: VFdict.get(X_PPM) % x.position[0] if x.position[0] else NULLVALUE,
        Y_PPM   : lambda x: VFdict.get(Y_PPM) % x.position[1] if x.position[1] else NULLVALUE,
        X_HZ    : lambda x: NULLVALUE, #VFdict.get(X_HZ) % NULLVALUE,
        Y_HZ    : lambda x: NULLVALUE, #VFdict.get(Y_HZ) % NULLVALUE,
        X_AXIS  : lambda x: VFdict.get(X_AXIS) % x.pointPositions[0] if x.pointPositions[0] else NULLVALUE,
        Y_AXIS  : lambda x: VFdict.get(Y_AXIS) % x.pointPositions[1] if x.pointPositions[1] else NULLVALUE,
        XW      : lambda x: VFdict.get(XW) % getLineWidthsPnt(x)[0] if getLineWidthsPnt(x)[0] else NULLVALUE,
        YW      : lambda x: VFdict.get(YW) % getLineWidthsPnt(x)[1] if getLineWidthsPnt(x)[1] else NULLVALUE,
        XW_HZ   : lambda x: VFdict.get(XW_HZ) % x.lineWidths[0] if x.lineWidths[0] else NULLVALUE,
        YW_HZ   : lambda x: VFdict.get(YW_HZ) % x.lineWidths[1] if x.lineWidths[0] else NULLVALUE,
        X1      : lambda x: NULLVALUE, #VFdict.get(X1) % NULLVALUE,
        X3      : lambda x: NULLVALUE, #VFdict.get(X3) % NULLVALUE,
        Y1      : lambda x: NULLVALUE, #VFdict.get(Y1) % NULLVALUE,
        Y3      : lambda x: NULLVALUE, #VFdict.get(Y3) % NULLVALUE,
        HEIGHT  : lambda x: VFdict.get(HEIGHT) % x.height if x.height else NULLVALUE,
        DHEIGHT : lambda x: VFdict.get(DHEIGHT) % x.heightError if x.heightError else NULLVALUE,
        VOL     : lambda x: VFdict.get(VOL) % x.volume if x.volume else NULLVALUE,
        PCHI2   : lambda x: NULLVALUE, #VFdict.get(PCHI2) % NULLVALUE,
        TYPE    : lambda x: VFdict.get(TYPE) % UNKNOWN,
        ASS     : lambda x: VFdict.get(ASS) % _getScreenPeakAnnotation(x, usePid=True),
        CLUSTID : lambda x: VFdict.get(CLUSTID) % _getClustID(x) if _getClustID(x) else NULLVALUE,
        MEMCNT  : lambda x: VFdict.get(MEMCNT) % UNKNOWN,
>>>>>>> 4cc38b97
        }

def buildDataFrame(peaks):
    df = pd.DataFrame()
    for k, v in VarsDict.items():
        if v: df[k] = list(map(lambda x: v(x), peaks))
    _memcntDict = getMEMCNT(df[CLUSTID]) #set the MEMCNT
    df[MEMCNT] = [_memcntDict.get(i) for i in df[CLUSTID].values]
    df.set_index(df[INDEX], inplace=True)
    df.sort_index(inplace=True)
    return df

def dfToTab(df):
    "Return NmrPipe (NIH) tab-file formatted string"
    string = ''
    string += 'VARS   %s\n' % ' '.join(VARS)
    string += 'FORMAT %s\n\n' % ' '.join(FORMAT)
    string += 'NULLVALUE -666'
    string += '\nNULLSTRING *\n\n'
    string += df.to_string(header=False, index=False) # formats are already defined when building the dataframe.
    return string

def runMacro():

    args = getArgs().parse_args()
    globals().update(args.__dict__)
    info('Running macro with %s'%args)

    spectrum = get('SP:'+spectrumName)
    spectrumGroup = get('SG:'+spectrumGroupName)
    spectra = []

    if not any([spectrum, spectrumGroup]):
        msg = 'You need at least a spectrum! Set the name at the beginning of this macro'
        print(msg)
        raise RuntimeError(msg)

    if spectrumGroup:
        spectra = spectrumGroup.spectra
        info('Running macro using spectrumGroup')
    else:
        if spectrum:
            info('Running macro using a single spectrum')
            spectra = [spectrum]

    if len(spectra)==0:
        msg = 'You need at least a spectrum! Set the name at the beginning of this macro'
        print(msg)
        raise RuntimeError(msg)

    for spectrum in spectra:
        if len(spectrum.peakLists) == 0:
            warning('You need at least a peakList for %s' %spectrum)
            continue
        if len(spectrum.peakLists[peakListIndex].peaks) == 0:
            warning('You need at least a peak. %s skipped' %spectrum)
            continue

        peaks = spectrum.peakLists[peakListIndex].peaks
<<<<<<< HEAD
        peaks.sort(key=lambda x: x.pointPosition[0], reverse=False)
        _guessClusterId = True if guessClusterId in ['True', 'y', 'Y', 'yes', 'true'] else False
        setClusterIDs(peaks, _guessClusterId, float(tolDim1), float(tolDim2))
=======
        peaks.sort(key=lambda x: x.pointPositions[0], reverse=False)
        setClusterIDs(peaks, guessClusterId)
>>>>>>> 4cc38b97
        df = buildDataFrame(peaks)
        if export:
            isPathOk, msgErr = checkFilePath(aPath(outputPath))
            if not isPathOk:
                print('File not saved. Error: %s.'%msgErr)
            else:
                fileName = aPath(outputPath).joinpath(spectrum.name + '.tab')
                string = dfToTab(df)
                with open(fileName, 'w') as f:
                    f.write(string)
                    print('File saved in: %s.' % fileName)

if __name__ == '__main__':
    runMacro()

<|MERGE_RESOLUTION|>--- conflicted
+++ resolved
@@ -11,7 +11,7 @@
 # Last code modification
 #=========================================================================================
 __modifiedBy__ = "$modifiedBy: Ed Brooksbank $"
-__dateModified__ = "$dateModified: 2021-03-01 11:22:50 +0000 (Mon, March 01, 2021) $"
+__dateModified__ = "$dateModified: 2021-03-02 15:00:01 +0000 (Tue, March 02, 2021) $"
 __version__ = "$Revision: 3.0.3 $"
 #=========================================================================================
 # Created
@@ -292,9 +292,8 @@
 
 VarsDict = {
         INDEX   : lambda x: VFdict.get(INDEX) % x.serial,
-<<<<<<< HEAD
-        X_AXIS  : lambda x: VFdict.get(X_AXIS) % (x.pointPosition[0] if x.pointPosition[0] else NULLVALUE),
-        Y_AXIS  : lambda x: VFdict.get(Y_AXIS) % (x.pointPosition[1] if x.pointPosition[1] else NULLVALUE),
+        X_AXIS  : lambda x: VFdict.get(X_AXIS) % (x.pointPositions[0] if x.pointPositions[0] else NULLVALUE),
+        Y_AXIS  : lambda x: VFdict.get(Y_AXIS) % (x.pointPositions[1] if x.pointPositions[1] else NULLVALUE),
         DX      : lambda x: VFdict.get(DX) % (x.positionError[0] if x.positionError[0] else NULLVALUE),
         DY      : lambda x: VFdict.get(DY) % (x.positionError[1] if x.positionError[1] else NULLVALUE),
         X_PPM   : lambda x: VFdict.get(X_PPM) % (x.position[0] if x.position[0] else NULLVALUE),
@@ -305,10 +304,10 @@
         YW      : lambda x: VFdict.get(YW) % (getLineWidthsPnt(x)[1] if getLineWidthsPnt(x)[1] else NULLVALUE),
         XW_HZ   : lambda x: VFdict.get(XW_HZ) % (x.lineWidths[0] if x.lineWidths[0] else NULLVALUE),
         YW_HZ   : lambda x: VFdict.get(YW_HZ) % (x.lineWidths[1] if x.lineWidths[0] else NULLVALUE),
-        X1      : lambda x: VFdict.get(X1) % (x.pointPosition[0]-10 if x.pointPosition[0] else NULLVALUE),
-        X3      : lambda x: VFdict.get(X3) % (x.pointPosition[0]+10 if x.pointPosition[0] else NULLVALUE),
-        Y1      : lambda x: VFdict.get(Y1) % (x.pointPosition[1]-10 if x.pointPosition[1] else NULLVALUE),
-        Y3      : lambda x: VFdict.get(Y3) % (x.pointPosition[1]+10 if x.pointPosition[1] else NULLVALUE),
+        X1      : lambda x: VFdict.get(X1) % (x.pointPositions[0]-10 if x.pointPositions[0] else NULLVALUE),
+        X3      : lambda x: VFdict.get(X3) % (x.pointPositions[0]+10 if x.pointPositions[0] else NULLVALUE),
+        Y1      : lambda x: VFdict.get(Y1) % (x.pointPositions[1]-10 if x.pointPositions[1] else NULLVALUE),
+        Y3      : lambda x: VFdict.get(Y3) % (x.pointPositions[1]+10 if x.pointPositions[1] else NULLVALUE),
         HEIGHT  : lambda x: VFdict.get(HEIGHT) % (x.height if x.height else NULLVALUE),
         DHEIGHT : lambda x: VFdict.get(DHEIGHT) % (x.heightError if x.heightError else NULLVALUE),
         VOL     : lambda x: VFdict.get(VOL) % (x.volume if x.volume else NULLVALUE),
@@ -317,32 +316,6 @@
         ASS     : lambda x: VFdict.get(ASS) % (_getAssignmentLabel(x) if _getAssignmentLabel(x) else NULLSTRING),
         CLUSTID : lambda x: VFdict.get(CLUSTID) % (_getClustID(x) if _getClustID(x) else NULLVALUE),
         MEMCNT  : lambda x: VFdict.get(MEMCNT) % (UNKNOWN), # this is filled afterwards, if clusters
-=======
-        DX      : lambda x: NULLVALUE, #VFdict.get(DX) % NULLVALUE,
-        DY      : lambda x: NULLVALUE, #VFdict.get(DY) % NULLVALUE,
-        X_PPM   : lambda x: VFdict.get(X_PPM) % x.position[0] if x.position[0] else NULLVALUE,
-        Y_PPM   : lambda x: VFdict.get(Y_PPM) % x.position[1] if x.position[1] else NULLVALUE,
-        X_HZ    : lambda x: NULLVALUE, #VFdict.get(X_HZ) % NULLVALUE,
-        Y_HZ    : lambda x: NULLVALUE, #VFdict.get(Y_HZ) % NULLVALUE,
-        X_AXIS  : lambda x: VFdict.get(X_AXIS) % x.pointPositions[0] if x.pointPositions[0] else NULLVALUE,
-        Y_AXIS  : lambda x: VFdict.get(Y_AXIS) % x.pointPositions[1] if x.pointPositions[1] else NULLVALUE,
-        XW      : lambda x: VFdict.get(XW) % getLineWidthsPnt(x)[0] if getLineWidthsPnt(x)[0] else NULLVALUE,
-        YW      : lambda x: VFdict.get(YW) % getLineWidthsPnt(x)[1] if getLineWidthsPnt(x)[1] else NULLVALUE,
-        XW_HZ   : lambda x: VFdict.get(XW_HZ) % x.lineWidths[0] if x.lineWidths[0] else NULLVALUE,
-        YW_HZ   : lambda x: VFdict.get(YW_HZ) % x.lineWidths[1] if x.lineWidths[0] else NULLVALUE,
-        X1      : lambda x: NULLVALUE, #VFdict.get(X1) % NULLVALUE,
-        X3      : lambda x: NULLVALUE, #VFdict.get(X3) % NULLVALUE,
-        Y1      : lambda x: NULLVALUE, #VFdict.get(Y1) % NULLVALUE,
-        Y3      : lambda x: NULLVALUE, #VFdict.get(Y3) % NULLVALUE,
-        HEIGHT  : lambda x: VFdict.get(HEIGHT) % x.height if x.height else NULLVALUE,
-        DHEIGHT : lambda x: VFdict.get(DHEIGHT) % x.heightError if x.heightError else NULLVALUE,
-        VOL     : lambda x: VFdict.get(VOL) % x.volume if x.volume else NULLVALUE,
-        PCHI2   : lambda x: NULLVALUE, #VFdict.get(PCHI2) % NULLVALUE,
-        TYPE    : lambda x: VFdict.get(TYPE) % UNKNOWN,
-        ASS     : lambda x: VFdict.get(ASS) % _getScreenPeakAnnotation(x, usePid=True),
-        CLUSTID : lambda x: VFdict.get(CLUSTID) % _getClustID(x) if _getClustID(x) else NULLVALUE,
-        MEMCNT  : lambda x: VFdict.get(MEMCNT) % UNKNOWN,
->>>>>>> 4cc38b97
         }
 
 def buildDataFrame(peaks):
@@ -402,14 +375,9 @@
             continue
 
         peaks = spectrum.peakLists[peakListIndex].peaks
-<<<<<<< HEAD
-        peaks.sort(key=lambda x: x.pointPosition[0], reverse=False)
+        peaks.sort(key=lambda x: x.pointPositions[0], reverse=False)
         _guessClusterId = True if guessClusterId in ['True', 'y', 'Y', 'yes', 'true'] else False
         setClusterIDs(peaks, _guessClusterId, float(tolDim1), float(tolDim2))
-=======
-        peaks.sort(key=lambda x: x.pointPositions[0], reverse=False)
-        setClusterIDs(peaks, guessClusterId)
->>>>>>> 4cc38b97
         df = buildDataFrame(peaks)
         if export:
             isPathOk, msgErr = checkFilePath(aPath(outputPath))
