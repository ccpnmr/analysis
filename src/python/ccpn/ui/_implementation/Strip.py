"""
GUI Display Strip class
"""
#=========================================================================================
# Licence, Reference and Credits
#=========================================================================================
__copyright__ = "Copyright (C) CCPN project (http://www.ccpn.ac.uk) 2014 - 2021"
__credits__ = ("Ed Brooksbank, Luca Mureddu, Timothy J Ragan & Geerten W Vuister")
__licence__ = ("CCPN licence. See http://www.ccpn.ac.uk/v3-software/downloads/license")
__reference__ = ("Skinner, S.P., Fogh, R.H., Boucher, W., Ragan, T.J., Mureddu, L.G., & Vuister, G.W.",
                 "CcpNmr AnalysisAssign: a flexible platform for integrated NMR analysis",
                 "J.Biomol.Nmr (2016), 66, 111-124, http://doi.org/10.1007/s10858-016-0060-y")
#=========================================================================================
# Last code modification
#=========================================================================================
__modifiedBy__ = "$modifiedBy: Ed Brooksbank $"
<<<<<<< HEAD
__dateModified__ = "$dateModified: 2021-03-01 11:22:50 +0000 (Mon, March 01, 2021) $"
=======
__dateModified__ = "$dateModified: 2021-03-02 14:16:14 +0000 (Tue, March 02, 2021) $"
>>>>>>> 4cc38b97
__version__ = "$Revision: 3.0.3 $"
#=========================================================================================
# Created
#=========================================================================================
__author__ = "$Author: CCPN $"
__date__ = "$Date: 2017-04-07 10:28:41 +0000 (Fri, April 07, 2017) $"
#=========================================================================================
# Start of code
#=========================================================================================

from typing import Sequence, Tuple, List
from ccpn.util import Common as commonUtil
from ccpn.core.Peak import Peak
from ccpn.core.Spectrum import Spectrum
from ccpn.core.PeakList import PeakList
from ccpn.core._implementation.AbstractWrapperObject import AbstractWrapperObject
from ccpn.ui._implementation.SpectrumDisplay import SpectrumDisplay
from ccpnmodel.ccpncore.api.ccpnmr.gui.Task import BoundStrip as ApiBoundStrip
from ccpn.util.Logging import getLogger
from ccpn.util.decorators import logCommand
from ccpn.core.lib.ContextManagers import undoBlock, newObject


STRIPTILING = 'stripTiling'
STRIPTILEPOSITION = 'stripTilePosition'


class Strip(AbstractWrapperObject):
    """Display Strip for 1D or nD spectrum"""

    #: Short class name, for PID.
    shortClassName = 'GS'
    # Attribute it necessary as subclasses must use superclass className
    className = 'Strip'

    _parentClass = SpectrumDisplay

    #: Name of plural link to instances of class
    _pluralLinkName = 'strips'

    # the attribute name used by current
    _currentAttributeName = 'strip'

    #: List of child classes.
    _childClasses = []

    _isGuiClass = True

    # Qualified name of matching API class
    _apiClassQualifiedName = ApiBoundStrip._metaclass.qualifiedName()

    # store the list of ordered spectrumViews
    _orderedSpectrumViews = None

    # CCPN properties
    @property
    def _apiStrip(self) -> ApiBoundStrip:
        """ CCPN Strip matching Strip"""
        return self._wrappedData

    @property
    def _key(self) -> str:
        """id string - serial number converted to string"""
        return str(self._wrappedData.serial)

    @property
    def serial(self) -> int:
        """serial number of Strip, used in Pid and to identify the Strip. """
        return self._wrappedData.serial

    @property
    def _parent(self) -> SpectrumDisplay:
        """SpectrumDisplay containing strip."""
        return self._project._data2Obj.get(self._wrappedData.spectrumDisplay)

    spectrumDisplay = _parent

    @property
    def axisCodes(self) -> Tuple[str, ...]:
        """Fixed string Axis codes in original display order (X, Y, Z1, Z2, ...)"""
        # TODO axisCodes shold be unique, but I am not sure this is enforced
        return self._wrappedData.axisCodes

    @property
    def axisOrder(self) -> Tuple[str, ...]:
        """String Axis codes in display order (X, Y, Z1, Z2, ...), determine axis display order"""
        return self._wrappedData.axisOrder

    @axisOrder.setter
    def axisOrder(self, value: Sequence):
        self._wrappedData.axisOrder = value

    #GWV: moved here from _implementation/Axis.py
    @property
    def orderedAxes(self) -> Tuple:
        "Axes in display order (X, Y, Z1, Z2, ...) "
        apiStrip = self._wrappedData
        ff = self._project._data2Obj.get
        return tuple(ff(apiStrip.findFirstStripAxis(axis=x)) for x in apiStrip.orderedAxes)

        # # NOTE: ED new code to read axes ignoring stripDirection
        # # All strips will return their own axes
        # stripSerial = apiStrip.stripSerial
        # apiSpectrumDisplay = apiStrip.spectrumDisplay
        # return tuple(ff(apiSpectrumDisplay.findFirstAxis(code=x, stripSerial=stripSerial)) for x in apiSpectrumDisplay.axisOrder)

    @orderedAxes.setter
    def orderedAxes(self, value: Sequence):
        value = [self.getByPid(x) if isinstance(x, str) else x for x in value]
        #self._wrappedData.orderedAxes = tuple(x._wrappedData.axis for x in value)
        self._wrappedData.axisOrder = tuple(x.code for x in value)

    @property
    def positions(self) -> Tuple[float, ...]:
        """Axis centre positions, in display order"""
        return self._wrappedData.positions

    @positions.setter
    def positions(self, value):
        self._wrappedData.positions = value

    @property
    def widths(self) -> Tuple[float, ...]:
        """Axis display widths, in display order"""
        return self._wrappedData.widths

    @widths.setter
    def widths(self, value):
        self._wrappedData.widths = value

    @property
    def units(self) -> Tuple[str, ...]:
        """Axis units, in display order"""
        return self._wrappedData.units

    @property
    def spectra(self) -> Tuple[Spectrum, ...]:
        """The spectra attached to the strip (whether display is currently turned on  or not)"""
        return tuple(x.spectrum for x in self.spectrumViews)

    @property
    def spectrumGroups(self) -> Tuple[Spectrum, ...]:
        """The spectra attached to the strip (whether display is currently turned on  or not)"""
        pids = self.spectrumDisplay._getSpectrumGroups()
        return tuple(self.project.getByPid(x) for x in pids)

    #=========================================================================================
    # Implementation functions
    #=========================================================================================

    @classmethod
    def _getAllWrappedData(cls, parent: SpectrumDisplay) -> list:
        """Get wrappedData (ccpnmr.gui.Task.Strip) in serial number order.
        """
        return parent._wrappedData.sortedStrips()

    def _finaliseAction(self, action: str):
        """Spawn _finaliseAction notifiers for spectrumView tree attached to this strip.
        """
        if not super()._finaliseAction(action):
            return

        if action in ['create', 'delete']:
            for sv in self.spectrumViews:
                sv._finaliseAction(action)

                for plv in sv.peakListViews:
                    plv._finaliseAction(action)
                for ilv in sv.integralListViews:
                    ilv._finaliseAction(action)
                for mlv in sv.multipletListViews:
                    mlv._finaliseAction(action)

    # @deleteObject()         # - doesn't work here
    def _delete(self):
        """delete the wrappedData.
        CCPN Internal
        """
        self._wrappedData.delete()

    def _setStripIndex(self, index):
        """Set the index of the current strip in the wrapped data.
        CCPN Internal
        """
        ccpnStrip = self._wrappedData
        ccpnStrip.__dict__['index'] = index  # this is the api creation of orderedStrips

    def stripIndex(self):
        """Return the index of the current strip in the spectrumDisplay.
        """
        # original api indexing
        ccpnStrip = self._wrappedData
        index = ccpnStrip.index
        # spectrumDisplay = self.spectrumDisplay
        # index = spectrumDisplay.strips.index(self)
        return index

    # from ccpn.util.decorators import profile
    # @profile
    def _clear(self):
        for spectrumView in self.spectrumViews:
            spectrumView.delete()

    def delete(self):
        """trap this delete
        """
        raise RuntimeError('Please use spectrumDisplay.deleteStrip()')

    def _removeOrderedSpectrumViewIndex(self, index):
        self.spectrumDisplay.removeOrderedSpectrumView(index)

    @property
    def tilePosition(self) -> Tuple[int, int]:
        """Returns a tuple of the tile coordinates (from top-left)
        tilePosition = (x, y)
        """
        tilePosition = self.getParameter(STRIPTILING, STRIPTILEPOSITION)
        return tilePosition

    @tilePosition.setter
    def tilePosition(self, value):
        """Setter for tilePosition
        tilePosition must be a tuple of int (x, y)
        """
        if not isinstance(value, tuple):
            raise ValueError('Expected a tuple for tilePosition')
        if len(value) != 2:
            raise ValueError('Tuple must be (x, y)')
        if any(type(vv) != int for vv in value):
            raise ValueError('Tuple must be of type int')

        self.setParameter(STRIPTILING, STRIPTILEPOSITION, value)

    #=========================================================================================
    # CCPN functions
    #=========================================================================================

    # def clone(self):
    #     """create new strip that duplicates this one, appending it at the end
    #     """
    #
    #     #EJB 20181212: I think this is already deprecated in the refactored branch
    #
    #     # with logCommandBlock(prefix='newStrip=', get='self') as log:
    #     #     log('clone')
    #
    #     result = _newStrip(self)
    #     # with undoStackBlocking() as addUndoItem:
    #     #     newStrip = self._project._data2Obj.get(self._wrappedData.clone())
    #     #
    #     #     addUndoItem(undo=partial(self.spectrumDisplay.deleteStrip, newStrip),
    #     #                 redo=partial(self.spectrumDisplay._unDelete, newStrip))
    #
    #     return result

    def _clone(self):
        """create new strip that duplicates this one, appending it at the end
        """
        apiStrip = self._wrappedData.clone()
        result = self._project._data2Obj.get(apiStrip)
        if result is None:
            raise RuntimeError('Unable to generate new Strip item')

        return result

    # @newObject(Strip)
    # def clone(self):
    #     """create new strip that duplicates this one, appending it at the end
    #     """
    #     apiStrip = self._wrappedData.clone()
    #     result = self._project._data2Obj.get(apiStrip)
    #     if result is None:
    #         raise RuntimeError('Unable to generate new Strip item')
    #
    #     return result

    @logCommand(get='self')
    def moveStrip(self, newIndex: int):
        """Move strip to index newIndex in orderedStrips
        """
        if not isinstance(newIndex, int):
            raise TypeError('newIndex %s is not of type Int' % str(newIndex))

        currentIndex = self._wrappedData.index
        if currentIndex == newIndex:
            return

        # get the current order
        stripCount = self.spectrumDisplay.stripCount

        if newIndex >= stripCount:
            # Put strip at the right, which means newIndex should be stripCount - 1
            if newIndex > stripCount:
                raise TypeError("Attempt to copy strip to position %s in display with only %s strips"
                                % (newIndex, stripCount))
            newIndex = stripCount - 1

        # move the strip
        self._wrappedData.moveTo(newIndex)

    @logCommand(get='self')
    def resetAxisOrder(self):
        """Reset display to original axis order"""
        with undoBlock():
            self._wrappedData.resetAxisOrder()

    def findAxis(self, axisCode):
        """Find axis"""
        return self._project._data2Obj.get(self._wrappedData.findAxis(axisCode))

    @logCommand(get='self')
    def displaySpectrum(self, spectrum: Spectrum, axisOrder: Sequence = ()):
        return self._displaySpectrum(spectrum, axisOrder)

    def _displaySpectrum(self, spectrum: Spectrum, axisOrder: Sequence = (), useUndoBlock=True):
        """Display additional spectrum on strip, with spectrum axes ordered according to axisOrder
        """
        getLogger().debug('Strip.displaySpectrum>>> %s' % spectrum)

        spectrum = self.getByPid(spectrum) if isinstance(spectrum, str) else spectrum
        if not isinstance(spectrum, Spectrum):
            raise TypeError('spectrum %s is not of type Spectrum' % str(spectrum))

        dataSource = spectrum._wrappedData
        apiStrip = self._wrappedData
        if apiStrip.findFirstSpectrumView(dataSource=dataSource) is not None:
            getLogger().debug('Strip.displaySpectrum>>> spectrumView is not None')
            return

        displayAxisCodes = apiStrip.axisCodes

        # make axis mapping indices
        if axisOrder and axisOrder != displayAxisCodes:
            # Map axes to axisOrder, and remap to original setting
            ll = commonUtil._axisCodeMapIndices(spectrum.axisCodes, axisOrder)
            mapIndices = [ll[axisOrder.index(x)] for x in displayAxisCodes]
        else:
            # Map axes to original display setting
            mapIndices = commonUtil._axisCodeMapIndices(spectrum.axisCodes, displayAxisCodes)

        if mapIndices is None:
            getLogger().debug('Strip.displaySpectrum>>> mapIndices is None')
            return

        # if None in mapIndices[:2]: # make sure that x/y always mapped
        #   return
        if mapIndices[0] is None or mapIndices[1] is None and displayAxisCodes[1] != 'intensity':
            getLogger().debug('Strip.displaySpectrum>>> mapIndices, x/y not mapped')
            return

        if mapIndices.count(None) + spectrum.dimensionCount != len(mapIndices):
            getLogger().debug('Strip.displaySpectrum>>> mapIndices, dimensionCount not matching')
            return

        # Make dimensionOrdering
        sortedDataDims = dataSource.sortedDataDims()
        dimensionOrdering = []
        for index in mapIndices:
            if index is None:
                dimensionOrdering.append(0)
            else:
                dimensionOrdering.append(sortedDataDims[index].dim)

        # Set stripSerial
        if 'Free' in apiStrip.className:
            # Independent strips
            stripSerial = apiStrip.serial
        else:
            stripSerial = 0

        if useUndoBlock:
            with undoBlock():
                # Make spectrumView
                obj = apiStrip.spectrumDisplay.newSpectrumView(spectrumName=dataSource.name,
                                                               stripSerial=stripSerial, dataSource=dataSource,
                                                               dimensionOrdering=dimensionOrdering)
                result = self._project._data2Obj[apiStrip.findFirstStripSpectrumView(spectrumView=obj)]

        else:
            obj = apiStrip.spectrumDisplay.newSpectrumView(spectrumName=dataSource.name,
                                                           stripSerial=stripSerial, dataSource=dataSource,
                                                           dimensionOrdering=dimensionOrdering)
            result = self._project._data2Obj[apiStrip.findFirstStripSpectrumView(spectrumView=obj)]

        return result

    @logCommand(get='self')
    def peakPickPosition(self, ppmPositions) -> Tuple[Tuple[Peak, ...], Tuple[PeakList, ...]]:
        """Pick peak at position for all spectra currently displayed in strip.
        """
        _preferences = self.application.preferences.general

        result = []
        peakLists = []

        with undoBlock():
            for spectrumView in (v for v in self.spectrumViews if v.isVisible()):

                spectrum = spectrumView.spectrum
                validPeakListViews = [pp for pp in spectrumView.peakListViews if pp.isVisible()]

<<<<<<< HEAD
                for thisPeakListView in validPeakListViews:
                    peakList = thisPeakListView.peakList

                    height = None
                    position = inPosition
                    if spectrumView.spectrum.dimensionCount > 1:
                        # sortedSelectedRegion =[list(sorted(x)) for x in selectedRegion]
                        spectrumAxisCodes = spectrumView.spectrum.axisCodes
                        stripAxisCodes = self.axisCodes

                        # position = [0] * spectrumView.spectrum.dimensionCount
                        # remapIndices = commonUtil._axisCodeMapIndices(stripAxisCodes, spectrumAxisCodes)
                        # if remapIndices:
                        #     for n, axisCode in enumerate(spectrumAxisCodes):
                        #         # idx = stripAxisCodes.index(axisCode)
                        #
                        #         idx = remapIndices[n]
                        #         # sortedSpectrumRegion[n] = sortedSelectedRegion[idx]
                        #         position[n] = inPosition[idx]
                        # else:
                        #     position = inPosition

                        indices = commonUtil.getAxisCodeMatchIndices(spectrumAxisCodes, stripAxisCodes)

                        # skip if no valid mapping
                        if None in indices:
                            continue

                        # map position to the spectrum
                        position = [inPosition[ind] for ii, ind in enumerate(indices)]

                        _height = spectrumView.spectrum.getHeight(ppmPositions=position)
                        peak = peakList.newPeak(ppmPositions=position, height=_height)
                        # peak.height = spectrumView.spectrum.getHeight(ppmPositions=position)
                    else:
                        # 1d position with height
                        _height = position[-1] # Don't use the interp height, pick where you click like nD.
                        peak = peakList.newPeak(ppmPositions=position, height=_height)
=======
                if spectrum.dimensionCount == 1:
                    indices = [1]
                else:
                    indices = spectrum.getByAxisCodes('dimensions', self.axisCodes)

                # skip if no valid mapping
                if None in indices:
                    continue
>>>>>>> 4cc38b97

                ppmPos = [ppmPositions[indx - 1] for indx in indices]
                _height = spectrum.getHeight(ppmPos)

                for dim, pos in zip(indices, ppmPositions):
                    # check that the picked peak lies in the bounded region of the spectrum
                    minSpectrumFrequency, maxSpectrumFrequency = sorted(spectrum.spectrumLimits[dim - 1])
                    visibleAlias = (spectrum.visibleAliasingRange)[dim - 1]
                    regionBounds = (round(minSpectrumFrequency + visibleAlias[0] * (maxSpectrumFrequency - minSpectrumFrequency), 3),
                                    round(minSpectrumFrequency + (visibleAlias[1] + 1) * (maxSpectrumFrequency - minSpectrumFrequency), 3))

                    if not (regionBounds[0] <= pos <= regionBounds[1]):
                        break

                else:
                    # get the list of existing peak pointPositions in this peakList
                    pointCounts = spectrum.pointCounts
                    intPositions = [int(((spectrum.ppm2point(pos, dimension=indx + 1)) - 1) % np) + 1
                                    for indx, (pos, np) in enumerate(zip(ppmPos, pointCounts))]

                    for thisPeakListView in validPeakListViews:
                        peakList = thisPeakListView.peakList
                        existingPositions = [[int(pp) for pp in pk.pointPositions] for pk in peakList.peaks]

                        if intPositions not in existingPositions:
                            # add the new peak only if one doesn't exist at these pointPositions
                            peak = peakList.newPeak(ppmPositions=ppmPos, height=_height)
                            result.append(peak)
                            peakLists.append(peakList)

            # add the new peak to the current.peaks
            self.current.peaks = result

        return tuple(result), tuple(peakLists)

    @logCommand(get='self')
    def peakPickRegion(self, selectedRegion: List[List[float]]) -> Tuple[Peak, ...]:
        """Peak pick all spectra currently displayed in strip in selectedRegion.
        """
        # selectedRegion is rounded before-hand to 3 dp.
        result = []

        minDropFactor = self.application.preferences.general.peakDropFactor
        fitMethod = self.application.preferences.general.peakFittingMethod

        # sort each of the regions [[minPpm, maxPpm], ...]
        sortedSelectedRegion = list(sorted(x) for x in selectedRegion)

        with undoBlock():

            for spectrumView in (v for v in self.spectrumViews if v.isVisible()):

                spectrum = spectrumView.spectrum

                # create a peakList if there isn't one
                if not spectrum.peakLists:
                    spectrum.newPeakList()

                # get the visible peakLists
                validPeakListViews = (pp for pp in spectrumView.peakListViews if pp.isVisible())
                validPeakLists = (pp.peakList for pp in spectrumView.peakListViews if pp.isVisible())

                if validPeakListViews:

                    # get the correct axis codes
                    if spectrum.dimensionCount == 1:
                        axisCodes = spectrum.axisCodes[0]
                        indices = [1]
                    else:
                        axisCodes = spectrum.getByAxisCodes('axisCodes', self.axisCodes)
                        indices = spectrum.getByAxisCodes('dimensions', self.axisCodes)

                    if None in indices:
                        continue

                    axisDict = {}
                    for ac, dim, region in zip(axisCodes, indices, sortedSelectedRegion):
                        # check that the region to be picked lies in the bounded region of the spectrum
                        minSpectrumFrequency, maxSpectrumFrequency = sorted(spectrum.spectrumLimits[dim - 1])
                        visibleAlias = (spectrum.visibleAliasingRange)[dim - 1]
                        regionBounds = (round(minSpectrumFrequency + visibleAlias[0] * (maxSpectrumFrequency - minSpectrumFrequency), 3),
                                        round(minSpectrumFrequency + (visibleAlias[1] + 1) * (maxSpectrumFrequency - minSpectrumFrequency), 3))

                        if not all(regionBounds[0] <= bnd <= regionBounds[1] for bnd in region):
                            break
                        axisDict[ac] = tuple(region)

                    else:
                        # apply the peak picker
                        from ccpn.core.lib.PeakPickers.PeakPickerNd import PeakPickerNd

                        myPeakPicker = PeakPickerNd(spectrum=spectrum)
                        myPeakPicker.setParameters(dropFactor=minDropFactor,
                                                   positiveThreshold=spectrum.positiveContourBase if spectrumView.displayPositiveContours else None,
                                                   negativeThreshold=spectrum.negativeContourBase if spectrumView.displayNegativeContours else None,
                                                   fitMethod=fitMethod
                                                   )

                        for peakList in validPeakLists:
                            # do the pick
                            newPeaks = myPeakPicker.pickPeaks(axisDict=axisDict, peakList=peakList)
                            if newPeaks:
                                result.extend(newPeaks)

        return tuple(result)


@newObject(Strip)
def _newStrip(self):
    """Create new strip that duplicates this one, appending it at the end
    Does not handle any gui updating.
    """
    apiStrip = self._wrappedData.clone()
    result = self._project._data2Obj.get(apiStrip)
    if result is None:
        raise RuntimeError('Unable to generate new Strip item')

    return result


# newStrip functions
# We should NOT have any newStrip function, except possibly for FreeStrips
def _copyStrip(self: SpectrumDisplay, strip: Strip, newIndex=None) -> Strip:
    """Make copy of strip in self, at position newIndex - or rightmost.
    """
    strip = self.getByPid(strip) if isinstance(strip, str) else strip
    if not isinstance(strip, Strip):
        raise TypeError('strip is not of type Strip')

    stripCount = self.stripCount
    if newIndex and newIndex >= stripCount:
        # Put strip at the right, which means newIndex should be None
        if newIndex > stripCount:
            # warning
            self._project._logger.warning(
                    "Attempt to copy strip to position %s in display with only %s strips"
                    % (newIndex, stripCount))
        newIndex = None

    # with logCommandBlock(prefix='newStrip=', get='self') as log:
    #     log('copyStrip', strip=repr(strip.pid))
    with undoBlock():

        if strip.spectrumDisplay is self:
            # Within same display. Not that useful, but harmless
            # newStrip = strip.clone()

            # clone the last strip
            newStrip = strip.spectrumDisplay.addStrip(strip)

            if newIndex is not None:
                newStrip.moveTo(newIndex)

        else:
            mapIndices = commonUtil._axisCodeMapIndices(strip.axisOrder, self.axisOrder)
            if mapIndices is None:
                raise ValueError("Strip %s not compatible with window %s" % (strip.pid, self.pid))
            else:
                positions = strip.positions
                widths = strip.widths
                # newStrip = self.orderedStrips[0].clone()

                # clone the first strip
                newStrip = strip.spectrumDisplay.addStrip(self.orderedStrips[0])

                if newIndex is not None:
                    newStrip.moveTo(newIndex)
                for ii, axis in enumerate(newStrip.orderedAxes):
                    ind = mapIndices[ii]
                    if ind is not None and axis._wrappedData.axis.stripSerial != 0:
                        # Override if there is a mapping and axis is not shared for all strips
                        axis.position = positions[ind]
                        axis.widths = widths[ind]

    return newStrip


SpectrumDisplay.copyStrip = _copyStrip
del _copyStrip<|MERGE_RESOLUTION|>--- conflicted
+++ resolved
@@ -14,11 +14,7 @@
 # Last code modification
 #=========================================================================================
 __modifiedBy__ = "$modifiedBy: Ed Brooksbank $"
-<<<<<<< HEAD
-__dateModified__ = "$dateModified: 2021-03-01 11:22:50 +0000 (Mon, March 01, 2021) $"
-=======
-__dateModified__ = "$dateModified: 2021-03-02 14:16:14 +0000 (Tue, March 02, 2021) $"
->>>>>>> 4cc38b97
+__dateModified__ = "$dateModified: 2021-03-02 15:00:01 +0000 (Tue, March 02, 2021) $"
 __version__ = "$Revision: 3.0.3 $"
 #=========================================================================================
 # Created
@@ -420,46 +416,6 @@
                 spectrum = spectrumView.spectrum
                 validPeakListViews = [pp for pp in spectrumView.peakListViews if pp.isVisible()]
 
-<<<<<<< HEAD
-                for thisPeakListView in validPeakListViews:
-                    peakList = thisPeakListView.peakList
-
-                    height = None
-                    position = inPosition
-                    if spectrumView.spectrum.dimensionCount > 1:
-                        # sortedSelectedRegion =[list(sorted(x)) for x in selectedRegion]
-                        spectrumAxisCodes = spectrumView.spectrum.axisCodes
-                        stripAxisCodes = self.axisCodes
-
-                        # position = [0] * spectrumView.spectrum.dimensionCount
-                        # remapIndices = commonUtil._axisCodeMapIndices(stripAxisCodes, spectrumAxisCodes)
-                        # if remapIndices:
-                        #     for n, axisCode in enumerate(spectrumAxisCodes):
-                        #         # idx = stripAxisCodes.index(axisCode)
-                        #
-                        #         idx = remapIndices[n]
-                        #         # sortedSpectrumRegion[n] = sortedSelectedRegion[idx]
-                        #         position[n] = inPosition[idx]
-                        # else:
-                        #     position = inPosition
-
-                        indices = commonUtil.getAxisCodeMatchIndices(spectrumAxisCodes, stripAxisCodes)
-
-                        # skip if no valid mapping
-                        if None in indices:
-                            continue
-
-                        # map position to the spectrum
-                        position = [inPosition[ind] for ii, ind in enumerate(indices)]
-
-                        _height = spectrumView.spectrum.getHeight(ppmPositions=position)
-                        peak = peakList.newPeak(ppmPositions=position, height=_height)
-                        # peak.height = spectrumView.spectrum.getHeight(ppmPositions=position)
-                    else:
-                        # 1d position with height
-                        _height = position[-1] # Don't use the interp height, pick where you click like nD.
-                        peak = peakList.newPeak(ppmPositions=position, height=_height)
-=======
                 if spectrum.dimensionCount == 1:
                     indices = [1]
                 else:
@@ -468,7 +424,6 @@
                 # skip if no valid mapping
                 if None in indices:
                     continue
->>>>>>> 4cc38b97
 
                 ppmPos = [ppmPositions[indx - 1] for indx in indices]
                 _height = spectrum.getHeight(ppmPos)
