"""
GUI Display Strip class
"""
#=========================================================================================
# Licence, Reference and Credits
#=========================================================================================
__copyright__ = "Copyright (C) CCPN project (http://www.ccpn.ac.uk) 2014 - 2021"
__credits__ = ("Ed Brooksbank, Luca Mureddu, Timothy J Ragan & Geerten W Vuister")
__licence__ = ("CCPN licence. See http://www.ccpn.ac.uk/v3-software/downloads/license")
__reference__ = ("Skinner, S.P., Fogh, R.H., Boucher, W., Ragan, T.J., Mureddu, L.G., & Vuister, G.W.",
                 "CcpNmr AnalysisAssign: a flexible platform for integrated NMR analysis",
                 "J.Biomol.Nmr (2016), 66, 111-124, http://doi.org/10.1007/s10858-016-0060-y")
#=========================================================================================
# Last code modification
#=========================================================================================
<<<<<<< HEAD
__modifiedBy__ = "$modifiedBy: Ed Brooksbank $"
__dateModified__ = "$dateModified: 2021-03-02 15:00:01 +0000 (Tue, March 02, 2021) $"
=======
__modifiedBy__ = "$modifiedBy: Luca Mureddu $"
__dateModified__ = "$dateModified: 2021-04-08 15:34:40 +0100 (Thu, April 08, 2021) $"
>>>>>>> d9635189
__version__ = "$Revision: 3.0.3 $"
#=========================================================================================
# Created
#=========================================================================================
__author__ = "$Author: CCPN $"
__date__ = "$Date: 2017-04-07 10:28:41 +0000 (Fri, April 07, 2017) $"
#=========================================================================================
# Start of code
#=========================================================================================

from typing import Sequence, Tuple, List
from ccpn.util import Common as commonUtil
from ccpn.core.Peak import Peak
from ccpn.core.Spectrum import Spectrum
from ccpn.core.PeakList import PeakList
from ccpn.core._implementation.AbstractWrapperObject import AbstractWrapperObject
from ccpn.ui._implementation.SpectrumDisplay import SpectrumDisplay
from ccpnmodel.ccpncore.api.ccpnmr.gui.Task import BoundStrip as ApiBoundStrip
from ccpn.util.Logging import getLogger
from ccpn.util.decorators import logCommand
from ccpn.core.lib.ContextManagers import undoBlockWithoutSideBar, newObject


STRIPTILING = 'stripTiling'
STRIPTILEPOSITION = 'stripTilePosition'


class Strip(AbstractWrapperObject):
    """Display Strip for 1D or nD spectrum"""

    #: Short class name, for PID.
    shortClassName = 'GS'
    # Attribute it necessary as subclasses must use superclass className
    className = 'Strip'

    _parentClass = SpectrumDisplay

    #: Name of plural link to instances of class
    _pluralLinkName = 'strips'

    # the attribute name used by current
    _currentAttributeName = 'strip'

    #: List of child classes.
    _childClasses = []

    _isGuiClass = True

    # Qualified name of matching API class
    _apiClassQualifiedName = ApiBoundStrip._metaclass.qualifiedName()

    # store the list of ordered spectrumViews
    _orderedSpectrumViews = None

    # CCPN properties
    @property
    def _apiStrip(self) -> ApiBoundStrip:
        """ CCPN Strip matching Strip"""
        return self._wrappedData

    @property
    def _key(self) -> str:
        """id string - serial number converted to string"""
        return str(self._wrappedData.serial)

    @property
    def serial(self) -> int:
        """serial number of Strip, used in Pid and to identify the Strip. """
        return self._wrappedData.serial

    @property
    def _parent(self) -> SpectrumDisplay:
        """SpectrumDisplay containing strip."""
        return self._project._data2Obj.get(self._wrappedData.spectrumDisplay)

    spectrumDisplay = _parent

    @property
    def axisCodes(self) -> Tuple[str, ...]:
        """Fixed string Axis codes in original display order (X, Y, Z1, Z2, ...)"""
        # TODO axisCodes shold be unique, but I am not sure this is enforced
        return self._wrappedData.axisCodes

    @property
    def axisOrder(self) -> Tuple[str, ...]:
        """String Axis codes in display order (X, Y, Z1, Z2, ...), determine axis display order"""
        return self._wrappedData.axisOrder

    @axisOrder.setter
    def axisOrder(self, value: Sequence):
        self._wrappedData.axisOrder = value

    #GWV: moved here from _implementation/Axis.py
    @property
    def orderedAxes(self) -> Tuple:
        "Axes in display order (X, Y, Z1, Z2, ...) "
        apiStrip = self._wrappedData
        ff = self._project._data2Obj.get
        return tuple(ff(apiStrip.findFirstStripAxis(axis=x)) for x in apiStrip.orderedAxes)

        # # NOTE: ED new code to read axes ignoring stripDirection
        # # All strips will return their own axes
        # stripSerial = apiStrip.stripSerial
        # apiSpectrumDisplay = apiStrip.spectrumDisplay
        # return tuple(ff(apiSpectrumDisplay.findFirstAxis(code=x, stripSerial=stripSerial)) for x in apiSpectrumDisplay.axisOrder)

    @orderedAxes.setter
    def orderedAxes(self, value: Sequence):
        value = [self.getByPid(x) if isinstance(x, str) else x for x in value]
        #self._wrappedData.orderedAxes = tuple(x._wrappedData.axis for x in value)
        self._wrappedData.axisOrder = tuple(x.code for x in value)

    @property
    def positions(self) -> Tuple[float, ...]:
        """Axis centre positions, in display order"""
        return self._wrappedData.positions

    @positions.setter
    def positions(self, value):
        self._wrappedData.positions = value

    @property
    def widths(self) -> Tuple[float, ...]:
        """Axis display widths, in display order"""
        return self._wrappedData.widths

    @widths.setter
    def widths(self, value):
        self._wrappedData.widths = value

    @property
    def units(self) -> Tuple[str, ...]:
        """Axis units, in display order"""
        return self._wrappedData.units

    @property
    def spectra(self) -> Tuple[Spectrum, ...]:
        """The spectra attached to the strip (whether display is currently turned on  or not)"""
        return tuple(x.spectrum for x in self.spectrumViews)

    @property
    def spectrumGroups(self) -> Tuple[Spectrum, ...]:
        """The spectra attached to the strip (whether display is currently turned on  or not)"""
        pids = self.spectrumDisplay._getSpectrumGroups()
        return tuple(self.project.getByPid(x) for x in pids)

    #=========================================================================================
    # Implementation functions
    #=========================================================================================

    @classmethod
    def _getAllWrappedData(cls, parent: SpectrumDisplay) -> list:
        """Get wrappedData (ccpnmr.gui.Task.Strip) in serial number order.
        """
        return parent._wrappedData.sortedStrips()

    def _finaliseAction(self, action: str):
        """Spawn _finaliseAction notifiers for spectrumView tree attached to this strip.
        """
        if not super()._finaliseAction(action):
            return

        if action in ['create', 'delete']:
            for sv in self.spectrumViews:
                sv._finaliseAction(action)

                for plv in sv.peakListViews:
                    plv._finaliseAction(action)
                for ilv in sv.integralListViews:
                    ilv._finaliseAction(action)
                for mlv in sv.multipletListViews:
                    mlv._finaliseAction(action)

    # @deleteObject()         # - doesn't work here
    def _delete(self):
        """delete the wrappedData.
        CCPN Internal
        """
        self._wrappedData.delete()

    def _setStripIndex(self, index):
        """Set the index of the current strip in the wrapped data.
        CCPN Internal
        """
        ccpnStrip = self._wrappedData
        ccpnStrip.__dict__['index'] = index  # this is the api creation of orderedStrips

    def stripIndex(self):
        """Return the index of the current strip in the spectrumDisplay.
        """
        # original api indexing
        ccpnStrip = self._wrappedData
        index = ccpnStrip.index
        # spectrumDisplay = self.spectrumDisplay
        # index = spectrumDisplay.strips.index(self)
        return index

    # from ccpn.util.decorators import profile
    # @profile
    def _clear(self):
        for spectrumView in self.spectrumViews:
            spectrumView.delete()

    def delete(self):
        """trap this delete
        """
        raise RuntimeError('Please use spectrumDisplay.deleteStrip()')

    def _removeOrderedSpectrumViewIndex(self, index):
        self.spectrumDisplay.removeOrderedSpectrumView(index)

    @property
    def tilePosition(self) -> Tuple[int, int]:
        """Returns a tuple of the tile coordinates (from top-left)
        tilePosition = (x, y)
        """
        tilePosition = self.getParameter(STRIPTILING, STRIPTILEPOSITION)
        return tilePosition

    @tilePosition.setter
    def tilePosition(self, value):
        """Setter for tilePosition
        tilePosition must be a tuple of int (x, y)
        """
        if not isinstance(value, tuple):
            raise ValueError('Expected a tuple for tilePosition')
        if len(value) != 2:
            raise ValueError('Tuple must be (x, y)')
        if any(type(vv) != int for vv in value):
            raise ValueError('Tuple must be of type int')

        self.setParameter(STRIPTILING, STRIPTILEPOSITION, value)

    #=========================================================================================
    # CCPN functions
    #=========================================================================================

    # def clone(self):
    #     """create new strip that duplicates this one, appending it at the end
    #     """
    #
    #     #EJB 20181212: I think this is already deprecated in the refactored branch
    #
    #     # with logCommandBlock(prefix='newStrip=', get='self') as log:
    #     #     log('clone')
    #
    #     result = _newStrip(self)
    #     # with undoStackBlocking() as addUndoItem:
    #     #     newStrip = self._project._data2Obj.get(self._wrappedData.clone())
    #     #
    #     #     addUndoItem(undo=partial(self.spectrumDisplay.deleteStrip, newStrip),
    #     #                 redo=partial(self.spectrumDisplay._unDelete, newStrip))
    #
    #     return result

    def _clone(self):
        """create new strip that duplicates this one, appending it at the end
        """
        apiStrip = self._wrappedData.clone()
        result = self._project._data2Obj.get(apiStrip)
        if result is None:
            raise RuntimeError('Unable to generate new Strip item')

        return result

    # @newObject(Strip)
    # def clone(self):
    #     """create new strip that duplicates this one, appending it at the end
    #     """
    #     apiStrip = self._wrappedData.clone()
    #     result = self._project._data2Obj.get(apiStrip)
    #     if result is None:
    #         raise RuntimeError('Unable to generate new Strip item')
    #
    #     return result

    @logCommand(get='self')
    def moveStrip(self, newIndex: int):
        """Move strip to index newIndex in orderedStrips
        """
        if not isinstance(newIndex, int):
            raise TypeError('newIndex %s is not of type Int' % str(newIndex))

        currentIndex = self._wrappedData.index
        if currentIndex == newIndex:
            return

        # get the current order
        stripCount = self.spectrumDisplay.stripCount

        if newIndex >= stripCount:
            # Put strip at the right, which means newIndex should be stripCount - 1
            if newIndex > stripCount:
                raise TypeError("Attempt to copy strip to position %s in display with only %s strips"
                                % (newIndex, stripCount))
            newIndex = stripCount - 1

        # move the strip
        self._wrappedData.moveTo(newIndex)

    @logCommand(get='self')
    def resetAxisOrder(self):
        """Reset display to original axis order"""
        with undoBlockWithoutSideBar():
            self._wrappedData.resetAxisOrder()

    def findAxis(self, axisCode):
        """Find axis"""
        return self._project._data2Obj.get(self._wrappedData.findAxis(axisCode))

    @logCommand(get='self')
    def displaySpectrum(self, spectrum: Spectrum, axisOrder: Sequence = ()):
        return self._displaySpectrum(spectrum, axisOrder)

    def _displaySpectrum(self, spectrum: Spectrum, axisOrder: Sequence = (), useUndoBlock=True):
        """Display additional spectrum on strip, with spectrum axes ordered according to axisOrder
        """
        getLogger().debug('Strip.displaySpectrum>>> %s' % spectrum)

        spectrum = self.getByPid(spectrum) if isinstance(spectrum, str) else spectrum
        if not isinstance(spectrum, Spectrum):
            raise TypeError('spectrum %s is not of type Spectrum' % str(spectrum))

        dataSource = spectrum._wrappedData
        apiStrip = self._wrappedData
        if apiStrip.findFirstSpectrumView(dataSource=dataSource) is not None:
            getLogger().debug('Strip.displaySpectrum>>> spectrumView is not None')
            return

        displayAxisCodes = apiStrip.axisCodes

        # make axis mapping indices
        if axisOrder and axisOrder != displayAxisCodes:
            # Map axes to axisOrder, and remap to original setting
            ll = commonUtil._axisCodeMapIndices(spectrum.axisCodes, axisOrder)
            mapIndices = [ll[axisOrder.index(x)] for x in displayAxisCodes]
        else:
            # Map axes to original display setting
            mapIndices = commonUtil._axisCodeMapIndices(spectrum.axisCodes, displayAxisCodes)

        if mapIndices is None:
            getLogger().debug('Strip.displaySpectrum>>> mapIndices is None')
            return

        # if None in mapIndices[:2]: # make sure that x/y always mapped
        #   return
        if mapIndices[0] is None or mapIndices[1] is None and displayAxisCodes[1] != 'intensity':
            getLogger().debug('Strip.displaySpectrum>>> mapIndices, x/y not mapped')
            return

        if mapIndices.count(None) + spectrum.dimensionCount != len(mapIndices):
            getLogger().debug('Strip.displaySpectrum>>> mapIndices, dimensionCount not matching')
            return

        # Make dimensionOrdering
        sortedDataDims = dataSource.sortedDataDims()
        dimensionOrdering = []
        for index in mapIndices:
            if index is None:
                dimensionOrdering.append(0)
            else:
                dimensionOrdering.append(sortedDataDims[index].dim)

        # Set stripSerial
        if 'Free' in apiStrip.className:
            # Independent strips
            stripSerial = apiStrip.serial
        else:
            stripSerial = 0

        if useUndoBlock:
            with undoBlockWithoutSideBar():
                # Make spectrumView
                obj = apiStrip.spectrumDisplay.newSpectrumView(spectrumName=dataSource.name,
                                                               stripSerial=stripSerial, dataSource=dataSource,
                                                               dimensionOrdering=dimensionOrdering)
                result = self._project._data2Obj[apiStrip.findFirstStripSpectrumView(spectrumView=obj)]

        else:
            obj = apiStrip.spectrumDisplay.newSpectrumView(spectrumName=dataSource.name,
                                                           stripSerial=stripSerial, dataSource=dataSource,
                                                           dimensionOrdering=dimensionOrdering)
            result = self._project._data2Obj[apiStrip.findFirstStripSpectrumView(spectrumView=obj)]

        return result

    @logCommand(get='self')
    def peakPickPosition(self, ppmPositions) -> Tuple[Tuple[Peak, ...], Tuple[PeakList, ...]]:
        """Pick peak at position for all spectra currently displayed in strip.
        """
        _preferences = self.application.preferences.general

        result = []
        peakLists = []

        with undoBlockWithoutSideBar():
            for spectrumView in (v for v in self.spectrumViews if v.isVisible()):

                spectrum = spectrumView.spectrum
                validPeakListViews = [pp for pp in spectrumView.peakListViews if pp.isVisible()]

                if spectrum.dimensionCount == 1:
                    indices = [1]
                else:
                    indices = spectrum.getByAxisCodes('dimensions', self.axisCodes)

                # skip if no valid mapping
                if None in indices:
                    continue

                ppmPos = [ppmPositions[indx - 1] for indx in indices]
                _height = spectrum.getHeight(ppmPos)

                for dim, pos in zip(indices, ppmPositions):
                    # check that the picked peak lies in the bounded region of the spectrum
                    minSpectrumFrequency, maxSpectrumFrequency = sorted(spectrum.spectrumLimits[dim - 1])
                    visibleAlias = (spectrum.visibleAliasingRange)[dim - 1]
                    regionBounds = (round(minSpectrumFrequency + visibleAlias[0] * (maxSpectrumFrequency - minSpectrumFrequency), 3),
                                    round(minSpectrumFrequency + (visibleAlias[1] + 1) * (maxSpectrumFrequency - minSpectrumFrequency), 3))

                    if not (regionBounds[0] <= pos <= regionBounds[1]):
                        break

                else:
                    # get the list of existing peak pointPositions in this peakList
                    pointCounts = spectrum.pointCounts
                    intPositions = [int(((spectrum.ppm2point(pos, dimension=indx + 1)) - 1) % np) + 1
                                    for indx, (pos, np) in enumerate(zip(ppmPos, pointCounts))]

                    for thisPeakListView in validPeakListViews:
                        peakList = thisPeakListView.peakList
                        existingPositions = [[int(pp) for pp in pk.pointPositions] for pk in peakList.peaks]

                        if intPositions not in existingPositions:
                            # add the new peak only if one doesn't exist at these pointPositions
                            peak = peakList.newPeak(ppmPositions=ppmPos, height=_height)
                            result.append(peak)
                            peakLists.append(peakList)

            # add the new peak to the current.peaks
            self.current.peaks = result

        return tuple(result), tuple(peakLists)

    @logCommand(get='self')
    def peakPickRegion(self, selectedRegion: List[List[float]]) -> Tuple[Peak, ...]:
        """Peak pick all spectra currently displayed in strip in selectedRegion.
        """
        # selectedRegion is rounded before-hand to 3 dp.
        result = []

        minDropFactor = self.application.preferences.general.peakDropFactor
        fitMethod = self.application.preferences.general.peakFittingMethod

        # sort each of the regions [[minPpm, maxPpm], ...]
        sortedSelectedRegion = list(sorted(x) for x in selectedRegion)

<<<<<<< HEAD
        with undoBlock():

=======
        with undoBlockWithoutSideBar():
>>>>>>> d9635189
            for spectrumView in (v for v in self.spectrumViews if v.isVisible()):

                spectrum = spectrumView.spectrum

                # create a peakList if there isn't one
                if not spectrum.peakLists:
                    spectrum.newPeakList()

                # get the visible peakLists
                validPeakListViews = (pp for pp in spectrumView.peakListViews if pp.isVisible())
                validPeakLists = (pp.peakList for pp in spectrumView.peakListViews if pp.isVisible())

                if validPeakListViews:

                    # get the correct axis codes
                    if spectrum.dimensionCount == 1:
                        axisCodes = spectrum.axisCodes[0]
                        indices = [1]
                    else:
                        axisCodes = spectrum.getByAxisCodes('axisCodes', self.axisCodes)
                        indices = spectrum.getByAxisCodes('dimensions', self.axisCodes)

                    if None in indices:
                        continue

                    axisDict = {}
                    for ac, dim, region in zip(axisCodes, indices, sortedSelectedRegion):
                        # check that the region to be picked lies in the bounded region of the spectrum
                        minSpectrumFrequency, maxSpectrumFrequency = sorted(spectrum.spectrumLimits[dim - 1])
                        visibleAlias = (spectrum.visibleAliasingRange)[dim - 1]
                        regionBounds = (round(minSpectrumFrequency + visibleAlias[0] * (maxSpectrumFrequency - minSpectrumFrequency), 3),
                                        round(minSpectrumFrequency + (visibleAlias[1] + 1) * (maxSpectrumFrequency - minSpectrumFrequency), 3))

                        if not all(regionBounds[0] <= bnd <= regionBounds[1] for bnd in region):
                            break
                        axisDict[ac] = tuple(region)

                    else:
                        # apply the peak picker
                        from ccpn.core.lib.PeakPickers.PeakPickerNd import PeakPickerNd

                        myPeakPicker = PeakPickerNd(spectrum=spectrum)
                        myPeakPicker.setParameters(dropFactor=minDropFactor,
                                                   positiveThreshold=spectrum.positiveContourBase if spectrumView.displayPositiveContours else None,
                                                   negativeThreshold=spectrum.negativeContourBase if spectrumView.displayNegativeContours else None,
                                                   fitMethod=fitMethod
                                                   )

                        for peakList in validPeakLists:
                            # do the pick
                            newPeaks = myPeakPicker.pickPeaks(axisDict=axisDict, peakList=peakList)
                            if newPeaks:
                                result.extend(newPeaks)

        return tuple(result)


@newObject(Strip)
def _newStrip(self):
    """Create new strip that duplicates this one, appending it at the end
    Does not handle any gui updating.
    """
    apiStrip = self._wrappedData.clone()
    result = self._project._data2Obj.get(apiStrip)
    if result is None:
        raise RuntimeError('Unable to generate new Strip item')

    return result


# newStrip functions
# We should NOT have any newStrip function, except possibly for FreeStrips
def _copyStrip(self: SpectrumDisplay, strip: Strip, newIndex=None) -> Strip:
    """Make copy of strip in self, at position newIndex - or rightmost.
    """
    strip = self.getByPid(strip) if isinstance(strip, str) else strip
    if not isinstance(strip, Strip):
        raise TypeError('strip is not of type Strip')

    stripCount = self.stripCount
    if newIndex and newIndex >= stripCount:
        # Put strip at the right, which means newIndex should be None
        if newIndex > stripCount:
            # warning
            self._project._logger.warning(
                    "Attempt to copy strip to position %s in display with only %s strips"
                    % (newIndex, stripCount))
        newIndex = None

    # with logCommandBlock(prefix='newStrip=', get='self') as log:
    #     log('copyStrip', strip=repr(strip.pid))
    with undoBlockWithoutSideBar():

        if strip.spectrumDisplay is self:
            # Within same display. Not that useful, but harmless
            # newStrip = strip.clone()

            # clone the last strip
            newStrip = strip.spectrumDisplay.addStrip(strip)

            if newIndex is not None:
                newStrip.moveTo(newIndex)

        else:
            mapIndices = commonUtil._axisCodeMapIndices(strip.axisOrder, self.axisOrder)
            if mapIndices is None:
                raise ValueError("Strip %s not compatible with window %s" % (strip.pid, self.pid))
            else:
                positions = strip.positions
                widths = strip.widths
                # newStrip = self.orderedStrips[0].clone()

                # clone the first strip
                newStrip = strip.spectrumDisplay.addStrip(self.orderedStrips[0])

                if newIndex is not None:
                    newStrip.moveTo(newIndex)
                for ii, axis in enumerate(newStrip.orderedAxes):
                    ind = mapIndices[ii]
                    if ind is not None and axis._wrappedData.axis.stripSerial != 0:
                        # Override if there is a mapping and axis is not shared for all strips
                        axis.position = positions[ind]
                        axis.widths = widths[ind]

    return newStrip


SpectrumDisplay.copyStrip = _copyStrip
del _copyStrip<|MERGE_RESOLUTION|>--- conflicted
+++ resolved
@@ -13,13 +13,8 @@
 #=========================================================================================
 # Last code modification
 #=========================================================================================
-<<<<<<< HEAD
 __modifiedBy__ = "$modifiedBy: Ed Brooksbank $"
-__dateModified__ = "$dateModified: 2021-03-02 15:00:01 +0000 (Tue, March 02, 2021) $"
-=======
-__modifiedBy__ = "$modifiedBy: Luca Mureddu $"
-__dateModified__ = "$dateModified: 2021-04-08 15:34:40 +0100 (Thu, April 08, 2021) $"
->>>>>>> d9635189
+__dateModified__ = "$dateModified: 2021-04-09 10:45:12 +0100 (Fri, April 09, 2021) $"
 __version__ = "$Revision: 3.0.3 $"
 #=========================================================================================
 # Created
@@ -477,12 +472,7 @@
         # sort each of the regions [[minPpm, maxPpm], ...]
         sortedSelectedRegion = list(sorted(x) for x in selectedRegion)
 
-<<<<<<< HEAD
-        with undoBlock():
-
-=======
         with undoBlockWithoutSideBar():
->>>>>>> d9635189
             for spectrumView in (v for v in self.spectrumViews if v.isVisible()):
 
                 spectrum = spectrumView.spectrum
