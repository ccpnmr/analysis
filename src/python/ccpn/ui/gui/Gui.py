"""
The top-level Gui class for all user interactions
"""
#=========================================================================================
# Licence, Reference and Credits
#=========================================================================================
__copyright__ = "Copyright (C) CCPN project (https://www.ccpn.ac.uk) 2014 - 2024"
__credits__ = ("Ed Brooksbank, Morgan Hayward, Victoria A Higman, Luca Mureddu, Eliza Płoskoń",
               "Timothy J Ragan, Brian O Smith, Daniel Thompson",
               "Gary S Thompson & Geerten W Vuister")
__licence__ = ("CCPN licence. See https://ccpn.ac.uk/software/licensing/")
__reference__ = ("Skinner, S.P., Fogh, R.H., Boucher, W., Ragan, T.J., Mureddu, L.G., & Vuister, G.W.",
                 "CcpNmr AnalysisAssign: a flexible platform for integrated NMR analysis",
                 "J.Biomol.Nmr (2016), 66, 111-124, https://doi.org/10.1007/s10858-016-0060-y")
#=========================================================================================
# Last code modification
#=========================================================================================
__modifiedBy__ = "$modifiedBy: Ed Brooksbank $"
<<<<<<< HEAD
__dateModified__ = "$dateModified: 2024-10-04 10:21:43 +0100 (Fri, October 04, 2024) $"
__version__ = "$Revision: 3.2.7 $"
=======
__dateModified__ = "$dateModified: 2024-10-04 11:47:18 +0100 (Fri, October 04, 2024) $"
__version__ = "$Revision: 3.2.5 $"
>>>>>>> 4fae4d5f
#=========================================================================================
# Created
#=========================================================================================
__author__ = "$Author: Wayne Boucher $"
__date__ = "$Date: 2017-03-16 18:20:01 +0000 (Thu, March 16, 2017) $"
#=========================================================================================
# Start of code
#=========================================================================================

import sys
import typing
import re
import json
from PyQt5 import QtWidgets, QtCore, QtGui
from functools import partial
from ccpn.core.Project import Project

from ccpn.framework.Application import getApplication
from ccpn.framework.PathsAndUrls import CCPN_EXTENSION
from ccpn.framework.lib.DataLoaders.DataLoaderABC import _checkPathForDataLoader

from ccpn.core.lib.ContextManagers import (
    notificationEchoBlocking, catchExceptions,
    logCommandManager, undoStackBlocking, busyHandler)

from ccpn.ui.Ui import Ui
from ccpn.ui.gui.popups.RegisterPopup import RegisterPopup, NewTermsConditionsPopup
from ccpn.ui.gui.widgets.Application import Application
from ccpn.ui.gui.widgets.Base import Base
from ccpn.ui.gui.widgets import MessageDialog
from ccpn.ui.gui.widgets import FileDialog
from ccpn.ui.gui.widgets.Font import getSystemFonts
# from ccpn.ui.gui.widgets.Frame import ScrollableFrame
from ccpn.ui.gui.popups.ImportStarPopup import StarImporterPopup

# This import initializes relative paths for QT style-sheets.  Do not remove! GWV ????
from ccpn.ui.gui.guiSettings import (FontSettings, consoleStyle, getTheme,
                                     getColours, PALETTE, Theme, setColourScheme)
# from ccpn.ui.gui.widgets.Font import getFontHeight
from ccpn.ui.gui.widgets.Icon import Icon

from ccpn.util.Logging import getLogger
from ccpn.util import Logging
from ccpn.util import Register
from ccpn.util.Path import aPath
from ccpn.util.decorators import logCommand

from ccpnmodel.ccpncore.memops.ApiError import ApiError


#-----------------------------------------------------------------------------------------
# Subclass the exception hook fpr PyQT
#-----------------------------------------------------------------------------------------

def _ccpnExceptionhook(ccpnType, value, tback):
    """This because PyQT raises and catches exceptions,
    but doesn't pass them along instead makes the program crashing miserably.
    """
    if (application := getApplication()):
        if application._isInDebugMode:
            sys.stderr.write('_ccpnExceptionhook: type = %s\n' % ccpnType)
            sys.stderr.write('_ccpnExceptionhook: value = %s\n' % value)
            sys.stderr.write('_ccpnExceptionhook: tback = %s\n' % tback)

        # # this is crashing on Windows 10 Enterprise :|
        # if application.hasGui:
        #     title = f'{str(ccpnType)[8:-2]}:'
        #     text = str(value)
        #     MessageDialog.showError(title=title, message=text)

        if application.project and not application.project.readOnly:
            application.project._updateLoggerState(readOnly=False, flush=True)

    sys.__excepthook__(ccpnType, value, tback)


sys.excepthook = _ccpnExceptionhook


#-----------------------------------------------------------------------------------------


def qtMessageHandler(*errors):
    for err in errors:
        Logging.getLogger().warning(f'{consoleStyle.fg.red}QT error: {err}{consoleStyle.reset}')


# un/suppress messages
QtCore.qInstallMessageHandler(qtMessageHandler)

# REMOVEDEBUG = r'\(\w+\.\w+:\d+\)$'
REMOVEDEBUG = r'\(\S+\.\w+:\d+\)$'

MAXITEMLOGGING = 4
MAXITEMLOADING = 5
MAXITEMDEPTH = 5


#=========================================================================================
# _MyAppProxyStyle
#=========================================================================================

class _MyAppProxyStyle(QtWidgets.QProxyStyle):
    """Class to handle resizing icons in menus
    """

    # def drawPrimitive(self, element: QtWidgets.QStyle.PrimitiveElement,
    #                   option: QtWidgets.QStyleOption,
    #                   painter: QtGui.QPainter,
    #                   widget: typing.Optional[QtWidgets.QWidget] = ...) -> None:
    #     focus = False
    #     if element in {QtWidgets.QStyle.PE_FrameLineEdit,
    #                    QtWidgets.QStyle.PE_FrameFocusRect,
    #                    QtWidgets.QStyle.PE_PanelButtonCommand,
    #                    }:
    #         focus = option.state & QtWidgets.QStyle.State_HasFocus
    #         option.state &= ~(QtWidgets.QStyle.State_HasFocus | QtWidgets.QStyle.State_Selected)
    #         # Customise the highlight color for a soft background
    #         if Base._highlightMid is not None:
    #             option.palette.setColor(option.palette.Highlight, Base._highlightMid)
    #     if element == QtWidgets.QStyle.PE_FrameFocusRect and isinstance(widget, QtWidgets.QPushButton):
    #         # replace the QPushButton focus with just a border
    #         if (efb := getattr(widget, '_enableFocusBorder', None)) is None or efb is True:
    #             self._drawBorder(element, painter, widget, col=Base._highlightVivid)
    #         return
    #     super().drawPrimitive(element, option, painter, widget)
    #     if focus and element in {QtWidgets.QStyle.PE_FrameLineEdit,
    #                              }:
    #         # draw new focus-border
    #         self._drawBorder(element, painter, widget, col=Base._highlightVivid)

    def drawControl(self, element, option, painter, widget=None):
        # if element in {QtWidgets.QStyle.CE_TabBarTab,
        #                }:
        #     # Customise the highlight color for the tab-widget
        #     if Base._highlightVivid is not None:
        #         option.palette.setColor(option.palette.Highlight, Base._highlightVivid)
        if (element in {QtWidgets.QStyle.CE_MenuItem,} and
              isinstance(option, QtWidgets.QStyleOptionMenuItem) and
                (_actionGeometries := getattr(widget, '_actionGeometries', None)) and
                (action := _actionGeometries.get(str(option.rect))) and
                (colour := getattr(action, '_foregroundColour', None))):
            # Customise the foreground colour for the menu-item from the QAction
            # - menu-items don't have a stylesheet or palette
            option.palette.setColor(option.palette.Text, colour)
        super().drawControl(element, option, painter, widget)
        # if element in {QtWidgets.QStyle.CE_ItemViewItem, } and (option.state & QtWidgets.QStyle.State_HasFocus):
        #     # draw border inside the listWidget/listView/TreeView
        #     #   - draws border inside pulldowns though, shame :(
        #     self._drawBorder(element, painter, widget, col=Base._highlightVivid)

    def drawComplexControl(self, control: QtWidgets.QStyle.ComplexControl,
                           option: QtWidgets.QStyleOptionComplex,
                           painter: QtGui.QPainter,
                           widget: typing.Optional[QtWidgets.QWidget] = ...) -> None:
        focus = None
        if control in {QtWidgets.QStyle.CC_ComboBox,
                       QtWidgets.QStyle.CC_SpinBox,
                       }:
            focus = option.state & QtWidgets.QStyle.State_HasFocus
            option.state &= ~QtWidgets.QStyle.State_HasFocus
            if control in {QtWidgets.QStyle.CC_ComboBox,}:
                # hack to set the drop-arrow colour
                # using window-text allows setting the text colour on non-editable combobox
                option.palette.setColor(option.palette.ButtonText,
                                        option.palette.color(QtGui.QPalette.Active,
                                                             QtGui.QPalette.ColorRole(QtGui.QPalette.WindowText)))
        # elif control in {QtWidgets.QStyle.CC_Slider,} and Base._highlightVivid is not None:
        #     option.palette.setColor(option.palette.Highlight, Base._highlightVivid)
        super().drawComplexControl(control, option, painter, widget)
        if focus:
            # draw new focus-border
            self._drawBorder(control, painter, widget,
                             col=option.palette.highlight().color())

    @staticmethod
    def _drawBorder(control, p, widget, col=None):
        p.save()
        try:
            wind = widget.rect()
            if control == QtWidgets.QStyle.CC_SpinBox:
                # not sure why the border is off slightly
                wind = wind.adjusted(0, 1, 0, -1)  # x1, y1 - x2, y2
            elif control == QtWidgets.QStyle.CE_ItemViewItem:
                # border is off because the border-width is outside the widget :|
                wind = wind.adjusted(-1, -1, -1, -1)
            # paint the new border
            p.translate(0.5, 0.5)  # move to pixel-centre
            p.setRenderHint(QtGui.QPainter.Antialiasing, True)
            col = col or QtGui.QColor('red')
            col.setAlpha(40)  # feint must be done first so that QSlider draws correctly
            p.setPen(col)
            p.drawRoundedRect(wind.adjusted(1, 1, -2, -2), 1.7, 1.7)
            col.setAlpha(255)
            p.setPen(col)
            p.drawRoundedRect(wind.adjusted(0, 0, -1, -1), 2, 2)
        except Exception:
            ...
        finally:
            p.translate(-0.5, -0.5)
            p.restore()

    def standardIcon(self, standardIcon, option=None, widget=None) -> QtGui.QIcon:
        # change the close-button of the line-edit to a cleaner icon, set by setClearButtonEnabled
        if standardIcon == QtWidgets.QStyle.SP_LineEditClearButton:
            return Icon('icons/close-lineedit')
        return super().standardIcon(standardIcon, option, widget)


#=========================================================================================
# Gui
#=========================================================================================

class Gui(Ui):
    """Top class for the GUI interface
    """

    def __init__(self, application):

        # sets self.mainWindow (None), self.application and self.pluginModules
        Ui.__init__(self, application)

        # GWV: this is not ideal and needs to move into the Gui class
        application._fontSettings = FontSettings(application.preferences)
        application._setColourSchemeAndStyleSheet()
        application._setupMenus()

        self._initQtApp()

    def _initQtApp(self):
        # On the Mac (at least) it does not matter what you set the applicationName to be,
        # it will come out as the executable you are running (e.g. "python3")

        QtCore.QCoreApplication.setAttribute(QtCore.Qt.AA_EnableHighDpiScaling, True)
        QtCore.QCoreApplication.setAttribute(QtCore.Qt.AA_UseHighDpiPixmaps, True)

        # NOTE:ED - this is essential for multi-window applications
        QtCore.QCoreApplication.setAttribute(QtCore.Qt.AA_ShareOpenGLContexts, True)
        # experimental - makes a mess!
        # QtCore.QCoreApplication.setAttribute(QtCore.Qt.AA_UseStyleSheetPropagationInWidgetStyles, True)

        # fm = QtGui.QSurfaceFormat()
        # fm.setSamples(4)
        # # NOTE:ED - Do not do this, they cause QT to exhibit strange behaviour
        # #     - think is QT bug when recompiling :|
        # # fm.setSwapInterval(0)  # disable VSync
        # # fm.setSwapBehavior(QtGui.QSurfaceFormat.DoubleBuffer)
        # QtGui.QSurfaceFormat.setDefaultFormat(fm)

        self.qtApp = Application(self.application.applicationName,
                                 self.application.applicationVersion,
                                 organizationName='CCPN', organizationDomain='ccpn.ac.uk')
        # patch for icon sizes in menus, etc.
        styles = QtWidgets.QStyleFactory()
        myStyle = _MyAppProxyStyle(styles.create('fusion'))
        self.qtApp.setStyle(myStyle)

        # override the dark/light theme
        self._changeThemeInstant()

        # read the current system-fonts
        getSystemFonts()
        # # original - no patch for icon sizes
        # styles = QtWidgets.QStyleFactory()
        # self.qtApp.setStyle(styles.create('fusion'))

    def _changeThemeInstant(self, theme: str=None, colour: str=None, themeSD: str=None):
        """Set the light/dark palette in single step.
        0 - dark, 1 - light, 2 - default = follow OS/application
        """
        prefsApp = self.application.preferences.appearance
        prefsGen = self.application.preferences.general

        _th, _col, _thSD = getTheme()  # should have been set on creation
        if theme is None: theme = _th.dataValue
        if themeSD is None: themeSD = _thSD.dataValue
        if colour is None: colour = _col

        if not isinstance(theme, Theme) and theme not in Theme.dataValues():
            raise ValueError(f'{self.__class__.__name__}._changeThemeInstant: theme not in {Theme.dataValues()}')
        if not isinstance(themeSD, Theme) and themeSD not in Theme.dataValues():
            raise ValueError(f'{self.__class__.__name__}._changeThemeInstant: themeSD not in {Theme.dataValues()}')
        if not isinstance(colour, str):
            raise TypeError(f'{self.__class__.__name__}._changeThemeInstant: colour not of type str')
        try:
            # test the colour
            QtGui.QColor(colour)
        except Exception:
            raise ValueError(f'{self.__class__.__name__}._changeThemeInstant: colour {colour!r} not valid')

        getLogger().debug(f'{consoleStyle.fg.darkblue}==> start palette-change event.{consoleStyle.reset}')
        # set highlight to the required highlighting colour
        # set the theme in preferences
        th = Theme.getByDataValue(theme)
        thSD = Theme.getByDataValue(themeSD)
        prefsApp.themeStyle = th.dataValue  # application theme
        prefsApp.themeColour = colour
        prefsGen.colourScheme = thSD.dataValue  # spectrumDisplay theme

        if pal := setColourScheme(th, colour, thSD):
            self.qtApp.setPalette(pal)
            # QtCore.QTimer.singleShot(0, partial(self.qtApp.setPalette, pal))
            QtCore.QTimer.singleShot(0, partial(self.qtApp.sigPaletteChanged.emit, pal,
                                              prefsApp.themeStyle,
                                              prefsApp.themeColour,
                                              prefsGen.colourScheme)
                                     )
        getLogger().debug(f'{consoleStyle.fg.darkblue}==> end palette-change event.{consoleStyle.reset}')

        # pal = setColourScheme(th, colour, thSD)
        # groups = [QtGui.QPalette.Active, QtGui.QPalette.Inactive, QtGui.QPalette.Disabled]
        # if (colours := getColours()) and (theme := colours.get(PALETTE)):
        #     for role, cols in theme.items():
        #         for group, col in zip(groups, cols):
        #             pal.setColor(group, role, QtGui.QColor(col))
        #
        #     base = pal.base().color().lightness()  # use as a guide for light/dark theme
        #     highlight = QtGui.QColor(prefsApp.themeColour)
        #     newCol = highlight.fromHslF(highlight.hueF(),
        #                                 0.95,
        #                                 highlight.lightnessF()**(0.5 if base > 127 else 2.0))
        #     for group in groups:
        #         pal.setColor(group, QtGui.QPalette.Highlight, newCol)
        #
        #     self.qtApp.setPalette(pal)
        #     QtCore.QTimer.singleShot(0, partial(self.qtApp.sigPaletteChanged.emit, pal,
        #                                       prefsApp.themeStyle,
        #                                       prefsApp.themeColour,
        #                                       prefsGen.colourScheme)
        #                              )
        #     getLogger().debug(f'{consoleStyle.fg.darkblue}==> end palette-change event.{consoleStyle.reset}')

    # def _changeTheme(self, state: int=0):
    #     """Set the light/dark palette in multiple-steps.
    #     Not useful at the moment - redraw between steps taking too long.
    #     0 - dark, 1 - light.
    #     """
    #     getLogger().debug(f'{consoleStyle.fg.darkblue}==> start palette-change event.{consoleStyle.reset}')
    #     self._lastPalette = self.qtApp.palette()
    #     self._nextPalette = lightPalette if state else darkPalette
    #     self._paletteStep = 0
    #     self._paletteTimer = QtCore.QTimer()
    #     self._paletteTimer.timeout.connect(self._updatePalette)
    #     self._paletteTimer.start(25)
    #     getLogger().debug(f'{consoleStyle.fg.darkblue}==> end palette-change event.{consoleStyle.reset}')

    @staticmethod
    def _interpolateColor(color1, color2, factor):
        """Interpolate between two QColor objects.
        """
        r = color1.red() + (color2.red() - color1.red()) * factor
        g = color1.green() + (color2.green() - color1.green()) * factor
        b = color1.blue() + (color2.blue() - color1.blue()) * factor
        a = color1.alpha() + (color2.alpha() - color1.alpha()) * factor
        return QtGui.QColor(int(r), int(g), int(b), int(a))

    def _updatePalette(self):
        MAXSTEPS = 3
        if self._paletteStep > MAXSTEPS:
            self._paletteTimer.stop()
            self._paletteTimer = None
            getLogger().debug(f'{consoleStyle.fg.darkblue}==> end palette-change event.{consoleStyle.reset}')
            return
        # if self._paletteStep >= MAXSTEPS:
        #     self.mainWindow._blockPaletteChange = 0
        # set highlight to the required highlighting colour
        groups = [QtGui.QPalette.Active, QtGui.QPalette.Inactive, QtGui.QPalette.Disabled]
        pal = self.qtApp.palette()
        for role, cols in self._nextPalette.items():
            for group, col in zip(groups, cols):
                newCol = self._interpolateColor(pal.color(group, role),
                                                QtGui.QColor(col),
                                                self._paletteStep / MAXSTEPS)
                pal.setColor(group, role, newCol)
        self.qtApp.setPalette(pal)
        self._paletteStep += 1

    @property
    def theme(self):
        """Return the current theme as dark/light.
        """
        pal = self.qtApp.palette()
        base = pal.base().color().lightness()  # use as a guide for light/dark theme
        return 'dark' if base < 127 else 'light'

    def setTheme(self, theme: str | int = 'light'):
        """Set the new light/dark theme.
        theme = 0|'dark' for dark, 1|'light' for light.
        """
        themeStates = {'dark': 0,
                       'light': 1,
                       0 : 0,
                       1 : 1}
        if theme not in themeStates:
            raise ValueError(f'{self.__class__.__name__}.setTheme: '
                             f'theme must be in {json.dumps(list(themeStates.keys()))}')
        pal = self.qtApp.palette()
        base = pal.base().color().lightness()  # use as a guide for light/dark theme
        if int(base > 127) != themeStates[theme]:
            self._changeThemeInstant(themeStates[theme])

    def initialize(self, mainWindow):
        """UI operations done after every project load/create
        """
        if mainWindow is None:
            raise ValueError('Gui.initialize: Undefined mainWindow')

        with notificationEchoBlocking():
            with undoStackBlocking():
                # Set up mainWindow
                self.mainWindow = self._setupMainWindow(mainWindow)
                self.application._initGraphics()
                self.mainWindow._updateRestoreArchiveMenu()
                self.application._updateCheckableMenuItems()

    def startUi(self):
        """Start the UI
        """
        self.mainWindow.show()
        QtWidgets.QApplication.setActiveWindow(self.mainWindow)

        # check whether to skip the execution loop for testing with mainWindow
        import builtins

        if not (_skip := getattr(builtins, '_skipExecuteLoop', False)):
            self.qtApp.start()

    def _registerDetails(self, registered=False, acceptedTerms=False):
        """Display registration popup"""
        days = Register._graceCounter(Register._fetchGraceFile(self.application))
        # check valid internet connection first
        if not Register.checkInternetConnection():
            msg = 'Could not connect to the registration server, please check your internet connection. ' \
                  'Register within %s day(s) to continue using the software' % str(days)
            MessageDialog.showError('Registration', msg)

        else:
            if registered and not acceptedTerms:
                popup = NewTermsConditionsPopup(self.mainWindow, trial=days,
                                                version=self.application.applicationVersion, modal=True)
            else:
                popup = RegisterPopup(self.mainWindow, trial=days, version=self.application.applicationVersion,
                                      modal=True)

            self.mainWindow.show()
            popup.exec_()
            self.qtApp.processEvents()

    def _setupMainWindow(self, mainWindow):
        # Set up mainWindow

        project = self.application.project
        mainWindow.sideBar.buildTree(project, clear=True)

        # mainWindow.raise_()  # whaaaaaat? causes the menu-bar to be unresponsive
        mainWindow.namespace['current'] = self.application.current
        return mainWindow

    def echoCommands(self, commands: typing.List[str]):
        """Echo commands strings, one by one, to logger
        and store them in internal list for perusal
        """
        logger = Logging.getLogger()
        for command in commands:
            logger.echoInfo(command)

        if self.application.ui is not None and \
                self.application.ui.mainWindow is not None and \
                self.application._enableLoggingToConsole:

            console = self.application.ui.mainWindow.pythonConsole
            for command in commands:
                command = re.sub(REMOVEDEBUG, '', command)
                console._write(command + '\n')

    def getByGid(self, gid):

        from ccpn.ui.gui.modules.CcpnModule import PidShortClassName, PidLongClassName
        from ccpn.core.lib.Pid import Pid

        pid = Pid(gid)
        if pid is not None and pid.type in [PidLongClassName, PidShortClassName]:
            # get the GuiModule object By its Gid
            return self.application.mainWindow.moduleArea.modules.get(pid.id)

        return self.application.getByGid(gid)

    def _execUpdates(self):
        """Use the Update popup to execute any updates
        """
        return self.application._showUpdatePopup()

    #-----------------------------------------------------------------------------------------
    # Helper methods
    #-----------------------------------------------------------------------------------------

    def _queryChoices(self, dataLoader):
        """Query the user about his/her choice to import/new/cancel
        """
        choices = ('Import', 'New project', 'Cancel')
        choice = MessageDialog.showMulti(
                f'Load {dataLoader.dataFormat}',
                f'How do you want to handle "{dataLoader.path}":',
                choices,
                parent=self.mainWindow,
                )

        if choice == choices[0]:  # import
            dataLoader.createNewProject = False
            createNewProject = False
            ignore = False

        elif choice == choices[1]:  # new project
            dataLoader.createNewProject = True
            createNewProject = True
            ignore = False

        else:  # cancel
            dataLoader = None
            createNewProject = False
            ignore = True

        return (dataLoader, createNewProject, ignore)

    def _getDataLoader(self, path, formatFilter=None):
        """Get dataLoader for path (or None if not present), optionally only testing for
        dataFormats defined in filter.
        Allows for reporting or checking through popups.
        Does not do the actual loading.

        :param path: the path to get a dataLoader for
        :param formatFilter: a list/tuple of optional dataFormat strings; filter optional dataLoaders for this
        :returns a tuple (dataLoader, createNewProject, ignore)

        :raises RuntimeError in case of failure to define a proper dataLoader
        """
        # local import here
        from ccpn.framework.lib.DataLoaders.CcpNmrV2ProjectDataLoader import CcpNmrV2ProjectDataLoader
        from ccpn.framework.lib.DataLoaders.CcpNmrV3ProjectDataLoader import CcpNmrV3ProjectDataLoader
        from ccpn.framework.lib.DataLoaders.NefDataLoader import NefDataLoader
        from ccpn.framework.lib.DataLoaders.SparkyDataLoader import SparkyDataLoader
        from ccpn.framework.lib.DataLoaders.StarDataLoader import StarDataLoader
        from ccpn.framework.lib.DataLoaders.DirectoryDataLoader import DirectoryDataLoader

        _path = aPath(path)
        if not _path.exists():
            raise RuntimeError(f'Path "{path}" does not exist')

        _loaders = _checkPathForDataLoader(path=path, formatFilter=formatFilter)
        dataLoader = None
        # log errors
        errMsg = None

        if len(_loaders) > 0 and _loaders[-1].isValid:
            # there is a valid one; use that
            dataLoader = _loaders[-1]

        elif len(_loaders) > 0:
            # We always get a loader back; report it here
            errMsg = f'{_loaders[-1].dataFormat} loader reported:\n\n{_loaders[-1].errorString}'

        else:
            raise RuntimeError(f'Unknown error finding a loader for {path}')

        # raise error if needed
        if errMsg:
            getLogger().warning(errMsg)
            raise RuntimeError(errMsg)

        createNewProject = dataLoader.createNewProject
        ignore = False

        path = dataLoader.path

        # Check that the path does not contain a bottom-level space
        if dataLoader.dataFormat in [CcpNmrV2ProjectDataLoader.dataFormat, CcpNmrV3ProjectDataLoader.dataFormat] and \
                ' ' in aPath(dataLoader.path).basename:
            MessageDialog.showWarning('Load Project', 'Encountered a problem loading:\n"%s"\n\n'
                                                      'Cannot load project folders where the project-name contains spaces.\n\n'
                                                      'Please rename the folder without spaces and try loading again.' % dataLoader.path)
            # skip loading bad projects
            ignore = True

        elif dataLoader.dataFormat == CcpNmrV2ProjectDataLoader.dataFormat:
            createNewProject = True
            dataLoader.createNewProject = True
            ok = MessageDialog.showYesNoWarning('Load Project',
                                                f'Project "{path.name}" was created with version-2 Analysis.\n'
                                                '\n'
                                                'CAUTION:\n'
                                                'The project will be converted to a version-3 project and saved as a new directory with .ccpn extension.\n'
                                                '\n'
                                                'Do you want to continue loading?')

            if not ok:
                # skip loading so that user can back-up/copy project
                getLogger().info(f'==> Cancelled loading ccpn project "{path}"')
                ignore = True

        elif dataLoader.dataFormat == CcpNmrV3ProjectDataLoader.dataFormat and Project._needsUpgrading(path):
            createNewProject = True
            dataLoader.createNewProject = True

            DONT_OPEN = "Don't Open"
            CONTINUE = 'Continue'
            MAKE_ARCHIVE = 'Make a backup archive (.tgz) of the project'

            dataLoader.makeArchive = False
            ok = MessageDialog.showMulti('Load Project',
                                         f'You are opening an older project (version 3.0.x) - {path.name}\n'
                                         '\n'
                                         'When you save, it will be upgraded and will not be readable by version 3.0.4\n',
                                         texts=[DONT_OPEN, CONTINUE],
                                         checkbox=MAKE_ARCHIVE, checked=False,
                                         )

            if all(ss not in ok for ss in [DONT_OPEN, MAKE_ARCHIVE, CONTINUE]):
                # there was an error from the dialog
                getLogger().debug(f'==> Cancelled loading ccpn project "{path}" - error in dialog')
                ignore = True
            if DONT_OPEN in ok:
                # user selection not to load
                getLogger().info(f'==> Cancelled loading ccpn project "{path}"')
                ignore = True
            elif MAKE_ARCHIVE in ok:
                # flag to make a backup archive
                dataLoader.makeArchive = True

        elif dataLoader.dataFormat == NefDataLoader.dataFormat:
            (dataLoader, createNewProject, ignore) = self._queryChoices(dataLoader)
            if dataLoader and not createNewProject and not ignore:
                # we are importing; popup the import window
                ok = self.mainWindow._showNefPopup(dataLoader)
                if not ok:
                    ignore = True

        elif dataLoader.dataFormat == SparkyDataLoader.dataFormat:
            (dataLoader, createNewProject, ignore) = self._queryChoices(dataLoader)

        elif dataLoader.isSpectrumLoader and dataLoader.existsInProject():
            ok = MessageDialog.showYesNoWarning('Loading Spectrum',
                                                f'"{dataLoader.dataSource.path}"\n'
                                                f'"{dataLoader.path}"\n'
                                                f'already exists in the project\n'
                                                '\n'
                                                'do you want to load?'
                                                )
            if not ok:
                ignore = True

        elif dataLoader.dataFormat == StarDataLoader.dataFormat and dataLoader:
            (dataLoader, createNewProject, ignore) = self._queryChoices(dataLoader)
            if dataLoader and not ignore:
                title = 'New project from NmrStar' if createNewProject else \
                    'Import from NmrStar'
                dataLoader.getDataBlock()  # this will read and parse the file
                popup = StarImporterPopup(dataLoader=dataLoader,
                                          parent=self.mainWindow,
                                          size=(700, 1000),
                                          title=title
                                          )
                popup.exec_()
                ignore = (popup.result == popup.CANCEL_PRESSED)

        elif dataLoader.dataFormat == DirectoryDataLoader.dataFormat:

            msg = None
            if dataLoader.count > MAXITEMLOADING or dataLoader.depth > MAXITEMDEPTH:
                _nSpectra = len([dl for dl in dataLoader.dataLoaders if dl.isSpectrumLoader and dl.isValid])
                _spectra = f', of which {_nSpectra} are spectra' if _nSpectra>0 else ''
                msg =  f'CAUTION: You are trying to load {dataLoader.count:d} items{_spectra}.\n'

                if dataLoader.depth > MAXITEMDEPTH:
                    msg += f'The folder is {dataLoader.depth}-subfolders deep.\n\n'

                msg += (f'It may take some time to load.\n\n'
                        f'Do you want to continue?')

            ignore = (bool(msg) and not MessageDialog.showYesNoWarning(f'Directory {dataLoader.path!r}\n', msg))

        dataLoader.createNewProject = createNewProject
        dataLoader.ignore = ignore
        return (dataLoader, createNewProject, ignore)

    #-----------------------------------------------------------------------------------------
    # Project and loading data related methods
    #-----------------------------------------------------------------------------------------

    @logCommand('application.')
    def newProject(self, name: str = 'default') -> Project | None:
        """Create a new project instance with name; create default project if name=None
        :return a Project instance or None
        """
        from ccpn.core.lib.ProjectLib import checkProjectName

        oldMainWindowPos = self.mainWindow.pos()
        if self.project and (self.project._undo is None or self.project._undo.isDirty()):
            # if not self.project.isTemporary:
            if self.project._undo is None or self.project._undo.isDirty():
                _CANCEL = 'Cancel'
                _OK = 'Discard and New'
                _SAVE = 'Save'
                msg = (f"The current project has been modified and requires saving. Do you want save the current "
                       f"project first, or discard the changes and continue creating a new project?")
                reply = MessageDialog.showMulti('New Project...', msg,
                                                texts=[_OK, _CANCEL, _SAVE],
                                                okText=_OK, cancelText=_CANCEL,
                                                parent=self.mainWindow)
                if reply == _CANCEL:
                    # cancel the new-operation
                    return
                elif reply == _SAVE:
                    # save first
                    if not self.saveProject():
                        # cancel the new-operation if there was an issue saving
                        return

        if (_name := checkProjectName(name, correctName=True)) != name:
            MessageDialog.showInfo('New Project',
                                   f'Project name changed from "{name}" to "{_name}"\nSee console/log for details',
                                   parent=self)

        with catchExceptions(errorStringTemplate='Error creating new project: %s'):
            if self.mainWindow:
                self.mainWindow.moduleArea._closeAll()
            newProject = self.application._newProject(name=_name)
            if newProject is None:
                raise RuntimeError('Unable to create new project')
            newProject._mainWindow.show()
            QtWidgets.QApplication.setActiveWindow(newProject._mainWindow)
            self.mainWindow.move(oldMainWindowPos)

            return newProject

    def _loadProject(self, dataLoader=None, path=None) -> Project | bool | None:
        """Helper function, loading project from dataLoader instance
        check and query for closing current project
        build the project Gui elements
        attempts to restore on failure to load a project

        :returns project instance or None
        """
        from ccpn.framework.lib.DataLoaders.DataLoaderABC import checkPathForDataLoader
        from ccpn.framework.lib.DataLoaders.CcpNmrV3ProjectDataLoader import CcpNmrV3ProjectDataLoader

        if dataLoader is None and path is not None:
            dataLoader = checkPathForDataLoader(path)
        if dataLoader is None:
            getLogger().error('No suitable dataLoader found')
            return None
        if not dataLoader.createNewProject:
            raise RuntimeError(f'DataLoader {dataLoader} does not create a new project')

        oldProjectLoader = None
        oldProjectIsTemporary = True
        oldMainWindowPos = self.mainWindow and self.mainWindow.pos()
        if self.project:
            # if not self.project.isTemporary:
            if self.project._undo is None or self.project._undo.isDirty():
                _CANCEL = 'Cancel'
                _OK = 'Discard and Load'
                _SAVE = 'Save'
                msg = (f"The current project has been modified and requires saving. Do you want save the current "
                       f"project first, or discard the changes and continue loading?")
                reply = MessageDialog.showMulti('Load Project...', msg,
                                                texts=[_OK, _CANCEL, _SAVE],
                                                okText=_OK, cancelText=_CANCEL,
                                                parent=self.mainWindow)
                if reply == _CANCEL:
                    # cancel the load-operation
                    return None
                elif reply == _SAVE:
                    # save first
                    if not self.saveProject():
                        # cancel the load-operation if there was an issue saving
                        return None

            # Some error recovery; store info to re-open the current project (or a new default)
            oldProjectLoader = CcpNmrV3ProjectDataLoader(self.project.path)
            oldProjectIsTemporary = self.project.isTemporary

        try:
            if self.project:
                # NOTE:ED - getting a strange QT bug disabling the menu-bar from here
                #  I think because the main-window isn't visible on the first load :|
                with busyHandler(self.mainWindow, title='Loading',
                                 text=f'Loading project {dataLoader.path} ...', closeDelay=1000):
                    _loaded = dataLoader.load()
<<<<<<< HEAD

                # NOTE:ED - another one here, if the message-dialog appears BEFORE the window-modal busy popup
                #   then the window containing the busy-popup takes control (but is still mouse-blocked)
                #   and the message-dialog doesn't close or doesn't pass modality back to the parent :|
                #   solution -  make sure busy popups are already visible,
                #               or show dialogs outside the busy context-manager
                if _loaded is None or len(_loaded) == 0:
                    MessageDialog.showWarning('Loading Project',
                                              f'There was a problem loading project {dataLoader.path}\n'
                                              f'Please check the log for more information.',
                                              parent=self.mainWindow)
                    return None
=======
>>>>>>> 4fae4d5f
            else:
                # busy-status not required on the first load
                _loaded = dataLoader.load()

            # NOTE:ED - another one here, if the message-dialog appears BEFORE the window-modal busy popup
            #   then the window containing the busy-popup takes control (but is still mouse-blocked)
            #   and the message-dialog doesn't close or doesn't pass modality back to the parent :|
            #   solution -  make sure busy popups are already visible,
            #               or show dialogs outside the busy context-manager
            if _loaded is None or len(_loaded) == 0:
                MessageDialog.showWarning('Loading Project',
                                          f'There was a problem loading project {dataLoader.path}\n'
                                          f'Please check the log for more information.',
                                          parent=self.mainWindow)
                return None

            newProject = _loaded[0]
            # # Note that the newProject has its own MainWindow; i.e. it is not self
            # newProject._mainWindow.sideBar.buildTree(newProject)
            # The next two lines are essential to have the QT main event loop associated
            # with the new window; without these, the programs just terminates
            newProject._mainWindow.show()
            QtWidgets.QApplication.setActiveWindow(newProject._mainWindow)

            # if the new project contains invalid spectra then open the popup to see them
            self.mainWindow._checkForBadSpectra(newProject)
            if oldMainWindowPos:
                self.mainWindow.move(oldMainWindowPos)

        except (RuntimeError, ValueError, ApiError) as es:
            MessageDialog.showError('Error loading Project:', f'{es}', parent=self.mainWindow)
            return None

        except NotImplementedError as es:
            MessageDialog.showError('Error loading Project:', f'{es}', parent=self.mainWindow)

            # Try to restore the state
            newProject = None
            if oldProjectIsTemporary:
                newProject = self.application._newProject()
            elif oldProjectLoader:
                newProject = oldProjectLoader.load()[0]  # dataLoaders return a list

            if newProject:
                # The next two lines are essential to have the QT main event loop associated
                # with the new window; without these, the programs just terminates
                newProject._mainWindow.show()
                QtWidgets.QApplication.setActiveWindow(newProject._mainWindow)

        return newProject

    # @logCommand('application.') # eventually decorated by  _loadData()
    def loadProject(self, path=None) -> Project | None:
        """Loads project defined by path
        :return a Project instance or None
        """
        if path is None:
            dialog = FileDialog.ProjectFileDialog(parent=self.mainWindow, acceptMode='open')
            dialog._show()

            if (path := dialog.selectedFile()) is None:
                return None

        with self.application.pauseAutoBackups():
            with catchExceptions(errorStringTemplate='Error loading project: %s'):
                dataLoader, createNewProject, ignore = self._getDataLoader(path)
                if ignore or dataLoader is None or not createNewProject:
                    return None

                # load the project using the dataLoader;
                # We'll ask framework who will pass it back to ui._loadProject
                if (objs := self.application._loadData([dataLoader])):
                    if len(objs) == 1:
                        return objs[0]

        return None

    def _closeProject(self):
        """Do all gui-related stuff when closing a project
        CCPNINTERNAL: called from Framework._closeProject()
        """
        if self.mainWindow:
            # ui/gui cleanup
            self.mainWindow.deleteAllNotifiers()
            self.mainWindow._closeMainWindowModules()
            self.mainWindow._closeExtraWindowModules()
            self.mainWindow._stopPythonConsole()
            self.mainWindow.sideBar.clearSideBar()
            self.mainWindow.sideBar.deleteLater()
            self.mainWindow.deleteLater()
            self.mainWindow = None

    @logCommand('application.')
    def saveProjectAs(self, newPath=None, overwrite: bool = False) -> bool:
        """Opens save Project to newPath.
        Optionally open file dialog.
        :param newPath: new path to save project (str | Path instance)
        :param overwrite: flag to indicate overwriting of existing path
        :return True if successful
        """
        from ccpn.core.lib.ProjectLib import checkProjectName

        oldPath = self.project.path
        if newPath is None:
            if (newPath := _getSaveDirectory(self.mainWindow)) is None:
                return False

        newPath = aPath(newPath).assureSuffix(CCPN_EXTENSION)
        title = 'Project SaveAs'

        if (not overwrite and
                newPath.exists() and
                (newPath.is_file() or (newPath.is_dir() and len(newPath.listdir(excludeDotFiles=False)) > 0))
        ):
            # should not really need to check the second and third condition above, only
            # the Qt dialog stupidly insists a directory exists before you can select it
            # so if it exists but is empty then don't bother asking the question
            msg = f'Path "{newPath}" already exists; overwrite?'
            if not MessageDialog.showYesNo(title, msg):
                return False

        # check the project name derived from path
        newName = newPath.basename
        if (_name := checkProjectName(newName, correctName=True)) != newName:
            newPath = (newPath.parent / _name).assureSuffix(CCPN_EXTENSION)
            MessageDialog.showInfo(title,
                                   f'Project name changed from "{newName}" to "{_name}"\nSee console/log for details',
                                   parent=self.mainWindow)

        with catchExceptions(errorStringTemplate='Error saving project: %s'):
            with MessageDialog.progressManager(self.mainWindow, f'Saving project as {newPath} ... '):
                try:
                    if not self.application._saveProjectAs(newPath=newPath, overwrite=True):
                        txt = f"Saving project to {newPath} aborted"
                        MessageDialog.showError("Project SaveAs", txt, parent=self.mainWindow)
                        return False

                except (PermissionError, FileNotFoundError):
                    msg = f'Folder {newPath} may be read-only'
                    MessageDialog.showWarning('Save project', msg)
                    return False

                except RuntimeWarning as es:
                    msg = f'Error saving {newPath}:\n{es}'
                    MessageDialog.showWarning('Save project', msg)
                    return False

        self.mainWindow._updateWindowTitle()
        self.application._getRecentProjectFiles()  # this will update the preferences-list
        self.mainWindow._fillRecentProjectsMenu()  # Update the menu

        successMessage = f'Project successfully saved to "{self.project.path}"'
        # MessageDialog.showInfo("Project SaveAs", successMessage, parent=self.mainWindow)
        self.mainWindow.statusBar().showMessage(successMessage)
        getLogger().info(successMessage)

        return True

    @logCommand('application.')
    def saveProject(self) -> bool:
        """Save project.
        :return True if successful
        """
        if self.project.isTemporary:
            return self.saveProjectAs()

        if self.project.readOnly and not MessageDialog.showYesNo(
                'Save Project',
                'The project is marked as read-only.\n'
                'This can be changed by clicking the lock-icon in the bottom-right.\n\n'
                'Do you want to continue saving?\n',
                ):
            return True

        with catchExceptions(errorStringTemplate='Error saving project: %s'):
            with MessageDialog.progressManager(self.mainWindow, 'Saving project ... '):
                try:
                    if not self.application._saveProject(force=True):
                        return False
                except (PermissionError, FileNotFoundError):
                    msg = 'Folder may be read-only'
                    MessageDialog.showWarning('Save project', msg)
                    return True

        successMessage = f'Project successfully saved to {self.project.path!r}'
        # MessageDialog.showInfo("Project Save", successMessage, parent=self.mainWindow) # This popup has been flagged as annoying by users
        self.mainWindow.statusBar().showMessage(successMessage)
        getLogger().info(successMessage)

        return True

    def _loadData(self, dataLoader) -> list:
        """Load the data defined by dataLoader instance, catching errors
        and suspending sidebar.
        :return a list of loaded opjects
        """
        from ccpn.framework.lib.DataLoaders.StarDataLoader import StarDataLoader
        from ccpn.framework.lib.DataLoaders.NefDataLoader import NefDataLoader

        result = []  # the load may fail
        errorStringTemplate = f'Loading "{dataLoader.path}" failed:\n\n%s'
        with catchExceptions(errorStringTemplate=errorStringTemplate):
            # For data loads that are possibly time-consuming, use progressManager
            if isinstance(dataLoader, (StarDataLoader, NefDataLoader)):
                with MessageDialog.progressManager(self.mainWindow, 'Importing data ... '):
                    result = dataLoader.load()
            else:
                result = dataLoader.load()
        return result

    # @logCommand('application.') # eventually decorated by  _loadData()
    def loadData(self, *paths, formatFilter: (list, tuple) = None) -> list:
        """Loads data from paths; query if none supplied
        Optionally filter for dataFormat(s)
        :param *paths: argument list of path's (str or Path instances)
        :param formatFilter: list/tuple of dataFormat strings
        :returns list of loaded objects
        """
        if not paths:
            dialog = FileDialog.DataFileDialog(parent=self.mainWindow, acceptMode='load')
            dialog._show()
            if (path := dialog.selectedFile()) is None:
                return []
            paths = [path]

        dataLoaders = []
        for path in paths:

            _path = aPath(path)
            if not _path.exists():
                txt = f'"{path}" does not exist'
                getLogger().warning(txt)
                MessageDialog.showError('Load Data', txt, parent=self)
                continue

            try:
                dataLoader, createNewProject, ignore = self._getDataLoader(path, formatFilter=formatFilter)

            except RuntimeError as es:
                MessageDialog.showError(f'Loading "{_path}"',
                                        f'{es}',
                                        parent=self.mainWindow)
                if len(paths) == 1:
                    return []
                else:
                    continue

            if ignore:
                continue

            dataLoaders.append(dataLoader)

        # load the project using the dataLoaders;
        # We'll ask framework who will pass it back as ui._loadData calls
        objs = self.application._loadData(dataLoaders)
        if len(objs) == 0:
            _pp = ','.join(f'"{p}"' for p in paths)
            txt = f'No objects were loaded from {_pp}'
            getLogger().warning(txt)
            MessageDialog.showError('Load Data', txt, parent=self.mainWindow)

        return objs

    def loadSpectra(self, *paths) -> list:
        """Load all the spectra found in paths.
        Query in case path is empty.

        :param paths: list of paths
        :return a list of Spectra instances
        """
        from ccpn.framework.lib.DataLoaders.DataLoaderABC import getSpectrumLoaders, checkPathForDataLoader
        from ccpn.framework.lib.DataLoaders.DirectoryDataLoader import DirectoryDataLoader

        if not paths:
            # This only works with non-native file dialog; override the default behavior
            dialog = FileDialog.SpectrumFileDialog(parent=self.mainWindow, acceptMode='load',
                                                   useNative=False)
            dialog._show()
            paths = dialog.selectedFiles()

        if not paths:
            return []

        formatFilter = list(getSpectrumLoaders().keys())

        spectrumLoaders = []
        count = 0
        # Recursively search all paths
        for path in paths:
            _path = aPath(path)
            if _path.is_dir():
                dirLoader = DirectoryDataLoader(path, recursive=False, formatFilter=formatFilter)
                spectrumLoaders.append(dirLoader)
                count += len(dirLoader)

            elif (sLoader := checkPathForDataLoader(path, formatFilter=formatFilter)) is not None:
                spectrumLoaders.append(sLoader)
                count += 1

        if count > MAXITEMLOGGING:
            okToOpenAll = MessageDialog.showYesNo('Load data', 'You selected %d items.'
                                                               ' Do you want to open all?' % count)
            if not okToOpenAll:
                return []

        with logCommandManager('application.', 'loadSpectra', *paths):
            result = self.application._loadData(spectrumLoaders)

        return result


#-----------------------------------------------------------------------------------------
# Helper code
#-----------------------------------------------------------------------------------------

def _getSaveDirectory(mainWindow):
    """Opens save Project as dialog box and gets directory specified in
    the file dialog.
    :return path instance or None
    """

    dialog = FileDialog.ProjectSaveFileDialog(parent=mainWindow, acceptMode='save')
    dialog._show()
    newPath = dialog.selectedFile()

    # if not iterable then ignore - dialog may return string or tuple(<path>, <fileOptions>)
    if isinstance(newPath, tuple) and len(newPath) > 0:
        newPath = newPath[0]

    # ignore if empty
    if not newPath:
        return None

    return newPath<|MERGE_RESOLUTION|>--- conflicted
+++ resolved
@@ -16,13 +16,8 @@
 # Last code modification
 #=========================================================================================
 __modifiedBy__ = "$modifiedBy: Ed Brooksbank $"
-<<<<<<< HEAD
-__dateModified__ = "$dateModified: 2024-10-04 10:21:43 +0100 (Fri, October 04, 2024) $"
-__version__ = "$Revision: 3.2.7 $"
-=======
 __dateModified__ = "$dateModified: 2024-10-04 11:47:18 +0100 (Fri, October 04, 2024) $"
 __version__ = "$Revision: 3.2.5 $"
->>>>>>> 4fae4d5f
 #=========================================================================================
 # Created
 #=========================================================================================
@@ -811,21 +806,6 @@
                 with busyHandler(self.mainWindow, title='Loading',
                                  text=f'Loading project {dataLoader.path} ...', closeDelay=1000):
                     _loaded = dataLoader.load()
-<<<<<<< HEAD
-
-                # NOTE:ED - another one here, if the message-dialog appears BEFORE the window-modal busy popup
-                #   then the window containing the busy-popup takes control (but is still mouse-blocked)
-                #   and the message-dialog doesn't close or doesn't pass modality back to the parent :|
-                #   solution -  make sure busy popups are already visible,
-                #               or show dialogs outside the busy context-manager
-                if _loaded is None or len(_loaded) == 0:
-                    MessageDialog.showWarning('Loading Project',
-                                              f'There was a problem loading project {dataLoader.path}\n'
-                                              f'Please check the log for more information.',
-                                              parent=self.mainWindow)
-                    return None
-=======
->>>>>>> 4fae4d5f
             else:
                 # busy-status not required on the first load
                 _loaded = dataLoader.load()
