"""
Module Documentation here
"""
#=========================================================================================
# Licence, Reference and Credits
#=========================================================================================
__copyright__ = "Copyright (C) CCPN project (https://www.ccpn.ac.uk) 2014 - 2023"
__credits__ = ("Ed Brooksbank, Joanna Fox, Victoria A Higman, Luca Mureddu, Eliza Płoskoń",
               "Timothy J Ragan, Brian O Smith, Gary S Thompson & Geerten W Vuister")
__licence__ = ("CCPN licence. See https://ccpn.ac.uk/software/licensing/")
__reference__ = ("Skinner, S.P., Fogh, R.H., Boucher, W., Ragan, T.J., Mureddu, L.G., & Vuister, G.W.",
                 "CcpNmr AnalysisAssign: a flexible platform for integrated NMR analysis",
                 "J.Biomol.Nmr (2016), 66, 111-124, https://doi.org/10.1007/s10858-016-0060-y")
#=========================================================================================
# Last code modification
#=========================================================================================
<<<<<<< HEAD
__modifiedBy__ = "$modifiedBy: Ed Brooksbank $"
__dateModified__ = "$dateModified: 2023-01-18 12:37:42 +0000 (Wed, January 18, 2023) $"
=======
__modifiedBy__ = "$modifiedBy: Geerten Vuister $"
__dateModified__ = "$dateModified: 2023-01-19 17:09:26 +0000 (Thu, January 19, 2023) $"
>>>>>>> 723ca680
__version__ = "$Revision: 3.1.1 $"
#=========================================================================================
# Created
#=========================================================================================
__author__ = "$Author: Wayne Boucher $"
__date__ = "$Date: 2017-03-16 18:20:01 +0000 (Thu, March 16, 2017) $"
#=========================================================================================
# Start of code
#=========================================================================================

import sys
import typing
import re
from PyQt5 import QtWidgets, QtCore, QtGui

from ccpn.core import _coreClassMap
from ccpn.core.Project import Project

from ccpn.framework.Application import getApplication
from ccpn.framework.PathsAndUrls import CCPN_EXTENSION
from ccpn.framework.lib.DataLoaders.DataLoaderABC import getDataLoaders, _checkPathForDataLoader

from ccpn.core._implementation.AbstractWrapperObject import AbstractWrapperObject
from ccpn.core.lib.ContextManagers import \
    notificationEchoBlocking, \
    catchExceptions, \
    undoBlockWithoutSideBar, \
    logCommandManager, \
    undoStackBlocking

from ccpn.ui.Ui import Ui
from ccpn.ui.gui.popups.RegisterPopup import RegisterPopup, NewTermsConditionsPopup
from ccpn.ui.gui.widgets.Application import Application
from ccpn.ui.gui.widgets import MessageDialog
from ccpn.ui.gui.widgets import FileDialog
from ccpn.ui.gui.widgets.Font import getSystemFonts
from ccpn.ui.gui.popups.ImportStarPopup import StarImporterPopup

# This import initializes relative paths for QT style-sheets.  Do not remove! GWV ????
from ccpn.ui.gui.guiSettings import FontSettings
from ccpn.ui.gui.widgets.Font import getFontHeight, setWidgetFont

from ccpn.util.Logging import getLogger
from ccpn.util import Logging
from ccpn.util import Register
from ccpn.util.Path import aPath, Path
from ccpn.util.decorators import logCommand

from ccpnmodel.ccpncore.memops.ApiError import ApiError


#-----------------------------------------------------------------------------------------
# Subclass the exception hook fpr PyQT
#-----------------------------------------------------------------------------------------
def _ccpnExceptionhook(ccpnType, value, tback):
    """This because PyQT raises and catches exceptions,
    but doesn't pass them along instead makes the program crashing miserably.
    """
    application = getApplication()
    if application and application._isInDebugMode:
        sys.stderr.write('_ccpnExceptionhook: type = %s\n' % ccpnType)
        sys.stderr.write('_ccpnExceptionhook: value = %s\n' % value)
        sys.stderr.write('_ccpnExceptionhook: tback = %s\n' % tback)

    if application and application.hasGui:
        title = str(ccpnType)[8:-2] + ':'
        text = str(value)
        MessageDialog.showError(title=title, message=text)

    sys.__excepthook__(ccpnType, value, tback)


sys.excepthook = _ccpnExceptionhook


#-----------------------------------------------------------------------------------------


def qtMessageHandler(*errors):
    for err in errors:
        Logging.getLogger().warning(f'QT error: {err}')


# un/suppress messages
QtCore.qInstallMessageHandler(qtMessageHandler)

# REMOVEDEBUG = r'\(\w+\.\w+:\d+\)$'
REMOVEDEBUG = r'\(\S+\.\w+:\d+\)$'

MAXITEMLOGGING = 4


class _MyAppProxyStyle(QtWidgets.QProxyStyle):
    """Class to handle resizing icons in menus
    """

    def pixelMetric(self, QStyle_PixelMetric, option=None, widget=None):
        if QStyle_PixelMetric == QtWidgets.QStyle.PM_SmallIconSize:
            # change the size of the icons in menus - overrides checkBoxes in menus
            return (getFontHeight(size='SMALL') or 15) + 3
        elif QStyle_PixelMetric in (QtWidgets.QStyle.PM_IndicatorHeight,
                                    QtWidgets.QStyle.PM_IndicatorWidth,
                                    QtWidgets.QStyle.PM_ExclusiveIndicatorWidth,
                                    QtWidgets.QStyle.PM_ExclusiveIndicatorHeight,
                                    ):
            # change the size of checkBoxes and radioButtons
            return (getFontHeight(size='SMALL') or 15) - 2
        elif QStyle_PixelMetric == QtWidgets.QStyle.PM_MessageBoxIconSize:
            # change the icon size in messageDialog
            return getFontHeight(size='MAXIMUM') or 18

        return super().pixelMetric(QStyle_PixelMetric, option, widget)


class Gui(Ui):
    """Top class for the GUI interface
    """
    # Factory functions for UI-specific instantiation of wrapped graphics classes
    _factoryFunctions = {}

    def __init__(self, application):

        # sets self.mainWindow (None), self.application and self.pluginModules
        Ui.__init__(self, application)

        # GWV: this is not ideal and needs to move into the Gui class
        application._fontSettings = FontSettings(application.preferences)
        application._setColourSchemeAndStyleSheet()
        application._setupMenus()

        self._initQtApp()

    def _initQtApp(self):
        # On the Mac (at least) it does not matter what you set the applicationName to be,
        # it will come out as the executable you are running (e.g. "python3")

        QtCore.QCoreApplication.setAttribute(QtCore.Qt.AA_EnableHighDpiScaling, True)
        QtCore.QCoreApplication.setAttribute(QtCore.Qt.AA_UseHighDpiPixmaps, True)

        # NOTE:ED - this is essential for multi-window applications
        QtCore.QCoreApplication.setAttribute(QtCore.Qt.AA_ShareOpenGLContexts, True)

        # fm = QtGui.QSurfaceFormat()
        # fm.setSamples(4)
        # # NOTE:ED - Do not do this, they cause QT to exhibit strange behaviour
        # # fm.setSwapInterval(0)  # disable VSync
        # # fm.setSwapBehavior(QtGui.QSurfaceFormat.DoubleBuffer)
        # QtGui.QSurfaceFormat.setDefaultFormat(fm)

        self.qtApp = Application(self.application.applicationName,
                                 self.application.applicationVersion,
                                 organizationName='CCPN', organizationDomain='ccpn.ac.uk')

        # patch for icon sizes in menus, etc.
        styles = QtWidgets.QStyleFactory()
        myStyle = _MyAppProxyStyle(styles.create('fusion'))
        self.qtApp.setStyle(myStyle)

        # read the current system-fonts
        getSystemFonts()

        # # original - no patch for icon sizes
        # styles = QtWidgets.QStyleFactory()
        # self.qtApp.setStyle(styles.create('fusion'))

    def initialize(self, mainWindow):
        """UI operations done after every project load/create
        """
        with notificationEchoBlocking():
            with undoStackBlocking():
                # Set up mainWindow
                self.mainWindow = self._setupMainWindow(mainWindow)
                self.application._initGraphics()
                self.mainWindow._updateRestoreArchiveMenu()
                self.application._updateCheckableMenuItems()

    def startUi(self):
        """Start the UI
        """
        self.mainWindow.show()
        QtWidgets.QApplication.setActiveWindow(self.mainWindow)

        # check whether to skip the execution loop for testing with mainWindow
        import builtins

        _skip = getattr(builtins, '_skipExecuteLoop', False)
        if not _skip:
            self.qtApp.start()

    def _registerDetails(self, registered=False, acceptedTerms=False):
        """Display registration popup"""
        days = Register._graceCounter(Register._fetchGraceFile(self.application))
        # check valid internet connection first
        if not Register.checkInternetConnection():
            msg = 'Could not connect to the registration server, please check your internet connection. ' \
                  'Register within %s day(s) to continue using the software' % str(days)
            MessageDialog.showError('Registration', msg)

        else:
            if registered and not acceptedTerms:
                popup = NewTermsConditionsPopup(self.mainWindow, trial=days, version=self.application.applicationVersion, modal=True)
            else:
                popup = RegisterPopup(self.mainWindow, trial=days, version=self.application.applicationVersion, modal=True)

            self.mainWindow.show()
            popup.exec_()
            self.qtApp.processEvents()

    def _setupMainWindow(self, mainWindow):
        # Set up mainWindow

        project = self.application.project
        mainWindow.sideBar.buildTree(project, clear=True)

        # mainWindow.raise_()  # whaaaaaat? causes the menu-bar to be unresponsive
        mainWindow.namespace['current'] = self.application.current
        return mainWindow

    def echoCommands(self, commands: typing.List[str]):
        """Echo commands strings, one by one, to logger
        and store them in internal list for perusal
        """
        logger = Logging.getLogger()
        for command in commands:
            logger.echoInfo(command)

        if self.application.ui is not None and \
                self.application.ui.mainWindow is not None and \
                self.application._enableLoggingToConsole:

            console = self.application.ui.mainWindow.pythonConsole
            for command in commands:
                command = re.sub(REMOVEDEBUG, '', command)
                console._write(command + '\n')

    def getByGid(self, gid):

        from ccpn.ui.gui.modules.CcpnModule import PidShortClassName, PidLongClassName
        from ccpn.core.lib.Pid import Pid

        pid = Pid(gid)
        if pid is not None:
            if pid.type in [PidLongClassName, PidShortClassName]:
                # get the GuiModule object By its Gid
                return self.application.mainWindow.moduleArea.modules.get(pid.id)

        return self.application.getByGid(gid)

    def _execUpdates(self):
        """Use the Update popup to execute any updates
        """
        self.application._showUpdatePopup()

    #-----------------------------------------------------------------------------------------
    # Helper methods
    #-----------------------------------------------------------------------------------------

    def _queryChoices(self, dataLoader):
        """Query the user about his/her choice to import/new/cancel
        """
        choices = ('Import', 'New project', 'Cancel')
        choice = MessageDialog.showMulti('Load %s' % dataLoader.dataFormat,
                                         'How do you want to handle "%s":' % dataLoader.path,
                                         choices, parent=self.mainWindow)

        if choice == choices[0]:  # import
            dataLoader.createNewProject = False
            createNewProject = False
            ignore = False

        elif choice == choices[1]:  # new project
            dataLoader.createNewProject = True
            createNewProject = True
            ignore = False

        else:  # cancel
            dataLoader = None
            createNewProject = False
            ignore = True

        return (dataLoader, createNewProject, ignore)

    def _getDataLoader(self, path, formatFilter=None):
        """Get dataLoader for path (or None if not present), optionally only testing for
        dataFormats defined in filter.
        Allows for reporting or checking through popups.
        Does not do the actual loading.

        :param path: the path to get a dataLoader for
        :param formatFilter: a list/tuple of optional dataFormat strings; filter optional dataLoaders for this
        :returns a tuple (dataLoader, createNewProject, ignore)

        :raises RuntimeError in case of failure to define a proper dataLoader
        """
        # local import here
        from ccpn.framework.lib.DataLoaders.CcpNmrV2ProjectDataLoader import CcpNmrV2ProjectDataLoader
        from ccpn.framework.lib.DataLoaders.CcpNmrV3ProjectDataLoader import CcpNmrV3ProjectDataLoader
        from ccpn.framework.lib.DataLoaders.NefDataLoader import NefDataLoader
        from ccpn.framework.lib.DataLoaders.SparkyDataLoader import SparkyDataLoader
        from ccpn.framework.lib.DataLoaders.StarDataLoader import StarDataLoader
        from ccpn.framework.lib.DataLoaders.DirectoryDataLoader import DirectoryDataLoader

        _path = aPath(path)
        if not _path.exists():
            raise RuntimeError(f'Path "{path}" does not exist')

        _loaders = _checkPathForDataLoader(path=path, formatFilter=formatFilter)
        dataLoader = None
        # log errors
        errMsg = None

        if len(_loaders) > 0 and _loaders[-1].isValid:
            # there is a valid one; use that
            dataLoader = _loaders[-1]

        elif len(_loaders) > 0:
            # We always get a loader back; report it here
            errMsg = f'{_loaders[-1].dataFormat} loader reported:\n\n{_loaders[-1].errorString}'

        else:
            raise RuntimeError(f'Unknown error finding a loader for {path}')

        # raise error if needed
        if errMsg:
            getLogger().warning(errMsg)
            raise RuntimeError(errMsg)

        createNewProject = dataLoader.createNewProject
        ignore = False

        path = dataLoader.path

        # Check that the path does not contain a bottom-level space
        if dataLoader.dataFormat in [CcpNmrV2ProjectDataLoader.dataFormat, CcpNmrV3ProjectDataLoader.dataFormat] and \
                ' ' in aPath(dataLoader.path).basename:
            MessageDialog.showWarning('Load Project', 'Encountered a problem loading:\n"%s"\n\n'
                                                      'Cannot load project folders where the project-name contains spaces.\n\n'
                                                      'Please rename the folder without spaces and try loading again.' % dataLoader.path)
            # skip loading bad projects
            ignore = True

        elif dataLoader.dataFormat == CcpNmrV2ProjectDataLoader.dataFormat:
            createNewProject = True
            dataLoader.createNewProject = True
            ok = MessageDialog.showYesNoWarning('Load Project',
                                                f'Project "{path.name}" was created with version-2 Analysis.\n'
                                                '\n'
                                                'CAUTION:\n'
                                                'The project will be converted to a version-3 project and saved as a new directory with .ccpn extension.\n'
                                                '\n'
                                                'Do you want to continue loading?')

            if not ok:
                # skip loading so that user can back-up/copy project
                getLogger().info('==> Cancelled loading ccpn project "%s"' % path)
                ignore = True

        elif dataLoader.dataFormat == CcpNmrV3ProjectDataLoader.dataFormat and Project._needsUpgrading(path):
            createNewProject = True
            dataLoader.createNewProject = True

            DONT_OPEN = "Don't Open"
            CONTINUE = 'Continue'
            MAKE_ARCHIVE = 'Make a backup archive (.tgz) of the project'

            dataLoader.makeArchive = False
            ok = MessageDialog.showMulti('Load Project',
                                         f'You are opening an older project (version 3.0.x) - {path.name}\n'
                                         '\n'
                                         'When you save, it will be upgraded and will not be readable by version 3.0.4\n',
                                         texts=[DONT_OPEN, CONTINUE],
                                         checkbox=MAKE_ARCHIVE, checked=False,
                                         )

            if all(ss not in ok for ss in [DONT_OPEN, MAKE_ARCHIVE, CONTINUE]):
                # there was an error from the dialog
                getLogger().debug(f'==> Cancelled loading ccpn project "{path}" - error in dialog')
                ignore = True

            if DONT_OPEN in ok:
                # user selection not to load
                getLogger().info(f'==> Cancelled loading ccpn project "{path}"')
                ignore = True

            elif MAKE_ARCHIVE in ok:
                # flag to make a backup archive
                dataLoader.makeArchive = True

        elif dataLoader.dataFormat == NefDataLoader.dataFormat:
            (dataLoader, createNewProject, ignore) = self._queryChoices(dataLoader)
            if dataLoader and not createNewProject and not ignore:
                # we are importing; popup the import window
                ok = self.mainWindow._showNefPopup(dataLoader)
                if not ok:
                    ignore = True

        elif dataLoader.dataFormat == SparkyDataLoader.dataFormat:
            (dataLoader, createNewProject, ignore) = self._queryChoices(dataLoader)

        elif dataLoader.isSpectrumLoader and dataLoader.existsInProject():
            ok = MessageDialog.showYesNoWarning('Loading Spectrum',
                                                f'"{dataLoader.dataSource.path}"\n' 
                                                f'"{dataLoader.path}"\n'
                                                f'already exists in the project\n'
                                                '\n'
                                                'do you want to load?'
                                                )
            if not ok:
                ignore = True

        elif dataLoader.dataFormat == StarDataLoader.dataFormat and dataLoader:
            (dataLoader, createNewProject, ignore) = self._queryChoices(dataLoader)
            if dataLoader and not ignore:
                title = 'New project from NmrStar' if createNewProject else \
                    'Import from NmrStar'
                dataLoader.getDataBlock()  # this will read and parse the file
                popup = StarImporterPopup(dataLoader=dataLoader,
                                          parent=self.mainWindow,
                                          size=(700, 1000),
                                          title=title
                                          )
                popup.exec_()
                ignore = (popup.result == popup.CANCEL_PRESSED)

        elif dataLoader.dataFormat == DirectoryDataLoader.dataFormat and len(dataLoader) > MAXITEMLOGGING:
            ok = MessageDialog.showYesNoWarning('Directory "%s"\n' % dataLoader.path,
                                                f'\n'
                                                'CAUTION: You are trying to load %d items\n'
                                                '\n'
                                                'Do you want to continue?' % (len(dataLoader, ))
                                                )

            if not ok:
                ignore = True

        return (dataLoader, createNewProject, ignore)

    #-----------------------------------------------------------------------------------------
    # Project and loading data related methods
    #-----------------------------------------------------------------------------------------

    @logCommand('application.')
    def newProject(self, name:str = 'default') -> (Project, None):
        """Create a new project instance with name; create default project if name=None
        :return a Project instance or None
        """
        from ccpn.core.lib.ProjectLib import checkProjectName

        oldMainWindowPos = self.mainWindow.pos()
        # if not self.project.isTemporary:
        if self.project and (self.project._undo is None or self.project._undo.isDirty()):
            message = f"Do you really want to create a new project (current project will be closed {' and any changes will be lost' if self.project.isModified else ''})?"

            if not (_ok := MessageDialog.showYesNo('New Project', message, parent=self.mainWindow)):
                return

        if (_name := checkProjectName(name, correctName=True)) != name:
            MessageDialog.showInfo('New Project', f'Project name changed from "{name}" to "{_name}"\nSee console/log for details', parent=self)

        with catchExceptions(errorStringTemplate='Error creating new project: %s'):
            if self.mainWindow:
                self.mainWindow.moduleArea._closeAll()
            newProject = self.application._newProject(name=_name)
            if newProject is None:
                raise RuntimeError('Unable to create new project')
            newProject._mainWindow.show()
            QtWidgets.QApplication.setActiveWindow(newProject._mainWindow)
            self.mainWindow.move(oldMainWindowPos)

            return newProject

    def _loadProject(self, dataLoader) -> typing.Union[Project, None]:
        """Helper function, loading project from dataLoader instance
        check and query for closing current project
        build the project Gui elements
        attempts to restore on failure to load a project

        :returns project instance or None
        """
        from ccpn.framework.lib.DataLoaders.CcpNmrV3ProjectDataLoader import CcpNmrV3ProjectDataLoader

        if not dataLoader.createNewProject:
            raise RuntimeError('DataLoader %s does not create a new project')

        oldProjectLoader = None
        oldProjectIsTemporary = True
        oldMainWindowPos = self.mainWindow and self.mainWindow.pos()
        if self.project:
            # if not self.project.isTemporary:
            if self.project._undo is None or self.project._undo.isDirty():
                message = f"Do you really want to open a new project (current project will be closed" \
                          f"{' and any changes will be lost' if self.project.isModified else ''})?"

                if not (_ok := MessageDialog.showYesNo('Load Project', message, parent=self.mainWindow)):
                    return None

            # Some error recovery; store info to re-open the current project (or a new default)
            oldProjectLoader = CcpNmrV3ProjectDataLoader(self.project.path)
            oldProjectIsTemporary = self.project.isTemporary

        try:
            if self.project:
                # NOTE:ED - getting a strange QT bug disabling the menu-bar from here
                #  I think because the main-window isn't visible on the first load :|
                with MessageDialog.progressManager(self.mainWindow, f'Loading project {dataLoader.path} ... '):
                    _loaded = dataLoader.load()
                    if _loaded is None or len(_loaded) == 0:
                        return None
            else:
                # progress not required on the first load
                _loaded = dataLoader.load()
                if _loaded is None or len(_loaded) == 0:
                    return None

            newProject = _loaded[0]

            # # Note that the newProject has its own MainWindow; i.e. it is not self
            # newProject._mainWindow.sideBar.buildTree(newProject)
            # The next two lines are essential to have the QT main event loop associated
            # with the new window; without these, the programs just terminates
            newProject._mainWindow.show()
            QtWidgets.QApplication.setActiveWindow(newProject._mainWindow)

            # if the new project contains invalid spectra then open the popup to see them
            self.mainWindow._checkForBadSpectra(newProject)
            if oldMainWindowPos:
                self.mainWindow.move(oldMainWindowPos)

        except (RuntimeError, ApiError) as es:
            MessageDialog.showError('Error loading Project:', f'{es}', parent=self.mainWindow)

            # Try to restore the state
            newProject = None
            if oldProjectIsTemporary:
                newProject = self.application._newProject()
            elif oldProjectLoader:
                newProject = oldProjectLoader.load()[0]  # dataLoaders return a list

            if newProject:
                # The next two lines are essential to have the QT main event loop associated
                # with the new window; without these, the programs just terminates
                newProject._mainWindow.show()
                QtWidgets.QApplication.setActiveWindow(newProject._mainWindow)

        return newProject

    # @logCommand('application.') # eventually decorated by  _loadData()
    def loadProject(self, path=None) -> typing.Union[Project, None]:
        """Loads project defined by path
        :return a Project instance or None
        """
        if path is None:
            dialog = FileDialog.ProjectFileDialog(parent=self.mainWindow, acceptMode='open')
            dialog._show()

            if (path := dialog.selectedFile()) is None:
                return None

        with catchExceptions(errorStringTemplate='Error loading project: %s'):
            dataLoader, createNewProject, ignore = self._getDataLoader(path)
            if ignore or dataLoader is None or not createNewProject:
                return None

<<<<<<< HEAD
        # load the project using the dataLoader;
        # We'll ask framework who will pass it back to ui._loadProject
        if (objs := self.application._loadData([dataLoader])):
            if len(objs) == 1:
                return objs[0]
=======
            # load the project using the dataLoader;
            # We'll ask framework, who will pass it back to ui._loadProject
            if (objs := self.application._loadData([dataLoader])):
                if len(objs) == 1:
                    return objs[0]
>>>>>>> 723ca680

        return None

    def _closeProject(self):
        """Do all gui-related stuff when closing a project
        CCPNINTERNAL: called from Framework._closeProject()
        """
        if self.mainWindow:
            # ui/gui cleanup
            self.mainWindow.deleteAllNotifiers()
            self.mainWindow._closeMainWindowModules()
            self.mainWindow._closeExtraWindowModules()
            self.mainWindow._stopPythonConsole()
            self.mainWindow.sideBar.clearSideBar()
            self.mainWindow.sideBar.deleteLater()
            self.mainWindow.deleteLater()
            self.mainWindow = None

    @logCommand('application.')
    def saveProjectAs(self, newPath=None, overwrite:bool=False) -> bool:
        """Opens save Project to newPath.
        Optionally open file dialog.
        :param newPath: new path to save project (str | Path instance)
        :param overwrite: flag to indicate overwriting of existing path
        :return True if successful
        """
        from ccpn.core.lib.ProjectLib import checkProjectName

        oldPath = self.project.path
        if newPath is None:
            if (newPath := _getSaveDirectory(self.mainWindow)) is None:
                return False

        newPath = aPath(newPath).assureSuffix(CCPN_EXTENSION)
        title = 'Project SaveAs'

        if (not overwrite and
                newPath.exists() and
                (newPath.is_file() or (newPath.is_dir() and len(newPath.listdir(excludeDotFiles=False)) > 0))
        ):
            # should not really need to check the second and third condition above, only
            # the Qt dialog stupidly insists a directory exists before you can select it
            # so if it exists but is empty then don't bother asking the question
            msg = 'Path "%s" already exists; overwrite?' % newPath
            if not MessageDialog.showYesNo(title, msg):
                return False

        # check the project name derived from path
        newName = newPath.basename
<<<<<<< HEAD
        if (_name := self.project._checkName(newName, correctName=True)) != newName:
            newPath = newPath.parent / _name + CCPN_EXTENSION
            MessageDialog.showInfo(title, f'Project name changed from "{newName}" to "{_name}"\nSee console/log for details',
                                   parent=self.mainWindow)

        with catchExceptions(errorStringTemplate='Error saving project: %s'):
            with logCommandManager('application.', 'saveProjectAs', newPath, overwrite=overwrite):
                with MessageDialog.progressManager(self.mainWindow, f'Saving project {newPath} ... '):
                    if not self.application._saveProject(newPath=newPath,
                                                         createFallback=False,
                                                         overwriteExisting=True):
                        txt = f"Saving project to {newPath} aborted"
                        getLogger().warning(txt)
                        MessageDialog.showError("Project SaveAs", txt, parent=self.mainWindow)
                        return False

            self.mainWindow._updateWindowTitle()
            self.application._getRecentProjectFiles(oldPath=oldPath)  # this will also update the list
            self.mainWindow._fillRecentProjectsMenu()  # Update the menu

            successMessage = 'Project successfully saved to "%s"' % self.project.path
            MessageDialog.showInfo("Project SaveAs", successMessage, parent=self.mainWindow)
            self.mainWindow.statusBar().showMessage(successMessage)
            getLogger().info(successMessage)

            return True

        # PyCharm thinks the next statement is unreachable; not true as the with catchExceptions does yield
        # and finish
        return False
=======
        if (_name := checkProjectName(newName, correctName=True)) != newName:
            newPath = (newPath.parent / _name).assureSuffix(CCPN_EXTENSION)
            MessageDialog.showInfo(title, f'Project name changed from "{newName}" to "{_name}"\nSee console/log for details', parent=self)

        with catchExceptions(errorStringTemplate='Error saving project: %s'):
            with MessageDialog.progressManager(self.mainWindow, f'Saving project as {newPath} ... '):
                if not self.application._saveProjectAs(newPath=newPath, overwrite=True):
                    txt = "Saving project to %s aborted" % newPath
                    getLogger().warning(txt)
                    MessageDialog.showError("Project SaveAs", txt, parent=self.mainWindow)
                    return False

        self.mainWindow._updateWindowTitle()
        self.application._getRecentProjectFiles(oldPath=oldPath)  # this will also update the list
        self.mainWindow._fillRecentProjectsMenu() # Update the menu

        successMessage = 'Project successfully saved to "%s"' % self.project.path
        MessageDialog.showInfo("Project SaveAs", successMessage, parent=self.mainWindow)
        self.mainWindow.statusBar().showMessage(successMessage)
        getLogger().info(successMessage)

        return True
>>>>>>> 723ca680

    @logCommand('application.')
    def saveProject(self) -> bool:
        """Save project.
        :return True if successful
        """
        if self.project.isTemporary:
            return self.saveProjectAs()

        with catchExceptions(errorStringTemplate='Error saving project: %s'):
            with MessageDialog.progressManager(self.mainWindow, f'Saving project ... '):
                if not self.application._saveProject():
                    return False

        successMessage = 'Project successfully saved to "%s"' % self.project.path
        MessageDialog.showInfo("Project Save", successMessage, parent=self.mainWindow)
        self.mainWindow.statusBar().showMessage(successMessage)
        getLogger().info(successMessage)

        return True

    def _loadData(self, dataLoader) -> list:
        """Load the data defined by dataLoader instance, catching errors
        and suspending sidebar.
        :return a list of loaded opjects
        """
        from ccpn.framework.lib.DataLoaders.StarDataLoader import StarDataLoader
        from ccpn.framework.lib.DataLoaders.NefDataLoader import NefDataLoader

        result = []
        errorStringTemplate = f'Loading "{dataLoader.path}" failed:\n\n' + '%s'
        with catchExceptions(errorStringTemplate=errorStringTemplate):
            # For data loads that are possibly time consuming, use progressManager
            if isinstance(dataLoader, (StarDataLoader, NefDataLoader)):
                with MessageDialog.progressManager(self.mainWindow, f'Importing data ... '):
                    result = dataLoader.load()
            else:
                result = dataLoader.load()
        return result

    # @logCommand('application.') # eventually decorated by  _loadData()
    def loadData(self, *paths, formatFilter:(list,tuple)=None) -> list:
        """Loads data from paths; query if none supplied
        Optionally filter for dataFormat(s)
        :param *paths: argument list of path's (str or Path instances)
        :param formatFilter: list/tuple of dataFormat strings
        :returns list of loaded objects
        """
        if len(paths) == 0:
            dialog = FileDialog.DataFileDialog(parent=self.mainWindow, acceptMode='load')
            dialog._show()
            if (path := dialog.selectedFile()) is None:
                return []
            paths = [path]

        dataLoaders = []
        for path in paths:

            _path = aPath(path)
            if not _path.exists():
                txt = f'"{path}" does not exist'
                getLogger().warning(txt)
                MessageDialog.showError('Load Data', txt, parent=self)
                continue

            try:
                dataLoader, createNewProject, ignore = self._getDataLoader(path, formatFilter=formatFilter)

            except RuntimeError as es:
                MessageDialog.showError(f'Loading "{_path}"',
                                        f'{es}',
                                        parent=self.mainWindow)
                if len(paths) == 1:
                    return []
                else:
                    continue

            if ignore:
                continue

            dataLoaders.append(dataLoader)

        # load the project using the dataLoaders;
        # We'll ask framework who will pass it back as ui._loadData calls
        objs = self.application._loadData(dataLoaders)
        if len(objs) == 0:
            _pp = ','.join(f'"{p}"' for p in paths)
            txt = f'No objects were loaded from {_pp}'
            getLogger().warning(txt)
            MessageDialog.showError('Load Data', txt, parent=self.mainWindow)

        return objs

    def loadSpectra(self, *paths) -> list:
        """Load all the spectra found in paths.
        Query in case path is empty.

        :param paths: list of paths
        :return a list of Spectra instances
        """
        from ccpn.framework.lib.DataLoaders.DataLoaderABC import getSpectrumLoaders, checkPathForDataLoader
        from ccpn.framework.lib.DataLoaders.DirectoryDataLoader import DirectoryDataLoader

        if len(paths) == 0:
            # This only works with non-native file dialog; override the default behavior
            dialog = FileDialog.SpectrumFileDialog(parent=self.mainWindow, acceptMode='load',
                                                   useNative=False)
            dialog._show()
            paths = dialog.selectedFiles()

        if not paths:
            return []

        formatFilter = list(getSpectrumLoaders().keys())

        spectrumLoaders = []
        count = 0
        # Recursively search all paths
        for path in paths:
            _path = aPath(path)
            if _path.is_dir():
                dirLoader = DirectoryDataLoader(path, recursive=False, formatFilter=formatFilter)
                spectrumLoaders.append(dirLoader)
                count += len(dirLoader)

            elif (sLoader := checkPathForDataLoader(path, formatFilter=formatFilter)) is not None:
                spectrumLoaders.append(sLoader)
                count += 1

        if count > MAXITEMLOGGING:
            okToOpenAll = MessageDialog.showYesNo('Load data', 'You selected %d items.'
                                                               ' Do you want to open all?' % count)
            if not okToOpenAll:
                return []

        with logCommandManager('application.', 'loadSpectra', *paths):
            result = self.application._loadData(spectrumLoaders)

        return result


#-----------------------------------------------------------------------------------------
# Helper code
#-----------------------------------------------------------------------------------------

def _getSaveDirectory(mainWindow):
    """Opens save Project as dialog box and gets directory specified in
    the file dialog.
    :return path instance or None
    """

    dialog = FileDialog.ProjectSaveFileDialog(parent=mainWindow, acceptMode='save')
    dialog._show()
    newPath = dialog.selectedFile()

    # if not iterable then ignore - dialog may return string or tuple(<path>, <fileOptions>)
    if isinstance(newPath, tuple) and len(newPath) > 0:
        newPath = newPath[0]

    # ignore if empty
    if not newPath:
        return None

    return newPath


#######################################################################################
#
#  Ui classes that map ccpn.ui._implementation
#
#######################################################################################


## Window class
_coreClassWindow = _coreClassMap['Window']
from ccpn.ui.gui.lib.GuiMainWindow import GuiMainWindow as _GuiMainWindow


class MainWindow(_coreClassWindow, _GuiMainWindow):
    """GUI main window, corresponds to OS window"""

    def __init__(self, project: Project, wrappedData: 'ApiWindow'):
        _coreClassWindow.__init__(self, project, wrappedData)

        logger = Logging.getLogger()

        logger.debug('MainWindow>> project: %s' % project)
        logger.debug('MainWindow>> project.application: %s' % project.application)

        application = project.application
        _GuiMainWindow.__init__(self, application=application)

        # hide the window here and make visible later
        self.hide()

        # patches for now:
        project._mainWindow = self
        # logger.debug('MainWindow>> project._mainWindow: %s' % project._mainWindow)

        application._mainWindow = self
        application.ui.mainWindow = self
        # logger.debug('MainWindow>> application: %s' % application)
        # logger.debug('MainWindow>> application.project: %s' % application.project)
        # logger.debug('MainWindow>> application._mainWindow: %s' % application._mainWindow)
        # logger.debug('MainWindow>> application.ui.mainWindow: %s' % application.ui.mainWindow)

        setWidgetFont(self, )


from ccpn.ui.gui.lib.GuiWindow import GuiWindow as _GuiWindow


class SideWindow(_coreClassWindow, _GuiWindow):
    """GUI side window, corresponds to OS window"""

    def __init__(self, project: Project, wrappedData: 'ApiWindow'):
        _coreClassWindow.__init__(self, project, wrappedData)
        _GuiWindow.__init__(self, project.application)


def _factoryFunction(project: Project, wrappedData):
    """create Window, dispatching to subtype depending on wrappedData"""
    if wrappedData.title == 'Main':
        return MainWindow(project, wrappedData)
    else:
        return SideWindow(project, wrappedData)


Gui._factoryFunctions[_coreClassWindow.className] = _factoryFunction

## Task class
# There is no special GuiTask, so nothing needs to be done

## Mark class - put in namespace for documentation
Mark = _coreClassMap['Mark']

## SpectrumDisplay class
_coreClassSpectrumDisplay = _coreClassMap['SpectrumDisplay']
from ccpn.ui.gui.modules.SpectrumDisplay1d import SpectrumDisplay1d as _SpectrumDisplay1d


class StripDisplay1d(_coreClassSpectrumDisplay, _SpectrumDisplay1d):
    """1D bound display"""

    def __init__(self, project: Project, wrappedData: 'ApiBoundDisplay'):
        """Local override init for Qt subclass"""
        Logging.getLogger().debug('StripDisplay1d>> project: %s, project.application: %s' %
                                  (project, project.application))
        _coreClassSpectrumDisplay.__init__(self, project, wrappedData)

        # hack for now
        self.application = project.application

        _SpectrumDisplay1d.__init__(self, mainWindow=self.application.ui.mainWindow)


from ccpn.ui.gui.modules.SpectrumDisplayNd import SpectrumDisplayNd as _SpectrumDisplayNd


#TODO: Need to check on the consequences of hiding name from the wrapper

# NB: GWV had to comment out the name property to make it work
# conflicts existed between the 'name' and 'window' attributes of the two classes
# the pyqtgraph descendents need name(), GuiStripNd had 'window', but that could be replaced with
# mainWindow throughout

class SpectrumDisplayNd(_coreClassSpectrumDisplay, _SpectrumDisplayNd):
    """ND bound display"""

    def __init__(self, project: Project, wrappedData: 'ApiBoundDisplay'):
        """Local override init for Qt subclass"""
        Logging.getLogger().debug('SpectrumDisplayNd>> project: %s, project.application: %s' % (project, project.application))
        _coreClassSpectrumDisplay.__init__(self, project, wrappedData)

        # hack for now;
        self.application = project.application

        _SpectrumDisplayNd.__init__(self, mainWindow=self.application.ui.mainWindow)


#old name
StripDisplayNd = SpectrumDisplayNd


def _factoryFunction(project: Project, wrappedData):
    """create SpectrumDisplay, dispatching to subtype depending on wrappedData"""
    if wrappedData.is1d:
        return StripDisplay1d(project, wrappedData)
    else:
        return StripDisplayNd(project, wrappedData)


Gui._factoryFunctions[_coreClassSpectrumDisplay.className] = _factoryFunction

## Strip class
_coreClassStrip = _coreClassMap['Strip']
from ccpn.ui.gui.lib.GuiStrip1d import GuiStrip1d as _GuiStrip1d


class Strip1d(_coreClassStrip, _GuiStrip1d):
    """1D strip"""

    def __init__(self, project: Project, wrappedData: 'ApiBoundStrip'):
        """Local override init for Qt subclass"""

        _coreClassStrip.__init__(self, project, wrappedData)

        Logging.getLogger().debug('Strip1d>> spectrumDisplay: %s' % self.spectrumDisplay)
        _GuiStrip1d.__init__(self, self.spectrumDisplay)

        # cannot add the Frame until fully done
        strips = self.spectrumDisplay.orderedStrips
        if self in strips:
            stripIndex = strips.index(self)
        else:
            stripIndex = len(strips)
            Logging.getLogger().warning('Strip ordering not defined for %s in %s' % (str(self.pid), str(self.spectrumDisplay.pid)))

        tilePosition = self.tilePosition

        if self.spectrumDisplay.stripArrangement == 'Y':

            # strips are arranged in a row
            # self.spectrumDisplay.stripFrame.layout().addWidget(self, 0, stripIndex)

            if True:  #tilePosition is None:
                self.spectrumDisplay.stripFrame.layout().addWidget(self, 0, stripIndex)
                self.tilePosition = (0, stripIndex)
            else:
                self.spectrumDisplay.stripFrame.layout().addWidget(self, tilePosition[0], tilePosition[1])

        elif self.spectrumDisplay.stripArrangement == 'X':

            # strips are arranged in a column
            # self.spectrumDisplay.stripFrame.layout().addWidget(self, stripIndex, 0)

            if True:  #tilePosition is None:
                self.spectrumDisplay.stripFrame.layout().addWidget(self, stripIndex, 0)
                self.tilePosition = (0, stripIndex)
            else:
                self.spectrumDisplay.stripFrame.layout().addWidget(self, tilePosition[1], tilePosition[0])

        elif self.spectrumDisplay.stripArrangement == 'T':

            # NOTE:ED - Tiled plots not fully implemented yet
            Logging.getLogger().warning('Tiled plots not implemented for spectrumDisplay: %s' % str(self.spectrumDisplay.pid))

        else:
            Logging.getLogger().warning('Strip direction is not defined for spectrumDisplay: %s' % str(self.spectrumDisplay.pid))


from ccpn.ui.gui.lib.GuiStripNd import GuiStripNd as _GuiStripNd


class StripNd(_coreClassStrip, _GuiStripNd):
    """ND strip """

    def __init__(self, project: Project, wrappedData: 'ApiBoundStrip'):
        """Local override init for Qt subclass"""

        _coreClassStrip.__init__(self, project, wrappedData)

        Logging.getLogger().debug('StripNd>> spectrumDisplay=%s' % self.spectrumDisplay)
        _GuiStripNd.__init__(self, self.spectrumDisplay)

        # cannot add the Frame until fully done
        strips = self.spectrumDisplay.orderedStrips
        if self in strips:
            stripIndex = strips.index(self)
        else:
            stripIndex = len(strips)
            Logging.getLogger().warning('Strip ordering not defined for %s in %s' % (str(self.pid), str(self.spectrumDisplay.pid)))

        tilePosition = self.tilePosition

        if self.spectrumDisplay.stripArrangement == 'Y':

            # strips are arranged in a row
            # self.spectrumDisplay.stripFrame.layout().addWidget(self, 0, stripIndex)

            if True:  #tilePosition is None:
                self.spectrumDisplay.stripFrame.layout().addWidget(self, 0, stripIndex)
                self.tilePosition = (0, stripIndex)
            else:
                self.spectrumDisplay.stripFrame.layout().addWidget(self, tilePosition[0], tilePosition[1])

        elif self.spectrumDisplay.stripArrangement == 'X':

            # strips are arranged in a column
            # self.spectrumDisplay.stripFrame.layout().addWidget(self, stripIndex, 0)

            if True:  #tilePosition is None:
                self.spectrumDisplay.stripFrame.layout().addWidget(self, stripIndex, 0)
                self.tilePosition = (0, stripIndex)
            else:
                self.spectrumDisplay.stripFrame.layout().addWidget(self, tilePosition[1], tilePosition[0])

        elif self.spectrumDisplay.stripArrangement == 'T':

            # NOTE:ED - Tiled plots not fully implemented yet
            Logging.getLogger().warning('Tiled plots not implemented for spectrumDisplay: %s' % str(self.spectrumDisplay.pid))

        else:
            Logging.getLogger().warning('Strip direction is not defined for spectrumDisplay: %s' % str(self.spectrumDisplay.pid))


def _factoryFunction(project: Project, wrappedData):
    """create SpectrumDisplay, dispatching to subtype depending on wrappedData"""
    apiSpectrumDisplay = wrappedData.spectrumDisplay
    if apiSpectrumDisplay.is1d:
        return Strip1d(project, wrappedData)
    else:
        return StripNd(project, wrappedData)


Gui._factoryFunctions[_coreClassStrip.className] = _factoryFunction

## Axis class - put in namespace for documentation
Axis = _coreClassMap['Axis']

# Any Factory function to _implementation or abstractWrapper
#
## SpectrumView class
_coreClassSpectrumView = _coreClassMap['SpectrumView']
from ccpn.ui.gui.lib.GuiSpectrumView1d import GuiSpectrumView1d as _GuiSpectrumView1d


class _SpectrumView1d(_coreClassSpectrumView, _GuiSpectrumView1d):
    """1D Spectrum View"""

    def __init__(self, project: Project, wrappedData: 'ApiStripSpectrumView'):
        """Local override init for Qt subclass"""
        _coreClassSpectrumView.__init__(self, project, wrappedData)

        # hack for now
        self.application = project.application

        Logging.getLogger().debug('SpectrumView1d>> %s' % self)
        _GuiSpectrumView1d.__init__(self)


from ccpn.ui.gui.lib.GuiSpectrumViewNd import GuiSpectrumViewNd as _GuiSpectrumViewNd


class _SpectrumViewNd(_coreClassSpectrumView, _GuiSpectrumViewNd):
    """ND Spectrum View"""

    def __init__(self, project: Project, wrappedData: 'ApiStripSpectrumView'):
        """Local override init for Qt subclass"""
        _coreClassSpectrumView.__init__(self, project, wrappedData)

        # hack for now
        self.application = project.application

        Logging.getLogger().debug('SpectrumViewNd>> self=%s strip=%s' % (self, self.strip))
        _GuiSpectrumViewNd.__init__(self)


def _factoryFunction(project: Project, wrappedData):
    """create SpectrumView, dispatching to subtype depending on wrappedData"""
    if 'intensity' in wrappedData.strip.spectrumDisplay.axisCodes:
        # 1D display
        return _SpectrumView1d(project, wrappedData)
    else:
        # ND display
        return _SpectrumViewNd(project, wrappedData)


Gui._factoryFunctions[_coreClassSpectrumView.className] = _factoryFunction

## PeakListView class
_coreClassPeakListView = _coreClassMap['PeakListView']
from ccpn.ui.gui.lib.GuiPeakListView import GuiPeakListView as _GuiPeakListView


class _PeakListView(_coreClassPeakListView, _GuiPeakListView):
    """Peak List View for 1D or nD PeakList"""

    def __init__(self, project: Project, wrappedData: 'ApiStripPeakListView'):
        """Local override init for Qt subclass"""
        _coreClassPeakListView.__init__(self, project, wrappedData)

        # hack for now
        self.application = project.application
        _GuiPeakListView.__init__(self)
        self._init()


Gui._factoryFunctions[_coreClassPeakListView.className] = _PeakListView

## IntegralListView class
_coreClassIntegralListView = _coreClassMap['IntegralListView']
from ccpn.ui.gui.lib.GuiIntegralListView import GuiIntegralListView as _GuiIntegralListView


class _IntegralListView(_coreClassIntegralListView, _GuiIntegralListView):
    """Integral List View for 1D or nD IntegralList"""

    def __init__(self, project: Project, wrappedData: 'ApiStripIntegralListView'):
        """Local override init for Qt subclass"""
        _coreClassIntegralListView.__init__(self, project, wrappedData)

        # hack for now
        self.application = project.application
        _GuiIntegralListView.__init__(self)
        self._init()


Gui._factoryFunctions[_coreClassIntegralListView.className] = _IntegralListView

## MultipletListView class
_coreClassMultipletListView = _coreClassMap['MultipletListView']
from ccpn.ui.gui.lib.GuiMultipletListView import GuiMultipletListView as _GuiMultipletListView


class _MultipletListView(_coreClassMultipletListView, _GuiMultipletListView):
    """Multiplet List View for 1D or nD MultipletList"""

    def __init__(self, project: Project, wrappedData: 'ApiStripMultipletListView'):
        """Local override init for Qt subclass"""
        _coreClassMultipletListView.__init__(self, project, wrappedData)

        # hack for now
        self.application = project.application
        _GuiMultipletListView.__init__(self)
        self._init()


Gui._factoryFunctions[_coreClassMultipletListView.className] = _MultipletListView

# Delete what we do not want in namespace
del _factoryFunction
# del coreClass<|MERGE_RESOLUTION|>--- conflicted
+++ resolved
@@ -14,13 +14,8 @@
 #=========================================================================================
 # Last code modification
 #=========================================================================================
-<<<<<<< HEAD
-__modifiedBy__ = "$modifiedBy: Ed Brooksbank $"
-__dateModified__ = "$dateModified: 2023-01-18 12:37:42 +0000 (Wed, January 18, 2023) $"
-=======
 __modifiedBy__ = "$modifiedBy: Geerten Vuister $"
-__dateModified__ = "$dateModified: 2023-01-19 17:09:26 +0000 (Thu, January 19, 2023) $"
->>>>>>> 723ca680
+__dateModified__ = "$dateModified: 2023-01-24 13:15:56 +0000 (Tue, January 24, 2023) $"
 __version__ = "$Revision: 3.1.1 $"
 #=========================================================================================
 # Created
@@ -584,19 +579,11 @@
             if ignore or dataLoader is None or not createNewProject:
                 return None
 
-<<<<<<< HEAD
-        # load the project using the dataLoader;
-        # We'll ask framework who will pass it back to ui._loadProject
-        if (objs := self.application._loadData([dataLoader])):
-            if len(objs) == 1:
-                return objs[0]
-=======
             # load the project using the dataLoader;
             # We'll ask framework, who will pass it back to ui._loadProject
             if (objs := self.application._loadData([dataLoader])):
                 if len(objs) == 1:
                     return objs[0]
->>>>>>> 723ca680
 
         return None
 
@@ -646,41 +633,10 @@
 
         # check the project name derived from path
         newName = newPath.basename
-<<<<<<< HEAD
-        if (_name := self.project._checkName(newName, correctName=True)) != newName:
-            newPath = newPath.parent / _name + CCPN_EXTENSION
+        if (_name := checkProjectName(newName, correctName=True)) != newName:
+            newPath = (newPath.parent / _name).assureSuffix(CCPN_EXTENSION)
             MessageDialog.showInfo(title, f'Project name changed from "{newName}" to "{_name}"\nSee console/log for details',
                                    parent=self.mainWindow)
-
-        with catchExceptions(errorStringTemplate='Error saving project: %s'):
-            with logCommandManager('application.', 'saveProjectAs', newPath, overwrite=overwrite):
-                with MessageDialog.progressManager(self.mainWindow, f'Saving project {newPath} ... '):
-                    if not self.application._saveProject(newPath=newPath,
-                                                         createFallback=False,
-                                                         overwriteExisting=True):
-                        txt = f"Saving project to {newPath} aborted"
-                        getLogger().warning(txt)
-                        MessageDialog.showError("Project SaveAs", txt, parent=self.mainWindow)
-                        return False
-
-            self.mainWindow._updateWindowTitle()
-            self.application._getRecentProjectFiles(oldPath=oldPath)  # this will also update the list
-            self.mainWindow._fillRecentProjectsMenu()  # Update the menu
-
-            successMessage = 'Project successfully saved to "%s"' % self.project.path
-            MessageDialog.showInfo("Project SaveAs", successMessage, parent=self.mainWindow)
-            self.mainWindow.statusBar().showMessage(successMessage)
-            getLogger().info(successMessage)
-
-            return True
-
-        # PyCharm thinks the next statement is unreachable; not true as the with catchExceptions does yield
-        # and finish
-        return False
-=======
-        if (_name := checkProjectName(newName, correctName=True)) != newName:
-            newPath = (newPath.parent / _name).assureSuffix(CCPN_EXTENSION)
-            MessageDialog.showInfo(title, f'Project name changed from "{newName}" to "{_name}"\nSee console/log for details', parent=self)
 
         with catchExceptions(errorStringTemplate='Error saving project: %s'):
             with MessageDialog.progressManager(self.mainWindow, f'Saving project as {newPath} ... '):
@@ -700,7 +656,6 @@
         getLogger().info(successMessage)
 
         return True
->>>>>>> 723ca680
 
     @logCommand('application.')
     def saveProject(self) -> bool:
