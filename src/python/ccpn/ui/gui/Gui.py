--- conflicted
+++ resolved
@@ -98,26 +98,15 @@
         # notifier = project.registerNotifier('Strip', 'create', GuiStrip.GuiStrip._resetRemoveStripAction)
         # project.duplicateNotifier('Strip', 'delete', notifier)
 
-<<<<<<< HEAD
-        # project.registerNotifier('Axis', 'change', GuiStrip._axisRegionChanged)
-        Notifier(project, [Notifier.CHANGE], 'Axis', GuiStrip._axisRegionChanged)
-
-        Notifier(project, [Notifier.CREATE, Notifier.DELETE], 'Mark',
-                 GuiStrip._updateDisplayedMarks, onceOnly=True)
-        # project.registerNotifier('Mark', 'create', GuiStrip._updateDisplayedMarks, onceOnly=True)
-        # project.registerNotifier('Mark', 'change', GuiStrip._updateDisplayedMarks, onceOnly=True)
-        # project.registerNotifier('Mark', 'delete', GuiStrip._updateDisplayedMarks, onceOnly=True)
-
-=======
         # TODO:ED not sure this is the best place
-        project.registerNotifier('Mark', 'create', GuiStrip._updateDisplayedMarks, onceOnly=True)
-        project.registerNotifier('Mark', 'change', GuiStrip._updateDisplayedMarks, onceOnly=True)
-        project.registerNotifier('Mark', 'delete', GuiStrip._updateDisplayedMarks, onceOnly=True)
-
->>>>>>> b43bf952
-        self._currentPeakNotifier = Notifier(current, [Notifier.CURRENT], 'peaks', GuiStrip._updateSelectedPeaks)
-        self._currentIntegralNotifier = Notifier(current, [Notifier.CURRENT], 'integrals', GuiStrip._updateSelectedIntegrals)
-        self._currentMultipletNotifier = Notifier(current, [Notifier.CURRENT], 'multiplets', GuiStrip._updateSelectedMultiplets)
+        project.registerNotifier('Mark', 'create', GuiStrip._updateDisplayedMarks)
+        project.registerNotifier('Mark', 'change', GuiStrip._updateDisplayedMarks)
+        project.registerNotifier('Mark', 'delete', GuiStrip._updateDisplayedMarks)
+
+        # TODO:ED sorry - don't actually want _appBase
+        self._currentPeakNotifier = Notifier(project._appBase.current, [Notifier.CURRENT], 'peaks', GuiStrip._updateSelectedPeaks)
+        self._currentIntegralNotifier = Notifier(project._appBase.current, [Notifier.CURRENT], 'integrals', GuiStrip._updateSelectedIntegrals)
+        self._currentMultipletNotifier = Notifier(project._appBase.current, [Notifier.CURRENT], 'multiplets', GuiStrip._updateSelectedMultiplets)
 
         from ccpn.ui.gui.lib import GuiSpectrumDisplay
 
