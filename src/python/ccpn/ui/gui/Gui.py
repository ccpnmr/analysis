--- conflicted
+++ resolved
@@ -4,7 +4,7 @@
 #=========================================================================================
 # Licence, Reference and Credits
 #=========================================================================================
-__copyright__ = "Copyright (C) CCPN project (https://www.ccpn.ac.uk) 2014 - 2022"
+__copyright__ = "Copyright (C) CCPN project (https://www.ccpn.ac.uk) 2014 - 2023"
 __credits__ = ("Ed Brooksbank, Joanna Fox, Victoria A Higman, Luca Mureddu, Eliza Płoskoń",
                "Timothy J Ragan, Brian O Smith, Gary S Thompson & Geerten W Vuister")
 __licence__ = ("CCPN licence. See https://ccpn.ac.uk/software/licensing/")
@@ -14,14 +14,9 @@
 #=========================================================================================
 # Last code modification
 #=========================================================================================
-<<<<<<< HEAD
-__modifiedBy__ = "$modifiedBy: Ed Brooksbank $"
-__dateModified__ = "$dateModified: 2022-12-21 12:16:43 +0000 (Wed, December 21, 2022) $"
-=======
 __modifiedBy__ = "$modifiedBy: Geerten Vuister $"
-__dateModified__ = "$dateModified: 2022-12-12 09:03:47 +0000 (Mon, December 12, 2022) $"
->>>>>>> d52997d3
-__version__ = "$Revision: 3.1.0 $"
+__dateModified__ = "$dateModified: 2023-01-10 14:30:45 +0000 (Tue, January 10, 2023) $"
+__version__ = "$Revision: 3.1.1 $"
 #=========================================================================================
 # Created
 #=========================================================================================
@@ -311,7 +306,7 @@
         :param formatFilter: a list/tuple of optional dataFormat strings; filter optional dataLoaders for this
         :returns a tuple (dataLoader, createNewProject, ignore)
 
-        raises RuntimeError in case of failure to define a proper dataLoader
+        :raises RuntimeError in case of failure to define a proper dataLoader
         """
         # local import here
         from ccpn.framework.lib.DataLoaders.CcpNmrV2ProjectDataLoader import CcpNmrV2ProjectDataLoader
@@ -321,10 +316,6 @@
         from ccpn.framework.lib.DataLoaders.StarDataLoader import StarDataLoader
         from ccpn.framework.lib.DataLoaders.DirectoryDataLoader import DirectoryDataLoader
 
-<<<<<<< HEAD
-        if pathFilter is None:
-            pathFilter = tuple(getDataLoaders().keys())
-=======
         _path = aPath(path)
         if not _path.exists():
             raise RuntimeError(f'Path "{path}" does not exist')
@@ -333,7 +324,6 @@
         dataLoader = None
         # log errors
         errMsg = None
->>>>>>> d52997d3
 
         if len(_loaders) > 0 and _loaders[-1].isValid:
             # there is a valid one; use that
@@ -415,11 +405,8 @@
 
         elif dataLoader.isSpectrumLoader and dataLoader.existsInProject():
             ok = MessageDialog.showYesNoWarning('Loading Spectrum',
-<<<<<<< HEAD
+                                                f'"{dataLoader.dataSource.path}"\n' 
                                                 f'"{dataLoader.path}"\n'
-=======
-                                                f'"{dataLoader.dataSource.path}"\n' 
->>>>>>> d52997d3
                                                 f'already exists in the project\n'
                                                 '\n'
                                                 'do you want to load?'
@@ -459,13 +446,8 @@
     #-----------------------------------------------------------------------------------------
 
     @logCommand('application.')
-<<<<<<< HEAD
-    def newProject(self, name: str = 'default') -> typing.Optional[Project]:
-        """Create a new project instance with name.
-=======
     def newProject(self, name:str = 'default') -> (Project, None):
         """Create a new project instance with name; create default project if name=None
->>>>>>> d52997d3
         :return a Project instance or None
         """
         oldMainWindowPos = self.mainWindow.pos()
@@ -606,7 +588,7 @@
             self.mainWindow.deleteLater()
             self.mainWindow = None
 
-    def saveProjectAs(self, newPath=None, overwrite: bool = False) -> bool:
+    def saveProjectAs(self, newPath=None, overwrite:bool=False) -> bool:
         """Opens save Project to newPath.
         Optionally open file dialog.
         :param newPath: new path to save project (str | Path instance)
@@ -649,15 +631,9 @@
                         MessageDialog.showError("Project SaveAs", txt, parent=self.mainWindow)
                         return False
 
-<<<<<<< HEAD
-            self.mainWindow._updateWindowTitle()
-            self.application._getRecentProjectFiles(oldPath=oldPath)  # this will also update the list
-            self.mainWindow._fillRecentProjectsMenu()  # Update the menu
-=======
                 self.mainWindow._updateWindowTitle()
                 self.application._getRecentProjectFiles(oldPath=oldPath)  # this will also update the list
                 self.mainWindow._fillRecentProjectsMenu() # Update the menu
->>>>>>> d52997d3
 
                 successMessage = 'Project successfully saved to "%s"' % self.project.path
                 MessageDialog.showInfo("Project SaveAs", successMessage, parent=self.mainWindow)
@@ -732,9 +708,6 @@
             if not _path.exists():
                 txt = f'"{path}" does not exist'
                 getLogger().warning(txt)
-<<<<<<< HEAD
-                MessageDialog.showError('Load Data', txt, parent=self.mainWindow)
-=======
                 MessageDialog.showError('Load Data', txt, parent=self)
                 continue
 
@@ -745,7 +718,6 @@
                 MessageDialog.showError(f'Loading "{_path}"',
                                         f'{es}',
                                         parent=self.mainWindow)
->>>>>>> d52997d3
                 if len(paths) == 1:
                     return []
                 else:
@@ -754,18 +726,6 @@
             if ignore:
                 continue
 
-<<<<<<< HEAD
-            if dataLoader is None:
-                txt = f'Unable to load "{path}"'
-                getLogger().warning(txt)
-                MessageDialog.showError('Load Data', txt, parent=self.mainWindow)
-                if len(paths) == 1:
-                    return []
-                else:
-                    continue
-
-=======
->>>>>>> d52997d3
             dataLoaders.append(dataLoader)
 
         # load the project using the dataLoaders;
