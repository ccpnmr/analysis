"""
The top-level Gui class for all user interactions
"""
#=========================================================================================
# Licence, Reference and Credits
#=========================================================================================
__copyright__ = "Copyright (C) CCPN project (https://www.ccpn.ac.uk) 2014 - 2024"
<<<<<<< HEAD
__credits__ = ("Ed Brooksbank, Joanna Fox, Morgan Hayward, Victoria A Higman, Luca Mureddu",
               "Eliza Płoskoń, Timothy J Ragan, Brian O Smith, Gary S Thompson & Geerten W Vuister")
=======
__credits__ = ("Ed Brooksbank, Morgan Hayward, Victoria A Higman, Luca Mureddu, Eliza Płoskoń",
               "Timothy J Ragan, Brian O Smith, Daniel Thompson",
               "Gary S Thompson & Geerten W Vuister")
>>>>>>> dd37e960
__licence__ = ("CCPN licence. See https://ccpn.ac.uk/software/licensing/")
__reference__ = ("Skinner, S.P., Fogh, R.H., Boucher, W., Ragan, T.J., Mureddu, L.G., & Vuister, G.W.",
                 "CcpNmr AnalysisAssign: a flexible platform for integrated NMR analysis",
                 "J.Biomol.Nmr (2016), 66, 111-124, https://doi.org/10.1007/s10858-016-0060-y")
#=========================================================================================
# Last code modification
#=========================================================================================
__modifiedBy__ = "$modifiedBy: Ed Brooksbank $"
<<<<<<< HEAD
__dateModified__ = "$dateModified: 2024-04-23 22:03:03 +0100 (Tue, April 23, 2024) $"
__version__ = "$Revision: 3.2.5 $"
=======
__dateModified__ = "$dateModified: 2024-05-31 18:51:37 +0100 (Fri, May 31, 2024) $"
__version__ = "$Revision: 3.2.2.1 $"
>>>>>>> dd37e960
#=========================================================================================
# Created
#=========================================================================================
__author__ = "$Author: Wayne Boucher $"
__date__ = "$Date: 2017-03-16 18:20:01 +0000 (Thu, March 16, 2017) $"
#=========================================================================================
# Start of code
#=========================================================================================

import sys
import typing
import re
from PyQt5 import QtWidgets, QtCore, QtGui

from ccpn.core.Project import Project

from ccpn.framework.Application import getApplication
from ccpn.framework.PathsAndUrls import CCPN_EXTENSION
from ccpn.framework.lib.DataLoaders.DataLoaderABC import _checkPathForDataLoader

from ccpn.core.lib.ContextManagers import notificationEchoBlocking, catchExceptions, \
    logCommandManager, undoStackBlocking

from ccpn.ui.Ui import Ui
from ccpn.ui.gui.popups.RegisterPopup import RegisterPopup, NewTermsConditionsPopup
from ccpn.ui.gui.widgets.Application import Application
from ccpn.ui.gui.widgets.Base import Base
from ccpn.ui.gui.widgets import MessageDialog
from ccpn.ui.gui.widgets import FileDialog
from ccpn.ui.gui.widgets.Font import getSystemFonts
from ccpn.ui.gui.widgets.Frame import ScrollableFrame
from ccpn.ui.gui.popups.ImportStarPopup import StarImporterPopup

# This import initializes relative paths for QT style-sheets.  Do not remove! GWV ????
from ccpn.ui.gui.guiSettings import FontSettings, consoleStyle
from ccpn.ui.gui.widgets.Font import getFontHeight
from ccpn.ui.gui.widgets.Icon import Icon

from ccpn.util.Logging import getLogger
from ccpn.util import Logging
from ccpn.util import Register
from ccpn.util.Path import aPath, Path
from ccpn.util.decorators import logCommand

from ccpnmodel.ccpncore.memops.ApiError import ApiError


#-----------------------------------------------------------------------------------------
# Subclass the exception hook fpr PyQT
#-----------------------------------------------------------------------------------------

def _ccpnExceptionhook(ccpnType, value, tback):
    """This because PyQT raises and catches exceptions,
    but doesn't pass them along instead makes the program crashing miserably.
    """
    application = getApplication()
    if application and application._isInDebugMode:
        sys.stderr.write('_ccpnExceptionhook: type = %s\n' % ccpnType)
        sys.stderr.write('_ccpnExceptionhook: value = %s\n' % value)
        sys.stderr.write('_ccpnExceptionhook: tback = %s\n' % tback)

    # this is crashing on Windows 10 Enterprise :|
    # if application and application.hasGui:
    #     title = f'{str(ccpnType)[8:-2]}:'
    #     text = str(value)
    #     MessageDialog.showError(title=title, message=text)

    if application.project and not application.project.readOnly:
        application.project._updateLoggerState(readOnly=False, flush=True)

    sys.__excepthook__(ccpnType, value, tback)


sys.excepthook = _ccpnExceptionhook


#-----------------------------------------------------------------------------------------


def qtMessageHandler(*errors):
    for err in errors:
        Logging.getLogger().warning(f'{consoleStyle.fg.red}QT error: {err}{consoleStyle.reset}')


# un/suppress messages
QtCore.qInstallMessageHandler(qtMessageHandler)

# REMOVEDEBUG = r'\(\w+\.\w+:\d+\)$'
REMOVEDEBUG = r'\(\S+\.\w+:\d+\)$'

MAXITEMLOGGING = 4


#=========================================================================================
# _MyAppProxyStyle
#=========================================================================================

class _MyAppProxyStyle(QtWidgets.QProxyStyle):
    """Class to handle resizing icons in menus
    """

    def drawControl(self, element, option, painter, widget=None):
        if (element in {QtWidgets.QStyle.CE_MenuItem} and isinstance(option, QtWidgets.QStyleOptionMenuItem) and
                (_actionGeometries := getattr(widget, '_actionGeometries', None)) and
                (action := _actionGeometries.get(str(option.rect))) and
                (colour := getattr(action, '_foregroundColour', None))):
            # Customise the foreground colour for the menu-item from the QAction
            option.palette.setColor(option.palette.Text, colour)
        return super().drawControl(element, option, painter, widget)

    def drawPrimitive(self, element: QtWidgets.QStyle.PrimitiveElement,
                      option: QtWidgets.QStyleOption,
                      painter: QtGui.QPainter,
                      widget: typing.Optional[QtWidgets.QWidget] = ...) -> None:
        focus = False
        if element in {QtWidgets.QStyle.PE_FrameLineEdit,
                       QtWidgets.QStyle.PE_FrameFocusRect,
                       QtWidgets.QStyle.PE_PanelButtonCommand,
                       }:
            focus = option.state & QtWidgets.QStyle.State_HasFocus
            option.state &= ~(QtWidgets.QStyle.State_HasFocus | QtWidgets.QStyle.State_Selected)
            # Customise the highlight color for a soft background
            if Base._highlightMid is not None:
                option.palette.setColor(option.palette.Highlight, Base._highlightMid)
        if element == QtWidgets.QStyle.PE_FrameFocusRect and isinstance(widget, QtWidgets.QPushButton):
            # replace the QPushButton focus with just a border
            if (efb := getattr(widget, '_enableFocusBorder', None)) is None or efb is True:
                self._drawBorder(element, painter, widget, col=Base._highlightVivid)
            return
        super().drawPrimitive(element, option, painter, widget)
        if focus and element in {QtWidgets.QStyle.PE_FrameLineEdit,
                                 }:
            # draw new focus-border
            self._drawBorder(element, painter, widget, col=Base._highlightVivid)

    def drawControl(self, element, option, painter, widget=None):
        if element in {QtWidgets.QStyle.CE_TabBarTab,
                       }:
            # Customise the highlight color for the tab-widget
            if Base._highlightVivid is not None:
                option.palette.setColor(option.palette.Highlight, Base._highlightVivid)
        super().drawControl(element, option, painter, widget)
        # if element in {QtWidgets.QStyle.CE_ItemViewItem, } and (option.state & QtWidgets.QStyle.State_HasFocus):
        #     # draw border inside the listWidget/listView/TreeView
        #     #   - draws border inside pulldowns though, shame :(
        #     self._drawBorder(element, painter, widget, col=Base._highlightVivid)

    def drawComplexControl(self, control: QtWidgets.QStyle.ComplexControl,
                           option: QtWidgets.QStyleOptionComplex,
                           painter: QtGui.QPainter,
                           widget: typing.Optional[QtWidgets.QWidget] = ...) -> None:
        focus = None
        if control in {QtWidgets.QStyle.CC_ComboBox,
                       QtWidgets.QStyle.CC_SpinBox,
                       }:
            focus = option.state & QtWidgets.QStyle.State_HasFocus
            option.state &= ~QtWidgets.QStyle.State_HasFocus
        elif control in {QtWidgets.QStyle.CC_Slider,} and Base._highlightVivid is not None:
            option.palette.setColor(option.palette.Highlight, Base._highlightVivid)
        super().drawComplexControl(control, option, painter, widget)
        if focus:
            # draw new focus-border
            self._drawBorder(control, painter, widget, col=Base._highlightVivid)

    @staticmethod
    def _drawBorder(control, p, widget, col=None):
        p.save()
        try:
            wind = widget.rect()
            if control == QtWidgets.QStyle.CC_SpinBox:
                # not sure why the border is off slightly
                wind = wind.adjusted(0, 1, 0, -1)  # x1, y1 - x2, y2
            elif control == QtWidgets.QStyle.CE_ItemViewItem:
                # border is off because the border-width is outside the widget :|
                wind = wind.adjusted(-1, -1, -1, -1)
            # paint the new border
            p.translate(0.5, 0.5)  # move to pixel-centre
            p.setRenderHint(QtGui.QPainter.Antialiasing, True)
            col = col or QtGui.QColor('red')
            col.setAlpha(40)  # feint must be done first so that QSlider draws correctly
            p.setPen(col)
            p.drawRoundedRect(wind.adjusted(1, 1, -2, -2), 1.7, 1.7)
            col.setAlpha(255)
            p.setPen(col)
            p.drawRoundedRect(wind.adjusted(0, 0, -1, -1), 2, 2)
        except Exception:
            ...
        finally:
            p.translate(-0.5, -0.5)
            p.restore()

    def standardIcon(self, standardIcon, option=None, widget=None) -> QtGui.QIcon:
        # change the close-button of the line-edit to a cleaner icon, set by setClearButtonEnabled
        if standardIcon == QtWidgets.QStyle.SP_LineEditClearButton:
            return Icon('icons/close-lineedit')
        return super().standardIcon(standardIcon, option, widget)


#=========================================================================================
# Gui
#=========================================================================================

class Gui(Ui):
    """Top class for the GUI interface
    """

    def __init__(self, application):

        # sets self.mainWindow (None), self.application and self.pluginModules
        Ui.__init__(self, application)

        # GWV: this is not ideal and needs to move into the Gui class
        application._fontSettings = FontSettings(application.preferences)
        application._setColourSchemeAndStyleSheet()
        application._setupMenus()

        self._initQtApp()

    def _initQtApp(self):
        # On the Mac (at least) it does not matter what you set the applicationName to be,
        # it will come out as the executable you are running (e.g. "python3")

        QtCore.QCoreApplication.setAttribute(QtCore.Qt.AA_EnableHighDpiScaling, True)
        QtCore.QCoreApplication.setAttribute(QtCore.Qt.AA_UseHighDpiPixmaps, True)

        # NOTE:ED - this is essential for multi-window applications
        QtCore.QCoreApplication.setAttribute(QtCore.Qt.AA_ShareOpenGLContexts, True)
        # experimental - makes a mess!
        # QtCore.QCoreApplication.setAttribute(QtCore.Qt.AA_UseStyleSheetPropagationInWidgetStyles, True)

        # fm = QtGui.QSurfaceFormat()
        # fm.setSamples(4)
        # # NOTE:ED - Do not do this, they cause QT to exhibit strange behaviour
        # # fm.setSwapInterval(0)  # disable VSync
        # # fm.setSwapBehavior(QtGui.QSurfaceFormat.DoubleBuffer)
        # QtGui.QSurfaceFormat.setDefaultFormat(fm)

        self.qtApp = Application(self.application.applicationName,
                                 self.application.applicationVersion,
                                 organizationName='CCPN', organizationDomain='ccpn.ac.uk')

        # patch for icon sizes in menus, etc.
        styles = QtWidgets.QStyleFactory()
        myStyle = _MyAppProxyStyle(styles.create('fusion'))
        self.qtApp.setStyle(myStyle)

        # read the current system-fonts
        getSystemFonts()

        # # original - no patch for icon sizes
        # styles = QtWidgets.QStyleFactory()
        # self.qtApp.setStyle(styles.create('fusion'))

    def initialize(self, mainWindow):
        """UI operations done after every project load/create
        """
        if mainWindow is None:
            raise ValueError('Gui.initialize: Undefined mainWindow')

        with notificationEchoBlocking():
            with undoStackBlocking():
                # Set up mainWindow
                self.mainWindow = self._setupMainWindow(mainWindow)
                self.application._initGraphics()
                self.mainWindow._updateRestoreArchiveMenu()
                self.application._updateCheckableMenuItems()

    def startUi(self):
        """Start the UI
        """
        self.mainWindow.show()
        QtWidgets.QApplication.setActiveWindow(self.mainWindow)

        # check whether to skip the execution loop for testing with mainWindow
        import builtins

        _skip = getattr(builtins, '_skipExecuteLoop', False)
        if not _skip:
            self.qtApp.start()

    def _registerDetails(self, registered=False, acceptedTerms=False):
        """Display registration popup"""
        days = Register._graceCounter(Register._fetchGraceFile(self.application))
        # check valid internet connection first
        if not Register.checkInternetConnection():
            msg = 'Could not connect to the registration server, please check your internet connection. ' \
                  'Register within %s day(s) to continue using the software' % str(days)
            MessageDialog.showError('Registration', msg)

        else:
            if registered and not acceptedTerms:
                popup = NewTermsConditionsPopup(self.mainWindow, trial=days,
                                                version=self.application.applicationVersion, modal=True)
            else:
                popup = RegisterPopup(self.mainWindow, trial=days, version=self.application.applicationVersion,
                                      modal=True)

            self.mainWindow.show()
            popup.exec_()
            self.qtApp.processEvents()

    def _setupMainWindow(self, mainWindow):
        # Set up mainWindow

        project = self.application.project
        mainWindow.sideBar.buildTree(project, clear=True)

        # mainWindow.raise_()  # whaaaaaat? causes the menu-bar to be unresponsive
        mainWindow.namespace['current'] = self.application.current
        return mainWindow

    def echoCommands(self, commands: typing.List[str]):
        """Echo commands strings, one by one, to logger
        and store them in internal list for perusal
        """
        logger = Logging.getLogger()
        for command in commands:
            logger.echoInfo(command)

        if self.application.ui is not None and \
                self.application.ui.mainWindow is not None and \
                self.application._enableLoggingToConsole:

            console = self.application.ui.mainWindow.pythonConsole
            for command in commands:
                command = re.sub(REMOVEDEBUG, '', command)
                console._write(command + '\n')

    def getByGid(self, gid):

        from ccpn.ui.gui.modules.CcpnModule import PidShortClassName, PidLongClassName
        from ccpn.core.lib.Pid import Pid

        pid = Pid(gid)
        if pid is not None and pid.type in [PidLongClassName, PidShortClassName]:
            # get the GuiModule object By its Gid
            return self.application.mainWindow.moduleArea.modules.get(pid.id)

        return self.application.getByGid(gid)

    def _execUpdates(self):
        """Use the Update popup to execute any updates
        """
        return self.application._showUpdatePopup()

    #-----------------------------------------------------------------------------------------
    # Helper methods
    #-----------------------------------------------------------------------------------------

    def _queryChoices(self, dataLoader):
        """Query the user about his/her choice to import/new/cancel
        """
        choices = ('Import', 'New project', 'Cancel')
        choice = MessageDialog.showMulti(
                f'Load {dataLoader.dataFormat}',
                f'How do you want to handle "{dataLoader.path}":',
                choices,
                parent=self.mainWindow,
                )

        if choice == choices[0]:  # import
            dataLoader.createNewProject = False
            createNewProject = False
            ignore = False

        elif choice == choices[1]:  # new project
            dataLoader.createNewProject = True
            createNewProject = True
            ignore = False

        else:  # cancel
            dataLoader = None
            createNewProject = False
            ignore = True

        return (dataLoader, createNewProject, ignore)

    def _getDataLoader(self, path, formatFilter=None):
        """Get dataLoader for path (or None if not present), optionally only testing for
        dataFormats defined in filter.
        Allows for reporting or checking through popups.
        Does not do the actual loading.

        :param path: the path to get a dataLoader for
        :param formatFilter: a list/tuple of optional dataFormat strings; filter optional dataLoaders for this
        :returns a tuple (dataLoader, createNewProject, ignore)

        :raises RuntimeError in case of failure to define a proper dataLoader
        """
        # local import here
        from ccpn.framework.lib.DataLoaders.CcpNmrV2ProjectDataLoader import CcpNmrV2ProjectDataLoader
        from ccpn.framework.lib.DataLoaders.CcpNmrV3ProjectDataLoader import CcpNmrV3ProjectDataLoader
        from ccpn.framework.lib.DataLoaders.NefDataLoader import NefDataLoader
        from ccpn.framework.lib.DataLoaders.SparkyDataLoader import SparkyDataLoader
        from ccpn.framework.lib.DataLoaders.StarDataLoader import StarDataLoader
        from ccpn.framework.lib.DataLoaders.DirectoryDataLoader import DirectoryDataLoader

        _path = aPath(path)
        if not _path.exists():
            raise RuntimeError(f'Path "{path}" does not exist')

        _loaders = _checkPathForDataLoader(path=path, formatFilter=formatFilter)
        dataLoader = None
        # log errors
        errMsg = None

        if len(_loaders) > 0 and _loaders[-1].isValid:
            # there is a valid one; use that
            dataLoader = _loaders[-1]

        elif len(_loaders) > 0:
            # We always get a loader back; report it here
            errMsg = f'{_loaders[-1].dataFormat} loader reported:\n\n{_loaders[-1].errorString}'

        else:
            raise RuntimeError(f'Unknown error finding a loader for {path}')

        # raise error if needed
        if errMsg:
            getLogger().warning(errMsg)
            raise RuntimeError(errMsg)

        createNewProject = dataLoader.createNewProject
        ignore = False

        path = dataLoader.path

        # Check that the path does not contain a bottom-level space
        if dataLoader.dataFormat in [CcpNmrV2ProjectDataLoader.dataFormat, CcpNmrV3ProjectDataLoader.dataFormat] and \
                ' ' in aPath(dataLoader.path).basename:
            MessageDialog.showWarning('Load Project', 'Encountered a problem loading:\n"%s"\n\n'
                                                      'Cannot load project folders where the project-name contains spaces.\n\n'
                                                      'Please rename the folder without spaces and try loading again.' % dataLoader.path)
            # skip loading bad projects
            ignore = True

        elif dataLoader.dataFormat == CcpNmrV2ProjectDataLoader.dataFormat:
            createNewProject = True
            dataLoader.createNewProject = True
            ok = MessageDialog.showYesNoWarning('Load Project',
                                                f'Project "{path.name}" was created with version-2 Analysis.\n'
                                                '\n'
                                                'CAUTION:\n'
                                                'The project will be converted to a version-3 project and saved as a new directory with .ccpn extension.\n'
                                                '\n'
                                                'Do you want to continue loading?')

            if not ok:
                # skip loading so that user can back-up/copy project
                getLogger().info(f'==> Cancelled loading ccpn project "{path}"')
                ignore = True

        elif dataLoader.dataFormat == CcpNmrV3ProjectDataLoader.dataFormat and Project._needsUpgrading(path):
            createNewProject = True
            dataLoader.createNewProject = True

            DONT_OPEN = "Don't Open"
            CONTINUE = 'Continue'
            MAKE_ARCHIVE = 'Make a backup archive (.tgz) of the project'

            dataLoader.makeArchive = False
            ok = MessageDialog.showMulti('Load Project',
                                         f'You are opening an older project (version 3.0.x) - {path.name}\n'
                                         '\n'
                                         'When you save, it will be upgraded and will not be readable by version 3.0.4\n',
                                         texts=[DONT_OPEN, CONTINUE],
                                         checkbox=MAKE_ARCHIVE, checked=False,
                                         )

            if all(ss not in ok for ss in [DONT_OPEN, MAKE_ARCHIVE, CONTINUE]):
                # there was an error from the dialog
                getLogger().debug(f'==> Cancelled loading ccpn project "{path}" - error in dialog')
                ignore = True

            if DONT_OPEN in ok:
                # user selection not to load
                getLogger().info(f'==> Cancelled loading ccpn project "{path}"')
                ignore = True

            elif MAKE_ARCHIVE in ok:
                # flag to make a backup archive
                dataLoader.makeArchive = True

        elif dataLoader.dataFormat == NefDataLoader.dataFormat:
            (dataLoader, createNewProject, ignore) = self._queryChoices(dataLoader)
            if dataLoader and not createNewProject and not ignore:
                # we are importing; popup the import window
                ok = self.mainWindow._showNefPopup(dataLoader)
                if not ok:
                    ignore = True

        elif dataLoader.dataFormat == SparkyDataLoader.dataFormat:
            (dataLoader, createNewProject, ignore) = self._queryChoices(dataLoader)

        elif dataLoader.isSpectrumLoader and dataLoader.existsInProject():
            ok = MessageDialog.showYesNoWarning('Loading Spectrum',
                                                f'"{dataLoader.dataSource.path}"\n'
                                                f'"{dataLoader.path}"\n'
                                                f'already exists in the project\n'
                                                '\n'
                                                'do you want to load?'
                                                )
            if not ok:
                ignore = True

        elif dataLoader.dataFormat == StarDataLoader.dataFormat and dataLoader:
            (dataLoader, createNewProject, ignore) = self._queryChoices(dataLoader)
            if dataLoader and not ignore:
                title = 'New project from NmrStar' if createNewProject else \
                    'Import from NmrStar'
                dataLoader.getDataBlock()  # this will read and parse the file
                popup = StarImporterPopup(dataLoader=dataLoader,
                                          parent=self.mainWindow,
                                          size=(700, 1000),
                                          title=title
                                          )
                popup.exec_()
                ignore = (popup.result == popup.CANCEL_PRESSED)

        elif dataLoader.dataFormat == DirectoryDataLoader.dataFormat and len(dataLoader) > MAXITEMLOGGING:
            ok = MessageDialog.showYesNoWarning('Directory "%s"\n' % dataLoader.path,
                                                f'\n'
                                                'CAUTION: You are trying to load %d items\n'
                                                '\n'
                                                'Do you want to continue?' % (len(dataLoader, ))
                                                )

            if not ok:
                ignore = True

        return (dataLoader, createNewProject, ignore)

    #-----------------------------------------------------------------------------------------
    # Project and loading data related methods
    #-----------------------------------------------------------------------------------------

    @logCommand('application.')
    def newProject(self, name: str = 'default') -> (Project, None):
        """Create a new project instance with name; create default project if name=None
        :return a Project instance or None
        """
        from ccpn.core.lib.ProjectLib import checkProjectName

        oldMainWindowPos = self.mainWindow.pos()
        # if not self.project.isTemporary:
        if self.project and (self.project._undo is None or self.project._undo.isDirty()):
            message = f"Do you really want to create a new project (current project will be closed {' and any changes will be lost' if self.project.isModified else ''})?"

            if not (_ok := MessageDialog.showYesNo('New Project', message, parent=self.mainWindow)):
                return

        if (_name := checkProjectName(name, correctName=True)) != name:
            MessageDialog.showInfo('New Project',
                                   f'Project name changed from "{name}" to "{_name}"\nSee console/log for details',
                                   parent=self)

        with catchExceptions(errorStringTemplate='Error creating new project: %s'):
            if self.mainWindow:
                self.mainWindow.moduleArea._closeAll()
            newProject = self.application._newProject(name=_name)
            if newProject is None:
                raise RuntimeError('Unable to create new project')
            newProject._mainWindow.show()
            QtWidgets.QApplication.setActiveWindow(newProject._mainWindow)
            self.mainWindow.move(oldMainWindowPos)

            return newProject

    def _loadProject(self, dataLoader) -> (Project, None):
        """Helper function, loading project from dataLoader instance
        check and query for closing current project
        build the project Gui elements
        attempts to restore on failure to load a project

        :returns project instance or None
        """
        from ccpn.framework.lib.DataLoaders.CcpNmrV3ProjectDataLoader import CcpNmrV3ProjectDataLoader

        if not dataLoader.createNewProject:
            raise RuntimeError(f'DataLoader {dataLoader} does not create a new project')

        # if self.project is None:
        #     raise RuntimeError('No current project; this should never happen!')

        oldProjectLoader = None
        oldProjectIsTemporary = True
        oldMainWindowPos = self.mainWindow and self.mainWindow.pos()
        if self.project:
            # if not self.project.isTemporary:
            if self.project._undo is None or self.project._undo.isDirty():
                message = f"Do you really want to open a new project (current project will be closed" \
                          f"{' and any changes will be lost' if self.project.isModified else ''})?"

                if not (_ok := MessageDialog.showYesNo('Load Project', message, parent=self.mainWindow)):
                    return None

            # Some error recovery; store info to re-open the current project (or a new default)
            oldProjectLoader = CcpNmrV3ProjectDataLoader(self.project.path)
            oldProjectIsTemporary = self.project.isTemporary

        try:
            if self.project:
                # NOTE:ED - getting a strange QT bug disabling the menu-bar from here
                #  I think because the main-window isn't visible on the first load :|
                with MessageDialog.progressManager(self.mainWindow, f'Loading project {dataLoader.path} ... '):
                    _loaded = dataLoader.load()
                    if _loaded is None or len(_loaded) == 0:
                        return None
            else:
                # progress not required on the first load
                _loaded = dataLoader.load()
                if _loaded is None or len(_loaded) == 0:
                    return None

            newProject = _loaded[0]

            # # Note that the newProject has its own MainWindow; i.e. it is not self
            # newProject._mainWindow.sideBar.buildTree(newProject)
            # The next two lines are essential to have the QT main event loop associated
            # with the new window; without these, the programs just terminates
            newProject._mainWindow.show()
            QtWidgets.QApplication.setActiveWindow(newProject._mainWindow)

            # if the new project contains invalid spectra then open the popup to see them
            self.mainWindow._checkForBadSpectra(newProject)
            if oldMainWindowPos:
                self.mainWindow.move(oldMainWindowPos)

        except (RuntimeError, ValueError, ApiError) as es:
            MessageDialog.showError('Error loading Project:', f'{es}', parent=self.mainWindow)
            return None

        except NotImplementedError as es:
            MessageDialog.showError('Error loading Project:', f'{es}', parent=self.mainWindow)

            # Try to restore the state
            newProject = None
            if oldProjectIsTemporary:
                newProject = self.application._newProject()
            elif oldProjectLoader:
                newProject = oldProjectLoader.load()[0]  # dataLoaders return a list

            if newProject:
                # The next two lines are essential to have the QT main event loop associated
                # with the new window; without these, the programs just terminates
                newProject._mainWindow.show()
                QtWidgets.QApplication.setActiveWindow(newProject._mainWindow)

        return newProject

    # @logCommand('application.') # eventually decorated by  _loadData()
    def loadProject(self, path=None) -> (Project, None):
        """Loads project defined by path
        :return a Project instance or None
        """
        if path is None:
            dialog = FileDialog.ProjectFileDialog(parent=self.mainWindow, acceptMode='open')
            dialog._show()

            if (path := dialog.selectedFile()) is None:
                return None

        with self.application.pauseAutoBackups():
            with catchExceptions(errorStringTemplate='Error loading project: %s'):
                dataLoader, createNewProject, ignore = self._getDataLoader(path)
                if ignore or dataLoader is None or not createNewProject:
                    return None

                # load the project using the dataLoader;
                # We'll ask framework who will pass it back to ui._loadProject
                if (objs := self.application._loadData([dataLoader])):
                    if len(objs) == 1:
                        return objs[0]

        return None

    def _closeProject(self):
        """Do all gui-related stuff when closing a project
        CCPNINTERNAL: called from Framework._closeProject()
        """
        if self.mainWindow:
            # ui/gui cleanup
            self.mainWindow.deleteAllNotifiers()
            self.mainWindow._closeMainWindowModules()
            self.mainWindow._closeExtraWindowModules()
            self.mainWindow._stopPythonConsole()
            self.mainWindow.sideBar.clearSideBar()
            self.mainWindow.sideBar.deleteLater()
            self.mainWindow.deleteLater()
            self.mainWindow = None

    @logCommand('application.')
    def saveProjectAs(self, newPath=None, overwrite: bool = False) -> bool:
        """Opens save Project to newPath.
        Optionally open file dialog.
        :param newPath: new path to save project (str | Path instance)
        :param overwrite: flag to indicate overwriting of existing path
        :return True if successful
        """
        from ccpn.core.lib.ProjectLib import checkProjectName

        oldPath = self.project.path
        if newPath is None:
            if (newPath := _getSaveDirectory(self.mainWindow)) is None:
                return False

        newPath = aPath(newPath).assureSuffix(CCPN_EXTENSION)
        title = 'Project SaveAs'

        if (not overwrite and
                newPath.exists() and
                (newPath.is_file() or (newPath.is_dir() and len(newPath.listdir(excludeDotFiles=False)) > 0))
        ):
            # should not really need to check the second and third condition above, only
            # the Qt dialog stupidly insists a directory exists before you can select it
            # so if it exists but is empty then don't bother asking the question
            msg = f'Path "{newPath}" already exists; overwrite?'
            if not MessageDialog.showYesNo(title, msg):
                return False

        # check the project name derived from path
        newName = newPath.basename
        if (_name := checkProjectName(newName, correctName=True)) != newName:
            newPath = (newPath.parent / _name).assureSuffix(CCPN_EXTENSION)
            MessageDialog.showInfo(title,
                                   f'Project name changed from "{newName}" to "{_name}"\nSee console/log for details',
                                   parent=self.mainWindow)

        with catchExceptions(errorStringTemplate='Error saving project: %s'):
            with MessageDialog.progressManager(self.mainWindow, f'Saving project as {newPath} ... '):
                try:
                    if not self.application._saveProjectAs(newPath=newPath, overwrite=True):
                        txt = f"Saving project to {newPath} aborted"
                        MessageDialog.showError("Project SaveAs", txt, parent=self.mainWindow)
                        return False

                except (PermissionError, FileNotFoundError):
                    msg = f'Folder {newPath} may be read-only'
                    MessageDialog.showWarning('Save project', msg)
                    return False

                except RuntimeWarning as es:
                    msg = f'Error saving {newPath}:\n{es}'
                    MessageDialog.showWarning('Save project', msg)
                    return False

        self.mainWindow._updateWindowTitle()
        self.application._getRecentProjectFiles(oldPath=oldPath)  # this will also update the list
        self.mainWindow._fillRecentProjectsMenu()  # Update the menu

        successMessage = f'Project successfully saved to "{self.project.path}"'
        # MessageDialog.showInfo("Project SaveAs", successMessage, parent=self.mainWindow)
        self.mainWindow.statusBar().showMessage(successMessage)
        getLogger().info(successMessage)

        return True

    @logCommand('application.')
    def saveProject(self) -> bool:
        """Save project.
        :return True if successful
        """
        if self.project.isTemporary:
            return self.saveProjectAs()

        if self.project.readOnly and not MessageDialog.showYesNo(
                'Save Project',
                'The project is marked as read-only.\n'
                'This can be changed by clicking the lock-icon in the botton-right.\n\n'
                'Do you want to continue saving?\n',
                ):
            return True

        with catchExceptions(errorStringTemplate='Error saving project: %s'):
            with MessageDialog.progressManager(self.mainWindow, 'Saving project ... '):
                try:
                    if not self.application._saveProject(force=True):
                        return False
                except (PermissionError, FileNotFoundError):
                    msg = 'Folder may be read-only'
                    MessageDialog.showWarning('Save project', msg)
                    return True

        successMessage = f'Project successfully saved to {self.project.path!r}'
        # MessageDialog.showInfo("Project Save", successMessage, parent=self.mainWindow) # This popup has been flagged as annoying by users
        self.mainWindow.statusBar().showMessage(successMessage)
        getLogger().info(successMessage)

        return True

    def _loadData(self, dataLoader) -> list:
        """Load the data defined by dataLoader instance, catching errors
        and suspending sidebar.
        :return a list of loaded opjects
        """
        from ccpn.framework.lib.DataLoaders.StarDataLoader import StarDataLoader
        from ccpn.framework.lib.DataLoaders.NefDataLoader import NefDataLoader

        result = []
        errorStringTemplate = f'Loading "{dataLoader.path}" failed:\n\n%s'
        with catchExceptions(errorStringTemplate=errorStringTemplate):
            # For data loads that are possibly time-consuming, use progressManager
            if isinstance(dataLoader, (StarDataLoader, NefDataLoader)):
                with MessageDialog.progressManager(self.mainWindow, 'Importing data ... '):
                    result = dataLoader.load()
            else:
                result = dataLoader.load()
        return result

    # @logCommand('application.') # eventually decorated by  _loadData()
    def loadData(self, *paths, formatFilter: (list, tuple) = None) -> list:
        """Loads data from paths; query if none supplied
        Optionally filter for dataFormat(s)
        :param *paths: argument list of path's (str or Path instances)
        :param formatFilter: list/tuple of dataFormat strings
        :returns list of loaded objects
        """
        if not paths:
            dialog = FileDialog.DataFileDialog(parent=self.mainWindow, acceptMode='load')
            dialog._show()
            if (path := dialog.selectedFile()) is None:
                return []
            paths = [path]

        dataLoaders = []
        for path in paths:

            _path = aPath(path)
            if not _path.exists():
                txt = f'"{path}" does not exist'
                getLogger().warning(txt)
                MessageDialog.showError('Load Data', txt, parent=self)
                continue

            try:
                dataLoader, createNewProject, ignore = self._getDataLoader(path, formatFilter=formatFilter)

            except RuntimeError as es:
                MessageDialog.showError(f'Loading "{_path}"',
                                        f'{es}',
                                        parent=self.mainWindow)
                if len(paths) == 1:
                    return []
                else:
                    continue

            if ignore:
                continue

            dataLoaders.append(dataLoader)

        # load the project using the dataLoaders;
        # We'll ask framework who will pass it back as ui._loadData calls
        objs = self.application._loadData(dataLoaders)
        if len(objs) == 0:
            _pp = ','.join(f'"{p}"' for p in paths)
            txt = f'No objects were loaded from {_pp}'
            getLogger().warning(txt)
            MessageDialog.showError('Load Data', txt, parent=self.mainWindow)

        return objs

    def loadSpectra(self, *paths) -> list:
        """Load all the spectra found in paths.
        Query in case path is empty.

        :param paths: list of paths
        :return a list of Spectra instances
        """
        from ccpn.framework.lib.DataLoaders.DataLoaderABC import getSpectrumLoaders, checkPathForDataLoader
        from ccpn.framework.lib.DataLoaders.DirectoryDataLoader import DirectoryDataLoader

        if not paths:
            # This only works with non-native file dialog; override the default behavior
            dialog = FileDialog.SpectrumFileDialog(parent=self.mainWindow, acceptMode='load',
                                                   useNative=False)
            dialog._show()
            paths = dialog.selectedFiles()

        if not paths:
            return []

        formatFilter = list(getSpectrumLoaders().keys())

        spectrumLoaders = []
        count = 0
        # Recursively search all paths
        for path in paths:
            _path = aPath(path)
            if _path.is_dir():
                dirLoader = DirectoryDataLoader(path, recursive=False, formatFilter=formatFilter)
                spectrumLoaders.append(dirLoader)
                count += len(dirLoader)

            elif (sLoader := checkPathForDataLoader(path, formatFilter=formatFilter)) is not None:
                spectrumLoaders.append(sLoader)
                count += 1

        if count > MAXITEMLOGGING:
            okToOpenAll = MessageDialog.showYesNo('Load data', 'You selected %d items.'
                                                               ' Do you want to open all?' % count)
            if not okToOpenAll:
                return []

        with logCommandManager('application.', 'loadSpectra', *paths):
            result = self.application._loadData(spectrumLoaders)

        return result


#-----------------------------------------------------------------------------------------
# Helper code
#-----------------------------------------------------------------------------------------

def _getSaveDirectory(mainWindow):
    """Opens save Project as dialog box and gets directory specified in
    the file dialog.
    :return path instance or None
    """

    dialog = FileDialog.ProjectSaveFileDialog(parent=mainWindow, acceptMode='save')
    dialog._show()
    newPath = dialog.selectedFile()

    # if not iterable then ignore - dialog may return string or tuple(<path>, <fileOptions>)
    if isinstance(newPath, tuple) and len(newPath) > 0:
        newPath = newPath[0]

    # ignore if empty
    if not newPath:
        return None

    return newPath<|MERGE_RESOLUTION|>--- conflicted
+++ resolved
@@ -5,14 +5,9 @@
 # Licence, Reference and Credits
 #=========================================================================================
 __copyright__ = "Copyright (C) CCPN project (https://www.ccpn.ac.uk) 2014 - 2024"
-<<<<<<< HEAD
-__credits__ = ("Ed Brooksbank, Joanna Fox, Morgan Hayward, Victoria A Higman, Luca Mureddu",
-               "Eliza Płoskoń, Timothy J Ragan, Brian O Smith, Gary S Thompson & Geerten W Vuister")
-=======
 __credits__ = ("Ed Brooksbank, Morgan Hayward, Victoria A Higman, Luca Mureddu, Eliza Płoskoń",
                "Timothy J Ragan, Brian O Smith, Daniel Thompson",
                "Gary S Thompson & Geerten W Vuister")
->>>>>>> dd37e960
 __licence__ = ("CCPN licence. See https://ccpn.ac.uk/software/licensing/")
 __reference__ = ("Skinner, S.P., Fogh, R.H., Boucher, W., Ragan, T.J., Mureddu, L.G., & Vuister, G.W.",
                  "CcpNmr AnalysisAssign: a flexible platform for integrated NMR analysis",
@@ -21,13 +16,8 @@
 # Last code modification
 #=========================================================================================
 __modifiedBy__ = "$modifiedBy: Ed Brooksbank $"
-<<<<<<< HEAD
-__dateModified__ = "$dateModified: 2024-04-23 22:03:03 +0100 (Tue, April 23, 2024) $"
-__version__ = "$Revision: 3.2.5 $"
-=======
 __dateModified__ = "$dateModified: 2024-05-31 18:51:37 +0100 (Fri, May 31, 2024) $"
 __version__ = "$Revision: 3.2.2.1 $"
->>>>>>> dd37e960
 #=========================================================================================
 # Created
 #=========================================================================================
