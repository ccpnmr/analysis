"""
Module Documentation here
"""
#=========================================================================================
# Licence, Reference and Credits
#=========================================================================================
__copyright__ = "Copyright (C) CCPN project (http://www.ccpn.ac.uk) 2014 - 2020"
__credits__ = ("Ed Brooksbank, Luca Mureddu, Timothy J Ragan & Geerten W Vuister")
__licence__ = ("CCPN licence. See http://www.ccpn.ac.uk/v3-software/downloads/license")
__reference__ = ("Skinner, S.P., Fogh, R.H., Boucher, W., Ragan, T.J., Mureddu, L.G., & Vuister, G.W.",
                 "CcpNmr AnalysisAssign: a flexible platform for integrated NMR analysis",
                 "J.Biomol.Nmr (2016), 66, 111-124, http://doi.org/10.1007/s10858-016-0060-y")
#=========================================================================================
# Last code modification
#=========================================================================================
__modifiedBy__ = "$modifiedBy: Ed Brooksbank $"
__dateModified__ = "$dateModified: 2020-10-07 17:12:46 +0100 (Wed, October 07, 2020) $"
__version__ = "$Revision: 3.0.1 $"
#=========================================================================================
# Created
#=========================================================================================
__author__ = "$Author: Wayne Boucher $"
__date__ = "$Date: 2017-03-16 18:20:01 +0000 (Thu, March 16, 2017) $"
#=========================================================================================
# Start of code
#=========================================================================================

import sys
import typing
from PyQt5 import QtWidgets, QtCore
from ccpn.core import _coreClassMap
from ccpn.core.Project import Project
from ccpn.core._implementation.AbstractWrapperObject import AbstractWrapperObject
from ccpn.core.lib.SpectrumLib import getExperimentClassifications
from ccpn.ui.Ui import Ui
from ccpn.ui.gui.popups.RegisterPopup import RegisterPopup, NewTermsConditionsPopup
from ccpn.ui.gui.widgets.Application import Application
from ccpn.core.lib.Notifiers import Notifier
from ccpn.ui.gui.widgets.MessageDialog import showError, showWarning
from ccpn.ui.gui.widgets.Font import getFontHeight, setWidgetFont
# This import initializes relative paths for QT style-sheets.  Do not remove!
from ccpn.framework.PathsAndUrls import userPreferencesPath
from ccpn.util import Logging
from ccpn.util import Register


def qtMessageHandler(*errors):
    for err in errors:
        Logging.getLogger().warning('QT error: %s' % err)
        #sys.stderr.write('QT error: %s\n' % err)


# un/suppress messages
QtCore.qInstallMessageHandler(qtMessageHandler)


class _MyAppProxyStyle(QtWidgets.QProxyStyle):
    """Class to handle resizing icons in menus
    """

    def pixelMetric(self, QStyle_PixelMetric, option=None, widget=None):
        if QStyle_PixelMetric == QtWidgets.QStyle.PM_SmallIconSize:
            # change the size of the icons in menus - overrides checkBoxes in menus
            return (getFontHeight() or 15) + 3
        elif QStyle_PixelMetric in (QtWidgets.QStyle.PM_IndicatorHeight,
                                    QtWidgets.QStyle.PM_IndicatorWidth,
                                    QtWidgets.QStyle.PM_ExclusiveIndicatorWidth,
                                    QtWidgets.QStyle.PM_ExclusiveIndicatorHeight,
                                    ):
            # change the sizeof checkBoxes and radioButtons
            return (getFontHeight() or 17) - 2
        elif QStyle_PixelMetric == QtWidgets.QStyle.PM_MessageBoxIconSize:
            # change the iconsize in messageDialog
            return getFontHeight(size='MAXIMUM') or 18
        else:
            return super().pixelMetric(QStyle_PixelMetric, option, widget)

    # def drawPrimitive(self, element: QtWidgets.QStyle.PrimitiveElement, option: 'QStyleOption', painter: QtGui.QPainter, widget: typing.Optional[QtWidgets.QWidget] = ...) -> None:
    #     if element == QtWidgets.QStyle.PE_IndicatorBranch:
    #         # draw a scaled image here
    #
    #         # QPixmap
    #         # pixmap;
    #         # pixmap.load(":/res/background.jpg");
    #         # QPainter
    #         # paint(this);
    #         # int
    #         # widWidth = this->ui->centralWidget->width();
    #         # int
    #         # widHeight = this->ui->centralWidget->height();
    #         # pixmap = pixmap.scaled(widWidth, widHeight, Qt::KeepAspectRatioByExpanding);
    #         # paint.drawPixmap(0, 0, pixmap);
    #     else:
    #         return super(_MyAppProxyStyle, self).drawPrimitive(element, option, painter, widget)


class Gui(Ui):
    # Factory functions for UI-specific instantiation of wrapped graphics classes
    _factoryFunctions = {}

    def __init__(self, application):
        Ui.__init__(self, application)
        self._initQtApp()

    def _initQtApp(self):
        # On the Mac (at least) it does not matter what you set the applicationName to be,
        # it will come out as the executable you are running (e.g. "python3")

        # # QtCore.QCoreApplication.setAttribute(QtCore.Qt.AA_EnableHighDpiScaling, True)
        QtCore.QCoreApplication.setAttribute(QtCore.Qt.AA_UseHighDpiPixmaps, True)
        # QtCore.QCoreApplication.setAttribute(QtCore.Qt.AA_ShareOpenGLContexts, True)
        # viewportFormat = QtGui.QSurfaceFormat()
        # viewportFormat.setSwapInterval(0)  #disable VSync
        # viewportFormat.setSwapBehavior(QtGui.QSurfaceFormat.SingleBuffer)
        # QtGui.QSurfaceFormat().setDefaultFormat(viewportFormat)
        # # self._CcpnGLWidget.setFormat(viewportFormat)
        # # viewportFormat = self._CcpnGLWidget.format()

        # styles = QtWidgets.QStyleFactory()
        # myStyle = _MyAppProxyStyle(styles.create('fusion'))
        # QtWidgets.QApplication.setStyle(myStyle)

        self.qtApp = Application(self.application.applicationName,
                                 self.application.applicationVersion,
                                 organizationName='CCPN', organizationDomain='ccpn.ac.uk')

        styles = QtWidgets.QStyleFactory()
        myStyle = _MyAppProxyStyle(styles.create('fusion'))
        # # QtWidgets.QApplication.setStyle(myStyle)
        #
        self.qtApp.setStyle(myStyle)  # styles.create('fusion'))

    def initialize(self, mainWindow):
        """UI operations done after every project load/create"""

        # Set up mainWindow
        self.mainWindow = self._setupMainWindow(mainWindow)

        self.application.initGraphics()

        project = self.application.project
        current = self.application.current

        # Wrapper Notifiers
        from ccpn.ui.gui.lib import GuiStrip

        # GWV 20181123: Callback does not have right signature and does not do anything
        # Notifier(project, [Notifier.CREATE, Notifier.DELETE], 'Strip',
        #                     GuiStrip.GuiStrip._resetRemoveStripAction)

        # notifier = project.registerNotifier('Strip', 'create', GuiStrip.GuiStrip._resetRemoveStripAction)
        # project.duplicateNotifier('Strip', 'delete', notifier)

        # GWV 20181216: moved to GuiMainWindow
        # project.registerNotifier('Mark', 'create', GuiStrip._updateDisplayedMarks)
        # project.registerNotifier('Mark', 'change', GuiStrip._updateDisplayedMarks)
        # project.registerNotifier('Mark', 'delete', GuiStrip._updateDisplayedMarks)

        # GWV 20181216: moved to GuiMainWindow
        # self._currentPeakNotifier = Notifier(project._appBase.current, [Notifier.CURRENT], 'peaks', GuiStrip._updateSelectedPeaks)
        # self._currentIntegralNotifier = Notifier(project._appBase.current, [Notifier.CURRENT], 'integrals', GuiStrip._updateSelectedIntegrals)
        # self._currentMultipletNotifier = Notifier(project._appBase.current, [Notifier.CURRENT], 'multiplets', GuiStrip._updateSelectedMultiplets)

        from ccpn.ui.gui.lib.GuiSpectrumDisplay import _spectrumHasChanged, _deletedSpectrumView

        # project.registerNotifier('Peak', 'delete', GuiSpectrumDisplay._deletedPeak)

        # project.registerNotifier('Spectrum', 'change', GuiSpectrumDisplay._spectrumHasChanged)
        self.setNotifier(project, [Notifier.CHANGE], 'Spectrum', _spectrumHasChanged)

        from ccpn.ui.gui.lib.GuiSpectrumView import _createdSpectrumView, _spectrumViewHasChanged
        from ccpn.ui.gui.widgets.SpectrumGroupToolBar import _spectrumGroupViewHasChanged

        # project.registerNotifier('SpectrumView', 'delete', GuiSpectrumView._deletedSpectrumView)

        # project.registerNotifier('SpectrumView', 'create', GuiSpectrumView._createdSpectrumView)
        # project.registerNotifier('SpectrumView', 'change', GuiSpectrumView._spectrumViewHasChanged)
        self.setNotifier(project, [Notifier.CREATE], 'SpectrumView', _createdSpectrumView)
        self.setNotifier(project, [Notifier.CHANGE], 'SpectrumView', _spectrumViewHasChanged)
        self.setNotifier(project, [Notifier.CHANGE], 'SpectrumGroup', _spectrumGroupViewHasChanged)

        from ccpn.ui.gui.lib import GuiPeakListView

        # project.registerNotifier('PeakListView', 'create',
        #                          GuiPeakListView.GuiPeakListView._createdPeakListView)
        # project.registerNotifier('PeakListView', 'delete',
        #                          GuiPeakListView.GuiPeakListView._deletedStripPeakListView)
        # project.registerNotifier('PeakListView', 'change',
        #                          GuiPeakListView.GuiPeakListView._changedPeakListView)
        #
        # from ccpn.ui.gui.lib import GuiIntegralListView
        # project.registerNotifier('IntegralListView', 'create',
        #                          GuiIntegralListView.GuiIntegralListView._createdIntegralListView)
        # project.registerNotifier('IntegralListView', 'delete',
        #                          GuiIntegralListView.GuiIntegralListView._deletedStripIntegralListView)
        # project.registerNotifier('IntegralListView', 'change',
        #                          GuiIntegralListView.GuiIntegralListView._changedIntegralListView)
        #
        # from ccpn.ui.gui.lib import GuiMultipletListView
        # project.registerNotifier('MultipletListView', 'create',
        #                          GuiMultipletListView.GuiMultipletListView._createdMultipletListView)
        # project.registerNotifier('MultipletListView', 'delete',
        #                          GuiMultipletListView.GuiMultipletListView._deletedStripMultipletListView)
        # project.registerNotifier('MultipletListView', 'change',
        #                          GuiMultipletListView.GuiMultipletListView._changedMultipletListView)

        # GWV 20181216: moved to GuiMainWindow
        # self._updateNotifier1 = Notifier(project,
        #                                  triggers=[Notifier.RENAME],
        #                                  targetName='NmrAtom',
        #                                  callback=GuiPeakListView._updateAssignmentsNmrAtom)
        # self._updateNotifier2 = Notifier(project,
        #                                 triggers=[Notifier.CREATE],
        #                                 targetName='NmrAtom',
        #                                 callback=GuiPeakListView._editAssignmentsNmrAtom)

        # project.registerNotifier('Peak', 'change', _coreClassMap['Peak']._refreshPeakPosition, onceOnly=True)

        # API notifiers - see functions for comments on why this is done this way
        # project._registerApiNotifier(GuiPeakListView._upDateAssignmentsPeakDimContrib,
        #                              'ccp.nmr.Nmr.AbstractPeakDimContrib', 'postInit')
        # project._registerApiNotifier(GuiPeakListView._deleteAssignmentsNmrAtomDelete,
        #                             'ccp.nmr.Nmr.AbstractPeakDimContrib', 'preDelete')

        # ejb - new notifier to catch the deletion of an nmrAtom and update peak labels
        # project._registerApiNotifier(GuiPeakListView._deleteAssignmentsNmrAtomDelete,
        #                              'ccp.nmr.Nmr.AbstractPeakDimContrib', 'delete')

        from ccpn.ui.gui.modules import SpectrumDisplayNd

        project._registerApiNotifier(SpectrumDisplayNd._changedBoundDisplayAxisOrdering,
                                     SpectrumDisplayNd.ApiBoundDisplay, 'axisOrder')

        # # TODO:ED remove if not needed
        # from ccpn.ui.gui.modules import SpectrumDisplay1d
        # project._registerApiNotifier(SpectrumDisplay1d._updateSpectrumPlotColour,
        #                              SpectrumDisplay1d.ApiDataSource, 'setSliceColour')
        #
        # project._registerApiNotifier(SpectrumDisplay1d._updateSpectrumViewPlotColour,
        #                              SpectrumDisplay1d.ApiSpectrumView, 'setSliceColour')

        # project._registerApiNotifier(GuiStrip._rulerCreated, 'ccpnmr.gui.Task.Ruler', 'postInit')
        # project._registerApiNotifier(GuiStrip._rulerDeleted, 'ccpnmr.gui.Task.Ruler', 'preDelete')
        project._registerApiNotifier(GuiStrip._setupGuiStrip, 'ccpnmr.gui.Task.Strip', 'postInit')

        project._registerApiNotifier(_deletedSpectrumView,
                                     'ccpnmr.gui.Task.SpectrumView', 'preDelete')

        #~~~~~~~~~~~~~~~~~~~~~~~~~~~~~~~~~~~~~~~~~~~~~~~~~~~~~~~~~~~~~~~~~~~~~~~
        # TODO:ED   added so that some modules are cleared on changing projects

        from ccpn.ui.gui.modules.SequenceModule import SequenceModule

        SequenceModule._alreadyOpened = False

    def start(self):
        self.mainWindow._fillRecentMacrosMenu()
        self.mainWindow._updateRestoreArchiveMenu()
        # self.mainWindow._setUserShortcuts(self.application.preferences, mainWindow=self.mainWindow)
        project = self.application.project
        self.application.experimentClassifications = getExperimentClassifications(project)

        # sys.stderr.write('==> Gui interface is ready\n')

        self.mainWindow.show()
        QtWidgets.QApplication.setActiveWindow(self.mainWindow)

        self.qtApp.start()

    def _registerDetails(self, registered=False, acceptedTerms=False):
        """Display registration popup"""
        days = Register._graceCounter(Register._fetchGraceFile(self.application))
        # check valid internet connection first
        if not Register.checkInternetConnection():
            msg = 'Could not connect to the registration server, please check your internet connection. ' \
                  'Register within %s day(s) to continue using the software' % str(days)
            showError('Registration', msg)

        else:
            if registered and not acceptedTerms:
                popup = NewTermsConditionsPopup(self.mainWindow, trial=days, version=self.application.applicationVersion, modal=True)
            else:
                popup = RegisterPopup(self.mainWindow, trial=days, version=self.application.applicationVersion, modal=True)

            self.mainWindow.show()
            popup.exec_()
            self.qtApp.processEvents()

    def _setupMainWindow(self, mainWindow):
        # Set up mainWindow

        project = self.application.project

        # mainWindow = self.application.mainWindow
        # mainWindow.sideBar.setProject(project)
        # mainWindow.sideBar.fillSideBar(project)

        mainWindow.sideBar.buildTree(project, False)

        mainWindow.raise_()
        mainWindow.namespace['current'] = self.application.current
        return mainWindow

    def echoCommands(self, commands: typing.List[str]):
        """Echo commands strings, one by one, to logger
        and store them in internal list for perusal
        """
        logger = Logging.getLogger()
        for command in commands:
<<<<<<< HEAD

            # only write to the console if enabled in framework
            if self.application._enableLoggingToConsole:
                console._write(command + '\n')

=======
>>>>>>> 73912276
            logger.info(command)

        if self.application.ui is not None and self.application.ui.mainWindow is not None:
            console = self.application.ui.mainWindow.pythonConsole
            for command in commands:
                console._write(command + '\n')

    #TODO:RASMUS: should discuss how application should deal with it
    def getByGid(self, gid):
        return self.application.project.getByPid(gid)

    from ccpn.core.IntegralList import IntegralList
    from ccpn.ui.gui.modules.CcpnModule import CcpnModule

    def showIntegralTable(self, position: str = 'bottom', relativeTo: CcpnModule = None, selectedList: IntegralList = None):
        logParametersString = "position={position}, relativeTo={relativeTo}, selectedList={selectedList}".format(
                position="'" + position + "'" if isinstance(position, str) else position,
                relativeTo="'" + relativeTo + "'" if isinstance(relativeTo, str) else relativeTo,
                selectedList="'" + selectedList + "'" if isinstance(selectedList, str) else selectedList)
        # log = False
        # import inspect
        # i0, i1 = inspect.stack()[0:2]
        # if i0.function != i1.function:  # Caller function name matches, we don't log...
        #   code_context = i1.code_context[0]
        #   if 'ui.{}('.format(i0.function) in code_context:
        #     log = True
        # if log:
        #   self.application._startCommandBlock(
        #     'application.ui.showIntegralTable({})'.format(logParametersString))
        # try:
        #   from ccpn.ui.gui.modules.IntegralTable import IntegralTable
        #
        #   if 'INTEGRAL TABLE' in self.mainWindow.moduleArea.findAll()[1]:
        #     integralTable = self.mainWindow.moduleArea.findAll()[1]['INTEGRAL TABLE']
        #     if integralTable.isVisible():
        #       return
        #     else:
        #       self.mainWindow.moduleArea.moveModule(integralTable, position=position,
        #                                                 relativeTo=relativeTo)
        #   else:
        #    integralTable = IntegralTable(project=self.application.project, selectedList=selectedList)
        #    self.mainWindow.moduleArea.addModule(integralTable, position=position,
        #                                         relativeTo=relativeTo)
        #
        #   return integralTable
        #
        # finally:
        #   if log:
        #     self.application._endCommandBlock()

    def _execUpdates(self):
        sys.stderr.write('==> Gui update\n')
        from ccpn.framework.update.UpdatePopup import UpdatePopup
        from ccpn.util import Url

        # check valid internet connection first
        if Url.checkInternetConnection():
            self.updatePopup = UpdatePopup(parent=self.mainWindow, mainWindow=self.mainWindow)
            self.updatePopup.show()
            self.updatePopup.exec_()

            # if updates have been installed then popup the quit dialog with no cancel button
            if self.updatePopup._numUpdatesInstalled > 0:
                self.mainWindow._closeWindowFromUpdate(disableCancel=True)

        else:
            showWarning('Check For Updates',
                        'Could not connect to the update server, please check your internet connection.')


#######################################################################################
#
#  Ui classes that map ccpn.ui._implementation
#
#######################################################################################

#TODO:RASMUS move to individual files containing the wrapped class and Gui-class
# Any Factory function to _implementation or abstractWrapper


## Window class
coreClass = _coreClassMap['Window']

#TODO:RASMUS move to individual files containing the wrapped class and Gui-class
# Any Factory function to _implementation or abstractWrapper
#
from ccpn.ui.gui.lib.GuiMainWindow import GuiMainWindow as _GuiMainWindow


class MainWindow(coreClass, _GuiMainWindow):
    """GUI main window, corresponds to OS window"""

    def __init__(self, project: Project, wrappedData: 'ApiWindow'):
        AbstractWrapperObject.__init__(self, project, wrappedData)

        logger = Logging.getLogger()

        logger.debug('MainWindow>> project: %s' % project)
        logger.debug('MainWindow>> project._appBase: %s' % project._appBase)

        application = project._appBase
        _GuiMainWindow.__init__(self, application=application)

        # hide the window here and make visible later
        self.hide()

        # patches for now:
        project._mainWindow = self
        logger.debug('MainWindow>> project._mainWindow: %s' % project._mainWindow)

        application._mainWindow = self
        application.ui.mainWindow = self
        logger.debug('MainWindow>> application from QtCore..: %s' % application)
        logger.debug('MainWindow>> application.project: %s' % application.project)
        logger.debug('MainWindow>> application._mainWindow: %s' % application._mainWindow)
        logger.debug('MainWindow>> application.ui.mainWindow: %s' % application.ui.mainWindow)

        setWidgetFont(self, )


from ccpn.ui.gui.lib.GuiWindow import GuiWindow as _GuiWindow


#TODO:RASMUS: copy from MainWindow
class SideWindow(coreClass, _GuiWindow):
    """GUI side window, corresponds to OS window"""

    def __init__(self, project: Project, wrappedData: 'ApiWindow'):
        AbstractWrapperObject.__init__(self, project, wrappedData)
        _GuiWindow.__init__(self)


def _factoryFunction(project: Project, wrappedData) -> coreClass:
    """create Window, dispatching to subtype depending on wrappedData"""
    if wrappedData.title == 'Main':
        return MainWindow(project, wrappedData)
    else:
        return SideWindow(project, wrappedData)


Gui._factoryFunctions[coreClass.className] = _factoryFunction

## Task class
# There is no special GuiTask, so nothing needs to be done


## Mark class - put in namespace for documentation
Mark = _coreClassMap['Mark']

#TODO:RASMUS move to individual files containing the wrapped class and Gui-class
# Any Factory function to _implementation or abstractWrapper
# Also Rename
# SpectrumDisplay1d.py; contains SpectrumDisplay1d (formerly StripDisplay1d) and
#                       GuiStripDisplay
# SpectrumDisplayNd.py: likeWise


## SpectrumDisplay class
coreClass = _coreClassMap['SpectrumDisplay']
from ccpn.ui.gui.modules.SpectrumDisplay1d import SpectrumDisplay1d as _SpectrumDisplay1d


#TODO:RASMUS: also change for this class as done for the Nd variant below; this involves
#chaning the init signature of the SpectrumDisplay1d and passing the parameters along to
# GuiSpectrumDisplay

class StripDisplay1d(coreClass, _SpectrumDisplay1d):
    """1D bound display"""

    def __init__(self, project: Project, wrappedData: 'ApiBoundDisplay'):
        """Local override init for Qt subclass"""
        Logging.getLogger().debug('StripDisplay1d>> project: %s, project._appBase: %s' % (project, project._appBase))
        AbstractWrapperObject.__init__(self, project, wrappedData)

        # hack for now
        self.application = project._appBase

        _SpectrumDisplay1d.__init__(self, mainWindow=self.application.ui.mainWindow,
                                    name=self._longName('SpectrumDisplay'))

        # 20191113: ED moved to initGraphics
        # if not project._isNew:
        #     # hack for now;  Needs to know this for restoring the GuiSpectrum Module. This has to be removed after decoupling Gui and Data!
        #     # This is a normal guiModule that should be opened in module area from the position
        #     # where is created. E.g. and not hardcoded on the "right" and coupled with api calls!
        #     self.application.ui.mainWindow.moduleArea.addModule(self, position='right',
        #                                                         relativeTo=self.application.ui.mainWindow.moduleArea)


from ccpn.ui.gui.modules.SpectrumDisplayNd import SpectrumDisplayNd as _SpectrumDisplayNd


#TODO:RASMUS Need to check on the consequences of hiding name from the wrapper
# NB: GWV had to comment out the name property to make it work
# conflicts existed between the 'name' and 'window' attributes of the two classes
# the pyqtgraph decendents need name(), GuiStripNd had 'window', but that could be replaced with
# mainWindow throughout

class SpectrumDisplayNd(coreClass, _SpectrumDisplayNd):
    """ND bound display"""

    def __init__(self, project: Project, wrappedData: 'ApiBoundDisplay'):
        """Local override init for Qt subclass"""
        Logging.getLogger().debug('SpectrumDisplayNd>> project: %s, project._appBase: %s' % (project, project._appBase))
        AbstractWrapperObject.__init__(self, project, wrappedData)

        # hack for now;
        self.application = project._appBase
        self._appBase = project._appBase

        _SpectrumDisplayNd.__init__(self, mainWindow=self.application.ui.mainWindow,
                                    name=self._longName('SpectrumDisplay'))

        # 20191113: ED moved to initGraphics
        # if not project._isNew:
        #     # hack for now;  Needs to know this for restoring the GuiSpectrum Module. This has to be removed after decoupling Gui and Data!
        #     # This is a normal guiModule that should be opened in module area from the position
        #     # where is created. E.g. and not hardcoded on the "right" and coupled with api calls!
        #     self.application.ui.mainWindow.moduleArea.addModule(self, position='right',
        #                                                         relativeTo=self.application.ui.mainWindow.moduleArea)


#old name
StripDisplayNd = SpectrumDisplayNd


def _factoryFunction(project: Project, wrappedData) -> coreClass:
    """create SpectrumDisplay, dispatching to subtype depending on wrappedData"""
    if wrappedData.is1d:
        return StripDisplay1d(project, wrappedData)
    else:
        return StripDisplayNd(project, wrappedData)


Gui._factoryFunctions[coreClass.className] = _factoryFunction

## Strip class
coreClass = _coreClassMap['Strip']
from ccpn.ui.gui.lib.GuiStrip1d import GuiStrip1d as _GuiStrip1d


class Strip1d(coreClass, _GuiStrip1d):
    """1D strip"""

    def __init__(self, project: Project, wrappedData: 'ApiBoundStrip'):
        """Local override init for Qt subclass"""

        AbstractWrapperObject.__init__(self, project, wrappedData)

        Logging.getLogger().debug('Strip1d>> spectrumDisplay: %s' % self.spectrumDisplay)
        _GuiStrip1d.__init__(self, self.spectrumDisplay)

        # cannot add the Frame until fully done
        strips = self.spectrumDisplay.orderedStrips
        if self in strips:
            stripIndex = strips.index(self)
        else:
            stripIndex = len(strips)
            Logging.getLogger().warning('Strip ordering not defined for %s in %s' % (str(self.pid), str(self.spectrumDisplay.pid)))

        tilePosition = self.tilePosition

        if self.spectrumDisplay.stripArrangement == 'Y':

            # strips are arranged in a row
            # self.spectrumDisplay.stripFrame.layout().addWidget(self, 0, stripIndex)

            if True:  #tilePosition is None:
                self.spectrumDisplay.stripFrame.layout().addWidget(self, 0, stripIndex)
                self.tilePosition = (0, stripIndex)
            else:
                self.spectrumDisplay.stripFrame.layout().addWidget(self, tilePosition[0], tilePosition[1])

        elif self.spectrumDisplay.stripArrangement == 'X':

            # strips are arranged in a column
            # self.spectrumDisplay.stripFrame.layout().addWidget(self, stripIndex, 0)

            if True:  #tilePosition is None:
                self.spectrumDisplay.stripFrame.layout().addWidget(self, stripIndex, 0)
                self.tilePosition = (0, stripIndex)
            else:
                self.spectrumDisplay.stripFrame.layout().addWidget(self, tilePosition[1], tilePosition[0])

        elif self.spectrumDisplay.stripArrangement == 'T':

            # NOTE:ED - Tiled plots not fully implemented yet
            Logging.getLogger().warning('Tiled plots not implemented for spectrumDisplay: %s' % str(self.spectrumDisplay.pid))

        else:
            Logging.getLogger().warning('Strip direction is not defined for spectrumDisplay: %s' % str(self.spectrumDisplay.pid))


from ccpn.ui.gui.lib.GuiStripNd import GuiStripNd as _GuiStripNd


class StripNd(coreClass, _GuiStripNd):
    """ND strip """

    def __init__(self, project: Project, wrappedData: 'ApiBoundStrip'):
        """Local override init for Qt subclass"""

        AbstractWrapperObject.__init__(self, project, wrappedData)

        Logging.getLogger().debug('StripNd>> spectrumDisplay: %s' % self.spectrumDisplay)
        _GuiStripNd.__init__(self, self.spectrumDisplay)

        # cannot add the Frame until fully done
        strips = self.spectrumDisplay.orderedStrips
        if self in strips:
            stripIndex = strips.index(self)
        else:
            stripIndex = len(strips)
            Logging.getLogger().warning('Strip ordering not defined for %s in %s' % (str(self.pid), str(self.spectrumDisplay.pid)))

        tilePosition = self.tilePosition

        if self.spectrumDisplay.stripArrangement == 'Y':

            # strips are arranged in a row
            # self.spectrumDisplay.stripFrame.layout().addWidget(self, 0, stripIndex)

            if True:  #tilePosition is None:
                self.spectrumDisplay.stripFrame.layout().addWidget(self, 0, stripIndex)
                self.tilePosition = (0, stripIndex)
            else:
                self.spectrumDisplay.stripFrame.layout().addWidget(self, tilePosition[0], tilePosition[1])

        elif self.spectrumDisplay.stripArrangement == 'X':

            # strips are arranged in a column
            # self.spectrumDisplay.stripFrame.layout().addWidget(self, stripIndex, 0)

            if True:  #tilePosition is None:
                self.spectrumDisplay.stripFrame.layout().addWidget(self, stripIndex, 0)
                self.tilePosition = (0, stripIndex)
            else:
                self.spectrumDisplay.stripFrame.layout().addWidget(self, tilePosition[1], tilePosition[0])

        elif self.spectrumDisplay.stripArrangement == 'T':

            # NOTE:ED - Tiled plots not fully implemented yet
            Logging.getLogger().warning('Tiled plots not implemented for spectrumDisplay: %s' % str(self.spectrumDisplay.pid))

        else:
            Logging.getLogger().warning('Strip direction is not defined for spectrumDisplay: %s' % str(self.spectrumDisplay.pid))


def _factoryFunction(project: Project, wrappedData) -> coreClass:
    """create SpectrumDisplay, dispatching to subtype depending on wrappedData"""
    apiSpectrumDisplay = wrappedData.spectrumDisplay
    if apiSpectrumDisplay.is1d:
        return Strip1d(project, wrappedData)
    else:
        return StripNd(project, wrappedData)


Gui._factoryFunctions[coreClass.className] = _factoryFunction

## Axis class - put in namespace for documentation
Axis = _coreClassMap['Axis']

# TODO:RASMUS move to individual files containing the wrapped class and Gui-class
# Any Factory function to _implementation or abstractWrapper
#
## SpectrumView class
coreClass = _coreClassMap['SpectrumView']
from ccpn.ui.gui.lib.GuiSpectrumView1d import GuiSpectrumView1d as _GuiSpectrumView1d


class _SpectrumView1d(coreClass, _GuiSpectrumView1d):
    """1D Spectrum View"""

    def __init__(self, project: Project, wrappedData: 'ApiStripSpectrumView'):
        """Local override init for Qt subclass"""
        AbstractWrapperObject.__init__(self, project, wrappedData)

        # hack for now
        self._appBase = project._appBase
        self.application = project._appBase

        Logging.getLogger().debug('SpectrumView1d>> %s' % self)
        _GuiSpectrumView1d.__init__(self)


from ccpn.ui.gui.lib.GuiSpectrumViewNd import GuiSpectrumViewNd as _GuiSpectrumViewNd


class _SpectrumViewNd(coreClass, _GuiSpectrumViewNd):
    """ND Spectrum View"""

    def __init__(self, project: Project, wrappedData: 'ApiStripSpectrumView'):
        """Local override init for Qt subclass"""
        AbstractWrapperObject.__init__(self, project, wrappedData)

        # hack for now
        self._appBase = project._appBase
        self.application = project._appBase

        Logging.getLogger().debug('SpectrumViewNd>> %s %s' % (self, self.strip))
        _GuiSpectrumViewNd.__init__(self)


def _factoryFunction(project: Project, wrappedData) -> coreClass:
    """create SpectrumView, dispatching to subtype depending on wrappedData"""
    if 'intensity' in wrappedData.strip.spectrumDisplay.axisCodes:
        # 1D display
        return _SpectrumView1d(project, wrappedData)
    else:
        # ND display
        return _SpectrumViewNd(project, wrappedData)


Gui._factoryFunctions[coreClass.className] = _factoryFunction

# TODO:RASMUS move to individual files containing the wrapped class and Gui-class
# Any Factory function to _implementation or abstractWrapper
#

## PeakListView class
coreClass = _coreClassMap['PeakListView']
from ccpn.ui.gui.lib.GuiPeakListView import GuiPeakListView as _GuiPeakListView


class _PeakListView(coreClass, _GuiPeakListView):
    """Peak List View for 1D or nD PeakList"""

    def __init__(self, project: Project, wrappedData: 'ApiStripPeakListView'):
        """Local override init for Qt subclass"""
        AbstractWrapperObject.__init__(self, project, wrappedData)
        # hack for now
        self._appBase = project._appBase
        self.application = project._appBase
        _GuiPeakListView.__init__(self)
        self._init()


Gui._factoryFunctions[coreClass.className] = _PeakListView

## IntegralListView class
coreClass = _coreClassMap['IntegralListView']
from ccpn.ui.gui.lib.GuiIntegralListView import GuiIntegralListView as _GuiIntegralListView


class _IntegralListView(coreClass, _GuiIntegralListView):
    """Integral List View for 1D or nD IntegralList"""

    def __init__(self, project: Project, wrappedData: 'ApiStripIntegralListView'):
        """Local override init for Qt subclass"""
        AbstractWrapperObject.__init__(self, project, wrappedData)
        # hack for now
        self._appBase = project._appBase
        self.application = project._appBase
        _GuiIntegralListView.__init__(self)
        self._init()


Gui._factoryFunctions[coreClass.className] = _IntegralListView

## MultipletListView class
coreClass = _coreClassMap['MultipletListView']
from ccpn.ui.gui.lib.GuiMultipletListView import GuiMultipletListView as _GuiMultipletListView


class _MultipletListView(coreClass, _GuiMultipletListView):
    """Multiplet List View for 1D or nD MultipletList"""

    def __init__(self, project: Project, wrappedData: 'ApiStripMultipletListView'):
        """Local override init for Qt subclass"""
        AbstractWrapperObject.__init__(self, project, wrappedData)
        # hack for now
        self._appBase = project._appBase
        self.application = project._appBase
        _GuiMultipletListView.__init__(self)
        self._init()


Gui._factoryFunctions[coreClass.className] = _MultipletListView

# Delete what we do not want in namespace
del _factoryFunction
del coreClass<|MERGE_RESOLUTION|>--- conflicted
+++ resolved
@@ -47,7 +47,6 @@
 def qtMessageHandler(*errors):
     for err in errors:
         Logging.getLogger().warning('QT error: %s' % err)
-        #sys.stderr.write('QT error: %s\n' % err)
 
 
 # un/suppress messages
@@ -307,20 +306,17 @@
         """
         logger = Logging.getLogger()
         for command in commands:
-<<<<<<< HEAD
-
-            # only write to the console if enabled in framework
-            if self.application._enableLoggingToConsole:
-                console._write(command + '\n')
-
-=======
->>>>>>> 73912276
             logger.info(command)
 
-        if self.application.ui is not None and self.application.ui.mainWindow is not None:
+        if self.application.ui is not None and \
+           self.application.ui.mainWindow is not None and \
+           self.application._enableLoggingToConsole:
+
             console = self.application.ui.mainWindow.pythonConsole
             for command in commands:
                 console._write(command + '\n')
+
+
 
     #TODO:RASMUS: should discuss how application should deal with it
     def getByGid(self, gid):
