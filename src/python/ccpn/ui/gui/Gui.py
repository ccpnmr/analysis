--- conflicted
+++ resolved
@@ -372,11 +372,6 @@
     self.application = project._appBase
     self._appBase = project._appBase
 
-<<<<<<< HEAD
-    _GuiStripDisplayNd.__init__(self, mainWindow=self.application.ui.mainWindow
-                                , name=self._wrappedData.name)
-    self.application.ui.mainWindow.moduleArea.addModule(self, position='right'
-=======
     _GuiStripDisplayNd.__init__(self, mainWindow=self.application.ui.mainWindow,
                                 name=self._wrappedData.name
                                 )
@@ -386,7 +381,6 @@
       # This is a normal guiModule that should be opened in module area from the position
       # where is created. E.g. and not hardcoded on the "right" and coupled with api calls!
       self.application.ui.mainWindow.moduleArea.addModule(self, position='right'
->>>>>>> 80369c18
                                                         , relativeTo=self.application.ui.mainWindow.moduleArea)
 #old name
 StripDisplayNd = SpectrumDisplayNd
