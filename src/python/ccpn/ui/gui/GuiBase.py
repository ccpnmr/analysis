--- conflicted
+++ resolved
@@ -15,13 +15,8 @@
 #=========================================================================================
 # Last code modification
 #=========================================================================================
-<<<<<<< HEAD
 __modifiedBy__ = "$modifiedBy: Ed Brooksbank $"
-__dateModified__ = "$dateModified: 2022-02-16 09:47:39 +0000 (Wed, February 16, 2022) $"
-=======
-__modifiedBy__ = "$modifiedBy: Geerten Vuister $"
-__dateModified__ = "$dateModified: 2022-02-16 12:09:33 +0000 (Wed, February 16, 2022) $"
->>>>>>> 45977550
+__dateModified__ = "$dateModified: 2022-02-16 12:24:33 +0000 (Wed, February 16, 2022) $"
 __version__ = "$Revision: 3.1.0 $"
 #=========================================================================================
 # Created
@@ -389,6 +384,7 @@
         """Just a stub for the menu setup to pass on to mainWindow, to be moved later
         """
         from ccpn.framework.lib.DataLoaders.NefDataLoader import NefDataLoader
+
         return self.ui.loadData(filter=(NefDataLoader.dataFormat,))
 
     def _loadNMRStarFileCallback(self, path=None, makeNewProject=False) -> Optional[Project]:
