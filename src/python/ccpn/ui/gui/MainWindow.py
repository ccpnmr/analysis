"""
This file contains the MainWindow class
"""
#=========================================================================================
# Licence, Reference and Credits
#=========================================================================================
__copyright__ = "Copyright (C) CCPN project (https://www.ccpn.ac.uk) 2014 - 2024"
__credits__ = ("Ed Brooksbank, Morgan Hayward, Victoria A Higman, Luca Mureddu, Eliza Płoskoń",
               "Timothy J Ragan, Brian O Smith, Daniel Thompson",
               "Gary S Thompson & Geerten W Vuister")
__licence__ = ("CCPN licence. See https://ccpn.ac.uk/software/licensing/")
__reference__ = ("Skinner, S.P., Fogh, R.H., Boucher, W., Ragan, T.J., Mureddu, L.G., & Vuister, G.W.",
                 "CcpNmr AnalysisAssign: a flexible platform for integrated NMR analysis",
                 "J.Biomol.Nmr (2016), 66, 111-124, https://doi.org/10.1007/s10858-016-0060-y")
#=========================================================================================
# Last code modification
#=========================================================================================
__modifiedBy__ = "$modifiedBy: Ed Brooksbank $"
<<<<<<< HEAD
__dateModified__ = "$dateModified: 2024-04-23 22:03:03 +0100 (Tue, April 23, 2024) $"
__version__ = "$Revision: 3.2.5 $"
=======
__dateModified__ = "$dateModified: 2024-06-27 10:35:17 +0100 (Thu, June 27, 2024) $"
__version__ = "$Revision: 3.2.4 $"
>>>>>>> 80376874
#=========================================================================================
# Created
#=========================================================================================
__author__ = "$Author: gvuister $"
__date__ = "$Date: 2023-01-24 10:28:48 +0000 (Tue, January 24, 2023) $"
#=========================================================================================
# Start of code
#=========================================================================================

import os
import time
from functools import partial, partialmethod

from PyQt5 import QtWidgets, QtCore, QtGui
from PyQt5.QtGui import QKeySequence
from PyQt5.QtCore import pyqtSlot

from ccpn.core import Multiplet
from ccpn.util import Logging
from ccpn.core.Project import Project

from ccpn.core.lib.Notifiers import Notifier
from ccpn.core.lib.ContextManagers import undoBlock, undoBlockWithoutSideBar, notificationEchoBlocking

## MainWindow class
from ccpn.ui._implementation.Window import Window as _CoreClassMainWindow

from ccpn.ui.gui import guiSettings

from ccpn.ui.gui.lib.mouseEvents import SELECT, PICK, MouseModes, \
    setCurrentMouseMode, getCurrentMouseMode
from ccpn.ui.gui.lib import GuiStrip
from ccpn.ui.gui.lib.Shortcuts import Shortcuts
from ccpn.ui.gui.guiSettings import getColours, LIGHT, DARK, DEFAULT, \
    colourSchemes, BORDERFOCUS, BORDERNOFOCUS, GUITABLE_SELECTED_BACKGROUND, \
    CCPNGLWIDGET_HEXHIGHLIGHT, setColourScheme

from ccpn.ui.gui.modules.MacroEditor import MacroEditor

from ccpn.ui.gui.widgets.Base import Base
from ccpn.ui.gui.widgets.PlotterWidget import plotter
from ccpn.ui.gui.widgets.Icon import Icon
from ccpn.ui.gui.widgets import MessageDialog
from ccpn.ui.gui.widgets.Action import Action
from ccpn.ui.gui.widgets.IpythonConsole import IpythonConsole
from ccpn.ui.gui.widgets.Menu import Menu, MenuBar, SHOWMODULESMENU, CCPNMACROSMENU, \
    USERMACROSMENU, TUTORIALSMENU, PLUGINSMENU, CCPNPLUGINSMENU, HOWTOSMENU
from ccpn.ui.gui.widgets.SideBar import SideBar  #,SideBar
from ccpn.ui.gui.widgets.Frame import Frame
from ccpn.ui.gui.widgets.CcpnModuleArea import CcpnModuleArea
from ccpn.ui.gui.widgets.Splitter import Splitter
from ccpn.ui.gui.widgets.Font import setWidgetFont, getFontHeight
from ccpn.ui.gui.widgets.Label import Label, ActiveLabel
from ccpn.ui.gui.widgets.MessageDialog import showWarning, progressManager, showInfo, showError
from ccpn.util.Common import camelCaseToString
from ccpn.util.Logging import getLogger
from ccpn.util.decorators import logCommand
from ccpn.util.Colour import colorSchemeTable

#from collections import OrderedDict
from ccpn.ui.gui.widgets.DropBase import DropBase
from ccpn.ui.gui.lib.MenuActions import _openItemObject

from ccpn.framework.lib.DataLoaders.DirectoryDataLoader import DirectoryDataLoader


# For readability there should be a class:
# _MainWindowMenus which (Only!) has menu instantiations, the callbacks to initiate them, + relevant methods
# The latter should all be private methods!
#
# The docstring of GuiMainWindow should detail how this setup is

MAXITEMLOGGING = 4
KEY_DELAY = 0.75

_PEAKS = 1
_INTEGRALS = 2
_MULTIPLETS = 4
_INTEGRAL_PEAKS = 8
_MULTIPLET_PEAKS = 16

READONLYCHANGED = 'readOnlyChanged'
_transparent = QtGui.QColor('orange')

# def _paintEvent(widget: QtWidgets.QWidget, event: QtGui.QPaintEvent, func=None) -> None:
#     result = func(widget, event)
#     if widget.hasFocus():
#         p = QtGui.QPainter(widget)
#         p.translate(0.5, 0.5)  # move to pixel-centre
#         p.setRenderHint(QtGui.QPainter.Antialiasing, True)
#         col = QtGui.QColor('dodgerblue')  # Base._highlightVivid
#         col.setAlpha(255)
#         pen = QtGui.QPen(col)
#         p.setPen(pen)
#         p.drawRoundedRect(widget.rect().adjusted(0, 0, -1, -1), 2, 2)
#         col.setAlpha(40)
#         p.setPen(col)
#         p.drawRoundedRect(widget.rect().adjusted(1, 1, -2, -2), 1.7, 1.7)
#         p.end()
#     return result
#

# _paintQLineEdit = QtWidgets.QLineEdit.paintEvent
# QtWidgets.QLineEdit.paintEvent = partialmethod(_paintEvent, func=_paintQLineEdit)
# _paintQSpinBox = QtWidgets.QSpinBox.paintEvent
# QtWidgets.QSpinBox.paintEvent = partialmethod(_paintEvent, func=_paintQSpinBox)
# _paintQDoubleSpinBox = QtWidgets.QDoubleSpinBox.paintEvent
# QtWidgets.QDoubleSpinBox.paintEvent = partialmethod(_paintEvent, func=_paintQDoubleSpinBox)
# _pp = QtWidgets.QToolButton.paintEvent
# QtWidgets.QToolButton.paintEvent = partialmethod(_paintEvent, func=_pp)


class GuiMainWindow(QtWidgets.QMainWindow, Shortcuts):
    # inherits NotifierBase from _Implementation.Window

    WindowMaximiseMinimise = QtCore.pyqtSignal(bool)

    def __init__(self, application=None):

        # Shortcuts only inserts methods
        super().__init__()

        # format = QtGui.QSurfaceFormat()  # I think these can be removed now
        # format.setSwapInterval(0)
        # QtGui.QSurfaceFormat.setDefaultFormat(format)

        self.setAttribute(QtCore.Qt.WA_DeleteOnClose, True)
        # Layout
        layout = self.layout()

        logger = getLogger()
        logger.debug('GuiMainWindow: layout: %s' % layout)

        if layout is not None:
            layout.setContentsMargins(0, 0, 0, 0)
            layout.setSpacing(0)

        self.setGeometry(200, 40, 1100, 900)

        # GuiWindow.__init__(self, application)
        self.application = application
        self.current = application.current
        # self._project set by model; and there is a property self.project

        # Module area
        self.moduleArea = CcpnModuleArea(mainWindow=self)
        self._hiddenModules = CcpnModuleArea(mainWindow=self)
        self._hiddenModules.setVisible(False)

        self.pythonConsoleModule = None  # Python console module; defined upon first time Class initialisation. Either by toggleConsole or Restoring layouts
        self.namespace = None

        logger.debug('GuiMainWindow.moduleArea: layout: %s' % self.moduleArea.layout)  ## pyqtgraph object
        self.moduleArea.setGeometry(0, 0, 1000, 800)
        # GST can't seem to do this with style sheets...
        self.moduleArea.setContentsMargins(0, 2, 2, 0)
        self.setCentralWidget(self.moduleArea)
        self._shortcutsDict = {}

        setWidgetFont(self, )

        self._setupWindow()
        self._setupMenus()
        self._initProject()
        self._setShortcuts(mainWindow=self)
        self._setUserShortcuts(preferences=self.application.preferences, mainWindow=self)
        self._setMouseMode(SELECT)
        # Notifiers
        self._setupNotifiers()

        self.feedbackPopup = None
        self._previousStrip = None
        self._currentStrip = None

        self.setWindowIcon(Icon('icons/ccpn-icon'))
        # self.fileIcon = self.style().standardIcon(QtWidgets.QStyle.SP_FileIcon, None, self)
        # self.disabledFileIcon = self.makeDisabledFileIcon(self.fileIcon)

        # blank display opened later by the _initLayout if there is nothing to show otherwise
        self.statusBar().showMessage('Ready')
        setCurrentMouseMode(SELECT)

        self._project._undo.undoChanged.add(self._undoChangeCallback)

        # self.setUnifiedTitleAndToolBarOnMac(True) #uncomment this to remove the extra title bar on osx 10.14+

        self._initKeyTimer()
        self._initReadOnlyIcon()

        # hide the window here and make visible later
        self.hide()

    def show(self):
        # install handler to resize when moving between displays
        #   cannot be done in __init__ as crashes on linux/windows :O
        self._checkPalette(self.palette())
        QtWidgets.QApplication.instance().paletteChanged.connect(self._checkPalette)
        super().show()
        self.window().windowHandle().screenChanged.connect(self._screenChangedEvent)

    def _checkPalette(self, pal: QtGui.QPalette):
        # print the colours from the updated palette - only 'highlight' seems to be effective
        # QT modifies this to give different selection shades depending on the widget
        # this seems to clean the stylesheets

        colNames = [
            'windowText',  # 0
            'button',  # 1
            'light',  # 2
            'midlight',  # 3
            'dark',  # 4
            'mid',  # 5
            'text',  # 6
            'brightText',  # 7
            'buttonText',  # 8
            'base',  # 9
            'window',  # 10
            'shadow',  # 11
            'highlight',  # 12
            'highlightedText',  # 13
            'link',  # 14
            'linkVisited',  # 15
            'alternateBase',  # 16
            'noRole',  # 17
            'toolTipBase',  # 18
            'toolTipText',  # 19
            'placeholderText',  # 20
            ]
        for colnum, colname in enumerate(colNames):
            color = pal.color(QtGui.QPalette.Active, QtGui.QPalette.ColorRole(colnum)).name()
            # print(f"  Role: {colname:20}  {color}")
        #
        # test the stylesheet of the QTableView
        styleSheet = """
                        QWidget {
                            color: palette(text);
                        }
                        QToolTip {
                            background-color: %(TOOLTIP_BACKGROUND)s;
                            color: %(TOOLTIP_FOREGROUND)s;
                        }
                        
                        QGraphicsView {
                            border: 1px solid palette(mid);
                            border-radius: 2px;
                        }
                        QGraphicsView:focus {
                            border: 1px solid %(BORDER_FOCUS)s;
                            border-radius: 2px;
                        }
                        QGraphicsView:disabled { background-color: palette(midlight); }

                        QListView {
                            border: 1px solid palette(mid);
                            border-radius: 2px;
                        }
                        QListView:focus {
                            border: 1px solid %(BORDER_FOCUS)s;
                            border-radius: 2px;
                        }
                        QListView:disabled { background-color: palette(midlight); }
                        QListWidget {
                            border: 1px solid palette(mid);
                            border-radius: 2px;
                        }
                        QListWidget:focus {
                            border: 1px solid %(BORDER_FOCUS)s;
                        }
                        QListWidget:disabled { background-color: palette(midlight); }
                        
                        QTreeWidget {
                            border: 1px solid palette(mid);
                            border-radius: 2px;
                        }
                        QTreeWidget:focus {
                            border: 1px solid %(BORDER_FOCUS)s;
                            border-radius: 2px;
                        }
                        QTreeView {
                            border: 1px solid palette(mid);
                            border-radius: 2px;
                        }
                        QTreeView:focus {
                            border: 1px solid %(BORDER_FOCUS)s;
                            border-radius: 2px;
                        }
                        QTextEdit {
                            border: 1px solid palette(mid);
                            border-radius: 2px;
                        }
                        QTextEdit:focus {
                            border: 1px solid %(BORDER_FOCUS)s;
                            border-radius: 2px;
                        }

                        /*
                        QPushButton:focus {
                            border-color: %(BORDER_FOCUS)s;
                        }
                        QPushButton {
                            padding: 2px 6px 2px 6px;
                        }
                        QPushButton:focus {
                            padding: 0px 1px 0px 1px;
                            border-color: %(BORDER_FOCUS)s;
                            border-style: solid;
                            border-width: 0px;
                            border-radius: 2px;
                        }
                        QPushButton:disabled {
                            color: #808080;
                            background-color: palette(midlight);
                        }
                        QGraphicsTextItem {
                            background-color: orange;
                        }
                        QTableView {
                            border-color: palette(mid);
                            border-width: %(_BORDER_WIDTH)spx;
                            border-style: solid;
                            border-radius: 2px;
                            selection-background-color: %(GUITABLE_SELECTED_BACKGROUND)s;
                            selection-color: %(GUITABLE_ITEM_FOREGROUND)s;
                            color: %(GUITABLE_ITEM_FOREGROUND)s;
                        }
                        QTableView:focus {
                            border-color: %(BORDER_FOCUS)s;
                        }

                        QComboBox {
                            padding: 2px 8px 2px 3px;
                            combobox-popup: 0;
                        }
                        QComboBox:focus { border-color: %(BORDER_FOCUS)s; }
                        QComboBox:disabled {
                            color: #808080;
                            background-color: palette(midlight);
                        }

                        QDoubleSpinBox {
                            padding: 3px 3px 3px 3px;
                            background-color: palette(base);
                        }
                        QDoubleSpinBox:disabled { background-color: palette(midlight); }
                        QSpinBox {
                            padding: 3px 3px 3px 3px;
                            background-color: palette(base);
                        }
                        QSpinBox:disabled { background-color: palette(midlight); }

                        QLineEdit {
                            padding: 3px 3px 3px 3px;
                            border-color: palette(mid);
                            border-width: 1px;
                            border-radius: 3px;
                            border-style: solid;
                        }
                        QLineEdit:focus {
                            border-color: %(BORDER_FOCUS)s;
                        }
                        QLineEdit:disabled {
                            color: #808080;
                            background-color: palette(midlight);
                        }
                        
                        QLineEdit {
                            padding: 3px 3px 3px 3px;
                            background-color: palette(norole);
                        }
                        */
                        """
        # set stylesheet
        base = pal.base().color().lightness()  # use as a guide for light/dark theme
        colours = colourSchemes[DEFAULT].copy() | colourSchemes[DARK if base < 127 else LIGHT].copy()
        highlight = pal.highlight().color()
        newCol = highlight.fromHslF(highlight.hueF(), 0.95, highlight.lightnessF()**(0.333 if base < 127 else 3.0))
        colours[BORDERFOCUS] = newCol.name()
        colours[BORDERNOFOCUS] = pal.mid().color().name()
        colours[GUITABLE_SELECTED_BACKGROUND] = highlight.fromHslF(highlight.hueF(),
                                                                   0.55 if base > 127 else 0.65,
                                                                   0.80 if base > 127 else 0.35,
                                                                   ).name()
        # colours[CCPNGLWIDGET_HEXHIGHLIGHT] = newCol.getRgbF()
        colours['_BORDER_WIDTH'] = 2  # need to grab from the table-instance :|
        self.setStyleSheet(styleSheet % colours)

        # store the colours in the baseclass
        Base._highlight = highlight
        Base._highlightVivid = QtGui.QColor.fromHslF(highlight.hueF(),
                                                  0.8 if base > 127 else 0.75,
                                                  0.5 if base > 127 else 0.45
                                                  )
        Base._highlightMid = QtGui.QColor.fromHslF(highlight.hueF(), 0.75, 0.65)
        Base._highlightFeint = QtGui.QColor.fromHslF(highlight.hueF(),
                                                  0.55 if base > 127 else 0.65,
                                                  0.80 if base > 127 else 0.35,
                                                  )
        Base._basePalette = pal
        Base._transparent = highlight
        Base._transparent.setAlpha(40)

        if self.application.preferences.general.colourScheme == DEFAULT:
            # print(f'--> change theme  {base}')
            # NOTE:ED - should really just fire a signal for the spectrum-displays/strips to respond to
            setColourScheme(DARK if base < 127 else LIGHT)
            self.application._correctColours()
            for display in self.project.spectrumDisplays:
                for strip in display.strips:
                    strip._frameGuide.resetColourTheme()
            # update the chemical-shift mapping plotWidgets

            # colour theme has changed - flag displays to update
            # prompt the GLwidgets to update
            from ccpn.ui.gui.lib.OpenGL.CcpnOpenGL import GLNotifier

            GLSignals = GLNotifier(parent=self)
            GLSignals.emitEvent(triggers=[GLNotifier.GLALLCONTOURS,
                                          GLNotifier.GLALLPEAKS,
                                          GLNotifier.GLALLMULTIPLETS,
                                          GLNotifier.GLPREFERENCES])

    def _initReadOnlyIcon(self):
        """Add icon to the statusBar that reflects the read-only state of the current project
        The icon can be clicked to lock/unlock the project.
        """
        self._lockedIcon = Icon('icons/locked')
        self._unlockedIcon = Icon('icons/unlocked')
        self._pixmapWidth = getFontHeight()

        self._readOnlyState = ActiveLabel(self, mainWindow=self)
        self._readOnlyState.setFixedSize(self._pixmapWidth + 4, self._pixmapWidth + 4)
        self._readOnlyState.setPixmap(self._unlockedIcon.pixmap(self._pixmapWidth, self._pixmapWidth))
        self._readOnlyState.setToolTip('The read-only status of the project')
        self._readOnlyState.setEnabled(False)  # will enable with the state of the project once it has loaded

        self.statusBar().addPermanentWidget(self._readOnlyState, 0)

        self._readOnlyState.setSelectionCallback(self._toggleReadOnlyState)
        # need notifier on changing the setting in the project

    def _toggleReadOnlyState(self, readOnly=None):
        """Toggle the read-only status of the current project
        """
        if self.application.isApplicationReadOnly:
            showWarning('Set readOnly',
                        'Cannot change the readOnly state of the project as application is in readOnly mode.\n'
                        'This has probably been set with the --read-only flag at startup.\n'
                        'To allow unlocking, enter the following command in the python-console:\n'
                        '    application.setApplicationReadOnly(False)')
            return
        if readOnly is None:
            # toggle the state
            readOnly = not self.project.readOnly  # includes the application state
        self.project.setReadOnly(readOnly)
        QtCore.QTimer.singleShot(0, self._setReadOnlyIcon)

    def _setReadOnlyIcon(self):
        """Set the read-only icon to locked/unlocked.
        """
        readOnly = self.project.readOnly
        if readOnly:
            self._readOnlyState.setPixmap(self._lockedIcon.pixmap(self._pixmapWidth, self._pixmapWidth))
            self._readOnlyState.setToolTip('The project is marked as read-only.\n'
                                           'Click here to unlock, or use the command:\n'
                                           'project.setReadOnly(False)\n'
                                           'from the python-console.')
        else:
            self._readOnlyState.setPixmap(self._unlockedIcon.pixmap(self._pixmapWidth, self._pixmapWidth))
            self._readOnlyState.setToolTip('The project is unlocked.\n'
                                           'Click here to lock, or use the command:\n'
                                           'project.setReadOnly(True)\n'
                                           'from the python-console.')

        self._readOnlyState.setEnabled(True)
        self._readOnlyState.updateGeometry()

    def _projectNotifierCallback(self, data):
        """Notifier responds to change in the read-only state of the current project,
        and updates the read-only icon.
        """
        if (specifiers := data.get(Notifier.SPECIFIERS)) and specifiers.get(READONLYCHANGED) is not None:
            QtCore.QTimer.singleShot(0, self._setReadOnlyIcon)

    def _initKeyTimer(self):
        """
        Create a timer to reset the keysequences by simulating an escape key if nothing pressed for a second
        only affects this widget, runs every 0.5s
        add a small label to the statusBar to show the last keys pressed
        """
        # create timer, repeats every 500ms
        self._lastKeyTimer = QtCore.QTimer()
        self._lastKeyTimer.timeout.connect(self._lastKeyTimerCallback)
        self._lastKeyTimer.setInterval(500)
        self._lastKeyTimer.start()
        self._lastKey = 0
        self._lastKeyTime = 0
        self._lastKeyList = []

        # label for the statusBar, with grey text
        self._lastKeyStatus = Label(textColour='grey')
        self.statusBar().addPermanentWidget(self._lastKeyStatus, 0)

    @property
    def ui(self):
        """The application.ui instance; eg. the gui
        """
        return self.application.ui

    @property
    def project(self) -> Project:
        """The current project"""
        #NB this linkage is set by the model (for now)
        return self._project

    def makeDisabledFileIcon(self, icon):
        return icon

    def _undoChangeCallback(self, message):

        amDirty = self._project._undo.isDirty()
        self.setWindowModified(amDirty)

        if not self.project.isTemporary:
            self.setWindowFilePath(self.application.project.path)
        else:
            self.setWindowFilePath("")

        ## Why do we need to set this icons? Very odd behaviour.
        # if self.project.isTemporary:
        #     self.setWindowIcon(QtGui.QIcon())
        # elif amDirty:
        #     self.setWindowIcon(self.disabledFileIcon)
        # else:
        #     self.setWindowIcon(self.fileIcon)

    @pyqtSlot()
    def _screenChangedEvent(self, *args):
        self._screenChanged(*args)
        self.update()

    def _screenChanged(self, *args):
        getLogger().debug2('mainWindow screenchanged')
        project = self.application.project
        for spectrumDisplay in project.spectrumDisplays:
            for strip in spectrumDisplay.strips:
                strip.refreshDevicePixelRatio()

            # NOTE:ED - set pixelratio for extra axes
            if hasattr(spectrumDisplay, '_rightGLAxis'):
                spectrumDisplay._rightGLAxis.refreshDevicePixelRatio()
            if hasattr(spectrumDisplay, '_bottomGLAxis'):
                spectrumDisplay._bottomGLAxis.refreshDevicePixelRatio()

    @property
    def modules(self):
        """Return tuple of modules currently displayed
        """
        return tuple(self.moduleArea.ccpnModules)

    def _setupNotifiers(self):
        """Setup notifiers connecting gui to current and project
        """
        # Marks
        self.setNotifier(self.application.project, [Notifier.CREATE, Notifier.DELETE, Notifier.CHANGE],
                         'Mark', GuiStrip._updateDisplayedMarks)
        # current notifiers
        self.setNotifier(self.application.current, [Notifier.CURRENT], 'strip', self._highlightCurrentStrip)
        self.setNotifier(self.application.current, [Notifier.CURRENT], 'peaks', GuiStrip._updateSelectedPeaks)
        self.setNotifier(self.application.current, [Notifier.CURRENT], 'integrals', GuiStrip._updateSelectedIntegrals)
        self.setNotifier(self.application.current, [Notifier.CURRENT], 'multiplets', GuiStrip._updateSelectedMultiplets)
        self.setNotifier(self.application.project, [Notifier.CHANGE], 'SpectrumDisplay', self._spectrumDisplayChanged)
        self.setNotifier(self.application.project, [Notifier.CHANGE], 'Strip', self._stripPinnedChanged)

        self.setNotifier(self.application.project, [Notifier.CHANGE], 'Project', self._projectNotifierCallback)

    # def _activatedkeySequence(self, ev):
    #     key = ev.key()
    #     self.statusBar().showMessage('key: %s' % str(key))
    #
    # def _ambiguouskeySequence(self, ev):
    #     key = ev.key()
    #     self.statusBar().showMessage('key: %s' % str(key))

    def changeEvent(self, event):
        if event.type() == QtCore.QEvent.WindowStateChange:
            if self.windowState() & QtCore.Qt.WindowMinimized:

                self.WindowMaximiseMinimise.emit(False)
                # don't do anything on minimising
                pass

            elif event.oldState() & QtCore.Qt.WindowMinimized:

                self.WindowMaximiseMinimise.emit(True)
                # TODO:ED changeEvent: Normal/Maximised/FullScreen - call populate all modules
                pass

        event.ignore()

    def _initProject(self):
        """
        Puts relevant information from the project into the appropriate places in the main window.
        """
        project = self.application.project
        isNew = project.isNew

        path = project.path
        self.namespace['project'] = project
        self.namespace['runMacro'] = self.pythonConsole._runMacro

        msg = path + (' created' if isNew else ' opened')
        self.statusBar().showMessage(msg)
        msg2 = 'project = %sProject("%s")' % (('new' if isNew else 'open'), path)

        self._fillRecentProjectsMenu()
        self.pythonConsole.setProject(project)
        self._updateWindowTitle()
        if self.application.project.isTemporary:
            self.getMenuAction('File->Archive').setEnabled(False)
        else:
            self.getMenuAction('File->Archive').setEnabled(True)

        from copy import deepcopy

        self._spectrumModuleLayouts = self.moduleLayouts = None

        # get the project layout as soon as mainWindow is initialised
        if self.application.preferences.general.restoreLayoutOnOpening:
            try:
                if _mLayouts := self.application._getUserLayout():
                    self.moduleLayouts = _mLayouts
                    self._spectrumModuleLayouts = deepcopy(self.moduleLayouts)

            except (PermissionError, FileNotFoundError):
                getLogger().debug('Folder may be read-only')

    def _updateWindowTitle(self):
        """
        #CCPN INTERNAL - called in saveProject method of Framework
        """
        applicationName = self.application.applicationName
        version = self.application.applicationVersion

        #GST certainly on osx i would even remove the app name as it should be in the menu
        #GST switched order file name first its the most important info and on osx it
        # appears next to the proxy icon
        if not self.project.isTemporary:
            filename = self.application.project.name
            windowTitle = '{} - {}[{}][*]'.format(filename, applicationName, version)
        else:
            windowTitle = '{}[{}][*]'.format(applicationName, version)

        self.setWindowTitle(windowTitle)

    def getMenuAction(self, menuString, topMenuAction=None):
        from ccpn.framework.Translation import translator

        if topMenuAction is None:
            topMenuAction = self._menuBar
        splitMenuString = menuString.split('->')
        splitMenuString = [translator.translate(text) for text in splitMenuString]
        if len(splitMenuString) > 1:
            topMenuAction = self.getMenuAction('->'.join(splitMenuString[:-1]), topMenuAction)
        for a in topMenuAction.actions():
            # print ('>>>', menuString, a.text())
            if a.text() == splitMenuString[-1]:
                return a.menu() or a
        raise ValueError('Menu item %r not found' % menuString)

    def searchMenuAction(self, menuString, topMenuAction=None):
        from ccpn.framework.Translation import translator

        found = None
        if topMenuAction is None:
            topMenuAction = self._menuBar
        splitMenuString = menuString.split('->')
        splitMenuString = [translator.translate(text) for text in splitMenuString]
        if len(splitMenuString) > 1:
            topMenuAction = self.getMenuAction('->'.join(splitMenuString[:-1]), topMenuAction)
        for a in topMenuAction.actions():
            # print ('>>>', menuString, a.text())
            if a.text() == splitMenuString[-1]:
                found = a.menu() or a
                break
            else:
                if a.menu():
                    found = self.searchMenuAction(menuString, topMenuAction=a.menu())
                    if found:
                        break
        return found

    def _setupWindow(self):
        """
        Sets up SideBar, python console and splitters to divide up main window properly.

        """
        self.namespace = {'application'             : self.application,
                          'current'                 : self.application.current,
                          'preferences'             : self.application.preferences,
                          'redo'                    : self.application.redo,
                          'undo'                    : self.application.undo,
                          'get'                     : self.application.get,
                          'getByPid'                : self.application.get,
                          'getByGid'                : self.application.ui.getByGid,
                          'ui'                      : self.application.ui,
                          'mainWindow'              : self,
                          'project'                 : self.application.project,
                          'loadProject'             : self.application.loadProject,
                          # 'newProject' : self.application.newProject, this is a crash!
                          'info'                    : getLogger().info,
                          'warning'                 : getLogger().warning,
                          'showWarning'             : showWarning,
                          'showInfo'                : showInfo,
                          'showError'               : showError,

                          #### context managers
                          'undoBlock'               : undoBlockWithoutSideBar,
                          'notificationEchoBlocking': notificationEchoBlocking,
                          'plotter'                 : plotter
                          }
        self.pythonConsole = IpythonConsole(self)

        # create the sidebar
        self._sideBarFrame = Frame(self, setLayout=True)  # in this frame is inserted the search widget
        self._sideBarFrame.setContentsMargins(4, 2, 0, 0)

        # create a splitter for the sidebar
        self._sidebarSplitter = Splitter(self._sideBarFrame, horizontal=False)
        self._sidebarSplitter.setContentsMargins(0, 0, 0, 0)
        self._sideBarFrame.getLayout().addWidget(self._sidebarSplitter, 0, 0)  # must be inserted this way

        # create 2 more containers for the search bar and the results
        self.searchWidgetContainer = Frame(self._sideBarFrame, setLayout=True,
                                           grid=(1, 0))  # in this frame is inserted the search widget
        self.searchResultsContainer = Frame(self, setLayout=True)  # in this frame is inserted the search widget
        self.searchResultsContainer.setMinimumHeight(100)

        # create a SideBar pointing to the required containers
        self.sideBar = SideBar(parent=self, mainWindow=self,
                               searchWidgetContainer=self.searchWidgetContainer,
                               searchResultsContainer=self.searchResultsContainer)

        # insert into the splitter
        self._sidebarSplitter.insertWidget(0, self.sideBar)
        self._sidebarSplitter.insertWidget(1, self.searchResultsContainer)
        self._sidebarSplitter.setChildrenCollapsible(False)

        # # GST resizing the splitter by hand causes problems so currently disable it!
        # for i in range(self._sidebarSplitter.count()):
        #     self._sidebarSplitter.handle(i).setEnabled(False)

        # create a splitter to put the sidebar on the left
        self._horizontalSplitter = Splitter(horizontal=True, mouseDoubleClickResize=False)

        self._horizontalSplitter.addWidget(self._sideBarFrame)
        self._horizontalSplitter.addWidget(self.moduleArea)
        self.setCentralWidget(self._horizontalSplitter)

        self._temporaryWidgetStore = Frame(parent=self, showBorder=None, setLayout=False)
        self._temporaryWidgetStore.hide()

        # set the background/fontSize for the tooltips
        # self.setStyleSheet('QToolTip {{ background-color: {TOOLTIP_BACKGROUND}; '
        #                    'color: {TOOLTIP_FOREGROUND}; '
        #                    'font-size: {_size}pt ; }}'.format(_size=self.font().pointSize(), **getColours()))

    def _setupMenus(self):
        """
        Creates menu bar for main window and creates the appropriate menus according to the arguments
        passed at startup.

        This currently pulls info on what menus to create from Framework.  Once GUI and Project are
        separated, Framework should be able to call a method to set the menus.
        """

        self._menuBar = self.menuBar()
        for m in self.application._menuSpec:
            self._createMenu(m)
        self._menuBar.setNativeMenuBar(self.application.preferences.general.useNativeMenus)

        self._fillRecentProjectsMenu()
        self._fillPredefinedLayoutMenu()
        self._fillRecentMacrosMenu()
        #TODO:ED needs fixing
        self._reloadCcpnPlugins()
        # self._fillCcpnPluginsMenu()
        # self._fillUserPluginsMenu()

        self._attachModulesMenuAction()
        self._attachCCPNMacrosMenuAction()
        # self._attachUserMacrosMenuAction()
        self._attachTutorialsMenuAction()

        # hide this option for now
        modulesMenu = self.searchMenuAction(SHOWMODULESMENU)
        modulesMenu.setVisible(False)

    def _attachModulesMenuAction(self):
        # add a connect to call _fillModulesMenu when the menu item is about to show
        # so it is always up-to-date
        modulesMenu = self.searchMenuAction(SHOWMODULESMENU)
        modulesMenu.aboutToShow.connect(self._fillModulesMenu)

    def _attachCCPNMacrosMenuAction(self):
        # add a connect to call _fillCCPNMacrosMenu when the menu item is about to show
        # so it is always up-to-date
        modulesMenu = self.searchMenuAction(CCPNMACROSMENU)
        modulesMenu.aboutToShow.connect(self._fillCCPNMacrosMenu)

    def _attachUserMacrosMenuAction(self):
        # add a connect to call _fillUserMacrosMenu when the menu item is about to show
        # so it is always up-to-date
        modulesMenu = self.searchMenuAction(USERMACROSMENU)
        modulesMenu.aboutToShow.connect(self._fillUserMacrosMenu)

    def _attachTutorialsMenuAction(self):
        # add a connect to call _fillTutorialsMenu when the menu item is about to show
        # so it is always up-to-date
        modulesMenu = self.searchMenuAction(TUTORIALSMENU)
        modulesMenu.aboutToShow.connect(self._fillTutorialsMenu)

    def _createMenu(self, spec, targetMenu=None):
        menu = self._addMenu(spec[0], targetMenu)
        setWidgetFont(menu)
        self._addMenuActions(menu, spec[1])

    def _addMenu(self, menuTitle, targetMenu=None):
        if targetMenu is None:
            targetMenu = self._menuBar
        if isinstance(targetMenu, MenuBar):
            menu = Menu(menuTitle, self)
            targetMenu.addMenu(menu)
        else:
            menu = targetMenu.addMenu(menuTitle)
        return menu

    def _storeShortcut(self, twoLetters, thecallable):
        if twoLetters is not None:
            twoLetters = twoLetters.replace(', ', '')
            twoLetters = twoLetters.lower()
            if twoLetters not in self._shortcutsDict:
                self._shortcutsDict[twoLetters] = thecallable
            else:
                alreadyUsed = self._shortcutsDict.get(twoLetters)
                getLogger().warning(
                        " Ambiguous shortcut overload: %s. \n Assigning to: %s. \nAlready in use for: \n %s." %
                        (twoLetters, thecallable, alreadyUsed))

    def _storeMainMenuShortcuts(self, actions):
        for action in actions:
            if len(action) == 3:
                name, thecallable, shortCutDefs = action
                kwDict = dict(shortCutDefs)
                twoLetters = kwDict.get('shortcut')
                self._storeShortcut(twoLetters, thecallable)

    def _addMenuActions(self, menu, actions):
        self._storeMainMenuShortcuts(actions)
        for action in actions:
            if len(action) == 0:
                menu.addSeparator()
            elif len(action) == 2:
                if callable(action[1]):
                    _action = Action(self, action[0], callback=action[1])
                    menu.addAction(_action)
                else:
                    self._createMenu(action, menu)
            elif len(action) == 3:
                kwDict = dict(action[2])
                for k, v in kwDict.items():
                    if (k == 'shortcut') and v.startswith('⌃'):  # Unicode U+2303, NOT the carrot on your keyboard.
                        kwDict[k] = QKeySequence('Ctrl+{}'.format(v[1:]))
                menuAction = Action(self, action[0], callback=action[1], **kwDict)
                menu.addAction(menuAction)

    def _checkForBadSpectra(self, project):
        """Report bad spectra in a popup
        """
        badSpectra = [str(spectrum.pid) for spectrum in project.spectra if not spectrum.hasValidPath()]

        if badSpectra:
            text = 'Use menu "Spectrum --> Validate paths..." Or "VP" shortcut to correct\n\n'
            text += 'Please inspect file path(s) for:\n'
            for sp in badSpectra:  # these can be >1000 lines message. Added in a scrollable area.
                text += '%s\n' % str(sp)
            title = 'Detected invalid Spectrum file paths'
            MessageDialog.showWarning(title=title, message=text, scrollableMessage=True)

    def _showNefPopup(self, dataLoader):
        """Helper function; it allows the user to select the elements
        and set the dataLoader._nefReader instance accordingly

        :return False in case of 'cancel'
        """
        from ccpn.ui.gui.popups.ImportNefPopup import ImportNefPopup

        dialog = ImportNefPopup(parent=self,
                                mainWindow=self,
                                project=self.project,
                                dataLoader=dataLoader,
                                )
        if dialog.exec_():
            _nefReader = dialog.getActiveNefReader()
            dataLoader.createNewProject = False
            dataLoader._nefReader = _nefReader
            return True

        return False

    def showNefPopup(self, path=None):
        """
        Query for a Nef file if path is None
        Opens the Nef import popup
        If path specified then opens popup to the file otherwise opens load dialog
        """
        from ccpn.ui.gui.widgets.FileDialog import NefFileDialog
        from ccpn.framework.lib.DataLoaders.NefDataLoader import NefDataLoader

        if path is None:
            _filter = '*.nef'
            dialog = NefFileDialog(parent=self.ui.mainWindow, acceptMode='import', fileFilter=_filter)
            dialog._show()
            path = dialog.selectedFile()

        if path is None:
            return

        # try and open with the NefDataloader
        dataLoader = NefDataLoader(path)
        if not dataLoader.isValid:
            txt = f"_getDataLoader: Loading '{path}' unsuccessful; unrecognised type, should be '{NefDataLoader.dataFormat}'"
            getLogger().debug(txt)
            return

        dataLoader.createNewProject = False
        if self._showNefPopup(dataLoader):
            with MessageDialog.progressManager(self, 'Loading Nef file %s ... ' % dataLoader.path):
                dataLoader.load()

    def _clearRecentProjects(self):
        self.application.preferences.recentFiles = []
        self._fillRecentProjectsMenu()

    def _fillRecentProjectsMenu(self):
        """
        Populates recent projects menu with 10 most recently loaded projects
        specified in the preferences file.
        """
        recentFileLocations = self.application._getRecentProjectFiles()
        recentFileMenu = self.getMenuAction('File->Open Recent')
        recentFileMenu.clear()
        for recentFile in recentFileLocations:
            # action = Action(self, text=recentFile, translate=False,
            #                callback=partial(self.application.loadProject, path=recentFile))

            action = Action(self, text=recentFile, translate=False,
                            callback=partial(self.ui.loadProject, path=recentFile))
            recentFileMenu.addAction(action)
        recentFileMenu.addSeparator()
        recentFileMenu.addAction(Action(recentFileMenu, text='Clear',
                                        callback=self._clearRecentProjects))

    def _fillPredefinedLayoutMenu(self):
        """
        Populates predefined Layouts
        """
        from ccpn.ui.gui import Layout
        from ccpn.framework.PathsAndUrls import predefinedLayouts

        userDefinedLayoutDirPath = self.application.preferences.general.get('userLayoutsPath')
        prelayouts = Layout._dictLayoutsNamePath(Layout._getPredefinedLayouts(predefinedLayouts))
        prelayoutMenu = self.getMenuAction('File->Layout->Open pre-defined')
        prelayoutMenu.clear()
        for name, path in prelayouts.items():
            action = Action(self, text=name, translate=False,
                            callback=partial(self.application._restoreLayoutFromFile, path))
            prelayoutMenu.addAction(action)
        prelayoutMenu.addSeparator()
        userLayouts = Layout._dictLayoutsNamePath(Layout._getPredefinedLayouts(userDefinedLayoutDirPath))
        for name, path in userLayouts.items():
            action = Action(self, text=name, translate=False,
                            callback=partial(self.application._restoreLayoutFromFile, path))
            prelayoutMenu.addAction(action)
        prelayoutMenu.addSeparator()
        action = Action(self, text='Update', translate=False,
                        callback=self._fillPredefinedLayoutMenu)
        prelayoutMenu.addAction(action)

    def _fillMacrosMenu(self):
        """
        Populates recent macros menu with last ten macros ran.
        """
        #TODO: make sure that running a macro adds it to the prefs and calls this function

        recentMacrosMenu = self.getMenuAction('Macro->Run Recent')
        recentMacrosMenu.clear()

        from ccpn.framework.PathsAndUrls import macroPath as ccpnMacroPath

        try:
            ccpnMacros = os.listdir(ccpnMacroPath)
            ccpnMacros = [f for f in ccpnMacros if
                          os.path.isfile(os.path.join(ccpnMacroPath, f))]
            ccpnMacros = [f for f in ccpnMacros if f.split('.')[-1] == 'py']
            ccpnMacros = [f for f in ccpnMacros if not f.startswith('.')]
            ccpnMacros = [f for f in ccpnMacros if not f.startswith('_')]
            ccpnMacros = sorted(ccpnMacros)

            recentMacrosMenu.clear()
            for macro in ccpnMacros:
                action = Action(self, text=macro, translate=False,
                                callback=partial(self.runMacro,
                                                 macroFile=os.path.join(ccpnMacroPath, macro)))
                recentMacrosMenu.addAction(action)
            if len(ccpnMacros) > 0:
                recentMacrosMenu.addSeparator()
        except FileNotFoundError:
            pass

    def _clearRecentMacros(self):
        self.application.preferences.recentMacros = []
        self._fillRecentMacrosMenu()

    def _fillRecentMacrosMenu(self):
        """
        Populates recent macros menu with last ten macros ran.
        TODO: make sure that running a macro adds it to the prefs and calls this function
        """
        recentMacrosMenu = self.getMenuAction('Macro->Run Recent')
        recentMacros = self.application.preferences.recentMacros
        if len(recentMacros) < 0:
            self._fillMacrosMenu()  #uses the default Macros

        else:
            recentMacros = recentMacros[-10:]
            recentMacrosMenu.clear()
            for recentMacro in sorted(recentMacros, reverse=True):
                action = Action(self, text=recentMacro, translate=False,
                                callback=partial(self.application.runMacro, macroFile=recentMacro))
                recentMacrosMenu.addAction(action)
            recentMacrosMenu.addSeparator()

        recentMacrosMenu.addAction(Action(recentMacrosMenu, text='Refresh',
                                          callback=self._fillRecentMacrosMenu))
        recentMacrosMenu.addAction(Action(recentMacrosMenu, text='Browse...',
                                          callback=self.application.runMacro))
        recentMacrosMenu.addAction(Action(recentMacrosMenu, text='Clear',
                                          callback=self._clearRecentMacros))

    def _addPluginSubMenu(self, MENU, Plugin):
        targetMenu = pluginsMenu = self.searchMenuAction(MENU)
        if '...' in Plugin.PLUGINNAME:
            package, name = Plugin.PLUGINNAME.split('...')
            try:
                targetMenu = self.getMenuAction(package, topMenuAction=pluginsMenu)
            except ValueError:
                targetMenu = self._addMenu(package, targetMenu=pluginsMenu)
        else:
            name = Plugin.PLUGINNAME
        action = Action(self, text=name, translate=False,
                        callback=partial(self.startPlugin, Plugin=Plugin))
        targetMenu.addAction(action)

    def _fillModulesMenu(self):
        modulesMenu = self.searchMenuAction(SHOWMODULESMENU)
        modulesMenu.clear()

        moduleSize = self.sideBar.size()
        visible = moduleSize.width() != 0 and moduleSize.height() != 0 and self.sideBar.isVisible()
        modulesMenu.addAction(Action(modulesMenu, text='Sidebar',
                                     checkable=True, checked=visible,
                                     # callback=partial(self._showSideBarModule, self._sideBarFrame, self, visible)))
                                     callback=partial(self._showSideBarModule, self._sideBarFrame, self, visible)))

        for module in self.moduleArea.ccpnModules:
            visible = module.isVisible()
            modulesMenu.addAction(Action(modulesMenu, text=module.name(),
                                         checkable=True, checked=visible,
                                         callback=partial(self._showModule, module)))

    def _showModule(self, module):
        try:
            menuItem = self.searchMenuAction(module.name())
            if menuItem:
                module.setVisible(not module.isVisible())

        except Exception as es:
            getLogger().warning('Error expanding module: %s', module.name())

    def _fillCCPNMacrosMenu(self):
        modulesMenu = self.searchMenuAction(CCPNMACROSMENU)
        modulesMenu.clear()

        from ccpn.framework.PathsAndUrls import macroPath
        from os import walk

        # read the macros file directory - all levels, but sectioned by sub-folder
        startpath = None
        for (dirpath, dirnames, filenames) in walk(os.path.expanduser(macroPath)):
            startpath = startpath or dirpath

            macroFiles = []
            for filename in filenames:
                if filename.startswith('_'):
                    continue
                elif filename.startswith('__'):
                    continue
                if filename.endswith('.py'):
                    _macroName = os.path.join(dirpath, filename)
                    macroFiles.append(_macroName)

            thispath = dirpath[len(startpath):]
            if any(thispath.startswith(nn) for nn in ['/old', '/ideas']):
                continue
            # remove underscores
            if macroFiles:
                if thispath:
                    dirname = modulesMenu.addAction(f'---  {thispath}  ---')
                    dirname.setEnabled(False)

                for file in sorted(macroFiles):
                    filename, fileExt = os.path.splitext(file)

                    modulesMenu.addAction(Action(modulesMenu, text=os.path.basename(filename),
                                                 callback=partial(self._runCCPNMacro, file, self)))

    def _fillUserMacrosMenu(self):
        modulesMenu = self.searchMenuAction(USERMACROSMENU)
        modulesMenu.clear()

        macroPath = self.application.preferences.general.userMacroPath
        from os import walk

        # read the macros file directory - only top level
        macroFiles = []
        for (dirpath, dirnames, filenames) in walk(os.path.expanduser(macroPath)):
            macroFiles.extend([os.path.join(dirpath, filename) for filename in filenames])
            break

        for file in macroFiles:
            filename, fileExt = os.path.splitext(file)

            if fileExt == '.py':
                modulesMenu.addAction(Action(modulesMenu, text=os.path.basename(filename),
                                             callback=partial(self._runUserMacro, file, self)))

    def _runCCPNMacro(self, filename, modulesMenu):
        """Run a CCPN macro from the populated menu
        """
        try:
            self.application.runMacro(filename)

        except Exception as es:
            getLogger().warning('Error running CCPN Macro: %s' % str(filename))

    def _runUserMacro(self, filename, modulesMenu):
        """Run a User macro from the populated menu
        """
        try:
            self.application.runMacro(filename)

        except Exception as es:
            getLogger().warning('Error running User Macro: %s' % str(filename))

    def _fillTutorialsMenu(self):
        modulesMenu = self.searchMenuAction(TUTORIALSMENU)
        modulesMenu.clear()
        import ccpn.framework.PathsAndUrls as pa
        from ccpn.util.Path import aPath

        importantList = (('Beginners Tutorial', pa.beginnersTutorialPath),
                         ('Backbone Assignment Tutorial', pa.backboneAssignmentTutorialPath),
                         ('Chemical Shift Perturbation Tutorial', pa.cspTutorialPath),
                         ('Solid State Peptide Tutorial', pa.solidStatePeptideTutorialPath),
                         ('Solid State SH3 Tutorial', pa.solidStateSH3TutorialPath),
                         ('Solid State HETs Tutorial', pa.solidStateHETsTutorialPath),
                         ('Macro Writing Tutorial', pa.macroWritingTutorialPath),
                         ('Screen Tutorial', pa.screeningTutorialPath))

        # add link to website videos
        modulesMenu.addAction(Action(modulesMenu, text='Video Tutorials && Manual', callback=self._showCCPNTutorials))
        modulesMenu.addAction(Action(modulesMenu, text='Tutorial Data', callback=self._showTutorialData))
        modulesMenu.addSeparator()

        # add the main tutorials
        for text, file in importantList:
            filePath = aPath(file)
            if filePath.exists() and filePath.suffix == '.pdf':
                modulesMenu.addAction(Action(modulesMenu, text=text, callback=partial(self._showTutorial, file, self)))
        modulesMenu.addSeparator()

        # add the remaining tutorials from the tutorials top directory
        tutorialsFiles = aPath(pa.tutorialsPath).listDirFiles('pdf')
        for filePath in sorted(tutorialsFiles, key=lambda ff: ff.basename):
            if filePath not in [ff[1] for ff in importantList]:
                _label = camelCaseToString(filePath.basename)
                _label = _label.replace('Chem Build', 'ChemBuild')
                modulesMenu.addAction(Action(modulesMenu, text=_label,
                                             callback=partial(self._showTutorial, filePath, self)))
        modulesMenu.addSeparator()

        # add the How-Tos submenu
        howtosMenu = self._addMenu(HOWTOSMENU, modulesMenu)
        howtosFiles = aPath(pa.howTosPath).listDirFiles('pdf')
        for filePath in sorted(howtosFiles, key=lambda ff: ff.basename):
            _label = camelCaseToString(filePath.basename)
            howtosMenu.addAction(Action(howtosMenu, text=_label, callback=partial(self._showTutorial, filePath, self)))

    def _showCCPNTutorials(self):
        from ccpn.framework.PathsAndUrls import ccpnVideos

        # import webbrowser

        # webbrowser.open(ccpnVideos)
        self.application._showHtmlFile('Video Tutorials', ccpnVideos)

    def _showTutorial(self, filename, modulesMenu):
        """Run a CCPN macro from the populated menu
        """
        try:
            self.application._systemOpen(filename)

        except Exception as es:
            getLogger().warning('Error opening tutorial: %s' % str(filename))

    def _showTutorialData(self):
        from ccpn.framework.PathsAndUrls import ccpnTutorials

        self.application._showHtmlFile("Tutorial Data", ccpnTutorials)

    def _showSideBarModule(self, module, modulesMenu, visible):
        try:
            # if module.size().height() != 0 and module.size().width() != 0:  #menuItem.isChecked():    # opposite as it has toggled

            if visible:
                module.hide()
            else:
                module.show()
        except Exception as es:
            getLogger().warning('Error expanding module: sideBar')

    def keyReleaseEvent(self, event: QtGui.QKeyEvent) -> None:
        # this MUST be a keyRelease event (isAutoRepeat MUST be false for keysequence-actions)
        key = event.key()
        if key == QtCore.Qt.Key_Escape:
            # Reset Mouse Mode
            mode = getCurrentMouseMode()
            if mode != SELECT:
                self._setMouseMode(SELECT)

        self._addKeyToStatusBar(key)

        return super().keyReleaseEvent(event)

    def _addKeyToStatusBar(self, key):

        # remember the last key that was pressed for reset keySequence timer below
        self._lastKeyTime = time.perf_counter()
        self._lastKey = key
        try:
            if key in [QtCore.Qt.Key_Tab, QtCore.Qt.Key_Backtab]:
                self._lastKeyList.append('Tab')
            elif chr(key).isascii():
                if chr(key) == ' ':
                    self._lastKeyList.append('Space')
                else:
                    self._lastKeyList.append(chr(key))
            if len(self._lastKeyList) > 2:
                self._lastKeyList.pop(0)
        except Exception:
            self._lastKeyList = []

        self._lastKeyStatus.setText(''.join(self._lastKeyList))

    def _setStatusBarKeys(self, keys: str):
        """Set the statusBar and update the timer
        """
        if isinstance(keys, str):
            msg = ''.join(self._lastKeyList)
            if msg.endswith(keys) or (keys == '  ' and msg.endswith('SpaceSpace')):
                self._lastKeyList = []
        self._lastKey = 0
        self._lastKeyTime = time.perf_counter()
        self._lastKeyStatus.setText(keys)

    def _lastKeyTimerCallback(self):
        """QTimer event that fires every 500ms
        """
        deltaT = time.perf_counter() - self._lastKeyTime
        if deltaT > KEY_DELAY and self._lastKey not in [QtCore.Qt.Key_Escape, 0]:
            self._lastKey = 0
            # simulate an exit-key to clear keySequences - MUST be KeyPress
            event = QtGui.QKeyEvent(QtCore.QEvent.KeyPress, QtCore.Qt.Key_Exit, QtCore.Qt.NoModifier)
            QtCore.QCoreApplication.sendEvent(self, event)
            # clear the statusBar
            self._lastKeyList = []
            self._lastKeyStatus.setText('')

    def _fillCcpnPluginsMenu(self):

        from ccpn.plugins import loadedPlugins

        pluginsMenu = self.searchMenuAction(CCPNPLUGINSMENU)
        pluginsMenu.clear()
        for Plugin in loadedPlugins:
            self._addPluginSubMenu(CCPNPLUGINSMENU, Plugin)
        pluginsMenu.addSeparator()
        pluginsMenu.addAction(Action(pluginsMenu, text='Reload',
                                     callback=self._reloadCcpnPlugins))

    def _reloadCcpnPlugins(self):
        from ccpn import plugins
        from importlib import reload
        from ccpn.util.Path import aPath

        reload(plugins)

        pluginUserPath = self.application.preferences.general.userPluginPath
        import importlib.util

        filePaths = [(aPath(r) / file) for r, d, f in os.walk(aPath(pluginUserPath)) for file in f if
                     os.path.splitext(file)[1] == '.py']

        for filePath in filePaths:
            # iterate and load the .py files in the plugins directory
            spec = importlib.util.spec_from_file_location(".", filePath)
            module = importlib.util.module_from_spec(spec)
            spec.loader.exec_module(module)

        self._fillCcpnPluginsMenu()
        self._fillUserPluginsMenu()

    def _fillUserPluginsMenu(self):

        from ccpn.plugins import loadedUserPlugins

        pluginsMenu = self.searchMenuAction(PLUGINSMENU)
        pluginsMenu.clear()
        for Plugin in loadedUserPlugins:
            self._addPluginSubMenu(PLUGINSMENU, Plugin)
        pluginsMenu.addSeparator()
        pluginsMenu.addAction(Action(pluginsMenu, text='Reload',
                                     callback=self._reloadUserPlugins))

    def _reloadUserPlugins(self):
        self._reloadCcpnPlugins()

    def startPlugin(self, Plugin):
        plugin = Plugin(application=self.application)
        self.application._plugins.append(plugin)
        if plugin.guiModule is None:
            if not plugin.UiPlugin:
                plugin.run()
                return
            else:
                from ccpn.ui.gui.modules.PluginModule import AutoGeneratedPluginModule

                pluginModule = AutoGeneratedPluginModule(mainWindow=self,
                                                         plugin=plugin,
                                                         application=self.application)  # ejb

        else:
            pluginModule = plugin.guiModule(name=plugin.PLUGINNAME, parent=self,
                                            plugin=plugin, application=self.application,
                                            mainWindow=self)
        plugin.ui = pluginModule
        if not pluginModule.aborted:
            self.application.ui.pluginModules.append(pluginModule)
            self.moduleArea.addModule(pluginModule)
        # TODO: open as pop-out, not as part of MainWindow
        # self.moduleArea.moveModule(pluginModule, position='above', neighbor=None)

    def _updateRestoreArchiveMenu(self):

        action = self.getMenuAction('File->Restore From Archive...')
        action.setEnabled(bool(self._project._getArchivePaths()))

    def undo(self):
        self._project._undo.undo()

    def redo(self):
        self._project._undo.redo()

    def saveLogFile(self):
        pass

    def clearLogFile(self):
        pass

    def _closeMainWindowModules(self):
        """Close modules in main window;
        CCPNINTERNAL: also called from Framework
        """
        for module in self.moduleArea.ccpnModules:
            getLogger().debug('Closing module: %s' % module)
            try:
                module.setVisible(False)  # GWV not sure why, but this was the effect of prior code
                module.close()
            except Exception as es:
                # wrapped C/C++ object of type StripDisplay1d has been deleted
                getLogger().debug(f'_closeMainWindowModules: {es}')

    def _closeExtraWindowModules(self):
        """Close modules in any extra window;
        CCPNINTERNAL: also called from Framework
        """
        for module in self.moduleArea.tempAreas:
            getLogger().debug('Closing module: %s' % module)
            try:
                module.setVisible(False)  # GWV not sure why, but this was the effect of prior code
                module.close()
            except Exception as es:
                # wrapped C/C++ object of type StripDisplay1d has been deleted
                getLogger().debug(f'_closeExtraWindowModules: {es}')

    def _stopPythonConsole(self):
        if self.pythonConsoleModule:
            self.pythonConsoleModule.pythonConsoleWidget._stopChannels()

    def _closeWindowFromUpdate(self, event=None, disableCancel=True):
        # set the active window to mainWindow so that the quit popup centres correctly.
        self._closeWindow(event=event, disableCancel=disableCancel)
        os._exit(0)

    def closeEvent(self, event: QtGui.QCloseEvent) -> None:
        """handle close event from the X button
        """
        event.ignore()
        # pass control to _closeEvent - this cleans up the focus between windows/popups
        QtCore.QTimer.singleShot(0, self._closeWindow)

    def _closeEvent(self, event=None, disableCancel=False):
        """Handle close event from other methods
        """
        self._closeWindow(event=event, disableCancel=disableCancel)

    def _closeWindow(self, event=None, disableCancel=False):
        """
        Saves application preferences. Displays message box asking user to save project or not.
        Closes Application.
        """

        undos = self.application.project._undo

        # set the active window to mainWindow so that the quit popup centres correctly.
        QtWidgets.QApplication.setActiveWindow(self)

        QUIT = 'Quit Program'
        SAVE_QUIT = 'Save and Quit'
        SAVE = 'Save'
        MESSAGE = QUIT
        CANCEL = 'Cancel'
        QUIT_WITHOUT_SAVING = 'Quit without saving'
        DONT_SAVE = "Don't Save"
        SAVE_DATA = 'Save changes'
        DETAIL = "Do you want to save changes before quitting?"
        # add to preferences SAVE_DATA .
        if disableCancel:
            if undos.isDirty():
                # reply = MessageDialog.showMulti(MESSAGE, DETAIL, [QUIT], checkbox=SAVE_DATA, okText=QUIT,
                #                                 checked=True)
                reply = MessageDialog.showMulti(MESSAGE, DETAIL, [SAVE, DONT_SAVE], parent=self, okText=SAVE)
            else:
                # reply = QUIT_WITHOUT_SAVING
                reply = DONT_SAVE

        else:
            if undos.isDirty():
                # reply = MessageDialog.showMulti(MESSAGE, DETAIL, [QUIT, CANCEL], checkbox=SAVE_DATA, okText=QUIT,
                #                                 checked=True)
                reply = MessageDialog.showMulti(MESSAGE, DETAIL, texts=[SAVE, DONT_SAVE, CANCEL], parent=self,
                                                okText=SAVE)
            else:
                # reply = QUIT_WITHOUT_SAVING
                reply = DONT_SAVE

        # if (QUIT in reply) and (SAVE_DATA in reply or SAVE_QUIT in reply):
        if (reply in [SAVE_QUIT, SAVE_DATA, SAVE]):
            if event:
                event.accept()

            self.application._savePreferences()
            success = self.application.saveProject()
            if success is True:
                # Close and clean up project
                self.deleteAllNotifiers()
                self.application._closeProject()  # close if saved
                QtWidgets.QApplication.quit()
                os._exit(0)  # HARSH! actually crash issue only seems to affect newTestApplication :|

            else:
                if event:  # ejb - don't close the project
                    event.ignore()

        # elif (QUIT in reply and SAVE_DATA not in reply) or (reply == QUIT_WITHOUT_SAVING):
        elif (reply in [QUIT, QUIT_WITHOUT_SAVING, DONT_SAVE]):
            if event:
                event.accept()

            self.application._savePreferences()
            self.deleteAllNotifiers()
            self.application._closeProject()
            QtWidgets.QApplication.quit()
            os._exit(0)  # HARSH! actually crash issue only seems to affect newTestApplication :|

        else:
            if event:
                event.ignore()

    def newMacroFromLog(self):
        """
        Displays macro editor with contents of the log.
        """
        editor = MacroEditor(self.moduleArea, self, "Macro Editor")
        with open(self.project._logger.logPath, 'r') as fp:
            l = fp.readlines()
        text = ''.join([line.strip().split(':', 6)[-1] + '\n' for line in l])
        editor.textBox.setText(text)

    def _highlightCurrentStrip(self, data: Notifier):
        """Callback on current to highlight the strip
        """
        previousStrip = data[Notifier.PREVIOUSVALUE]
        currentStrip = data[Notifier.VALUE]

        if previousStrip == currentStrip:
            return

        if previousStrip and not previousStrip.isDeleted:
            previousStrip._highlightStrip(False)
            previousStrip.spectrumDisplay._highlightAxes(previousStrip, False)
            if previousStrip != currentStrip:
                self._previousStrip = previousStrip
        else:
            self._previousStrip = None

        if currentStrip and not currentStrip.isDeleted:
            currentStrip._highlightStrip(True)
            currentStrip._attachZPlaneWidgets()
            currentStrip.spectrumDisplay._highlightAxes(currentStrip, True)

    def _spectrumDisplayChanged(self, data):
        """Callback on spectrumDisplay change
        """
        trigger = data[Notifier.TRIGGER]
        spectrumDisplay = data[Notifier.OBJECT]

        if trigger == Notifier.CHANGE:
            getLogger().debug(f'>>> SpectrumDisplay changed - {spectrumDisplay}')
            for strip in self.strips:
                strip._updatePlaneAxes()
            # spectrumDisplay._setPlaneAxisWidgets()

    def _stripPinnedChanged(self, data):
        """Callback on strip pinned state change
        """
        trigger = data[Notifier.TRIGGER]
        strip = data[Notifier.OBJECT]

        if trigger == Notifier.CHANGE and data[Notifier.SPECIFIERS].get('pinnedChanged'):
            getLogger().debug(f'>>> Strip changed - {strip} {strip.pinned}')
            strip._updateStripLabelState()

            # disable the other pinned strips - only allow one strip to be pinned
            # if strip.pinned:
            #     for st in self.project.strips:
            #         if st != strip:
            #             st.pinned = False

    def printToFile(self):
        self.application.showPrintSpectrumDisplayPopup()

    def _mousePositionMoved(self, strip: GuiStrip.GuiStrip, position: QtCore.QPointF):
        """ CCPN INTERNAL: called from ViewBox
        This is called when the mouse cursor position has changed in some strip
        :param strip: The strip the mouse cursor is hovering over
        :param position: The cursor position in "natural" (e.g. ppm) units
        :return: None
        """
        assert 0 == 1

    def _scanDataLoaders(self, dataLoaders, func: callable = lambda _: True, result=None, depth=0) -> list:
        """Replace the list comprehension below to allow nested tree of dataLoaders.
        Assumes that recursive==True in the DirectoryDataLoader __init__
        """
        if result is None:
            result = []
        for loader in dataLoaders:
            url, _, createNew, ignore = loader.path, loader, loader.createNewProject, loader.ignore
            if ignore:
                continue
            if getattr(loader, 'dataLoaders', None) is not None and getattr(loader, 'recursive', None) is True:
                self._scanDataLoaders(loader.dataLoaders, result=result, func=func, depth=depth + 1)
            elif loader and func(loader):
                result.append((url, loader, createNew))
        return result

    def _getStats(self, dataLoaders: list) -> tuple[int, int]:
        """Get the maximum  count/depth of items in the dataLoader-tree to
        check before loading.
        """
        maxCount, maxDepth = 0, 0
        for loader in dataLoaders:
            if isinstance(loader, DirectoryDataLoader):
                mc, md = self._getStats(loader.dataLoaders)
                maxCount = max(mc, loader.count)
                maxDepth = max(md, loader.depth)
        return maxCount, maxDepth

    def _processDroppedItems(self, data) -> list:
        """Handle the dropped urls
        :return list of loaded objects
        """
        # CCPNINTERNAL. Called also from module area and GuiStrip. They should have same behaviour
        # use an undoBlockWithoutSideBar, and ignore logging if MAXITEMLOGGING or more items
        # to stop overloading of the log

        from ccpn.framework.lib.DataLoaders.DataLoaderABC import _getPotentialDataLoaders

        urls = [str(url) for url in data.get(DropBase.URLS, []) if len(url) > 0]
        if urls is None:
            return []

        # dataLoaders: A list of (url, dataLoader, createsNewProject, ignore) tuples.
        # createsNewProject: to evaluate later call _loadProject; eg. for NEF
        # ignore: user opted to skip this one; e.g. a spectrum already present
        dataLoaders = []
        _loaders = []
        # analyse the Urls
        for url in urls:
            # try finding a data loader, catch any errors for recognised but
            # incomplete/invalid url's (i.e. incomplete spectral data)
            try:
                dataLoader, createsNewProject, ignore = self.ui._getDataLoader(url)
                dataLoaders.append((url, dataLoader, createsNewProject, ignore))
                # NOTE:ED - hack to get recursive dataLoaders to check valid new-projects first
                _loaders.append(dataLoader)

            except (RuntimeError, ValueError) as es:
                MessageDialog.showError(f'Loading "{url}"',
                                        f'{es}',
                                        parent=self)
        if not self._scanDataLoaders(_loaders):
            # return if everything is empty
            return []
        getLogger().info('Handling urls ...')

        # All ignored urls
        urlsToIgnore = self._scanDataLoaders(_loaders, func=lambda dl: dl.ignore)
        # All valid urls
        allUrlsToLoad = self._scanDataLoaders(_loaders, func=lambda dl: not dl.ignore)
        # Error urls
        errorUrls = self._scanDataLoaders(_loaders, func=lambda dl: dl is None)
        # Project urls
        newProjectUrls = self._scanDataLoaders(_loaders, func=lambda dl: (dl is not None and
                                                                          dl.createNewProject))
        # Data urls
        dataUrls = self._scanDataLoaders(_loaders, func=lambda dl: (dl is not None and not
        dl.createNewProject))

        # Check for the different (potential) errors
        if len(urlsToIgnore) == len(dataLoaders):
            # ignore all; just return
            return []

        if len(allUrlsToLoad) == 1:
            # We only dropped one item
            if len(errorUrls) == 1:
                url = errorUrls[0][0]
                MessageDialog.showError('Load Data', f'Dropped item {url!r} failed to load\n'
                                                     f'Check console/log for details', parent=self)
                return []
        else:
            # We dropped multiple items
            if len(errorUrls) == len(allUrlsToLoad):
                # We only found errors; nothing to load
<<<<<<< HEAD
                MessageDialog.showError('Load Data', 'No dropped items were recognised\nCheck console/log for details',
                                        parent=self)
=======
                MessageDialog.showError('Load Data', 'No dropped items were recognised\n'
                                                     'Check console/log for details', parent=self)
>>>>>>> 80376874
                return []

            elif len(errorUrls) >= 1:
                # We found 1 or more errors
<<<<<<< HEAD
                MessageDialog.showError('Load Data',
                                        '%d dropped items were not recognised\nCheck console/log for details' % \
                                        len(errorUrls), parent=self)
=======
                MessageDialog.showError('Load Data', f'{len(errorUrls):d} dropped items were not recognised\n'
                                                     f'Check console/log for details', parent=self)
                return []
>>>>>>> 80376874

        if len(newProjectUrls) > 1:
            # We found more than one dataLoader that would create a new project; not allowed
            MessageDialog.showError('Load Data',
                                    f'Only one new project can be created at a time\n'
                                    f'{len(newProjectUrls):d} dropped items need to create new projects',
                                    parent=self)
            return []

        if len(newProjectUrls) + len(dataUrls) == 0:
            MessageDialog.showError('Load Data', 'No dropped items can be loaded', parent=self)
            return []

        _dLoaders = [dl for url, dl, createNew in allUrlsToLoad]
        try:
            result = self.application._loadData(_dLoaders)
            return result

        except (RuntimeError, ValueError) as es:
            MessageDialog.showError('Error loading data', f'{es}', parent=self)
            return []

    def _processPids(self, data, position=None, relativeTo=None):
        """Handle the urls passed to the drop event
        """
        # CCPNINTERNAL. Called also from CcpnModule and CcpnModuleArea. They should have same behaviour

        pids = data[DropBase.PIDS]
        if pids and len(pids) > 0:
            getLogger().debug('>>> dropped pids...')

            objs = [self.project.getByPid(pid) for pid in pids]

            # check whether a new spectrumDisplay is needed, check axisOrdering
            # add show popup for ordering if required
            from ccpn.ui.gui.popups.AxisOrderingPopup import checkSpectraToOpen

            checkSpectraToOpen(self, objs)
            _openItemObject(self, objs, position=position, relativeTo=relativeTo)

    #-----------------------------------------------------------------------------------------
    # Code moved from previously lib.GuiWindow
    #-----------------------------------------------------------------------------------------

    @logCommand('mainWindow.')
    def deassignPeaks(self):
        """Deassign all from selected peaks
        """
        if self.current.peaks:
            with undoBlockWithoutSideBar():
                for peak in self.current.peaks:
                    assignedDims = list(peak.dimensionNmrAtoms)
                    assignedDims = tuple([] for dd in assignedDims)
                    peak.dimensionNmrAtoms = assignedDims

    def deleteSelectedItems(self, parent=None):
        """Delete peaks/integrals/multiplets from the project
        """
        # show simple delete items popup
        from ccpn.ui.gui.popups.DeleteItems import DeleteItemsPopup

        foundSets = 0
        if self.current.peaks or self.current.multiplets or self.current.integrals:
            deleteItems = []
            if self.current.peaks:
                deleteItems.append(('Peaks', self.current.peaks, True))
                foundSets += _PEAKS
            if self.current.integrals:
                deleteItems.append(('Integrals', self.current.integrals, True))
                foundSets += _INTEGRALS
            if self.current.multiplets:
                deleteItems.append(('Multiplets', self.current.multiplets, True))
                foundSets += _MULTIPLETS

            # add integrals attached peaks
            attachedIntegrals = set()
            for peak in self.current.peaks:
                if peak.integral:
                    attachedIntegrals.add(peak.integral)
            attachedIntegrals = list(attachedIntegrals - set(self.current.integrals))

            if attachedIntegrals:
                deleteItems.append(('Additional Peak-Integrals', attachedIntegrals, False))
                foundSets += _INTEGRAL_PEAKS

            # add peaks attached multiplets
            attachedPeaks = set()
            for multiplet in self.current.multiplets:
                for peak in multiplet.peaks:
                    attachedPeaks.add(peak)
            attachedPeaks = list(attachedPeaks - set(self.current.peaks))

            if attachedPeaks:
                deleteItems.append(('Additional Multiplet-Peaks', attachedPeaks, False))
                foundSets += _MULTIPLET_PEAKS

            if foundSets & (_INTEGRAL_PEAKS | _MULTIPLET_PEAKS):
                # if there are additional peaks that have been missed then show popup - add more conditions?
                popup = DeleteItemsPopup(parent=self, mainWindow=self, items=deleteItems)
                popup.exec()

            else:
                # don't show the popup
                self.project.deleteObjects(*(obj for _name, itms, _check in deleteItems for obj in itms))

    @logCommand('mainWindow.')
    def propagateAssignments(self):
        from ccpn.core.lib.AssignmentLib import propagateAssignments

        # need another way to select this :| get from preferences?
        tolerancesByIsotope = {'H': 5.01,
                               'C': 0.2,
                               'N': 2.1}
        peaks = self.application.current.peaks
        if not peaks:
            return
        propagateAssignments(peaks=peaks, tolerancesByIsotope=tolerancesByIsotope)

    @logCommand('mainWindow.')
    def copyAssignments(self):
        from ccpn.core.lib.AssignmentLib import copyAssignments

        peaks = self.application.current.peaks
        if not peaks:
            return
        copyAssignments(peaks=peaks)

    @logCommand('mainWindow.')
    def propagateAssignmentsFromReference(self):
        from ccpn.core.lib.AssignmentLib import propagateAssignmentsFromReference

        # need another way to select this :| get from preferences?
        tolerancesByIsotope = {'H': 5.01,
                               'C': 0.2,
                               'N': 2.1}
        cStrip = self.application.current.strip
        peak = ((cStrip and cStrip._lastClickedObjects and cStrip._lastClickedObjects[0]) or
                self.application.current.peak)
        if not peak:
            return
        propagateAssignmentsFromReference(None, referencePeak=peak,
                                          tolerancesByIsotope=tolerancesByIsotope)

    @logCommand('mainWindow.')
    def copyAssignmentsFromReference(self):
        from ccpn.core.lib.AssignmentLib import copyAssignmentsFromReference

        cStrip = self.application.current.strip
        peak = ((cStrip and cStrip._lastClickedObjects and cStrip._lastClickedObjects[0]) or
                self.application.current.peak)
        if not peak:
            return
        copyAssignmentsFromReference(None, referencePeak=peak)

    def _openCopySelectedPeaks(self):
        from ccpn.ui.gui.popups.CopyPeaksPopup import CopyPeaks

        popup = CopyPeaks(parent=self, mainWindow=self)
        peaks = self.current.peaks
        popup._selectPeaks(peaks)
        popup.exec_()

    def setPeakAliasing(self):
        """Set the aliasing for the currently selected peaks
        """
        if self.current.peaks:
            from ccpn.ui.gui.popups.SetPeakAliasing import SetPeakAliasingPopup

            popup = SetPeakAliasingPopup(parent=self, mainWindow=self, peaks=self.current.peaks)
            popup.exec_()

    def centreOnSelectedPeak(self):
        """Centre the current strip on the first selected peak
        """
        if self.current.peaks and self.current.strip:
            from ccpn.ui.gui.lib.SpectrumDisplayLib import navigateToCurrentPeakPosition

            navigateToCurrentPeakPosition(self.application, selectClickedPeak=True, allStrips=False)

    def calibrateFromPeaks(self):
        """Calibrate the current strip from the selected peaks
        """
        if self.current.strip:
            self.current.strip.calibrateFromPeaks()

    def getCurrentPositionAndStrip(self):
        current = self.application.current
        # """
        # # this function is called as a shortcut macro ("w1") but
        # # with the code commented out that is pretty pointless.
        # # current.strip and current.cursorPosition are now set by
        # # clicking on a position in the strip so this commented
        # # out code is no longer useful, and this function might
        # # be more generally useful, so leave the brief version
        # current.strip = current.viewBox.parentObject().parent
        # cursorPosition = (current.viewBox.position.x(),
        #                   current.viewBox.position.y())
        # # if len(current.strip.axisOrder) > 2:
        # #   for axis in current.strip.orderedAxes[2:]:
        # #     position.append(axis.position)
        # # current.position = tuple(position)
        # current.cursorPosition = cursorPosition
        # """
        return current.strip, current.cursorPosition

    def _getPeaksParams(self, peaks):
        params = []
        for peak in peaks:
            params.append((peak.height, peak.position, peak.lineWidths))
        return params

    def _setPeaksParams(self, peaks, params):
        for n, peak in enumerate(peaks):
            height, position, lineWidths = params[n]
            peak.height = height
            peak.position = position
            peak.lineWidths = lineWidths

    def add1DIntegral(self, peak=None):
        """Peak: take self.application.currentPeak as default
        """

        from ccpn.core.lib.ContextManagers import undoBlock, notificationEchoBlocking, undoBlockWithoutSideBar

        with undoBlockWithoutSideBar():
            with notificationEchoBlocking():
                strip = self.application.current.strip
                peak = self.project.getByPid(peak) if isinstance(peak, str) else peak

                if strip is not None:
                    if strip.spectrumDisplay.is1D:
                        cursorPosition = self.application.current.cursorPosition
                        if cursorPosition is not None and len(cursorPosition) > 1:
                            limits = [cursorPosition[0], cursorPosition[0] + 0.01]

                            validViews = [sv for sv in strip.spectrumViews if sv.isDisplayed]
                            currentIntegrals = list(self.current.integrals)
                            for spectrumView in validViews:

                                if not spectrumView.spectrum.integralLists:
                                    spectrumView.spectrum.newIntegralList()

                                # stupid bug! mixing views and lists
                                validIntegralLists = [ilv.integralList for ilv in spectrumView.integralListViews if
                                                      ilv.isDisplayed]

                                for integralList in validIntegralLists:

                                    # set the limits of the integral with a default baseline of 0.0
                                    integral = integralList.newIntegral(value=None, limits=[limits, ])
                                    integral.baseline = 0.0
                                    currentIntegrals.append(integral)
                                    if peak:
                                        integral.peak = peak
                                    else:
                                        if len(self.application.current.peaks) == 1:
                                            if self.application.current.peak.peakList.spectrum == integral.integralList.spectrum:
                                                integral.peak = self.application.current.peak
                            self.current.integrals = currentIntegrals

                else:
                    getLogger().warning('Current strip is not 1D')

    @logCommand('mainWindow.')
    def refitCurrentPeaks(self, singularMode=True):
        from ccpn.core.lib import AssignmentLib

        peaks = self.application.current.peaks
        if not peaks:
            return

        fitMethod = self.application.preferences.general.peakFittingMethod
        with undoBlockWithoutSideBar():
            AssignmentLib.refitPeaks(peaks, fitMethod=fitMethod, singularMode=singularMode)

    def recalculateCurrentPeakHeights(self):
        """
        Recalculates the peak height without changing the ppm position
        """
        from ccpn.core.lib.peakUtils import estimateVolumes, updateHeight

        getLogger().info('Recalculating peak height(s).')

        current = self.application.current
        peaks = current.peaks

        with undoBlockWithoutSideBar():
            with notificationEchoBlocking():
                list(map(lambda x: updateHeight(x), peaks))

        getLogger().info('Recalculating peak height(s) completed.')

    def estimateVolumes(self):
        """Estimate volumes of peaks selected by right-mouse menu
        If clicking on a selected peak then apply to all selected, otherwise apply to clicked peaks
        """
        from ccpn.core.lib.peakUtils import estimateVolumes, updateHeight

        current = self.application.current
        peaks = current.peaks
        clickedPeaks = current.strip._lastClickedObjects if current.strip else None

        # return if both the lists are empty
        if not (peaks or clickedPeaks):
            return

        with undoBlockWithoutSideBar():
            if (set(peaks or []) & set(clickedPeaks or [])):
                # if any of clickedPeaks are in current.peaks then apply to all selected
                estimateVolumes(peaks)
            else:
                estimateVolumes(clickedPeaks)

        # project = peaks[0].project
        # undo = project._undo
        #
        # project.newUndoPoint()
        # undo.increaseBlocking()
        #
        # currentParams = self._getPeaksParams(peaks)
        # try:
        #     AssignmentLib.refitPeaks(peaks)
        # finally:
        #     undo.decreaseBlocking()
        #     undo.newItem(self._setPeaksParams, self._setPeaksParams, undoArgs=[peaks, currentParams],
        #                  redoArgs=[peaks, self._getPeaksParams(peaks)])

    def reorderPeakListAxes(self):
        """Reorder axes of all peaks in peakList of first selected peak by right-mouse menu
        """
        current = self.application.current
        peaks = current.peaks
        clickedPeaks = current.strip._lastClickedObjects if current.strip else None

        # return if both the lists are empty
        if not (peaks or clickedPeaks):
            return

        with undoBlockWithoutSideBar():
            if set(clickedPeaks or []):
                from ccpn.ui.gui.popups.ReorderPeakListAxes import ReorderPeakListAxes as ReorderPeakListAxesPopup

                popup = ReorderPeakListAxesPopup(parent=self, mainWindow=self, peakList=clickedPeaks[0].peakList)
                popup.exec_()

    def arrangeLabels(self, selected: bool = False):
        """Auto-arrange the peak/multiplet labels to minimise any overlaps, in the current spectrumDisplay.
        :param selected:
        """
        current = self.application.current

        if current.strip:
            with undoBlockWithoutSideBar():
                current.strip.spectrumDisplay.arrangeLabels(selected=selected)

    def resetLabels(self, selected: bool = False):
        """Reset arrangement of peak/multiplet labels, in the current spectrumDisplay.
        :param selected:
        """
        current = self.application.current

        if current.strip:
            with undoBlockWithoutSideBar():
                current.strip.spectrumDisplay.resetLabels(selected=selected)

    def selectAllPeaks(self, strip=None):
        """selects all peaks in the strip or current strip if any and if the spectrum is toggled on.
        """
        if strip is None and self.application.current.strip:
            strip = self.application.current.strip

        if strip and not strip.isDeleted:
            spectra = [spectrumView.spectrum for spectrumView in strip.spectrumViews
                       if spectrumView.isDisplayed]
            listOfPeaks = [peakList.peaks for spectrum in spectra for peakList in spectrum.peakLists]

            self.application.current.peaks = [peak for peaks in listOfPeaks for peak in peaks]

    def addMultiplet(self):
        """add current peaks to a new multiplet"""
        strip = self.application.current.strip

        with undoBlockWithoutSideBar():
            if strip and strip.spectrumDisplay:
                spectra = [spectrumView.spectrum for spectrumView in
                           strip.spectrumViews if spectrumView.isDisplayed]
                for spectrum in spectra:
                    if len(spectrum.multipletLists) < 1:
                        multipletList = spectrum.newMultipletList()
                    else:
                        multipletList = spectrum.multipletLists[-1]
                    peaks = [peak for peakList in spectrum.peakLists for peak in peakList.peaks if
                             peak in self.application.current.peaks]
                    multiplet = multipletList.newMultiplet(peaks=peaks)
                    self.application.current.multiplet = multiplet

    def mergeCurrentMultiplet(self):
        """Merge current peaks into current multiplet

        mouseMultiplet: multiplet to be merged into, if there is no current multiplet object under
        the mouse then default to first multiplet currently selected.
        """
        mouseMultiplet = self.application.current.strip.getObjectsUnderMouse().get('multiplets')

        allPeaks = self.application.current.peaks
        allMultiplets = self.application.current.multiplets
        multiplet = self.application.current.multiplet if mouseMultiplet is None else mouseMultiplet

        multiplet.mergeMultiplets(peaks=allPeaks, multiplets=allMultiplets)

    def newCollectionOfCurrentPeaks(self):
        """add current peaks to a new collection"""
        from ccpn.util.Common import flattenLists
        from ccpn.core.lib.PeakCollectionLib import _getCollectionNameForAssignments, _getCollectionNameFromPeakPosition

        strip = self.application.current.strip
        with undoBlockWithoutSideBar():
            if strip and strip.spectrumDisplay:
                spectra = [spectrumView.spectrum for spectrumView in strip.spectrumViews if spectrumView.isDisplayed]
                peaks = [peak for peak in self.application.current.peaks if peak.spectrum in spectra]
                nmrAtoms = set(flattenLists([peak.assignedNmrAtoms for peak in peaks]))
                name = _getCollectionNameForAssignments(list(nmrAtoms))  # get a name from assigned peaks
                if not name:
                    name = _getCollectionNameFromPeakPosition(peaks[0])  # alternatively get a name from ppm position
                # we need to check if ordering is crucial here. For series is taking care by the SG where peaks belong.
                collection = self.application.project.newCollection(items=list(set(peaks)), name=name)
                self.application.current.collection = collection

    def traceScaleScale(self, window: 'GuiWindow', scale: float):
        """
        Changes the scale of a trace in all spectrum displays of the window.
        """
        # for spectrumDisplay in window.spectrumDisplays:

        if self.application.current.strip:
            spectrumDisplay = self.application.current.strip.spectrumDisplay

            if not spectrumDisplay.is1D:
                for strip in spectrumDisplay.strips:
                    _update = False
                    for spectrumView in strip.spectrumViews:
                        if spectrumView.traceScale is not None:
                            # may not have been initialised as no trace
                            spectrumView.traceScale *= scale
                            _update = True

                    if _update:
                        # spawn a redraw of the strip
                        strip._updatePivot()

    def traceScaleUp(self, window: 'GuiWindow', scale=1.4):
        """
        Doubles the scale for all traces in the specified window.
        """
        self.traceScaleScale(window, scale=scale)

    def traceScaleDown(self, window: 'GuiWindow', scale=(1.0 / 1.4)):
        """
        Halves the scale for all traces in the specified window.
        """
        self.traceScaleScale(window, scale=scale)

    def toggleHTrace(self, window: 'GuiWindow'):
        """
        Toggles whether horizontal traces are displayed in the specified window.
        """
        if self.application.current.strip:
            self.application.current.strip.spectrumDisplay.toggleHTrace()

    def toggleVTrace(self, window: 'GuiWindow'):
        """
        Toggles whether vertical traces are displayed in the specified window.
        """
        if self.application.current.strip:
            self.application.current.strip.spectrumDisplay.toggleVTrace()

    def toggleLastAxisOnly(self, window: 'GuiWindow'):
        """
        Toggles whether the axis is displayed in the last strip of the display
        """
        if self.application.current.strip:
            self.application.current.strip.toggleLastAxisOnly()

    def togglePhaseConsole(self, window: 'GuiWindow'):
        """
        Toggles whether the phasing console is displayed in the specified window.
        """
        for spectrumDisplay in window.spectrumDisplays:
            spectrumDisplay.togglePhaseConsole()

    def newPhasingTrace(self):
        strip = self.application.current.strip
        if strip:  # and (strip.spectrumDisplay.window is self):
            strip._newPhasingTrace()

    def stackSpectra(self):
        strip = self.application.current.strip
        if strip:  # and (strip.spectrumDisplay.window is self):
            strip._toggleStackPhaseFromShortCut()

    def setPhasingPivot(self):

        strip = self.application.current.strip
        if strip:  # and (strip.spectrumDisplay.window is self):
            strip._setPhasingPivot()

    def removePhasingTraces(self):
        """
        Removes all phasing traces from all strips.
        """
        strip = self.application.current.strip
        if strip:  # and (strip.spectrumDisplay.window is self):
            # strip.removePhasingTraces()
            for strip in strip.spectrumDisplay.strips:
                strip.removePhasingTraces()

    def _clearCurrentPeaks(self):
        """
        Sets current.peaks to an empty list.
        """
        # self.application.current.peaks = []
        self.application.current.clearPeaks()

    def filterOnCurrentTable(self):
        if hasattr(self.current, 'guiTable'):
            currentGuiTable = self.current.guiTable
            if currentGuiTable is not None:
                currentGuiTable.showSearchSettings()

    def setContourLevels(self):
        """
        Open the contour settings popup for the current strip
        """
        strip = self.application.current.strip
        if strip:
            strip.spectrumDisplay.adjustContours()

    # def toggleCrosshairAll(self):
    #     """
    #     Toggles whether crosshairs are displayed in all windows.
    #     """
    #     for window in self.project.windows:
    #         window.toggleCrosshair()

    def toggleCrosshair(self):
        """
        Toggles whether crosshairs are displayed in all spectrum displays
        """
        # toggle crosshairs for the spectrum displays in this window
        for spectrumDisplay in self.spectrumDisplays:
            spectrumDisplay.toggleCrosshair()

    def showEstimateNoisePopup(self):
        """estimate the noise in the visible region of the current strip
        """
        strip = self.application.current.strip
        if strip:
            strip._showEstimateNoisePopup()

    def createMark(self, axisIndex=None):
        """
        Creates a mark at the current cursor position in the current strip.
        """
        strip = self.application.current.strip
        if strip:
            strip._createMarkAtCursorPosition(axisIndex)

    def createPeakAxisMarks(self, axisIndex=None):
        """
        Creates marks at the selected peak positions.
        """
        strip = self.application.current.strip
        if strip:
            strip._markSelectedPeaks(axisIndex)

    def createMultipletAxisMarks(self, axisIndex=None):
        """
        Creates marks at the selected multiplet positions.
        """
        strip = self.application.current.strip
        if strip:
            strip._markSelectedMultiplets(axisIndex)

    @logCommand('mainWindow.')
    def clearMarks(self):
        """
        Clears all marks in all windows for the current task.
        """
        self.project.deleteObjects(*self.project.marks)

    def markPositions(self, axisCodes, chemicalShifts, strips=None):
        """
        Create marks based on the axisCodes and adds annotations where appropriate.

        :param axisCodes: The axisCodes making a mark for
        :param chemicalShifts: A list or tuple of ChemicalShifts at whose values the marks should be made
        """
        project = self.application.project

        # colourDict = guiSettings.MARK_LINE_COLOUR_DICT  # maps atomName --> colour
        for ii, axisCode in enumerate(axisCodes):
            for chemicalShift in chemicalShifts[ii]:
                atomId = chemicalShift.nmrAtom.id
                atomName = chemicalShift.nmrAtom.name
                # TODO: the below fails, for example, if nmrAtom.name = 'Hn', can that happen?

                # colour = colourDict.get(atomName[:min(2,len(atomName))])
                colourMarks = guiSettings.getColours().get(guiSettings.MARKS_COLOURS)
                # colour = colourMarks[atomName[:min(2,len(atomName))]]
                colour = colourMarks.get(atomName[:min(2, len(atomName))])
                if not colour:
                    colour = colourMarks.get(guiSettings.DEFAULT)

                # exit if mark exists
                found = any(
                        atomName in mm.labels
                        and colour == mm.colour
                        and abs(chemicalShift.value - mm.positions[0]) < 1e-6
                        for mm in project.marks
                        )
                if found:
                    continue

                # with logCommandBlock(get='self') as log:
                #     log('markPositions')
                with undoBlockWithoutSideBar():
                    # GWV 20181030: changed from atomName to id
                    if colour:
                        self.newMark(colour, [chemicalShift.value], [axisCode], labels=[atomId], strips=strips)
                    else:
                        # just use default mark colour rather than checking colourScheme
                        defaultColour = self.application.preferences.general.defaultMarksColour

                        try:
                            _prefsGeneral = self.application.preferences.general
                            defaultColour = _prefsGeneral.defaultMarksColour
                            if not defaultColour.startswith('#'):
                                colourList = colorSchemeTable[defaultColour] if defaultColour in colorSchemeTable else [
                                    '#FF0000']
                                _prefsGeneral._defaultMarksCount = _prefsGeneral._defaultMarksCount % len(colourList)
                                defaultColour = colourList[_prefsGeneral._defaultMarksCount]
                                _prefsGeneral._defaultMarksCount += 1
                        except Exception:
                            defaultColour = '#FF0000'

                        try:
                            self.newMark(defaultColour, [chemicalShift.value], [atomId], strips=strips)
                        except Exception as es:
                            getLogger().warning('Error setting mark at position')
                            raise (es)

    def markPpmPositions(self, axisCodes, positions, strips=None):
        """
        Create marks based on the axisCodes and adds annotations where appropriate.

        :param axisCodes: The axisCodes making a mark for.
        :param positions: A list or tuple of positions at whose values the marks should be made.
        """
        with undoBlockWithoutSideBar():

            for ii, (axisCode, position) in enumerate(zip(axisCodes, positions)):

                if position is None:
                    continue

                try:
                    _prefsGeneral = self.application.preferences.general
                    defaultColour = _prefsGeneral.defaultMarksColour
                    if not defaultColour.startswith('#'):
                        colourList = colorSchemeTable[defaultColour] if defaultColour in colorSchemeTable else [
                            '#FF0000']
                        _prefsGeneral._defaultMarksCount = _prefsGeneral._defaultMarksCount % len(colourList)
                        defaultColour = colourList[_prefsGeneral._defaultMarksCount]
                        _prefsGeneral._defaultMarksCount += 1
                except Exception:
                    defaultColour = '#FF0000'

                try:
                    self.newMark(defaultColour, [position], [axisCode], strips=strips)
                except Exception:
                    getLogger().warning(f'Error setting mark at position {position}')

    def toggleGridAll(self):
        """
        Toggles grid display in all windows
        """
        for window in self.project.windows:
            window.toggleGrid()

    def toggleGrid(self):
        """
        toggle grid for the spectrum displays in this window.
        """
        for spectrumDisplay in self.spectrumDisplays:
            spectrumDisplay.toggleGrid()

    def toggleSideBandsAll(self):
        """
        Toggles sideBand display in all windows
        """
        for window in self.project.windows:
            window.toggleSideBands()

    def toggleSideBands(self):
        """
        toggle sideBands for the spectrum displays in this window.
        """
        for spectrumDisplay in self.spectrumDisplays:
            spectrumDisplay.toggleSideBands()

    def moveToNextSpectrum(self):
        """
        moves to next spectrum on the current strip, Toggling off the currently displayed spectrum.
        """
        if self.current.strip:
            self.current.strip._moveToNextSpectrumView()
        else:
            getLogger().warning('No current strip. Select a strip first.')

    def moveToPreviousSpectrum(self):
        """
        moves to next spectrum on the current strip, Toggling off the currently displayed spectrum.
        """
        if self.current.strip:
            self.current.strip._moveToPreviousSpectrumView()
        else:
            getLogger().warning('No current strip. Select a strip first.')

    def showAllSpectra(self):
        """
        shows all spectra in the spectrum display.
        """
        if self.current.strip:
            self.current.strip._showAllSpectrumViews(True)
        else:
            getLogger().warning('No current strip. Select a strip first.')

    def hideAllSpectra(self):
        """
        hides all spectra in the spectrum display.
        """
        if self.current.strip:
            self.current.strip._showAllSpectrumViews(False)
        else:
            getLogger().warning('No current strip. Select a strip first.')

    def invertSelectedSpectra(self):
        """
        invertes the selected spectra in the spectrum display. The toggled in will be hided and the hidden spectra will be displayed.
        """
        if self.current.strip:
            self.current.strip._invertSelectedSpectra()
        else:
            getLogger().warning('No current strip. Select a strip first.')

    @logCommand('mainWindow.')
    def snapCurrentPeaksToExtremum(self):
        """
        Snaps selected peaks. If more than one, pops up a Yes/No.
        Uses the minDropFactor from the preferences, and applies a parabolic fit to give first-estimate of lineWidths
        """
        peaks = list(self.current.peaks)
        if not peaks:
            return

        # get the default from the preferences
        minDropFactor = self.application.preferences.general.peakDropFactor
        searchBoxMode = self.application.preferences.general.searchBoxMode
        searchBoxDoFit = self.application.preferences.general.searchBoxDoFit
        fitMethod = self.application.preferences.general.peakFittingMethod

        with undoBlockWithoutSideBar():
            n = len(peaks)

            if n == 1:
                try:
                    peak = peaks[0]
                    peak.snapToExtremum(halfBoxSearchWidth=4, halfBoxFitWidth=4,
                                        minDropFactor=minDropFactor, searchBoxMode=searchBoxMode,
                                        searchBoxDoFit=searchBoxDoFit, fitMethod=fitMethod)
                    if peak.spectrum.dimensionCount == 1 and peak.figureOfMerit < 1:
                        showWarning(f'Cannot snap peak', f'Figure of merit below the snapping threshold of 1.')
                except Exception as es:
                    showWarning('Snap to Extremum', str(es))

            elif n > 1:
                with progressManager(self, 'Snapping peaks to extrema'):

                    # try:
                    _is1Ds = [p.spectrum.dimensionCount == 1 for p in peaks]
                    if all(_is1Ds):
                        from ccpn.core.lib.PeakPickers.PeakSnapping1D import snap1DPeaks

                        snap1DPeaks(peaks)
                        nonSnappingPeaks = [pk for pk in peaks if pk.figureOfMerit < 1]

                        msg = 'one of the selected peak' if len(nonSnappingPeaks) == 1 else 'some of the selected peaks'
                        if len(nonSnappingPeaks) > 0:
                            showWarning(f'Cannot snap {msg}',
                                        f'Figure of merit below the snapping threshold of 1 for {nonSnappingPeaks}')
                    else:
                        peaks.sort(key=lambda x: x.position[0] if x.position and None not in x.position else 0,
                                   reverse=False)  # reorder peaks by position
                        for peak in peaks:
                            peak.snapToExtremum(halfBoxSearchWidth=4, halfBoxFitWidth=4,
                                                minDropFactor=minDropFactor, searchBoxMode=searchBoxMode,
                                                searchBoxDoFit=searchBoxDoFit, fitMethod=fitMethod)

                # except Exception as es:
                #     showWarning('Snap to Extremum', str(es))

            else:
                getLogger().warning('No selected peak/s. Select a peak first.')

    def storeZoom(self):
        """
        store the zoom of the currently selected strip
        """
        if self.current.strip:
            self.current.strip.spectrumDisplay._storeZoom()
        else:
            getLogger().warning('No current strip. Select a strip first.')

    def restoreZoom(self):
        """
        restore the zoom of the currently selected strip
        """
        if self.current.strip:
            self.current.strip.spectrumDisplay._restoreZoom()
        else:
            getLogger().warning('No current strip. Select a strip first.')

    def previousZoom(self):
        """
        change to the previous stored zoom
        """
        if self.current.strip:
            self.current.strip.spectrumDisplay._previousZoom()
        else:
            getLogger().warning('No current strip. Select a strip first.')

    def nextZoom(self):
        """
        change to the next stored zoom
        """
        if self.current.strip:
            self.current.strip.spectrumDisplay._nextZoom()
        else:
            getLogger().warning('No current strip. Select a strip first.')

    def zoomIn(self):
        """
        zoom in to the currently selected strip
        """
        if self.current.strip:
            self.current.strip.spectrumDisplay._zoomIn()
        else:
            getLogger().warning('No current strip. Select a strip first.')

    def zoomOut(self):
        """
        zoom out of the currently selected strip
        """
        if self.current.strip:
            self.current.strip.spectrumDisplay._zoomOut()
        else:
            getLogger().warning('No current strip. Select a strip first.')

    def panSpectrum(self, direction: str = 'up'):
        """
        Pan/Zoom the current strip with the cursor keys
        """
        if self.current.strip:
            self.current.strip._panSpectrum(direction)
        else:
            getLogger().warning('No current strip. Select a strip first.')

    def movePeaks(self, direction: str = 'up'):
        """
        Move the peaks in the current strip with the cursors
        """
        if self.current.strip:
            self.current.strip._movePeaks(direction)
        else:
            getLogger().warning('No current strip. Select a strip first.')

    def resetAllZoom(self):
        """
        zoom out of the currently selected strip
        """
        if self.current.strip:
            self.current.strip.spectrumDisplay._resetAllZooms()
        else:
            getLogger().warning('No current strip. Select a strip first.')

    def cycleSymbolLabelling(self):
        """
        restore the zoom of the currently selected strip to the top item of the queue
        """
        if self.current.strip:
            self.current.strip.spectrumDisplay._cycleSymbolLabelling()
        else:
            getLogger().warning('No current strip. Select a strip first.')

    def cyclePeakSymbols(self):
        """
        restore the zoom of the currently selected strip to the top item of the queue
        """
        if self.current.strip:
            self.current.strip.spectrumDisplay._cyclePeakSymbols()
        else:
            getLogger().warning('No current strip. Select a strip first.')

    def _setMouseMode(self, mode):
        if mode in MouseModes:
            # self.mouseMode = mode
            setCurrentMouseMode(mode)
            for sd in self.project.spectrumDisplays:
                for strp in sd.strips:
                    strp.mouseModeAction.setChecked(mode == PICK)
            mouseModeText = ' Mouse Mode: '
            self.statusBar().showMessage(mouseModeText + mode)

    def switchMouseMode(self):
        # mode = self.mouseMode
        modesCount = len(MouseModes)
        mode = getCurrentMouseMode()
        if mode in MouseModes:
            i = MouseModes.index(mode)
            if i + 1 < modesCount:
                mode = MouseModes[i + 1]
                self._setMouseMode(mode)
            else:
                i = 0
                mode = MouseModes[i]
                self._setMouseMode(mode)

    def _findMenuAction(self, menubarText, menuText):
        # not sure if this function will be needed more widely or just in console context
        # CCPN internal: now also used in SequenceModule._closeModule
        # Should be stored in a dictionary upon initialisation!

        for menuBarAction in self._menuBar.actions():
            if menuBarAction.text() == menubarText:
                break
        else:
            return None

        for menuAction in menuBarAction.menu().actions():
            if menuAction.text() == menuText:
                return menuAction

        return None

    def toggleConsole(self):
        """

        - Opens a new pythonConsole module if none available.
        - Show/hide the pythonConsole module if already one available.
        """
        from ccpn.ui.gui.modules.PythonConsoleModule import PythonConsoleModule

        _justCreated = False
        if self.pythonConsoleModule is None:  # No pythonConsole module detected, so create one.
            self.moduleArea.addModule(PythonConsoleModule(self), 'bottom')
            _justCreated = True
        if self.pythonConsoleModule:
            if self.pythonConsoleModule.isHidden():
                self.pythonConsoleModule.show()
            elif not _justCreated:
                self.pythonConsoleModule.hide()

    def _lowerContourBaseCallback(self):
        """Callback to lower the contour level for the currently
        selected strip
        """
        if self.current.strip:
            self.current.strip.spectrumDisplay.lowerContourBase()
        else:
            getLogger().warning('No current strip. Select a strip first.')

    def _raiseContourBaseCallback(self):
        """Callback to increase the contour level for the currently
        selected strip
        """
        if self.current.strip:
            self.current.strip.spectrumDisplay.raiseContourBase()
        else:
            getLogger().warning('No current strip. Select a strip first.')

    def previousZPlane(self):
        """
        navigate to the previous Z plane for the currently selected strip
        """
        if self.current.strip:
            self.current.strip._changePlane(stripAxisIndex=2, planeIncrement=-1)
        else:
            getLogger().warning('No current strip. Select a strip first.')

    def nextZPlane(self):
        """
        navigate to the next Z plane for the currently selected strip
        """
        if self.current.strip:
            self.current.strip._changePlane(stripAxisIndex=2, planeIncrement=1)
        else:
            getLogger().warning('No current strip. Select a strip first.')

    @logCommand('mainWindow.')
    def markSelectedPeaks(self, axisIndex=None):
        """Mark the positions of all selected peaks
        """
        if self.current.strip:
            with undoBlockWithoutSideBar():
                for peak in self.current.peaks:
                    self.current.strip._createObjectMark(peak, axisIndex)

    @logCommand('mainWindow.')
    def markSelectedMultiplets(self, axisIndex=None):
        """Mark the positions of all selected multiplets
        """
        if self.current.strip:
            with undoBlockWithoutSideBar():
                for multiplet in self.current.multiplets:
                    self.current.strip._createObjectMark(multiplet, axisIndex)

    def makeStripPlot(self, includePeakLists=True, includeNmrChains=True, includeSpectrumTable=False):
        """Make a strip plot in the current spectrumDisplay
        """
        if self.current.strip and not self.current.strip.isDeleted:
            from ccpn.ui.gui.popups.StripPlotPopup import StripPlotPopup

            popup = StripPlotPopup(parent=self, mainWindow=self, spectrumDisplay=self.current.strip.spectrumDisplay,
                                   includePeakLists=includePeakLists, includeNmrChains=includeNmrChains,
                                   includeSpectrumTable=includeSpectrumTable)
            popup.exec_()
        else:
            showWarning('Make Strip Plot', 'No selected spectrumDisplay')


class MainWindow(_CoreClassMainWindow, GuiMainWindow):
    """GUI main window, corresponds to OS window"""

    def __init__(self, project: Project, wrappedData: 'ApiWindow'):
        logger = Logging.getLogger()
        logger.debug(f'MainWindow>> project: {project}')
        logger.debug(f'MainWindow>> project.application: {project.application}')

        _CoreClassMainWindow.__init__(self, project, wrappedData)

        application = project.application
        GuiMainWindow.__init__(self, application=application)

        # patches for now:
        project._mainWindow = self
        application._mainWindow = self
        application.ui.mainWindow = self<|MERGE_RESOLUTION|>--- conflicted
+++ resolved
@@ -16,13 +16,8 @@
 # Last code modification
 #=========================================================================================
 __modifiedBy__ = "$modifiedBy: Ed Brooksbank $"
-<<<<<<< HEAD
-__dateModified__ = "$dateModified: 2024-04-23 22:03:03 +0100 (Tue, April 23, 2024) $"
-__version__ = "$Revision: 3.2.5 $"
-=======
 __dateModified__ = "$dateModified: 2024-06-27 10:35:17 +0100 (Thu, June 27, 2024) $"
 __version__ = "$Revision: 3.2.4 $"
->>>>>>> 80376874
 #=========================================================================================
 # Created
 #=========================================================================================
@@ -1699,26 +1694,15 @@
             # We dropped multiple items
             if len(errorUrls) == len(allUrlsToLoad):
                 # We only found errors; nothing to load
-<<<<<<< HEAD
-                MessageDialog.showError('Load Data', 'No dropped items were recognised\nCheck console/log for details',
-                                        parent=self)
-=======
                 MessageDialog.showError('Load Data', 'No dropped items were recognised\n'
                                                      'Check console/log for details', parent=self)
->>>>>>> 80376874
                 return []
 
             elif len(errorUrls) >= 1:
                 # We found 1 or more errors
-<<<<<<< HEAD
-                MessageDialog.showError('Load Data',
-                                        '%d dropped items were not recognised\nCheck console/log for details' % \
-                                        len(errorUrls), parent=self)
-=======
                 MessageDialog.showError('Load Data', f'{len(errorUrls):d} dropped items were not recognised\n'
                                                      f'Check console/log for details', parent=self)
                 return []
->>>>>>> 80376874
 
         if len(newProjectUrls) > 1:
             # We found more than one dataLoader that would create a new project; not allowed
