--- conflicted
+++ resolved
@@ -7,7 +7,8 @@
 # Licence, Reference and Credits
 #=========================================================================================
 __copyright__ = "Copyright (C) CCPN project (http://www.ccpn.ac.uk) 2014 - 2021"
-__credits__ = ("Ed Brooksbank, Luca Mureddu, Timothy J Ragan & Geerten W Vuister")
+__credits__ = ("Ed Brooksbank, Joanna Fox, Victoria A Higman, Luca Mureddu, Eliza Płoskoń",
+               "Timothy J Ragan, Brian O Smith, Gary S Thompson & Geerten W Vuister")
 __licence__ = ("CCPN licence. See http://www.ccpn.ac.uk/v3-software/downloads/license")
 __reference__ = ("Skinner, S.P., Fogh, R.H., Boucher, W., Ragan, T.J., Mureddu, L.G., & Vuister, G.W.",
                  "CcpNmr AnalysisAssign: a flexible platform for integrated NMR analysis",
@@ -16,8 +17,8 @@
 # Last code modification
 #=========================================================================================
 __modifiedBy__ = "$modifiedBy: Ed Brooksbank $"
-__dateModified__ = "$dateModified: 2021-04-09 10:45:12 +0100 (Fri, April 09, 2021) $"
-__version__ = "$Revision: 3.0.3 $"
+__dateModified__ = "$dateModified: 2021-04-20 13:29:27 +0100 (Tue, April 20, 2021) $"
+__version__ = "$Revision: 3.0.4 $"
 #=========================================================================================
 # Created
 #=========================================================================================
@@ -628,17 +629,10 @@
                     _dialog = ProjectFileDialog(parent=self, acceptMode='open')
                     _dialog.initialPath = Path.Path(projectDir).parent
 
-<<<<<<< HEAD
             # except (ValueError, RuntimeError) as es:
             #     MessageDialog.showError('loadProject', 'Fatal error loading project:\n%s' % str(projectDir))
             #     Logging.getLogger().warning('Fatal error loading project: %s' % str(projectDir))
             #     raise es
-=======
-                except (ValueError, RuntimeError) as es:
-                    MessageDialog.showError('loadProject', 'Fatal error loading project:\n%s' % str(projectDir))
-                    Logging.getLogger().warning('Fatal error loading project: %s' % str(projectDir))
-                    raise es
->>>>>>> bd845cbd
 
             # try:
             #     project = self._loadProject(projectDir)
