--- conflicted
+++ resolved
@@ -15,13 +15,8 @@
 #=========================================================================================
 # Last code modification
 #=========================================================================================
-<<<<<<< HEAD
 __modifiedBy__ = "$modifiedBy: Luca Mureddu $"
 __dateModified__ = "$dateModified: 2021-04-08 15:34:40 +0100 (Thu, April 08, 2021) $"
-=======
-__modifiedBy__ = "$modifiedBy: Ed Brooksbank $"
-__dateModified__ = "$dateModified: 2021-02-04 12:07:33 +0000 (Thu, February 04, 2021) $"
->>>>>>> 2303c2b1
 __version__ = "$Revision: 3.0.3 $"
 #=========================================================================================
 # Created
@@ -70,12 +65,8 @@
 from ccpn.util.Common import uniquify, camelCaseToString
 from ccpn.util import Logging
 from ccpn.util import Path
-<<<<<<< HEAD
+from ccpn.util.Path import aPath
 from ccpn.core.lib.ContextManagers import undoBlockWithoutSideBar, notificationEchoBlocking
-=======
-from ccpn.util.Path import aPath
-from ccpn.core.lib.ContextManagers import undoBlock, notificationEchoBlocking
->>>>>>> 2303c2b1
 
 from ccpn.core.lib.Notifiers import NotifierBase, Notifier
 from ccpn.core.Peak import Peak
@@ -629,23 +620,6 @@
 
             if projectDir:
                 # try and load the new project
-<<<<<<< HEAD
-=======
-                try:
-                    project = self._loadProjectLastValid(projectDir)
-
-                    if self.application.preferences.general.useProjectPath:
-                        Logging.getLogger().debug2('mainWindow - setting current path %s' % Path.Path(projectDir).parent)
-                        # this dialog doesn't need to be seen, required to set initialPath
-                        _dialog = ProjectFileDialog(parent=self, acceptMode='open')
-                        _dialog.initialPath = Path.Path(projectDir).parent
-
-                except (ValueError, RuntimeError) as es:
-                    MessageDialog.showError('loadProject', 'Fatal error loading project:\n%s' % str(projectDir))
-                    Logging.getLogger().warning('Fatal error loading project: %s' % str(projectDir))
-                    raise es
-
->>>>>>> 2303c2b1
                 # try:
                 project = self._loadProjectLastValid(projectDir)
 
@@ -655,9 +629,10 @@
                     _dialog = ProjectFileDialog(parent=self, acceptMode='open')
                     _dialog.initialPath = Path.Path(projectDir).parent
 
-            # except Exception as es:
-            #     MessageDialog.showError('loadProject', 'Fatal error loading project:\n%s' % str(projectDir))
-            #     Logging.getLogger().warning('Fatal error loading project: %s' % str(projectDir))
+                except (ValueError, RuntimeError) as es:
+                    MessageDialog.showError('loadProject', 'Fatal error loading project:\n%s' % str(projectDir))
+                    Logging.getLogger().warning('Fatal error loading project: %s' % str(projectDir))
+                    raise es
 
             # try:
             #     project = self._loadProject(projectDir)
