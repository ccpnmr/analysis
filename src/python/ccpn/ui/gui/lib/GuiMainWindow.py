--- conflicted
+++ resolved
@@ -16,13 +16,8 @@
 #=========================================================================================
 # Last code modification
 #=========================================================================================
-<<<<<<< HEAD
-__modifiedBy__ = "$modifiedBy: Ed Brooksbank $"
-__dateModified__ = "$dateModified: 2021-11-24 17:59:36 +0000 (Wed, November 24, 2021) $"
-=======
 __modifiedBy__ = "$modifiedBy: Geerten Vuister $"
-__dateModified__ = "$dateModified: 2021-12-02 10:22:19 +0000 (Thu, December 02, 2021) $"
->>>>>>> 196ee04a
+__dateModified__ = "$dateModified: 2021-12-14 11:40:50 +0000 (Tue, December 14, 2021) $"
 __version__ = "$Revision: 3.0.4 $"
 #=========================================================================================
 # Created
@@ -1192,11 +1187,6 @@
                 ignore = True
 
         elif dataLoader.dataFormat == SpectrumDataLoader.dataFormat and dataLoader.existsInProject():
-<<<<<<< HEAD
-            choice = showYesNo('Spectrum "%s"' % dataLoader.path,
-                               'already exists in the project, do you want to load?')
-            if choice is False:
-=======
             ok = MessageDialog.showYesNoWarning('Spectrum "%s"' % dataLoader.path,
                                                 f'already exists in the project\n'
                                                 '\n'
@@ -1214,7 +1204,6 @@
                                                 )
 
             if not ok:
->>>>>>> 196ee04a
                 ignore = True
 
         return (dataLoader, createNewProject, ignore)
