--- conflicted
+++ resolved
@@ -13,13 +13,8 @@
 #=========================================================================================
 # Last code modification
 #=========================================================================================
-<<<<<<< HEAD
 __modifiedBy__ = "$modifiedBy: Luca Mureddu $"
 __dateModified__ = "$dateModified: 2021-04-08 15:34:40 +0100 (Thu, April 08, 2021) $"
-=======
-__modifiedBy__ = "$modifiedBy: Ed Brooksbank $"
-__dateModified__ = "$dateModified: 2021-02-04 12:07:33 +0000 (Thu, February 04, 2021) $"
->>>>>>> 2303c2b1
 __version__ = "$Revision: 3.0.3 $"
 #=========================================================================================
 # Created
@@ -221,17 +216,10 @@
                               So for now add option below to have it turned off (False) or on (True).
         """
 
-<<<<<<< HEAD
-        getLogger().debug('GuiSpectrumDisplay>> mainWindow, name: %s %s' % (mainWindow, name))
-        super().__init__(mainWindow=mainWindow, name=name,
-                         size=(1100, 1300), autoOrientation=False
-                         )
-=======
         getLogger().debug('GuiSpectrumDisplay.__init__>> mainWindow, name: %s %s' % (mainWindow, name))
         super(GuiSpectrumDisplay, self).__init__(mainWindow=mainWindow, name=name,
                                                  size=(1100, 1300), autoOrientation=False
                                                  )
->>>>>>> 2303c2b1
         self.mainWindow = mainWindow
         self.application = mainWindow.application
         # derive current from application
