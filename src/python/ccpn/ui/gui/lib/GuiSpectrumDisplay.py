--- conflicted
+++ resolved
@@ -5,14 +5,9 @@
 # Licence, Reference and Credits
 #=========================================================================================
 __copyright__ = "Copyright (C) CCPN project (https://www.ccpn.ac.uk) 2014 - 2024"
-<<<<<<< HEAD
 __credits__ = ("Ed Brooksbank, Morgan Hayward, Victoria A Higman, Luca Mureddu, Eliza Płoskoń",
                "Timothy J Ragan, Brian O Smith, Daniel Thompson",
                "Gary S Thompson & Geerten W Vuister")
-=======
-__credits__ = ("Ed Brooksbank, Joanna Fox, Morgan Hayward, Victoria A Higman, Luca Mureddu",
-               "Eliza Płoskoń, Timothy J Ragan, Brian O Smith, Gary S Thompson & Geerten W Vuister")
->>>>>>> b1198025
 __licence__ = ("CCPN licence. See https://ccpn.ac.uk/software/licensing/")
 __reference__ = ("Skinner, S.P., Fogh, R.H., Boucher, W., Ragan, T.J., Mureddu, L.G., & Vuister, G.W.",
                  "CcpNmr AnalysisAssign: a flexible platform for integrated NMR analysis",
@@ -20,15 +15,9 @@
 #=========================================================================================
 # Last code modification
 #=========================================================================================
-<<<<<<< HEAD
 __modifiedBy__ = "$modifiedBy: Daniel Thompson $"
 __dateModified__ = "$dateModified: 2024-06-06 18:27:50 +0100 (Thu, June 06, 2024) $"
 __version__ = "$Revision: 3.2.3 $"
-=======
-__modifiedBy__ = "$modifiedBy: Ed Brooksbank $"
-__dateModified__ = "$dateModified: 2024-01-03 17:02:39 +0000 (Wed, January 03, 2024) $"
-__version__ = "$Revision: 3.2.1 $"
->>>>>>> b1198025
 #=========================================================================================
 # Created
 #=========================================================================================
@@ -439,7 +428,6 @@
         if len(self.axisCodes) < 3:
             self._stripToolBarWidget.setVisible(False)
         includeDirection = not self.is1D
-
         self.phasingFrame = PhasingFrame(parent=self.qtParent,
                                          showBorder=False,
                                          includeDirection=includeDirection,
@@ -731,7 +719,9 @@
     def _flipped(self):
         """Return 0|1 depending on whether the 1d spectrum-display is flipped with intensity on the x-axis.
         """
-        return 1 - self.axisCodes.index('intensity')
+        if self.is1D:
+            return 1 - self.axisCodes.index('intensity')
+        return 0
 
     def setRightOverlayArea(self, value):
         """Set the overlay state for the right axis.
