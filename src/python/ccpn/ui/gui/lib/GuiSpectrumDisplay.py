"""Module Documentation here

"""
#=========================================================================================
# Licence, Reference and Credits
#=========================================================================================
__copyright__ = "Copyright (C) CCPN project (http://www.ccpn.ac.uk) 2014 - 2022"
__credits__ = ("Ed Brooksbank, Joanna Fox, Victoria A Higman, Luca Mureddu, Eliza Płoskoń",
               "Timothy J Ragan, Brian O Smith, Gary S Thompson & Geerten W Vuister")
__licence__ = ("CCPN licence. See http://www.ccpn.ac.uk/v3-software/downloads/license")
__reference__ = ("Skinner, S.P., Fogh, R.H., Boucher, W., Ragan, T.J., Mureddu, L.G., & Vuister, G.W.",
                 "CcpNmr AnalysisAssign: a flexible platform for integrated NMR analysis",
                 "J.Biomol.Nmr (2016), 66, 111-124, http://doi.org/10.1007/s10858-016-0060-y")
#=========================================================================================
# Last code modification
#=========================================================================================
<<<<<<< HEAD
__modifiedBy__ = "$modifiedBy: Ed Brooksbank $"
__dateModified__ = "$dateModified: 2022-01-06 12:54:51 +0000 (Thu, January 06, 2022) $"
=======
__modifiedBy__ = "$modifiedBy: Geerten Vuister $"
__dateModified__ = "$dateModified: 2022-01-11 11:14:48 +0000 (Tue, January 11, 2022) $"
>>>>>>> ce995eec
__version__ = "$Revision: 3.0.4 $"
#=========================================================================================
# Created
#=========================================================================================
__author__ = "$Author: CCPN $"
__date__ = "$Date: 2017-04-07 10:28:41 +0000 (Fri, April 07, 2017) $"
#=========================================================================================
# Start of code
#=========================================================================================

import numpy as np
from PyQt5 import QtWidgets, QtCore, QtGui
from functools import partial
from copy import deepcopy
# from collections import namedtuple
from contextlib import contextmanager
from typing import Tuple

# from ccpn.core.Project import Project
from ccpn.core.Peak import Peak
from ccpn.core.PeakList import PeakList
from ccpn.core.Spectrum import Spectrum
from ccpn.core.SpectrumGroup import SpectrumGroup
from ccpn.core.Sample import Sample
from ccpn.core.Substance import Substance
from ccpn.core.NmrAtom import NmrAtom
from ccpn.core.NmrResidue import NmrResidue
from ccpn.core.NmrChain import NmrChain
from ccpn.core.lib.SpectrumLib import DIMENSION_TIME, DIMENSION_SAMPLED

from ccpn.core.lib.Notifiers import Notifier
from ccpn.core.lib.AssignmentLib import _assignNmrAtomsToPeaks, _assignNmrResiduesToPeaks

from ccpn.ui.gui.widgets.ToolBar import ToolBar
from ccpn.ui.gui.widgets.Frame import Frame
from ccpn.ui.gui.modules.CcpnModule import CcpnModule
from ccpn.ui.gui.widgets.PhasingFrame import PhasingFrame
from ccpn.ui.gui.widgets.SpectrumToolBar import SpectrumToolBar
from ccpn.ui.gui.widgets.SpectrumGroupToolBar import SpectrumGroupToolBar
from ccpn.ui.gui.widgets.ScrollArea import ScrollArea, SpectrumDisplayScrollArea
from ccpn.ui.gui.widgets.MessageDialog import showWarning
from ccpn.ui.gui.widgets.DropBase import DropBase
# from ccpn.ui.gui.widgets.Label import Label
# from ccpn.ui.gui.widgets.Spacer import Spacer
from ccpn.ui.gui.widgets.Font import setWidgetFont, getFontHeight
from ccpn.ui.gui.lib.GuiNotifier import GuiNotifier
from ccpn.ui.gui.lib.GuiStrip import GuiStrip, STRIP_MINIMUMWIDTH, STRIP_MINIMUMHEIGHT

from ccpn.ui.gui.lib.OpenGL.CcpnOpenGL import PEAKSELECT, MULTIPLETSELECT, CcpnGLWidget
from ccpn.ui.gui.widgets.GLAxis import GuiNdWidgetAxis
from ccpn.ui.gui.lib.GuiSpectrumView import _spectrumViewHasChanged
from ccpn.ui.gui.widgets.SpectrumGroupToolBar import _spectrumGroupViewHasChanged
from ccpn.util.Constants import AXISUNITS
from ccpn.util.Logging import getLogger
from ccpn.util import Colour


from ccpn.ui._implementation.PeakListView import PeakListView
from ccpn.ui._implementation.IntegralListView import IntegralListView
from ccpn.ui._implementation.MultipletListView import MultipletListView
from ccpn.ui.gui.widgets.SettingsWidgets import SpectrumDisplaySettings
from ccpn.ui._implementation.SpectrumView import SpectrumView
from ccpn.core.lib.ContextManagers import undoStackBlocking, notificationBlanking, \
    BlankedPartial, ccpNmrV3CoreSetter, notificationEchoBlocking, undoBlockWithoutSideBar, \
    waypointBlocking
from ccpn.util.decorators import logCommand
from ccpn.util.Common import makeIterableList
from ccpn.core.lib import Undo
from ccpn.core._implementation.AbstractWrapperObject import AbstractWrapperObject
from ccpn.ui.gui.guiSettings import ZPlaneNavigationModes


STRIP_SPACING = 5
AXIS_WIDTH = 30

STRIPDIRECTIONS = ['Y', 'X', 'T']

MAXITEMLOGGING = 4
MAXTILEBOUND = 65536
INCLUDE_AXIS_WIDGET = True


# GST All this complication is added because the scroll frame appears to have a lower margin added by some part of Qt
#     that we can't control in PyQt. Specifically even if you overide setContentsMargins on ScrollArea it is never
#     called but at the same time ScrollArea gets a lower contents margin of 1 pixel that we didn't ask for... ;-(
def styleSheetPredicate(target):
    children = [child for child in target.children() if isinstance(child, QtWidgets.QWidget)]

    return len(children) < 2


def styleSheetMutator(styleSheetTemplate, predicate, clazz):
    if predicate:
        styleSheet = styleSheetTemplate % (clazz.__class__.__name__, '')
    else:
        styleSheet = styleSheetTemplate % (clazz.__class__.__name__, 'background-color: #191919;')

    return styleSheet


class ScrollAreaWithPredicateStylesheet(ScrollArea):

    def __init__(self, styleSheetTemplate, predicate, mutator, *args, **kwds):
        self.styleSheetTemplate = styleSheetTemplate
        self.predicate = predicate
        self.mutator = mutator
        super().__init__(*args, **kwds)

    def checkPredicate(self):
        return self.predicate(self)

    def modifyStyleSheet(self, predicate):
        self.setStyleSheet(self.mutator(self.styleSheetTemplate, predicate, self))

    def resizeEvent(self, e):
        self.modifyStyleSheet(self.checkPredicate())
        return super().resizeEvent(e)


class GuiSpectrumDisplay(CcpnModule):
    """
    Main spectrum display Module object.

    This module inherits the following attributes from the SpectrumDisplay wrapper class:

    title             Name of spectrumDisplay;
                        :return <str>
    stripDirection    Strip axis direction
                        :return <str>:('X', 'Y', None) - None only for non-strip plots
    stripCount        Number of strips
                        :return <str>.
    comment           Free-form text comment
                        comment = <str>
                        :return <str>
    axisCodes         Fixed string Axis codes in original display order
                        :return <tuple>:(X, Y, Z1, Z2, ...)
    axisOrder         String Axis codes in display order, determine axis display order
                        axisOrder = <sequence>:(X, Y, Z1, Z2, ...)
                        :return <tuple>:(X, Y, Z1, Z2, ...)
    is1D              True if this is a 1D display
                        :return <bool>
    window            Gui window showing SpectrumDisplay
                        window = <Window>
                        :return <Window>
    nmrResidue        NmrResidue attached to SpectrumDisplay
                        nmrResidue = <NmrResidue>
                        :return <NmrResidue>
    positions         Axis centre positions, in display order
                        positions = <Tuple>
                        :return <Tuple>
    widths            Axis display widths, in display order
                        widths = <Tuple>
                        :return <Tuple>
    units             Axis units, in display order
                        :return <Tuple>

    resetAxisOrder    Reset display to original axis order
    findAxis          Find axis
                        findAxis(axisCode)
                          :param axisCode
                          :return axis
    """

    MAXPEAKLABELTYPES = 0
    MAXPEAKSYMBOLTYPES = 0

    # override in specific module implementations
    includeSettingsWidget = True
    maxSettingsState = 2  # states are defined as: 0: invisible, 1: both visible, 2: only settings visible
    settingsPosition = 'left'
    settingsMinimumSizes = (250, 50)
    _allowRename = True

    # internal namespace
    _ISGROUPED = 'isGrouped'
    _SPECTRUMGROUPS = 'groupList'
    _STRIPARRANGEMENT = 'stripArrangement'
    _ZPLANENAVIGATIONMODE = 'zPlaneNavigationMode'

    def __init__(self, mainWindow, useScrollArea=False):
        """
        Initialise the Gui spectrum display object

        :param mainWindow: MainWindow instance
        :param useScrollArea: Having a scrolled widget containing OpenGL and PyQtGraph widgets does not seem to work.
                              The leftmost strip is full of random garbage if it's not completely visible.
                              So for now add option below to have it turned off (False) or on (True).
        """

        moduleTitle = str(self.id)  # the name that appears on the GUI Module
        getLogger().debug('GuiSpectrumDisplay.__init__>> mainWindow %s; name: %s' % (mainWindow, moduleTitle))
        super(GuiSpectrumDisplay, self).__init__(mainWindow=mainWindow, name=moduleTitle,
                                                 size=(1100, 1300), autoOrientation=False
                                                 )
        self.mainWindow = mainWindow
        self.application = mainWindow.application
        # derive current from application
        self.current = mainWindow.application.current
        # cannot set self.project because self is a wrapper object
        # self.project = mainWindow.application.project

        # self.mainWidget will be the parent of all the subsequent widgets
        self.qtParent = self.mainWidget

        # set up the widgets
        self._setWidgets(mainWindow, useScrollArea)

        # populate the widgets
        self._populateWidgets()

        # self.stripFrame.setAcceptDrops(True)
        self._spectrumDisplaySettings.stripArrangementChanged.connect(self._stripDirectionChangedInSettings)
        self._spectrumDisplaySettings.zPlaneNavigationModeChanged.connect(self._zPlaneNavigationModeChangedInSettings)

        # notifier to respond to items being dropped onto the stripFrame
        self.droppedNotifier = self.setGuiNotifier(self.stripFrame,
                                                   [GuiNotifier.DROPEVENT], [DropBase.URLS, DropBase.PIDS],
                                                   self._processDroppedItems)

        # GWV: This assures that a 'hoverbar' is visible over the strip when dragging
        # the module to another location
        self.hoverEvent = self._hoverEvent

        self._phasingTraceScale = 1.0e-7
        self.stripScaleFactor = 1.0

        self._registerNotifiers()

    def _setWidgets(self, mainWindow, useScrollArea):
        """Set the widgets for the spectrumDisplay
        """
        # get the settings from preferences
        baseAspectRatioCode = self.application.preferences.general._baseAspectRatioAxisCode,
        aspectCodes = self.application.preferences.general.aspectRatios

        # create settings widget
        if self.is1D:
            # Can't do for now; Axes do not yet exist
            # xAxisUnits = AXISUNITS.index(self.axes[0].unit)
            xAxisUnits = yAxisUnits = 0

            self._spectrumDisplaySettings = SpectrumDisplaySettings(parent=self.settingsWidget,
                                                                    mainWindow=self.mainWindow, spectrumDisplay=self,
                                                                    grid=(0, 0),
                                                                    xTexts=AXISUNITS, xAxisUnits=xAxisUnits,
                                                                    yTexts=[''],
                                                                    showYAxis=False,
                                                                    _baseAspectRatioAxisCode=baseAspectRatioCode,
                                                                    _aspectRatios=aspectCodes,
                                                                    )
        else:
            # Can't do for now; Axes do not yet exist
            # xAxisUnits = AXISUNITS.index(self.axes[0].unit)
            # yAxisUnits = AXISUNITS.index(self.axes[1].unit)
            xAxisUnits = yAxisUnits = 0
            self._spectrumDisplaySettings = SpectrumDisplaySettings(parent=self.settingsWidget,
                                                                    mainWindow=self.mainWindow, spectrumDisplay=self,
                                                                    grid=(0, 0),
                                                                    xTexts=AXISUNITS, xAxisUnits=xAxisUnits,
                                                                    yTexts=AXISUNITS, yAxisUnits=yAxisUnits,
                                                                    _baseAspectRatioAxisCode=baseAspectRatioCode,
                                                                    _aspectRatios=aspectCodes,
                                                                    )
        self._spectrumDisplaySettings.settingsChanged.connect(self._settingsChanged)
        self.settingsWidget.setSizePolicy(QtWidgets.QSizePolicy.Minimum, QtWidgets.QSizePolicy.Minimum)
        # respond to values changed in the containing spectrumDisplay settings widget
        self._spectrumDisplaySettings.stripArrangementChanged.connect(self._stripDirectionChangedInSettings)
        self._spectrumDisplaySettings.zPlaneNavigationModeChanged.connect(self._zPlaneNavigationModeChangedInSettings)

        # GWV: Not sure what the widget argument is for
        # LM: is the spectrumDisplay, used in the widget to set actions/callbacks to the buttons
        spectrumRow = 1
        toolBarRow = 0
        stripRow = 2
        axisRow = 3
        phasingRow = 4
        _spacing = 4
        _styleSheet = 'QToolBar { spacing: 0px; padding: 0px; }' \
                      'QToolButton { padding: 0px; }'
        _iconSize = max(getFontHeight(size='VLARGE') or 30, 30)
        # TOOLBAR_HEIGHT = _iconSize + _spacing
        self.toolBarFrame = Frame(parent=self.qtParent, grid=(spectrumRow, 0), gridSpan=(1, 7), setLayout=True,
                                  hPolicy='preferred', hAlign='left', showBorder=False,
                                  spacing=(_spacing, _spacing), margins=(_spacing, _spacing, _spacing, _spacing))
        # Utilities Toolbar; filled in Nd/1d classes
        self.spectrumUtilToolBar = ToolBar(parent=self.toolBarFrame, iconSizes=(_iconSize, _iconSize),
                                           grid=(0, 0), hPolicy='preferred', hAlign='left')
        # spectrum toolbar - holds spectrum icons for spectrumDisplay
        self.spectrumToolBar = SpectrumToolBar(parent=self.toolBarFrame, widget=self,
                                               grid=(1, 0), hPolicy='preferred', hAlign='left')
        # spectrumGroupsToolBar - holds spectrumGroup icons, slightly different behaviour
        self.spectrumGroupToolBar = SpectrumGroupToolBar(parent=self.toolBarFrame, spectrumDisplay=self,
                                                         grid=(2, 0), hPolicy='preferred', hAlign='left')
        self.spectrumGroupToolBar.hide()
        self.spectrumUtilToolBar.setStyleSheet(_styleSheet)
        self.spectrumToolBar.setStyleSheet(_styleSheet)
        self.spectrumGroupToolBar.setStyleSheet(_styleSheet)
        if self.application.preferences.general.showToolbar:
            self.spectrumUtilToolBar.show()
        else:
            self.spectrumUtilToolBar.hide()
        self.stripFrame = Frame(setLayout=True, showBorder=False, spacing=(5, 0), stretch=(1, 1), margins=(0, 0, 0, 0),
                                acceptDrops=True)
        if useScrollArea:
            # scroll area for strips
            # This took a lot of sorting-out; better leave as is or test thoroughly
            # self._stripFrameScrollArea = ScrollAreaWithPredicateStylesheet(parent=self.qtParent,
            self._stripFrameScrollArea = SpectrumDisplayScrollArea(parent=self.qtParent,
                                                                   # styleSheetTemplate = frameStyleSheetTemplate,
                                                                   # predicate=styleSheetPredicate, mutator=styleSheetMutator,
                                                                   setLayout=True, acceptDrops=False,
                                                                   scrollBarPolicies=('asNeeded', 'never'),
                                                                   minimumSizes=(STRIP_MINIMUMWIDTH, STRIP_MINIMUMHEIGHT),
                                                                   spectrumDisplay=self,
                                                                   cornerWidget=not self.is1D)
            self._stripFrameScrollArea.setWidget(self.stripFrame)
            self._stripFrameScrollArea.setWidgetResizable(True)
            self.qtParent.getLayout().addWidget(self._stripFrameScrollArea, stripRow, 0, 1, 7)
            self._stripFrameScrollArea.setSizePolicy(QtWidgets.QSizePolicy.MinimumExpanding,
                                                     QtWidgets.QSizePolicy.Expanding)
            self.stripFrame.setSizePolicy(QtWidgets.QSizePolicy.MinimumExpanding,
                                          QtWidgets.QSizePolicy.Expanding)

        else:
            self._stripFrameScrollArea = None
            self.qtParent.getLayout().addWidget(self.stripFrame, stripRow, 0, 1, 7)
            # self.stripFrame.setStyleSheet(frameStyleSheetTemplate % ('Frame', ''))

        if INCLUDE_AXIS_WIDGET:
            # NOTE:ED - testing new axis widget - required actually adding tiling
            if self.is1D:
                # self._rightGLAxis = Gui1dWidgetAxis(self._stripFrameScrollArea, spectrumDisplay=self, mainWindow=self.mainWindow)
                pass

            else:
                self._rightGLAxis = GuiNdWidgetAxis(self._stripFrameScrollArea, spectrumDisplay=self, mainWindow=self.mainWindow,
                                                    drawRightAxis=True, drawBottomAxis=False,
                                                    fullHeightRightAxis=False, fullWidthBottomAxis=False)

                self._rightGLAxis.tilePosition = (0, -1)
                self._rightGLAxis.setAxisType(1)
                self._rightGLAxis.show()

            # NOTE:ED - testing new axis widget - required actually adding tiling
            if self.is1D:
                # self._bottomGLAxis = Gui1dWidgetAxis(self._stripFrameScrollArea, spectrumDisplay=self, mainWindow=self.mainWindow)
                pass

            else:
                self._bottomGLAxis = GuiNdWidgetAxis(self._stripFrameScrollArea, spectrumDisplay=self, mainWindow=self.mainWindow,
                                                     drawRightAxis=False, drawBottomAxis=True,
                                                     fullHeightRightAxis=False, fullWidthBottomAxis=False)

                self._bottomGLAxis.tilePosition = (-1, 0)
                self._bottomGLAxis.setAxisType(0)
                self._bottomGLAxis.hide()

        self.qtParent.getLayout().setContentsMargins(1, 0, 1, 0)
        self.qtParent.getLayout().setSpacing(0)
        self.lastAxisOnly = mainWindow.application.preferences.general.lastAxisOnly
        if not self.is1D:
            self.setVisibleAxes()
        from ccpn.ui.gui.widgets.PlaneToolbar import ZPlaneToolbar

        self._stripToolBarWidget = Frame(parent=self.qtParent, setLayout=True, grid=(axisRow, 0), gridSpan=(1, 7),
                                         hAlign='c', hPolicy='ignored')
        self.zPlaneFrame = ZPlaneToolbar(self._stripToolBarWidget, mainWindow, self, showHeader=True, showLabels=True,
                                         grid=(0, 0), gridSpan=(1, 1), margins=(2, 2, 2, 2), hPolicy='preferred')
        if len(self.axisCodes) < 3:
            self._stripToolBarWidget.setVisible(False)
        includeDirection = not self.is1D
        self.phasingFrame = PhasingFrame(parent=self.qtParent,
                                         showBorder=False,
                                         includeDirection=includeDirection,
                                         callback=self._updatePhasing,
                                         returnCallback=self._updatePivot,
                                         directionCallback=self._changedPhasingDirection,
                                         applyCallback=self._applyPhasing,
                                         grid=(phasingRow, 0), gridSpan=(1, 7), hAlign='top',
                                         margins=(2, 2, 2, 2), spacing=(0, 0))
        self.phasingFrame.setVisible(False)

    def _populateWidgets(self):
        """Update the state of spectrumDisplay from the project layout OR from preferences if not found
        """
        # populate settings widget
        if self.application.preferences.general.restoreLayoutOnOpening and \
                self.mainWindow.moduleLayouts:

            try:
                # not very clean - need to separate into an attribute dict
                with self._spectrumDisplaySettings.blockWidgetSignals(recursive=False):
                    with self.phasingFrame.blockWidgetSignals(recursive=False):
                        # read from the project layout
                        found = self.restoreSpectrumState(discard=True)
            except Exception as es:
                found = False

            if not found:
                # read from the preferences
                self._updateStateFromPreferences()
        else:
            # read from the preferences
            self._updateStateFromPreferences()

    def _updateStateFromPreferences(self):
        """Update the state of spectrumDisplay from the preferences
        """
        prefsGen = self.application.preferences.general
        # initialise to the project defaults
        self._spectrumDisplaySettings._populateWidgets(prefsGen.aspectRatioMode, prefsGen.aspectRatios,
                                                       prefsGen.annotationType, prefsGen.stripArrangement,
                                                       prefsGen.symbolSizePixel, prefsGen.symbolThickness, prefsGen.symbolType,
                                                       prefsGen.xAxisUnits, prefsGen.yAxisUnits,
                                                       prefsGen.aliasEnabled, prefsGen.aliasShade, prefsGen.aliasLabelsEnabled,
                                                       prefsGen.peakLabelsEnabled, prefsGen.multipletLabelsEnabled,
                                                       prefsGen.contourThickness,
                                                       prefsGen.zPlaneNavigationMode)

    def _updateSettingsAxesUnits(self):
        """Update the settings of x- and y-axis units of the display
        CCPNINTERNAL: used in _newS[ectrumDisplay and when setting Axis.unit attribute
        """
        xUnit = self._unitIndices[0]
        yUnit = self._unitIndices[1] if not self.is1D else None

        self._spectrumDisplaySettings._setAxesUnits(xUnit, yUnit)
        self._spectrumDisplaySettings._settingsChanged()

    def restoreSpectrumState(self, discard=False):
        """Restore the state for this widget
        """
        if self.mainWindow._spectrumModuleLayouts:
            return self.mainWindow.moduleArea.restoreModuleState(self.mainWindow._spectrumModuleLayouts, self, discard=discard)

    def restoreWidgetsState(self, **widgetsState):
        super(GuiSpectrumDisplay, self).restoreWidgetsState(**widgetsState)
        getLogger().debug(f'spectrumDisplay {self} - restoreWidgetsState')

        # need to set the values from the restored state
        self._spectrumDisplaySettings._updateLockedSettings(always=True)

    def renameModule(self, name):

        success = super(GuiSpectrumDisplay, self).renameModule(name)
        if success:
            self.rename(name)  # rename the Core Object
            for strip in self.strips:
                strip.stripLabel._populate()

    def clearSpectra(self):
        """
        :return: remove all displayed spectra
        """
        with undoBlockWithoutSideBar():
            with notificationEchoBlocking():
                for specView in self.spectrumViews:
                    if specView.spectrum is not None:
                        self.removeSpectrum(specView.spectrum)

    def _registerNotifiers(self):
        self._spectrumChangeNotifier = self.setNotifier(self.project,
                                                        [Notifier.CHANGE, Notifier.RENAME, Notifier.DELETE],
                                                        Spectrum.className,
                                                        self._spectrumChanged)

        self._spectrumViewNotifier = self.setNotifier(self.project,
                                                      [Notifier.CREATE, Notifier.DELETE, Notifier.CHANGE],
                                                      SpectrumView.className,
                                                      self._spectrumViewChanged,
                                                      onceOnly=True)

        self._peakListViewNotifier = self.setNotifier(self.project,
                                                      [Notifier.CREATE, Notifier.DELETE, Notifier.CHANGE],
                                                      PeakListView.className,
                                                      self._listViewChanged,
                                                      onceOnly=True)

        self._integralListViewNotifier = self.setNotifier(self.project,
                                                          [Notifier.CREATE, Notifier.DELETE],
                                                          IntegralListView.className,
                                                          self._listViewChanged,
                                                          onceOnly=True)

        self._multipletListViewNotifier = self.setNotifier(self.project,
                                                           [Notifier.CREATE, Notifier.DELETE],
                                                           MultipletListView.className,
                                                           self._listViewChanged,
                                                           onceOnly=True)

        self._spectrumGroupNotifier = self.setNotifier(self.project,
                                                       [Notifier.CHANGE, Notifier.RENAME],
                                                       SpectrumGroup.className,
                                                       self._spectrumGroupChanged,
                                                       onceOnly=True)

    def _setFloatingAxes(self, xUnits, yUnits, aspectRatioMode, aspectRatios):
        """Set the aspectRatio and units for the floating axes
        """
        if hasattr(self, '_rightGLAxis'):
            self._rightGLAxis._xUnits = xUnits
            self._rightGLAxis._yUnits = yUnits
            self._rightGLAxis._aspectRatioMode = aspectRatioMode
            self._rightGLAxis._aspectRatios = deepcopy(aspectRatios)
        if hasattr(self, '_bottomGLAxis'):
            self._bottomGLAxis._xUnits = xUnits
            self._bottomGLAxis._yUnits = yUnits
            self._bottomGLAxis._aspectRatioMode = aspectRatioMode
            self._bottomGLAxis._aspectRatios = deepcopy(aspectRatios)

    def showAllStripHeaders(self, handle=None):
        """Convenience to show headers of all strips
        """
        for strip in self.strips:
            strip.header.headerVisible = True
            if handle:
                strip.header.handle = handle

    def hideAllStripHeaders(self, handle=None):
        """Convenience to hide headers of all strips
        """
        for strip in self.strips:
            # only hide the strips that match the handle or hide all if None
            if handle is None:
                strip.header.headerVisible = False
            elif strip.header.handle == handle:
                strip.header.headerVisible = False

    def getSpectrumViewFromSpectrum(self, spectrum):
        """Get the local spectrumView linked to the spectrum
        """
        specViews = [specView for specView in self.spectrumViews if specView.spectrum == spectrum]
        return specViews

    def _refreshSpectrumView(self, spectrum):
        specViews = self.getSpectrumViewFromSpectrum(spectrum)
        for specView in specViews:
            specView.buildContours = True

        from ccpn.ui.gui.lib.OpenGL.CcpnOpenGL import GLNotifier

        # fire refresh event to repaint the screen
        GLSignals = GLNotifier(parent=spectrum)
        targets = [objList for objList in spectrum.peakLists] + [objList for objList in spectrum.multipletLists]
        GLSignals.emitEvent(targets=targets, triggers=[GLNotifier.GLPEAKLISTS,
                                                       GLNotifier.GLPEAKLISTLABELS,
                                                       GLNotifier.GLMULTIPLETLISTS,
                                                       GLNotifier.GLMULTIPLETLISTLABELS
                                                       ])

    def _spectrumChanged(self, data):
        """Handle notifier for changes to spectrum
        This can also be used after creation of new spectrumView
        """
        # NOTE:ED - this needs a better system to determine which notifiers affect the screen

        trigger = data[Notifier.TRIGGER]
        spectrum = data[Notifier.OBJECT]

        if trigger == Notifier.CHANGE:
            specViews = self.getSpectrumViewFromSpectrum(spectrum)
            if not specViews:
                return

            action = self.spectrumActionDict.get(spectrum)
            if action:
                # update toolbar button name
                action.setText(spectrum.name)
                setWidgetFont(action, size='SMALL')

            # update's
            for strip in self.strips:
                strip._updatePlaneAxes()
            self._refreshSpectrumView(spectrum)

        elif trigger == Notifier.RENAME:
            self.spectrumToolBar._spectrumRename(data)

        elif trigger == Notifier.DELETE:
            self.removeSpectrum(spectrum)

    def _spectrumViewChanged(self, data):
        """Respond to spectrumViews being created/deleted, update contents of the spectrumWidgets frame
        """
        for strip in self.strips:
            strip._updateVisibility()
        self._updateAxesVisibility()

        spectrumView = data[Notifier.OBJECT]
        trigger = data[Notifier.TRIGGER]

        # respond to the create/delete notifiers
        if trigger == Notifier.CREATE:

            for strip in self.strips:
                strip._updatePlaneAxes()

            spectrum = spectrumView.spectrum
            if spectrumView in self.spectrumViews:
                self._spectrumChanged({Notifier.TRIGGER: Notifier.CHANGE,
                                       Notifier.OBJECT : spectrum})

        elif trigger == Notifier.DELETE:

            for strip in self.strips:
                strip._updatePlaneAxes()

        elif trigger == Notifier.CHANGE:
            if spectrumView in self.spectrumViews:
                _spectrumViewHasChanged({Notifier.OBJECT: spectrumView})

    def _spectrumGroupChanged(self, data):
        """Respond to spectrumViews being created/deleted, update contents of the spectrumWidgets frame
        """
        if self.isGrouped and data:
            trigger = data[Notifier.TRIGGER]
            if trigger == Notifier.RENAME:
                self.spectrumGroupToolBar._spectrumGroupRename(data)

            elif trigger == Notifier.CHANGE:

                spectrumGroup = data[Notifier.OBJECT]
                spectrumGroups = [action.text() for action in self.spectrumGroupToolBar.actions()]
                if spectrumGroup.pid not in spectrumGroups:
                    return
                self._colourChanged(spectrumGroup)

                _spectrumGroupViewHasChanged({Notifier.OBJECT: spectrumGroup})

    def _colourChanged(self, spectrumGroup):
        if self.is1D:
            self._1dColourChanged(spectrumGroup)
        else:
            self._NdColourChanged(spectrumGroup)

    def _NdColourChanged(self, spectrumGroup):
        _posCol = spectrumGroup.positiveContourColour
        _negCol = spectrumGroup.negativeContourColour
        _specViews = [specView for spec in spectrumGroup.spectra for specView in self.spectrumViews if specView.spectrum == spec]

        _posColours = (None,)
        if _posCol and _posCol.startswith('#'):
            _posColours = (_posCol,)
        elif _posCol in Colour.colorSchemeTable:
            _posColours = Colour.colorSchemeTable[_posCol]
        # get the positive contour colour list
        stepX = len(_specViews) - 1
        step = stepX
        stepY = len(_posColours) - 1
        jj = 0
        if stepX > 0:
            for ii in range(stepX + 1):
                _interp = (stepX - step) / stepX
                _intCol = Colour.interpolateColourHex(_posColours[min(jj, stepY)], _posColours[min(jj + 1, stepY)],
                                                      _interp,
                                                      alpha=1.0)
                _specViews[ii].positiveContourColour = _intCol
                step -= stepY
                while step < 0:
                    step += stepX
                    jj += 1
        elif stepX == 0:
            _specViews[0].positiveContourColour = _posColours[0]
        _negColours = (None,)
        if _negCol and _negCol.startswith('#'):
            _negColours = (_negCol,)
        elif _negCol in Colour.colorSchemeTable:
            _negColours = Colour.colorSchemeTable[_negCol]
        # get the negative contour colour list
        stepX = len(_specViews) - 1
        step = stepX
        stepY = len(_negColours) - 1
        jj = 0
        if stepX > 0:
            for ii in range(stepX + 1):
                _interp = (stepX - step) / stepX
                _intCol = Colour.interpolateColourHex(_negColours[min(jj, stepY)], _negColours[min(jj + 1, stepY)],
                                                      _interp,
                                                      alpha=1.0)
                _specViews[ii].negativeContourColour = _intCol
                step -= stepY
                while step < 0:
                    step += stepX
                    jj += 1
        elif stepX == 0:
            _specViews[0].negativeContourColour = _negColours[0]

    def _1dColourChanged(self, spectrumGroup):
        _sliceCol = spectrumGroup.sliceColour
        _specViews = [specView for spec in spectrumGroup.spectra for specView in self.spectrumViews if specView.spectrum == spec]

        _sliceColours = (None,)
        if _sliceCol and _sliceCol.startswith('#'):
            _sliceColours = (_sliceCol,)
        elif _sliceCol in Colour.colorSchemeTable:
            _sliceColours = Colour.colorSchemeTable[_sliceCol]
        # get the slice contour colour list
        stepX = len(_specViews) - 1
        step = stepX
        stepY = len(_sliceColours) - 1
        jj = 0
        if stepX > 0:
            for ii in range(stepX + 1):
                _interp = (stepX - step) / stepX
                _intCol = Colour.interpolateColourHex(_sliceColours[min(jj, stepY)], _sliceColours[min(jj + 1, stepY)],
                                                      _interp,
                                                      alpha=1.0)
                _specViews[ii].sliceColour = _intCol
                step -= stepY
                while step < 0:
                    step += stepX
                    jj += 1
        elif stepX == 0:
            _specViews[0].sliceColour = _sliceColours[0]

    def _spectrumViewVisibleChanged(self):
        """Respond to a visibleChanged in one of the spectrumViews.
        """
        for strip in self.strips:
            strip._updateVisibility()
        self._updateAxesVisibility()

        from ccpn.ui.gui.lib.OpenGL.CcpnOpenGL import GLNotifier

        GLSignals = GLNotifier(parent=None)
        GLSignals._emitAxisUnitsChanged(source=None, strip=self.strips[0], dataDict={})

    def _settingsChanged(self, dataDict):
        """Handle changes that occur in the settings widget
        dataDict is a dictionary of settingsWidget contents:
            {
            xUnits: range(0-number of options)
            yUnits: range(0-number of options)
            lockAspectRatio: True/False
            }
        """
        # spawn a redraw of the GL windows
        from ccpn.ui.gui.lib.OpenGL.CcpnOpenGL import GLNotifier

        GLSignals = GLNotifier(parent=None)
        GLSignals._emitAxisUnitsChanged(source=None, strip=self.strips[0], dataDict=dataDict)

    def _stripDirectionChangedInSettings(self, value):
        """Handle changing the stripDirection from the settings widget
        """
        if value not in range(len(STRIPDIRECTIONS)):
            raise ValueError('stripDirection not in ', STRIPDIRECTIONS)

        newDirection = STRIPDIRECTIONS[value]

        # if newDirection != self.stripArrangement:
        # set the new stripDirection, and redraw
        self.stripArrangement = newDirection

        # notify settings widget - because cheating
        self._spectrumDisplaySettings.setStripArrangementButtons(value)
        self._redrawLayout()
        self._forceRedrawFloatingAxes()

    def _zPlaneNavigationModeChangedInSettings(self, value):
        """Handle changing the zPlaneNavigation mode from the settings widget
        """
        if value not in ZPlaneNavigationModes.values():
            raise ValueError('zPlaneNavigation not in ', ZPlaneNavigationModes)

        newDirection = ZPlaneNavigationModes(value).label

        if newDirection != self.zPlaneNavigationMode:
            # set the new stripDirection, and redraw
            self.zPlaneNavigationMode = newDirection

            # notify settings widget
            self.attachZPlaneWidgets()
            self._forceRedrawFloatingAxes()

    def _listViewChanged(self, data):
        """Respond to spectrumViews being created/deleted, update contents of the spectrumWidgets frame
        """
        for strip in self.strips:
            strip._updateVisibility()
        self._updateAxesVisibility()

        from ccpn.ui.gui.lib.OpenGL.CcpnOpenGL import GLNotifier

        GLSignals = GLNotifier(parent=None)
        GLSignals.emitPaintEvent()

    def getVisibleSpectra(self) -> list:
        """Return a list of spectra currently visible in the spectrumDisplay
        """
        if self.strips:
            return [spectrum for spectrum in self.strips[0].getSpectra() if spectrum.isDisplayed]

    # GWV 07/01/2022: replace by getVisibleSpectra() fro naming consistency
    # @property
    # def visibleSpectra(self) -> list:
    #     """List of spectra currently visible in the spectrumDisplay
    #     """
    #     return self.getVisibleSpectra()
    # displayedSpectra = visibleSpectra

    @property
    def isGrouped(self):
        """Return whether the spectrumDisplay contains grouped spectra
        """
        # Using AbstractWrapperObject because there seems to already be a setParameter
        # belonging to spectrumDisplay
        grouped = AbstractWrapperObject._getInternalParameter(self, self._ISGROUPED)
        if grouped is not None:
            return grouped

        return False

    @isGrouped.setter
    @logCommand(get='self', isProperty=True)
    @ccpNmrV3CoreSetter()
    def isGrouped(self, grouped):
        """Set whether the spectrumDisplay contains grouped spectra
        """
        AbstractWrapperObject._setInternalParameter(self, self._ISGROUPED, grouped)

    @property
    def stripArrangement(self):
        """Strip axis direction ('X', 'Y', 'T', None) - None only for non-strip plots
        """
        # Using AbstractWrapperObject because there seems to already be a setParameter
        # belonging to spectrumDisplay
        arrangement = AbstractWrapperObject._getInternalParameter(self, self._STRIPARRANGEMENT)
        if arrangement is not None:
            return arrangement

        # get default values in the ccpnInternal store
        arrangement = self._wrappedData.stripDirection  # SHOULD always be 'Y', if it makes a difference
        return arrangement

    @stripArrangement.setter
    @logCommand(get='self', isProperty=True)
    @ccpNmrV3CoreSetter()
    def stripArrangement(self, value):
        """Set the new strip direction ('X', 'Y', 'T', None) - None only for non-strip plots
        """
        if not isinstance(value, str):
            raise TypeError('stripArrangement must be a string')
        elif value not in STRIPDIRECTIONS:
            raise ValueError("stripArrangement must be either 'X', 'Y' or 'T'")

        AbstractWrapperObject._setInternalParameter(self, self._STRIPARRANGEMENT, value)

        self.setVisibleAxes()

    @property
    def zPlaneNavigationMode(self):
        """Position of the zPlane navigation buttons
        """
        # Using AbstractWrapperObject because there seems to already be a setParameter
        # belonging to spectrumDisplay
        arrangement = AbstractWrapperObject._getInternalParameter(self, self._ZPLANENAVIGATIONMODE)
        if arrangement is not None:
            return arrangement

        return ZPlaneNavigationModes(0).label

    @zPlaneNavigationMode.setter
    @logCommand(get='self', isProperty=True)
    @ccpNmrV3CoreSetter()
    def zPlaneNavigationMode(self, value):
        """Set the new position of zPlane navigation buttons
        """
        labels = [val.label for val in ZPlaneNavigationModes]
        if not isinstance(value, str):
            raise TypeError('zPlaneNavigationMode must be a string')
        elif value not in labels:
            raise ValueError(f"zPlaneNavigationMode must be in {repr(labels)}")

        AbstractWrapperObject._setInternalParameter(self, self._ZPLANENAVIGATIONMODE, value)

    def _updateAxesVisibility(self):
        if not self.is1D:
            self._rightGLAxis.updateVisibleSpectrumViews()
            self._bottomGLAxis.updateVisibleSpectrumViews()

    def setVisibleAxes(self):
        """Set which of the axis widgets are visible based on the strip tilePositions and stripArrangement
        """
        # NOTE:ED - currently only one row or column
        #           Should no-shared-axis mean don't show either axis?
        #           Need to think about tiles later
        # leave a gap for overlaying the axis widgets

        if not self.lastAxisOnly or len(self.strips) < 2:
            # remove the margins and hide the axes
            self._stripFrameScrollArea.setViewportMargins(0, 0, 0, 0)
            self._rightGLAxis.hide()
            self._bottomGLAxis.hide()
        else:

            # show the required axis
            if self.stripArrangement == 'Y':
                self._stripFrameScrollArea.setViewportMargins(0, 0, self._rightGLAxis.width(), 0)
                # self._stripFrameScrollArea.setViewportMargins(0, 0, self._rightGLAxis.width(), self._bottomGLAxis.height())
                aDict = self.strips[0]._CcpnGLWidget._getAxisDict()
                self._stripAddMode = (self.strips[0]._CcpnGLWidget.pixelX, self.strips[0]._CcpnGLWidget.pixelY)
                self._rightGLAxis.show()
                self._bottomGLAxis.hide()
                # self._rightGLAxis._glAxisLockChanged(aDict)
                self._stripAddMode = None
                self._rightGLAxis._updateAxes = True
            else:
                self._stripFrameScrollArea.setViewportMargins(0, 0, 0, self._bottomGLAxis.height())
                # self._stripFrameScrollArea.setViewportMargins(0, 0, self._rightGLAxis.width(), self._bottomGLAxis.height())
                aDict = self.strips[0]._CcpnGLWidget._getAxisDict()
                self._stripAddMode = (self.strips[0]._CcpnGLWidget.pixelX, self.strips[0]._CcpnGLWidget.pixelY)
                self._rightGLAxis.hide()
                self._bottomGLAxis.show()
                # self._bottomGLAxis._glAxisLockChanged(aDict)
                self._stripAddMode = None
                self._bottomGLAxis._updateAxes = True

        self.stripFrame.update()
        self._stripFrameScrollArea._updateAxisWidgets()
        self._forceRedrawFloatingAxes()

    def _forceRedrawFloatingAxes(self):
        """force a fractional delayed update of the extra axes
        """
        # can't think of a better way yet - will be fixable of single window used for all viewports in fucture
        QtCore.QTimer.singleShot(50, self._stripFrameScrollArea.refreshViewPort)

    # def _setPlaneAxisWidgets(self):
    #     """Update the widgets in the planeToolbar
    #     CCPNINTERNAL: used in a few spots
    #     """
    #     if not self.is1D:
    #         for strip in self.strips:
    #             strip._setPlaneAxisWidgets()

    def _stripRange(self):
        """Return the bounds for the tilePositions of the strips
        as tuple of tuples ((minRow, minColumn), (maxRow, maxColumn))
        """
        maxTilePos = (0, 0)
        minTilePos = (MAXTILEBOUND, MAXTILEBOUND)
        for strip in self.strips:
            tilePos = strip.tilePosition or (0, strip.stripIndex)
            minTilePos = tuple(min(ii, jj) for ii, jj in zip(minTilePos, tilePos))
            maxTilePos = tuple(max(ii, jj) for ii, jj in zip(maxTilePos, tilePos))

        if minTilePos != (0, 0):
            raise ValueError('Illegal tilePosition in strips')

        return (minTilePos, maxTilePos)

    @property
    def rowCount(self):
        """Strip row count.
        This is independent of the stripArrangement and always returns the same value.
        If stripArrangement is 'Y', strips are in a row and 'row' will return the visible row count
        If stripArrangement is 'X', strips are in a column and 'row' will return the visible column count
        """
        _, maxTilePos = self._stripRange()
        return maxTilePos[0] + 1

    @property
    def columnCount(self):
        """Strip column count.
        This is independent of the stripArrangement and always returns the same value.
        If stripArrangement is 'Y', strips are in a row and 'column' will return the visible column count
        If stripArrangement is 'X', strips are in a column and 'column' will return the visible row count
        """
        _, maxTilePos = self._stripRange()
        return maxTilePos[1] + 1

    def stripAtTilePosition(self, tilePosition: Tuple[int, int]) -> 'Strip':
        """Return the strip at a given tilePosition
        """
        if not isinstance(tilePosition, tuple):
            raise ValueError('Expected a tuple for tilePosition')
        if len(tilePosition) != 2:
            raise ValueError('Tuple must be (x, y)')
        if any(type(vv) != int for vv in tilePosition):
            raise ValueError('Tuple must be of type int')

        for strip in self.strips:
            stripTilePos = strip.tilePosition or (0, strip.stripIndex)
            if tilePosition == stripTilePos:
                return strip

    def _stripList(self, dim, value):
        foundStrips = []
        for strip in self.strips:
            stripTilePos = strip.tilePosition or (0, strip.stripIndex)
            if stripTilePos[dim] == value:
                # append the strip with its row
                foundStrips.append((strip, stripTilePos[1 - dim]))

        # sort by required dimension
        sortedStrips = sorted(foundStrips, key=lambda k: k[dim])
        return tuple(strip for strip, dim in sortedStrips)

    def stripRow(self, row: int) -> ['Strip']:
        """Return the ordered stripRow at a given row
        tilePositions are independent of stripArrangement
        """
        if not isinstance(row, int):
            raise ValueError('Expected an int')

        return self._stripList(0, row)

    def stripColumn(self, column: int) -> ['Strip']:
        """Return the ordered stripColumn at a given column
        tilePositions are independent of stripArrangement
        """
        if not isinstance(column, int):
            raise ValueError('Expected an int')

        return self._stripList(1, column)

    def _getSpectrumGroups(self):
        """Return the groups contained in the spectrumDisplay
        """
        # Using AbstractWrapperObject because there seems to already be a setParameter
        # belonging to spectrumDisplay
        _spectrumGroups = AbstractWrapperObject._getInternalParameter(self, self._SPECTRUMGROUPS)
        if _spectrumGroups is not None:
            return _spectrumGroups

        return ()

    def _setSpectrumGroups(self, groups):
        """Set the groups in the spectrumDisplay
        """
        AbstractWrapperObject._setInternalParameter(self, self._SPECTRUMGROUPS, groups)

    def _getSettingsDict(self):
        """get the settings dict from the settingsWidget
        """
        return self._spectrumDisplaySettings.getValues()

    def resizeEvent(self, ev):
        if self.isDeleted:
            return

        # resize the contents of the stripFrame
        # self.setColumnStretches(stretchValue=True, widths=False)
        super().resizeEvent(ev)

    def _hoverEvent(self, event):
        event.accept()

    def _processDroppedItems(self, data):
        """
        CallBack for Drop events

        CCPN INTERNAL: Also called from GuiStrip
        """
        theObject = data.get('theObject')

        if DropBase.URLS in data:
            # process dropped items but don't open any spectra
            objs = self.mainWindow._processDroppedItems(data)

        elif DropBase.PIDS in data:
            # handle Pids
            pids = data.get(DropBase.PIDS, [])
            objs = []
            for pid in pids:
                obj = self.project.getByPid(pid)
                if obj is not None:
                    objs.append(obj)

        if len(objs) > 0:

            if len(objs) > MAXITEMLOGGING:
                with notificationEchoBlocking():
                    self._handleObjs(objs, theObject)
            else:
                self._handleObjs(objs, theObject)

    def _handleObjs(self, objs: (list, tuple), strip=None) -> bool:
        """handle a list of objects;
        :return True in case it is a Spectrum or a SpectrumGroup
        """
        success = False
        nmrChains = []
        nmrResidues = []
        nmrAtoms = []
        substances = []

        getLogger().info('Handling objects...')

        for obj in objs:
            if isinstance(obj, Spectrum):
                if self.isGrouped:
                    showWarning('Forbidden drop', 'A Single spectrum cannot be dropped onto grouped displays.')
                    return success

                with undoBlockWithoutSideBar():
                    try:
                        self.displaySpectrum(obj)
                    except RuntimeError as es:
                        errorTxt = str(es)
                        if self.mainWindow.application._isInDebugMode:
                            showWarning('Incompatible drop', errorTxt)
                        else:
                            getLogger().warning(f'Incompatible drop: {errorTxt}')
                        # raise RuntimeError(errorTxt)
                        return success

                if strip in self.strips:
                    self.current.strip = strip
                elif self.current.strip not in self.strips:
                    self.current.strip = self.strips[0]

                success = True

            elif isinstance(obj, PeakList):
                with undoBlockWithoutSideBar():
                    self._handlePeakList(obj)
                success = True

            elif isinstance(obj, Peak):
                self._handlePeak(obj, strip)

            elif isinstance(obj, SpectrumGroup):
                with undoBlockWithoutSideBar():
                    self._handleSpectrumGroup(obj)
                success = True

            elif isinstance(obj, Sample):
                with undoBlockWithoutSideBar():
                    self._handleSample(obj)
                success = True

            elif isinstance(obj, NmrAtom):
                nmrAtoms.append(obj)

            elif isinstance(obj, Substance):
                substances.append(obj)

            elif isinstance(obj, NmrResidue):
                nmrResidues.append(obj)

            elif obj is not None and isinstance(obj, NmrChain):
                nmrChains.append(obj)

            elif isinstance(obj, GuiStrip):
                self._handleStrip(obj, strip)

            else:
                showWarning('Dropped item "%s"' % obj.pid, 'Wrong kind; drop Spectrum, SpectrumGroup, Peak, PeakList,'
                                                           ' NmrChain, NmrResidue, NmrAtom or Strip')
        if nmrChains:
            with undoBlockWithoutSideBar():
                self._handleNmrChains(nmrChains)
        if nmrResidues:
            with undoBlockWithoutSideBar():
                self._handleNmrResidues(nmrResidues)
        if nmrAtoms:
            with undoBlockWithoutSideBar():
                self._handleNmrAtoms(nmrAtoms)
        if substances:
            with undoBlockWithoutSideBar():
                self._handleSubstances(substances)

        return success

    def _handlePeak(self, peak, strip, widths=None):
        """Navigate to the peak position in the strip
        """
        from ccpn.ui.gui.lib.SpectrumDisplay import navigateToPeakInStrip

        # use the library method
        navigateToPeakInStrip(self, strip, peak, widths=None)

    def _handleStrip(self, moveStrip, dropStrip):
        """Move a strip within a spectrumDisplay by dragging the strip label to another strip
        """
        if moveStrip.spectrumDisplay == self:
            strips = self.orderedStrips
            stripInd = strips.index(dropStrip)

            if stripInd != strips.index(moveStrip):
                moveStrip.moveTo(stripInd)

    def _handlePeakList(self, peakList):
        """See if peaklist can be copied
        """
        spectrum = peakList.spectrum

        if spectrum.dimensionCount != self.strips[0].spectra[0].dimensionCount or \
                not True:  # peakList.spectrum.axisCodes match
            showWarning('Dropped PeakList "%s"' % peakList.pid, 'Cannot copy: Axes do not match')
            return
        else:
            from ccpn.ui.gui.popups.CopyPeakListPopup import CopyPeakListPopup

            popup = CopyPeakListPopup(parent=self.mainWindow, mainWindow=self.mainWindow, spectrumDisplay=self)
            popup.sourcePeakListPullDown.select(peakList.pid)
            popup.exec_()
        # showInfo(title='Copy PeakList "%s"' % peakList.pid, message='Copy to selected spectra')

    def _handleSpectrumGroup(self, spectrumGroup):
        """
        Add spectrumGroup on the display and its button on the toolBar
        CCPNINTERNAL: also called from open module-related code OpenItemObjects
        """
        if self.isGrouped:
            self.spectrumGroupToolBar._addAction(spectrumGroup)
            for spectrum in spectrumGroup.spectra:
                self.displaySpectrum(spectrum)
            if self.current.strip not in self.strips:
                self.current.strip = self.strips[0]

    def _handleSample(self, sample):
        """
        Add spectra linked to sample and sampleComponent. Used for screening
        """
        for spectrum in sample.spectra:
            self.displaySpectrum(spectrum)
        for sampleComponent in sample.sampleComponents:
            if sampleComponent.substance is not None:
                for spectrum in sampleComponent.substance.referenceSpectra:
                    self.displaySpectrum(spectrum)
        if self.current.strip not in self.strips:
            self.current.strip = self.strips[0]

    def _handleNmrChains(self, nmrChains):
        nmrResidues = []
        for chain in nmrChains:
            nmrResidues += chain.nmrResidues

        # mark all nmrChains.nmrResidues.nmrAtoms to the window
        self._handleNmrResidues(nmrResidues, showDialog=False)

    def _handleNmrResidues(self, nmrResidues, showDialog=True):

        # get the widget that is under the cursor, SHOULD be guiWidget
        point = QtGui.QCursor.pos()
        destStrip = QtWidgets.QApplication.widgetAt(point)

        if destStrip and isinstance(destStrip, CcpnGLWidget):
            objectsClicked = destStrip.getObjectsUnderMouse()

            if objectsClicked is None:
                return

            if PEAKSELECT in objectsClicked or MULTIPLETSELECT in objectsClicked:
                # dropped onto a peak or multiplet
                # dropping onto a multiplet will apply to all attached peaks

                # dialogResult = showMulti('nmrResidue', 'What do you want to do with the nmrResidues?',
                #                          texts=['Mark and Assign', 'Assign NmrResidues to selected peaks/multiplets'])

                # Assign nmrResidues atoms to peaks
                peaks = set(self.current.peaks)
                for mult in self.current.multiplets:
                    peaks = peaks | set(mult.peaks)
                _assignNmrResiduesToPeaks(peaks=list(peaks), nmrResidues=nmrResidues)

                # # mark all nmrResidues.nmrAtoms to the window
                # if 'Mark' in dialogResult:
                #     for nmrResidue in nmrResidues:
                #         self._createNmrResidueMarks(nmrResidue)

            elif not objectsClicked:
                # mark all nmrResidues.nmrAtoms to the window
                for nmrResidue in nmrResidues:
                    self._createNmrResidueMarks(nmrResidue)

    def _handleSubstances(self, substances):
        # get the widget that is under the cursor, SHOULD be guiWidget
        # if selected peaks, will add the substance Name as peak.annotation

        peaks = set(self.current.peaks)
        replaceAnnotation = True
        for mult in self.current.multiplets:
            peaks = peaks | set(mult.peaks)
        if peaks:
            visibleSpectra = self.getVisibleSpectra()
            with undoBlockWithoutSideBar():
                for substance in substances:
                    annotation = substance.name
                    for peak in peaks:
                        if peak.peakList.spectrum in visibleSpectra:
                            if not replaceAnnotation:  # if want appending instead of replacing
                                annotation = ', '.join(filter(None, set([peak.annotation, substance.name])))  # Filter to make sure is not duplicating any existing annotation
                            peak.annotation = annotation

        # # FIXME below still doesn't work if in stack mode
        # point = QtGui.QCursor.pos()
        # destStrip = QtWidgets.QApplication.widgetAt(point)
        #
        # if destStrip and isinstance(destStrip, CcpnGLWidget):
        #     objectsClicked = destStrip.getObjectsUnderMouse()
        #
        #     if objectsClicked is None:
        #         return
        #
        #     if PEAKSELECT in objectsClicked or MULTIPLETSELECT in objectsClicked:
        #         # dropped onto a peak or multiplet
        #         # dropping onto a multiplet will apply to all attached peaks
        #         # Set substance name to peak.annotation
        #         peaks = set(self.current.peaks)
        #         for mult in self.current.multiplets:
        #             peaks = peaks | set(mult.peaks)
        #         for substance in substances:
        #             for peak in peaks:
        #                 # make sure is not duplicating any existing annotation, and is appending not replacing.
        #                 annotation = ', '.join(filter(None, set([peak.annotation, substance.name])))
        #                 peak.annotation = annotation
        #
        #     elif not objectsClicked:
        #         # function not defined yet
        #         showWarning('Dropped Substance(s).','Action not implemented yet' )

    def _handleNmrAtoms(self, nmrAtoms):

        # get the widget that is under the cursor, SHOULD be guiWidget
        point = QtGui.QCursor.pos()
        destStrip = QtWidgets.QApplication.widgetAt(point)

        if destStrip and isinstance(destStrip, CcpnGLWidget):
            objectsClicked = destStrip.getObjectsUnderMouse()

            if objectsClicked is None:
                return

            if PEAKSELECT in objectsClicked or MULTIPLETSELECT in objectsClicked:
                # dropped onto a peak or multiplet
                # dropping onto a multiplet will apply to all attached peaks

                # dialogResult = showMulti('nmrAtoms', 'What do you want to do with the nmrAtoms?',
                #                          texts=['Mark and Assign', 'Assign NmrAtoms to selected peaks/multiplets'])

                # Assign nmrAtoms to peaks
                peaks = set(self.current.peaks)
                for mult in self.current.multiplets:
                    peaks = peaks | set(mult.peaks)
                _assignNmrAtomsToPeaks(nmrAtoms=nmrAtoms, peaks=list(peaks))

                # # mark all nmrAtoms to the window
                # if 'Mark' in dialogResult:
                #     for nmrAtom in nmrAtoms:
                #         self._markNmrAtom(nmrAtom)

            elif not objectsClicked:
                # mark all nmrResidues.nmrAtoms to the window
                for nmrAtom in nmrAtoms:
                    self._markNmrAtom(nmrAtom)

    def _createNmrResidueMarks(self, nmrResidue):
        """
        Mark a list of nmrAtoms in the spectrum displays
        """
        # showInfo(title='Mark nmrResidue "%s"' % nmrResidue.pid, message='mark nmrResidue in strips')

        from ccpn.AnalysisAssign.modules.BackboneAssignmentModule import nmrAtomsFromOffsets, markNmrAtoms

        nmrAtoms = nmrAtomsFromOffsets(nmrResidue)
        if nmrAtoms:
            markNmrAtoms(self.mainWindow, nmrAtoms)

    def _markNmrAtom(self, nmrAtom):
        """
        Mark an nmrAtom in the spectrum displays with horizontal/vertical bars
        """
        # showInfo(title='Mark nmrAtom "%s"' % nmrAtom.pid, message='mark nmrAtom in strips')

        from ccpn.AnalysisAssign.modules.BackboneAssignmentModule import markNmrAtoms

        markNmrAtoms(self.mainWindow, [nmrAtom])

    def setScrollbarPolicies(self, horizontal='asNeeded', vertical='asNeeded'):
        "Set the scrolbar policies; convenience to expose to the user"
        from ccpn.ui.gui.widgets.ScrollArea import SCROLLBAR_POLICY_DICT

        if horizontal not in SCROLLBAR_POLICY_DICT or \
                vertical not in SCROLLBAR_POLICY_DICT:
            getLogger().warning('Invalid scrollbar policy (%s, %s)' % (horizontal, vertical))
        self.stripFrame.setScrollBarPolicies((horizontal, vertical))

    def _updatePivot(self):
        """Updates pivot in all strips contained in the spectrum display."""
        for strip in self.strips:
            strip._updatePivot()

    def _updatePhasing(self):
        """Updates phasing in all strips contained in the spectrum display."""
        for strip in self.strips:
            strip._updatePhasing()

    def _changedPhasingDirection(self):
        """Changes direction of phasing from horizontal to vertical or vice versa."""
        for strip in self.strips:
            strip._changedPhasingDirection()

    def updateSpectrumTraces(self):
        """Add traces to all strips"""
        for strip in self.strips:
            strip._updateTraces()

    def _applyPhasing(self, phasingValues):
        """apply the phasing values here
        phasingValues is a dict:

        { 'direction': 'horizontal' or 'vertical' - the last direction selected
          'horizontal': {'ph0': float,
                         'ph1': float,
                         'pivot': float},
          'vertical':   {'ph0': float,
                         'ph1': float,
                         'pivot': float}
        }
        """
        pass

    def toggleHTrace(self):
        if not self.is1D and self.current.strip:
            trace = not self.current.strip.hTraceAction.isChecked()
            self.setHorizontalTraces(trace)
        else:
            getLogger().warning('no strip selected')

    def toggleVTrace(self):
        if not self.is1D and self.current.strip:
            trace = not self.current.strip.vTraceAction.isChecked()
            self.setVerticalTraces(trace)
        else:
            getLogger().warning('no strip selected')

    def setHorizontalTraces(self, trace):
        for strip in self.strips:
            strip._setHorizontalTrace(trace)

    def setVerticalTraces(self, trace):
        for strip in self.strips:
            strip._setVerticalTrace(trace)

    def removePhasingTraces(self):
        """
        Removes all phasing traces from all strips.
        """
        for strip in self.strips:
            strip.removePhasingTraces()

    def togglePhaseConsole(self):
        """Toggles whether phasing console is displayed.
        """
        isVisible = not self.phasingFrame.isVisible()
        self.phasingFrame.setVisible(isVisible)

        if self.is1D:
            self.hTraceAction = True
            self.vTraceAction = False

            if not self.phasingFrame.pivotsSet:
                pivot = np.mean(self.spectrumViews[0].spectrum.spectrumLimits[0])
                self.phasingFrame.setInitialPivots((pivot, 0.0))

        else:
            self.hTraceAction = self.current.strip.hTraceAction.isChecked()
            self.vTraceAction = self.current.strip.vTraceAction.isChecked()

            if not self.phasingFrame.pivotsSet:
                specView = self.spectrumViews[0]
                limits = specView.spectrum.getByAxisCodes('spectrumLimits', axisCodes=specView.strip.axisCodes)
                pivot = [np.mean(lim) for lim in limits[:2]]
                self.phasingFrame.setInitialPivots(pivot)

        for strip in self.strips:
            if isVisible:
                strip.turnOnPhasing()
            else:
                strip.turnOffPhasing()
        self._updatePhasing()

    def showToolbar(self):
        """show the toolbar"""
        # showing the toolbar, but we need to update the checkboxes of all strips as well.
        self.spectrumUtilToolBar.show()
        for strip in self.strips:
            strip.toolbarAction.setChecked(True)

    def hideToolbar(self):
        """hide the toolbar"""
        # hiding the toolbar, but we need to update the checkboxes of all strips as well.
        self.spectrumUtilToolBar.hide()
        for strip in self.strips:
            strip.toolbarAction.setChecked(False)

    def toggleToolbar(self):
        """Toggle the toolbar """
        if not self.spectrumUtilToolBar.isVisible():
            self.showToolbar()
        else:
            self.hideToolbar()

    def showSpectrumToolbar(self):
        """show the spectrum toolbar"""
        # showing the spectrum toolbar, but we need to update the checkboxes of all strips as well.
        if self.isGrouped:
            self.spectrumGroupToolBar.show()
        else:
            self.spectrumToolBar.show()

        for strip in self.strips:
            strip.spectrumToolbarAction.setChecked(True)

    def hideSpectrumToolbar(self):
        """hide the spectrum toolbar"""
        # hiding the spectrum toolbar, but we need to update the checkboxes of all strips as well.
        if self.isGrouped:
            self.spectrumGroupToolBar.hide()
        else:
            self.spectrumToolBar.hide()

        for strip in self.strips:
            strip.spectrumToolbarAction.setChecked(False)

    def toggleSpectrumToolbar(self):
        """Toggle the spectrum toolbar """
        if self.isGrouped:
            if not self.spectrumGroupToolBar.isVisible():
                self.showSpectrumToolbar()
            else:
                self.hideSpectrumToolbar()
        else:
            if not self.spectrumToolBar.isVisible():
                self.showSpectrumToolbar()
            else:
                self.hideSpectrumToolbar()

    def _closeModule(self):
        """
        CCPN-INTERNAL: used to close the module
        Closes spectrum display and deletes it from the project.
        """
        self.mainWindow._deleteSpectrumDisplay(self)

    def _removeIndexStrip(self, value):
        self.deleteStrip(self.strips[value])

    def _redrawLayout(self):
        """Redraw the stripFrame with the new stripDirection
        """
        layout = self.stripFrame.getLayout()

        if layout and layout.count() > 0:

            with self.stripFrame.blockWidgetSignals():
                # clear the layout and rebuild
                _widgets = []

                # need to be removed if not using QObjectCleanupHandler before creating new layout
                while layout.count():
                    _widgets.append(layout.takeAt(0).widget())

                self._rebuildStrip(_widgets, layout)

            self.showAxes()
            self.setColumnStretches(stretchValue=True)

    def _rebuildStrip(self, _widgets, layout):
        """Rebuild the strip and insert the widgets
        """
        # remember necessary layout info and create a new layout - ensures clean for new widgets
        margins = layout.getContentsMargins()
        space = layout.spacing()
        QtWidgets.QWidget().setLayout(layout)
        layout = QtWidgets.QGridLayout()
        self.stripFrame.setLayout(layout)
        layout.setContentsMargins(*margins)
        layout.setSpacing(space)
        # reinsert strips in new order - reset minimum widths
        if self.stripArrangement == 'Y':

            # horizontal strip layout
            for m, widgStrip in enumerate(_widgets):
                # layout.addWidget(widgStrip, 0, m)

                tilePosition = widgStrip.tilePosition
                if True:  #tilePosition is None:
                    layout.addWidget(widgStrip, 0, m)
                    widgStrip.tilePosition = (0, m)
                else:
                    layout.addWidget(widgStrip, tilePosition[0], tilePosition[1])

        elif self.stripArrangement == 'X':

            # vertical strip layout
            for m, widgStrip in enumerate(_widgets):
                # layout.addWidget(widgStrip, m, 0)

                tilePosition = widgStrip.tilePosition
                if True:  #tilePosition is None:
                    layout.addWidget(widgStrip, m, 0)
                    widgStrip.tilePosition = (0, m)
                else:
                    layout.addWidget(widgStrip, tilePosition[1], tilePosition[0])

        elif self.stripArrangement == 'T':

            # NOTE:ED - Tiled plots not fully implemented yet
            getLogger().warning('Tiled plots not implemented for spectrumDisplay: %s' % str(self.pid))

        else:
            getLogger().warning('Strip direction is not defined for spectrumDisplay: %s' % str(self.pid))

    def _removeStripFromLayout(self, strip):
        """Remove the current strip from the layout
        CCPN Internal
        """
        layout = self.stripFrame.getLayout()

        if layout and layout.count() > 1:

            with self.stripFrame.blockWidgetSignals():
                # clear the layout and rebuild
                _widgets = []

                # need to be removed if not using QObjectCleanupHandler before creating new layout
                while layout.count():
                    _widgets.append(layout.takeAt(0).widget())
                _widgets.remove(strip)
                strip.hide()
                strip.setParent(None)  # set widget parent to None to hide,
                # was previously handled by addWidget to tempStore

                self._rebuildStrip(_widgets, layout)

        else:
            raise RuntimeError('Error, stripFrame layout in invalid state')

    def _restoreStripToLayout(self, strip, currentIndex):
        """Restore the current strip to the layout
        CCPN Internal
        """
        layout = self.stripFrame.layout()
        if layout:

            with self.stripFrame.blockWidgetSignals():

                # clear the layout and rebuild
                # need to be removed if not using QObjectCleanupHandler before creating new layout
                _widgets = []
                while layout.count():
                    _widgets.append(layout.takeAt(0).widget())
                _widgets.insert(currentIndex, strip)
                strip.show()

                self._rebuildStrip(_widgets, layout)

                if strip not in self.strips:
                    for order, cStrip in enumerate(_widgets):
                        cStrip._setStripIndex(order)

        else:
            raise RuntimeError('Error, stripFrame layout in invalid state')

    @logCommand(get='self')
    def deleteStrip(self, strip):
        """Delete a strip from the spectrumDisplay

        :param strip: strip to delete as object or pid
        """
        strip = self.getByPid(strip) if isinstance(strip, str) else strip

        if strip is None:
            showWarning('Delete strip', 'Invalid strip')
            return

        if strip not in self.strips:
            showWarning('Delete strip', 'Selected strip "%s" is not part of SpectrumDisplay "%s"' \
                        % (strip.pid, self.pid))
            return

        if self.stripCount == 1:
            showWarning('Delete strip', 'Last strip of SpectrumDisplay "%s" cannot be removed' \
                        % (self.pid,))
            return

        # with undoBlockWithoutSideBar():
        with undoStackBlocking() as _:  # Do not add to undo/redo stack
            with undoStackBlocking() as addUndoItem:
                with self._hideWidget(self.stripFrame):
                    # retrieve list of created items from the api
                    # strangely, this modifies _wrappedData.orderedStrips, and 'removes' the boundStrip by changing the indexing
                    # if it is at the end of apiBoundStrips then it confuses the indexing
                    indexing = [st.stripIndex() for st in self.strips]

                    apiObjectsCreated = strip._getApiObjectTree()

                    # reset indexing again SHOULD now be okay; i.e. nothing has been 'removed' from apiBoundStrips yet
                    for ii, ind in enumerate(indexing):
                        self.strips[ii]._setStripIndex(ind)

                    index = strip.stripIndex()

                    # add layout handling to the undo stack
                    addUndoItem(undo=partial(self._redrawAxes, index))
                    addUndoItem(undo=partial(self._restoreStripToLayout, strip, index),
                                redo=partial(self._removeStripFromLayout, strip))
                    # add notifier handling for the strip
                    addUndoItem(undo=partial(strip.setBlankingAllNotifiers, False),
                                redo=partial(strip.setBlankingAllNotifiers, True))

                    self._removeStripFromLayout(strip)
                    strip.setBlankingAllNotifiers(True)

                    # add object delete/undelete to the undo stack
                    addUndoItem(undo=BlankedPartial(strip._wrappedData.root._unDelete,
                                                    topObjectsToCheck=(strip._wrappedData.topObject,),
                                                    obj=strip, trigger='create', preExecution=False,
                                                    objsToBeUnDeleted=apiObjectsCreated),
                                redo=BlankedPartial(strip._delete,
                                                    obj=strip, trigger='delete', preExecution=True)
                                )

                    # delete the strip
                    strip._finaliseAction('delete')
                    with notificationBlanking():
                        strip._delete()

                    addUndoItem(redo=partial(self._redrawAxes, deletingStrip=True))

            # do axis redrawing
            self._redrawAxes(deletingStrip=True)

    def _redrawAxesAddMode(self):
        self._stripAddMode = (self.strips[0]._CcpnGLWidget.pixelX, self.strips[0]._CcpnGLWidget.pixelY)
        self.strips[0]._CcpnGLWidget._emitAxisFixed()

    def _redrawAxes(self, index=-1, deletingStrip=False):
        """Redraw the axes for the stripFrame, and set the new current strip,
        will default to the last strip if not selected.
        """
        self.showAxes(stretchValue=True, deletingStrip=deletingStrip)
        if self.strips:
            self.current.strip = self.strips[index]
        self._stripAddMode = None

    def removeCurrentStrip(self):
        """Remove current.strip if it belongs to self.
        """
        if self.current.strip is None:
            showWarning('Remove current strip', 'Select first in SpectrumDisplay by clicking')
            return

        self.deleteStrip(self.current.strip)

    def setLastAxisOnly(self, lastAxisOnly: bool = True):
        self.lastAxisOnly = lastAxisOnly

    def showAxes(self, strips=None, stretchValue=False, widths=True, minimumWidth=STRIP_MINIMUMWIDTH, deletingStrip=False):
        # use the strips as they are ordered in the model
        currentStrips = self.orderedStrips

        if currentStrips:

            if self.stripArrangement == 'Y':

                # strips are arranged in a row
                if self.lastAxisOnly and len(currentStrips) > 1:
                    for ss in self.strips:
                        ss.setAxesVisible(rightAxisVisible=False, bottomAxisVisible=True)

                    # show _rightGLAxis
                else:
                    for ss in self.strips:
                        ss.setAxesVisible(rightAxisVisible=True, bottomAxisVisible=True)

            elif self.stripArrangement == 'X':

                # strips are arranged in a column
                if self.lastAxisOnly and len(currentStrips) > 1:
                    for ss in self.strips:
                        ss.setAxesVisible(rightAxisVisible=True, bottomAxisVisible=False)

                    # show _bottomGLAxis

                else:
                    for ss in self.strips:
                        ss.setAxesVisible(rightAxisVisible=True, bottomAxisVisible=True)

            elif self.stripArrangement == 'T':

                # NOTE:ED - Tiled plots not fully implemented yet
                getLogger().warning('Tiled plots not implemented for spectrumDisplay: %s' % str(self.pid))

            else:
                getLogger().warning('Strip direction is not defined for spectrumDisplay: %s' % str(self.pid))

            self.setColumnStretches(stretchValue=stretchValue, widths=widths, minimumWidth=minimumWidth, deletingStrip=deletingStrip)

            # show the required _rightGLAxis/_bottomGLAxis
            self.setVisibleAxes()

        if hasattr(self, '_rightGLAxis'):
            self._rightGLAxis.redrawAxes()
        if hasattr(self, '_bottomGLAxis'):
            self._bottomGLAxis.redrawAxes()

    @logCommand(get='self')
    def increaseTraceScale(self):
        # self.mainWindow.traceScaleUp(self.mainWindow)
        if not self.is1D:
            for strip in self.strips:
                for spectrumView in strip.spectrumViews:
                    if spectrumView.traceScale is not None:
                        spectrumView.traceScale *= 1.4

                # spawn a redraw of the strip
                strip._updatePivot()

    @logCommand(get='self')
    def decreaseTraceScale(self):
        # self.mainWindow.traceScaleDown(self.mainWindow)
        if not self.is1D:
            for strip in self.strips:
                for spectrumView in strip.spectrumViews:
                    if spectrumView.traceScale is not None:
                        spectrumView.traceScale /= 1.4

                # spawn a redraw of the strip
                strip._updatePivot()

    def increaseStripSize(self):
        """Increase the width/height of the strips depending on the orientation
        """
        if self.stripArrangement == 'Y':

            # strips are arranged in a row
            self._increaseStripWidth()

        elif self.stripArrangement == 'X':

            # strips are arranged in a column
            self._increaseStripHeight()

        elif self.stripArrangement == 'T':

            # NOTE:ED - Tiled plots not fully implemented yet
            getLogger().warning('Tiled plots not implemented for spectrumDisplay: %s' % str(self.pid))

        else:
            getLogger().warning('Strip direction is not defined for spectrumDisplay: %s' % str(self.pid))

    def decreaseStripSize(self):
        """Decrease the width/height of the strips depending on the orientation
        """
        if self.stripArrangement == 'Y':

            # strips are arranged in a row
            self._decreaseStripWidth()

        elif self.stripArrangement == 'X':

            # strips are arranged in a column
            self._decreaseStripHeight()

        elif self.stripArrangement == 'T':

            # NOTE:ED - Tiled plots not fully implemented yet
            getLogger().warning('Tiled plots not implemented for spectrumDisplay: %s' % str(self.pid))

        else:
            getLogger().warning('Strip direction is not defined for spectrumDisplay: %s' % str(self.pid))

    def _increaseStripWidth(self):
        """Increase the widths of the strips
        """
        factor = (100.0 + self.application.preferences.general.stripWidthZoomPercent) / 100.0
        self._setStripWidths(factor)

    def _decreaseStripWidth(self):
        """decrease the widths of the strips
        """
        factor = 100.0 / (100.0 + self.application.preferences.general.stripWidthZoomPercent)
        self._setStripWidths(factor)

    def _setStripWidths(self, factor=1.0):
        """set the widths for the strips
        """
        self.stripFrame.hide()

        strips = self.orderedStrips
        newWidth = max(strips[0].width() * factor, STRIP_MINIMUMWIDTH)
        axisWidth = 0

        if len(strips) > 1:
            for strip in strips[:-1]:
                strip.setMinimumWidth(newWidth)
            strips[-1].setMinimumWidth(newWidth + axisWidth)
            self.stripFrame.setMinimumWidth((newWidth + STRIP_SPACING) * len(strips) + axisWidth - STRIP_SPACING)
        else:
            strips[0].setMinimumWidth(newWidth)
            self.stripFrame.setMinimumWidth(newWidth)

        self.stripFrame.show()

    def _increaseStripHeight(self):
        """Increase the heights of the strips
        """
        factor = (100.0 + self.application.preferences.general.stripWidthZoomPercent) / 100.0
        self._setStripHeights(factor)

    def _decreaseStripHeight(self):
        """decrease the heights of the strips
        """
        factor = 100.0 / (100.0 + self.application.preferences.general.stripWidthZoomPercent)
        self._setStripHeights(factor)

    def _setStripHeights(self, factor=1.0):
        """set the heights for the strips
        """
        self.stripFrame.hide()

        strips = self.orderedStrips
        newHeight = max(strips[0].height() * factor, STRIP_MINIMUMHEIGHT)
        axisHeight = 0

        if len(strips) > 1:
            for strip in strips[:-1]:
                strip.setMinimumHeight(newHeight)
            strips[-1].setMinimumHeight(newHeight + axisHeight)
            self.stripFrame.setMinimumHeight((newHeight + STRIP_SPACING) * len(strips) + axisHeight - STRIP_SPACING)
        else:
            strips[0].setMinimumHeight(newHeight)
            self.stripFrame.setMinimumHeight(newHeight)

        self.stripFrame.show()

    def _copyPreviousStripValues(self, fromStrip, toStrip):
        """Copy the trace settings to another strip in the spectrumDisplay.
        """
        traceScale = fromStrip.spectrumViews[0].traceScale
        toStrip.setTraceScale(traceScale)

        if self.phasingFrame.isVisible():
            toStrip.turnOnPhasing()

    @logCommand(get='self')
    def addStrip(self, strip=None) -> 'GuiStripNd':
        """Creates a new strip by cloning strip with index (default the last) in the display.
        """
        strip = self.getByPid(strip) if isinstance(strip, str) else strip
        index = strip.stripIndex() if strip else -1
        tilePosition = strip.tilePosition if strip else None
        if tilePosition is None:
            tilePosition = (0, 0)

        if self.phasingFrame.isVisible():
            showWarning(str(self.windowTitle()), 'Please disable Phasing Console before adding strips')
            return

        with undoStackBlocking():  # Do not add to undo/redo stack
            with undoStackBlocking() as addUndoItem:
                with self._hideWidget(self.stripFrame):
                    addUndoItem(undo=self._redrawAxes,
                                redo=self._redrawAxesAddMode)

                    with notificationBlanking():
                        # get the visibility of strip to be copied
                        copyVisible = self.strips[index].header.headerVisible

                        # inserts the strip into the stripFrame here
                        self._stripAddMode = (self.strips[0]._CcpnGLWidget.pixelX, self.strips[0]._CcpnGLWidget.pixelY)
                        result = self.strips[index]._clone()

                        if not isinstance(result, GuiStrip):
                            raise RuntimeError('Expected an object of class %s, obtained %s' % (GuiStrip, result.__class__))

                    # required because the above clone is wrapped in notificationBlanking
                    result._finaliseAction('create')

                    # copy the strip Header if needed
                    # result.header.headerVisible = copyVisible if copyVisible is not None else False
                    # result.header.setLabelVisible(visible=copyVisible if copyVisible is not None else False)

                    # retrieve list of created items from the api
                    # strangely, this modifies _wrappedData.orderedStrips
                    apiObjectsCreated = result._getApiObjectTree()
                    addUndoItem(undo=BlankedPartial(Undo._deleteAllApiObjects,
                                                    obj=result, trigger='delete', preExecution=True,
                                                    objsToBeDeleted=apiObjectsCreated),
                                redo=BlankedPartial(result._wrappedData.root._unDelete,
                                                    topObjectsToCheck=(result._wrappedData.topObject,),
                                                    obj=result, trigger='create', preExecution=False,
                                                    objsToBeUnDeleted=apiObjectsCreated)
                                )

                    index = result.stripIndex()

                    # add notifier handling to the stack
                    addUndoItem(undo=partial(result.setBlankingAllNotifiers, True),
                                redo=partial(result.setBlankingAllNotifiers, False))

                    # add layout handling to the undo stack
                    addUndoItem(undo=partial(self._removeStripFromLayout, result),
                                redo=partial(self._restoreStripToLayout, result, index))
                    addUndoItem(redo=partial(self._redrawAxes, index),
                                undo=self._redrawAxesAddMode)

            # do axis redrawing
            self._redrawAxes(index)  # this might be getting confused with the ordering

        return result

    def setColumnStretches(self, stretchValue=False, scaleFactor=1.0, widths=True, minimumWidth=None, deletingStrip=False):
        """Set the column widths of the strips so that the last strip accommodates the axis bar
                if necessary."""

        if self.stripArrangement == 'Y':

            # strips are arranged in a row
            self._setColumnStretches(stretchValue=stretchValue, scaleFactor=scaleFactor, widths=widths, minimumWidth=minimumWidth, deletingStrip=deletingStrip)

        elif self.stripArrangement == 'X':

            # strips are arranged in a column
            self._setRowStretches(stretchValue=stretchValue, scaleFactor=scaleFactor, heights=widths, minimumHeight=minimumWidth, deletingStrip=deletingStrip)

        elif self.stripArrangement == 'T':

            # NOTE:ED - Tiled plots not fully implemented yet
            getLogger().warning('Tiled plots not implemented for spectrumDisplay: %s' % str(self.pid))

        else:
            getLogger().warning('Strip direction is not defined for spectrumDisplay: %s' % str(self.pid))

    def _setColumnStretches(self, stretchValue=False, scaleFactor=1.0, widths=True, minimumWidth=STRIP_MINIMUMWIDTH, deletingStrip=False):
        """Set the column widths of the strips so that the last strip accommodates the axis bar
        if necessary."""
        widgets = self.stripFrame.children()

        # set the strip spacing and the visibility of the scroll bars
        layout = self.stripFrame.getLayout()
        layout.setHorizontalSpacing(STRIP_SPACING)
        layout.setVerticalSpacing(0)
        if self._stripFrameScrollArea:
            # scroll area for strips
            self._stripFrameScrollArea.setScrollBarPolicies(scrollBarPolicies=('asNeeded', 'never'))

        if widgets:

            AXIS_WIDTH = 1
            AXIS_PADDING = STRIP_SPACING

            thisLayout = self.stripFrame.layout()
            thisLayoutWidth = self.stripFrame.width() - (2 * STRIP_SPACING)

            if deletingStrip:
                thisLayoutWidth *= (self.stripCount / (self.stripCount + 1))

            if not thisLayout.itemAt(0):
                return

            self.stripFrame.hide()

            if self.strips:
                AXIS_WIDTH = self.orderedStrips[0].getRightAxisWidth()
                firstStripWidth = (thisLayoutWidth - AXIS_WIDTH) / self.stripCount
            else:
                firstStripWidth = thisLayoutWidth

            if minimumWidth:
                firstStripWidth = max(firstStripWidth, minimumWidth)
            firstStripWidth = max(firstStripWidth, STRIP_MINIMUMWIDTH)

            if True:  # not self.lastAxisOnly:
                maxCol = 0
                for wid in self.orderedStrips:
                    index = thisLayout.indexOf(wid)
                    if index >= 0:
                        row, column, cols, rows = thisLayout.getItemPosition(index)
                        maxCol = max(maxCol, column)

                for col in range(0, maxCol + 1):
                    if widths and thisLayout.itemAt(col):
                        thisLayout.itemAt(col).widget().setMinimumWidth(firstStripWidth)
                    thisLayout.setColumnStretch(col, 1 if stretchValue else 1)

                if minimumWidth:
                    self.stripFrame.setMinimumWidth((firstStripWidth + STRIP_SPACING) * len(self.orderedStrips) - STRIP_SPACING)
                else:
                    self.stripFrame.setMinimumWidth(self.stripFrame.minimumSizeHint().width())
                self.stripFrame.setMinimumHeight(STRIP_MINIMUMHEIGHT)
                try:
                    self._rightGLAxis.setMinimumHeight(STRIP_MINIMUMHEIGHT - self.strips[0]._stripToolBarWidget.height())
                    self._rightGLAxis._updateAxes = True
                    self._rightGLAxis.update()
                except:
                    pass

            self.stripFrame.show()

    def _setRowStretches(self, stretchValue=False, scaleFactor=1.0, heights=True, minimumHeight=STRIP_MINIMUMHEIGHT, deletingStrip=False):
        """Set the row heights of the strips so that the last strip accommodates the axis bar
        if necessary."""
        widgets = self.stripFrame.children()

        # set the strip spacing and the visibility of the scroll bars
        layout = self.stripFrame.getLayout()
        layout.setHorizontalSpacing(0)
        layout.setVerticalSpacing(STRIP_SPACING)
        if self._stripFrameScrollArea:
            # scroll area for strips
            self._stripFrameScrollArea.setScrollBarPolicies(scrollBarPolicies=('never', 'asNeeded'))

        if widgets:

            AXIS_HEIGHT = 1
            AXIS_PADDING = STRIP_SPACING

            thisLayout = self.stripFrame.layout()
            # thisLayoutHeight = self._stripFrameScrollArea.height()
            thisLayoutHeight = self.stripFrame.height() - (2 * STRIP_SPACING)

            if deletingStrip:
                thisLayoutHeight *= (self.stripCount / (self.stripCount + 1))

            if not thisLayout.itemAt(0):
                return

            self.stripFrame.hide()

            if self.strips:
                firstStripHeight = thisLayoutHeight / self.stripCount
                AXIS_HEIGHT = self.orderedStrips[0].getBottomAxisHeight()
            else:
                firstStripHeight = thisLayoutHeight

            if minimumHeight:
                firstStripHeight = max(firstStripHeight, minimumHeight)
            firstStripHeight = max(firstStripHeight, STRIP_MINIMUMHEIGHT)

            if True:  #not self.lastAxisOnly:
                maxRow = 0
                for wid in self.orderedStrips:
                    index = thisLayout.indexOf(wid)
                    if index >= 0:
                        row, column, cols, rows = thisLayout.getItemPosition(index)
                        maxRow = max(maxRow, row)

                for rr in range(0, maxRow + 1):
                    if heights and thisLayout.itemAt(rr):
                        thisLayout.itemAt(rr).widget().setMinimumHeight(firstStripHeight)
                    thisLayout.setRowStretch(rr, 1 if stretchValue else 1)

                if minimumHeight:
                    self.stripFrame.setMinimumHeight((firstStripHeight + STRIP_SPACING) * len(self.orderedStrips) - STRIP_SPACING)
                else:
                    self.stripFrame.setMinimumHeight(self.stripFrame.minimumSizeHint().height())
                self.stripFrame.setMinimumWidth(STRIP_MINIMUMWIDTH)
                if hasattr(self, '_bottomGLAxis'):
                    self._bottomGLAxis.setMinimumWidth(STRIP_MINIMUMWIDTH)
                    self._bottomGLAxis._updateAxes = True
                    self._bottomGLAxis.update()

            self.stripFrame.show()

    def autoRange(self):
        """Zooms Y axis of current strip to show entire region.
        """
        for strip in self.strips:
            strip.autoRange()

    def _resetYZooms(self):
        """Zooms Y axis of current strip to show entire region.
        """
        for strip in self.strips:
            strip._resetYZoom()

    def _resetXZooms(self):
        """Zooms X axis of current strip to show entire region.
        """
        for strip in self.strips:
            strip._resetXZoom()

    def _resetAllZooms(self):
        """Zooms X/Y axes of current strip to show entire region.
        """
        for strip in self.strips:
            strip._resetAllZoom()

    def _restoreZoom(self):
        """Restores last saved zoom of current strip.
        """
        if not self.strips:
            showWarning('Restore Zoom', 'SpectrumDisplay "%s" does not contain any strips' \
                        % self.pid)
            return

        for strip in self.strips:
            strip._restoreZoom()

    def _storeZoom(self):
        """Saves zoomed region of current strip."""
        if not self.strips:
            showWarning('Store Zoom', 'SpectrumDisplay "%s" does not contain any strips' \
                        % self.pid)
            return

        for strip in self.strips:
            strip._storeZoom()

    def _previousZoom(self):
        """Changes to the previous zoom of current strip."""
        if not self.strips:
            showWarning('Undo Zoom', 'SpectrumDisplay "%s" does not contain any strips' \
                        % self.pid)
            return

        for strip in self.strips:
            strip._previousZoom()

    def _nextZoom(self):
        """Changes to the next zoom of current strip."""
        if not self.strips:
            showWarning('Redo Zoom', 'SpectrumDisplay "%s" does not contain any strips' \
                        % self.pid)
            return

        for strip in self.strips:
            strip._nextZoom()

    def _zoomIn(self):
        """zoom in to the current strip."""
        if not self.strips:
            showWarning('Restore Zoom', 'SpectrumDisplay "%s" does not contain any strips' \
                        % self.pid)
            return

        for strip in self.strips:
            strip._zoomIn()

    def _zoomOut(self):
        """zoom out of current strip."""
        if not self.strips:
            showWarning('Restore Zoom', 'SpectrumDisplay "%s" does not contain any strips' \
                        % self.pid)
            return

        for strip in self.strips:
            strip._zoomOut()

    def toggleGrid(self):
        """Toggles whether grid is displayed in all strips of spectrum display.
        """
        for strip in self.strips:
            strip.toggleGrid()

    def toggleSideBands(self):
        """Toggles whether sideBands are displayed in all strips of spectrum display.
        """
        for strip in self.strips:
            strip.toggleSideBands()

    def toggleCrosshair(self):
        """Toggles whether cross hair is displayed in all strips of spectrum display.
        """
        for strip in self.strips:
            strip._toggleCrosshair()

    def toggleDoubleCrosshair(self):
        """Toggles whether double cross hairs are displayed in all strips of spectrum display.
        """
        for strip in self.strips:
            strip._toggleDoubleCrosshair()

    def _cycleSymbolLabelling(self):
        """Toggles peak labelling of current strip.
        """
        try:
            if not self.current.strip:
                showWarning('Cycle Peak Labelling', 'No strip selected')
                return

            for strip in self.strips:
                strip.cycleSymbolLabelling()

        except:
            getLogger().warning('Error cycling peak labelling')

    def _cyclePeakSymbols(self):
        """toggles peak labelling of current strip.
        """
        try:
            if not self.current.strip:
                showWarning('Cycle Peak Symbols', 'No strip selected')
                return

            for strip in self.strips:
                strip.cyclePeakSymbols()
        except:
            getLogger().warning('Error cycling peak symbols')

    @logCommand(get='self')
    def displaySpectrum(self, spectrum):
        """Display spectrum, with spectrum axes ordered according to display axisCodes
        :return SpectrumView instance or None
        """
        from ccpn.ui._implementation.SpectrumView import _newSpectrumView

        spectrum = self.getByPid(spectrum) if isinstance(spectrum, str) else spectrum
        if not isinstance(spectrum, Spectrum):
            raise TypeError('spectrum is not of type Spectrum')

        if self.is1D and spectrum.dimensionCount > 1:
            raise RuntimeError('Cannot display nD spectrum on %s' % self)

        if not self.is1D and spectrum.dimensionCount == 1:
            raise RuntimeError('Cannot display 1D spectrum on %s' % self)

        # check if not already here
        _specViews = self.getSpectrumViewFromSpectrum(spectrum)
        if len(_specViews) > 0:
            getLogger().debug('displaySpectrum: Spectrum %s already in display %s' % (spectrum, self))
            return _specViews[0]

        # keep this as may be needed for undo/redo gui operations
        # with undoStackBlocking() as _:  # Do not add to undo/redo stack
        #     # _getDimensionsMapping will check the match for axisCodes
        #     displayOrder = (1, 0) if self.is1D else self._getDimensionsMapping(spectrum)
        #     # check the isotopeCodes
        #     dims = displayOrder[0:1] if self.is1D else displayOrder
        #     # check the isotopeCodes exist and check compatibility
        #     for ic1, ic2 in zip(self.isotopeCodes or [], spectrum.getByDimensions('isotopeCodes', dims)):
        #         if ic1 != ic2:
        #             raise RuntimeError('Cannot display %s on %s; incompatible isotopeCodes' % (spectrum, self))

        # with undoStackRevert(self.application) as revertStack:
        with undoBlockWithoutSideBar(self.application):
            # push/pop ordering
            with undoStackBlocking(self.application) as addUndoItem:

                # _getDimensionsMapping will check the match for axisCodes
                displayOrder = (1, 0) if self.is1D else self._getDimensionsMapping(spectrum)
                # dimensions are 1-based and not defined for (1D) Intensity axis
                dims = [1] if self.is1D else displayOrder

                if not self._isNew:
                    # There is already a spectrum displayed; ie. the spectrumDisplay has definitions for
                    # its x,y, and z,a,.. plane(s) display axes

                    # check for matching dimension types
                    for dt1, dt2 in zip(self.dimensionTypes or [], spectrum.getByDimensions('dimensionTypes', dims)):
                        if dt1 != dt2:
                            raise RuntimeError('Cannot display %s on %s; incompatible dimensionTypes' % (spectrum, self))
                        # For now: no multiple spectra with time/sampled axes (current implementation limit)
                        if dt2 == DIMENSION_SAMPLED or dt2 == DIMENSION_TIME:
                            raise RuntimeError('Currently cannot display %s with "%s" axis on %s; SpectrumDisplay already contains other spectra with time/sampled axes' %
                                               (spectrum, dt2, self))

                    # check the isotopeCodes exist and check compatibility
                    for ic1, ic2 in zip(self.isotopeCodes or [], spectrum.getByDimensions('isotopeCodes', dims)):
                        if ic1 != ic2:
                            raise RuntimeError('Cannot display %s on %s; incompatible isotopeCodes' % (spectrum, self))

                # # add toolbar ordering to the undo stack
                # addUndoItem(undo=self.setToolbarButtons)  # keep for undo/redo

                # Make spectrumView
                if (spectrumView := _newSpectrumView(self, spectrum=spectrum, displayOrder=displayOrder)) \
                        is None:
                    # notify the stack to revert to the pre-context manager stack
                    # revertStack(True)
                    getLogger().warning(f'Could not create new spectrumView for {spectrum}')

                else:
<<<<<<< HEAD
                    self.setToolbarButtons()
                    # addUndoItem(redo=self.setToolbarButtons)  # keep for undo/redo
=======

                    # add the spectrum to the end of the spectrum ordering in the toolbar
                    idx = self._getOrderedSpectrumViewsIndex()
                    newInd = self.spectrumViews.index(spectrumView)
                    if len(self.spectrumViews) == len(_oldOrdering) + 1:
                        idx = tuple((ii + 1) if (ii >= newInd) else ii for ii in idx)
                        idx += (newInd,)

                    self.setToolbarButtons(tuple(idx))
                    # addUndoItem(redo=partial(self.setToolbarButtons, tuple(idx)))  # keep for undo/redo
>>>>>>> ce995eec

        if not self._isNew:
            # Now that the spectrum is added, we need to update the plane-related
            # axis values
            for strip in self.strips:
                strip._updatePlaneAxes()

        return spectrumView

    @logCommand(get='self')
    def removeSpectrum(self, spectrum):
        """Remove a spectrum from the spectrumDisplay
        """
        spectrum = self.project.getByPid(spectrum) if isinstance(spectrum, str) else spectrum
        if not isinstance(spectrum, Spectrum):
            raise TypeError('spectrum must be of type Spectrum/str')

        # get the spectrumViews from the first strip
        sv = [(spectrum, specView) for specView in self.strips[0].spectrumViews if specView.spectrum == spectrum]
        if len(sv) != 1:
            getLogger().warning('%.removeSpectrum: No spectrum found' % self.__class__.__name__)
            return

        _spectrum, specView = sv[0]

<<<<<<< HEAD
            with undoStackBlocking():  # Do not add to undo/redo stack
                # push/pop ordering
                with undoStackBlocking(self.application) as addUndoItem:
                    addUndoItem(undo=self.setToolbarButtons)
=======
        # for debugger
        _undo = self.application._getUndo()

        # explicitly change the ordering
        _index = self.spectrumViews.index(specView)
        _oldOrdering = tuple(self._getOrderedSpectrumViewsIndex())
        _newOrdering = tuple([od if od < _index else od - 1 for ii, od in enumerate(_oldOrdering)
                              if od != _index])

        # GWV thinks it should be like this
        # need undo block stuff here
        with waypointBlocking():
            with undoStackBlocking() as addUndoItem:
                # refresh on undo
                _data = {Notifier.OBJECT:specView,
                         Notifier.TRIGGER:Notifier.CREATE
                         }
                addUndoItem(undo=partial(self._spectrumViewChanged, _data)
                            )
                # addUndoItem(undo=partial(self._refreshSpectrumView, _spectrum)
                #             )

                # push/pop ordering
                addUndoItem(undo=partial(self.setToolbarButtons, _oldOrdering)
                            )
>>>>>>> ce995eec

            # delete the spectrumView -
            # for multiple strips will delete all spectrumViews attached to spectrum
            specView._delete()

<<<<<<< HEAD
                # push/pop ordering
                with undoStackBlocking(self.application) as addUndoItem:
                    self.setToolbarButtons()
                    addUndoItem(redo=self.setToolbarButtons)
        else:
            getLogger().warning('No spectrumView found')
=======
            with undoStackBlocking() as addUndoItem:
                # push ordering
                self.setToolbarButtons(_newOrdering)
                addUndoItem(redo=partial(self.setToolbarButtons, _newOrdering)
                            )

        #end waypoint

        return
>>>>>>> ce995eec

    def _setVisibleSpectrum(self, spectrum, visible: bool):
        """ Set visible the spectrumView of the spectrum in the spectrumDisplay.
        """
        for specView in self.strips[0].spectrumViews:
            if specView.spectrum == spectrum:
                specView.setVisible(visible)

    def setVisibleSpectrum(self, spectrum, visible):
        """
        Toggle on/off a spectrum from the visible spectra
        :param spectrum:
        :param visible: bool. True to show, False to hide
        :return:
        """
        with undoStackBlocking(self.application) as addUndoItem:
            self._setVisibleSpectrum(spectrum, visible)
            addUndoItem(
                    undo=partial(self._setVisibleSpectrum, spectrum, not visible),
                    redo=partial(self._setVisibleSpectrum, spectrum, visible))

    def setToolbarButtons(self):
        """Setup the buttons in the toolbar for each spectrum
        """
        if not self.isGrouped and self.strips:
            self.spectrumToolBar.setButtonsFromSpectrumViews(self.strips[0].getSpectrumViews())

    @logCommand(get='self')
    def makeStripPlot(self, peaks=None, nmrResidues=None,
                      autoClearMarks=True,
                      sequentialStrips=True,
                      markPositions=True,
                      widths=None):
        """Make a list of strips in the current spectrumDisplay based on the list of peaks or
        the list of nmrResidues passing in
        Can only choose either peaks or nmrResidues, peaks chosen will override any selected nmrResidues
        """
        pkList = makeIterableList(peaks)
        pks = []
        for peak in pkList:
            pks.append(self.project.getByPid(peak) if isinstance(peak, str) else peak)

        resList = makeIterableList(nmrResidues)
        nmrs = []
        for nmrRes in resList:
            if not nmrRes.relativeOffset:  # is not None and nmrResidue.relativeOffset
                nmrs.append(self.project.getByPid(nmrRes) if isinstance(nmrRes, str) else nmrRes)

        # need to clean up the use of GLNotifier - possibly into AbstractWrapperObject
        from ccpn.ui.gui.lib.OpenGL.CcpnOpenGL import GLNotifier
        # from functools import partial
        # from ccpn.ui.gui.lib.Strip import navigateToPositionInStrip, navigateToNmrAtomsInStrip
        from ccpn.ui.gui.lib.SpectrumDisplay import navigateToPeakInStrip, navigateToNmrResidueInStrip

        def _updateGl(self, spectrumList):
            GLSignals = GLNotifier(parent=self)
            GLSignals.emitPaintEvent()

        if pks or nmrs:

            GLSignals = GLNotifier(parent=self)
            _undo = self.project._undo

            project = self.project
            # with logCommandBlock(get='self') as log:
            #     peakStr = '[' + ','.join(["'%s'" % peak.pid for peak in pks]) + ']'
            #     nmrResidueStr = '[' + ','.join(["'%s'" % nmrRes.pid for nmrRes in nmrs]) + ']'
            #     log('addPeaks', peaks=peakStr, nmrResidues=nmrResidueStr)

            # with undoBlockWithoutSideBar():
            with undoStackBlocking() as _:  # Do not add to undo/redo stack
                # _undo._newItem(undoPartial=partial(_updateGl, self, []))

                if autoClearMarks:
                    self.mainWindow.clearMarks()

                # Make sure there are enough strips to display nmrAtomPairs
                stripCount = len(pks) if pks else len(nmrs)
                while len(self.strips) < stripCount:
                    self.addStrip()
                for strip in self.strips[stripCount:]:
                    self.deleteStrip(strip)

                # build the strips
                if pks:
                    for ii, pk in enumerate(pks):
                        strip = self.strips[ii]
                        navigateToPeakInStrip(self, strip, pk)

                elif nmrs:
                    for ii, nmr in enumerate(nmrs):
                        strip = self.strips[ii]
                        navigateToNmrResidueInStrip(self, strip, nmr, widths, markPositions)

                # _undo._newItem(redoPartial=partial(_updateGl, self, []))

                # repaint - not sure whether needed here
                GLSignals.emitPaintEvent()

    @contextmanager
    def _hideWidget(self, widget):
        """ A decorator to hide/show the widget
        """
        # store visibility
        _visible = widget.isVisible()
        widget.setVisible(False)
        try:
            # transfer control to the calling function
            yield

        except Exception as es:
            raise es

        finally:
            widget.setVisible(_visible)

    def attachZPlaneWidgets(self):
        """Attach the strip zPlane navigation widgets for the strips to the correct containers
        """
        if self.is1D or len(self.axisCodes) <= 2:
            return

        try:
            _currentStrip = self.application.current.strip
        except:
            pass
        else:

            # update the settings widget
            self._spectrumDisplaySettings.setZPlaneButtons(self.zPlaneNavigationMode)

            with self._hideWidget(self.mainWidget):

                if self.zPlaneNavigationMode == ZPlaneNavigationModes.PERSPECTRUMDISPLAY.label:

                    for strip in self.strips:
                        if strip and not (strip.isDeleted or strip._flaggedForDelete):
                            strip.zPlaneFrame.setVisible(False)
                            strip.zPlaneFrame._strip = None
                            for pl in strip.planeAxisBars:
                                # reattach the widget to the in strip container
                                pl._attachButton('_axisSelector')
                                pl._hideAxisSelector()

                    _currentStrip = _currentStrip if _currentStrip in self.strips else (self.strips[0] if self.strips else None)
                    if _currentStrip:
                        self.zPlaneFrame.attachZPlaneWidgets(_currentStrip)
                    self.zPlaneFrame.setVisible(True)

                if self.zPlaneNavigationMode == ZPlaneNavigationModes.PERSTRIP.label:
                    self.zPlaneFrame.setVisible(False)
                    self.zPlaneFrame._strip = None
                    for strip in self.strips:
                        if strip and not (strip.isDeleted or strip._flaggedForDelete):
                            for pl in strip.planeAxisBars:
                                # reattach the widget to the in strip container
                                pl._attachButton('_axisSelector')
                                pl._hideAxisSelector()

                            strip.zPlaneFrame.attachZPlaneWidgets(strip)
                            strip.zPlaneFrame.setVisible(True)

                if self.zPlaneNavigationMode == ZPlaneNavigationModes.INSTRIP.label:
                    for strip in self.strips:
                        if strip and not (strip.isDeleted or strip._flaggedForDelete):
                            strip.zPlaneFrame.setVisible(False)
                            strip.zPlaneFrame._strip = None
                            for pl in strip.planeAxisBars:
                                # reattach the widget to the in strip container
                                pl._attachButton('_axisSelector')
                                pl._hideAxisSelector()

                    self.zPlaneFrame.setVisible(False)
                    self.zPlaneFrame._strip = None

        self.update()

    def _highlightAxes(self, strip, state):
        """Highlight the last row axis if strip
        """
        _row = self.stripRow(0)
        if _row and len(_row) > 1 and (_row[-1] == strip):
            self._rightGLAxis.highlightCurrentStrip(state)
            self._bottomGLAxis.highlightCurrentStrip(state)

    def clearContourAttributes(self):
        """Clear all the contour attributes associated with the spectrumViews in the spectrumDisplay
        Attributes will revert to the spectrum values
        """
        with undoBlockWithoutSideBar():
            for specView in self.spectrumViews:
                specView.clearContourAttributes()

    def copyContourAttributesFromSpectra(self):
        """Copy all the contour attributes associated with a spectrumView.spectrum
        to the spectrumView for all spectrumViews in the spectrumDisplay
        """
        with undoBlockWithoutSideBar():
            for specView in self.spectrumViews:
                specView.copyContourAttributesFromSpectrum()


#=========================================================================================


#GuiSpectrumDisplay.processSpectrum = GuiSpectrumDisplay.displaySpectrum  # ejb - from SpectrumDisplay<|MERGE_RESOLUTION|>--- conflicted
+++ resolved
@@ -14,13 +14,8 @@
 #=========================================================================================
 # Last code modification
 #=========================================================================================
-<<<<<<< HEAD
-__modifiedBy__ = "$modifiedBy: Ed Brooksbank $"
-__dateModified__ = "$dateModified: 2022-01-06 12:54:51 +0000 (Thu, January 06, 2022) $"
-=======
 __modifiedBy__ = "$modifiedBy: Geerten Vuister $"
-__dateModified__ = "$dateModified: 2022-01-11 11:14:48 +0000 (Tue, January 11, 2022) $"
->>>>>>> ce995eec
+__dateModified__ = "$dateModified: 2022-01-11 12:34:42 +0000 (Tue, January 11, 2022) $"
 __version__ = "$Revision: 3.0.4 $"
 #=========================================================================================
 # Created
@@ -2391,21 +2386,8 @@
                     getLogger().warning(f'Could not create new spectrumView for {spectrum}')
 
                 else:
-<<<<<<< HEAD
                     self.setToolbarButtons()
                     # addUndoItem(redo=self.setToolbarButtons)  # keep for undo/redo
-=======
-
-                    # add the spectrum to the end of the spectrum ordering in the toolbar
-                    idx = self._getOrderedSpectrumViewsIndex()
-                    newInd = self.spectrumViews.index(spectrumView)
-                    if len(self.spectrumViews) == len(_oldOrdering) + 1:
-                        idx = tuple((ii + 1) if (ii >= newInd) else ii for ii in idx)
-                        idx += (newInd,)
-
-                    self.setToolbarButtons(tuple(idx))
-                    # addUndoItem(redo=partial(self.setToolbarButtons, tuple(idx)))  # keep for undo/redo
->>>>>>> ce995eec
 
         if not self._isNew:
             # Now that the spectrum is added, we need to update the plane-related
@@ -2431,20 +2413,14 @@
 
         _spectrum, specView = sv[0]
 
-<<<<<<< HEAD
-            with undoStackBlocking():  # Do not add to undo/redo stack
-                # push/pop ordering
-                with undoStackBlocking(self.application) as addUndoItem:
-                    addUndoItem(undo=self.setToolbarButtons)
-=======
         # for debugger
         _undo = self.application._getUndo()
 
-        # explicitly change the ordering
-        _index = self.spectrumViews.index(specView)
-        _oldOrdering = tuple(self._getOrderedSpectrumViewsIndex())
-        _newOrdering = tuple([od if od < _index else od - 1 for ii, od in enumerate(_oldOrdering)
-                              if od != _index])
+        # # explicitly change the ordering
+        # _index = self.spectrumViews.index(specView)
+        # _oldOrdering = tuple(self._getOrderedSpectrumViewsIndex())
+        # _newOrdering = tuple([od if od < _index else od - 1 for ii, od in enumerate(_oldOrdering)
+        #                       if od != _index])
 
         # GWV thinks it should be like this
         # need undo block stuff here
@@ -2456,36 +2432,21 @@
                          }
                 addUndoItem(undo=partial(self._spectrumViewChanged, _data)
                             )
-                # addUndoItem(undo=partial(self._refreshSpectrumView, _spectrum)
-                #             )
 
                 # push/pop ordering
-                addUndoItem(undo=partial(self.setToolbarButtons, _oldOrdering)
-                            )
->>>>>>> ce995eec
+                addUndoItem(undo=self.setToolbarButtons)
 
             # delete the spectrumView -
             # for multiple strips will delete all spectrumViews attached to spectrum
             specView._delete()
 
-<<<<<<< HEAD
-                # push/pop ordering
-                with undoStackBlocking(self.application) as addUndoItem:
-                    self.setToolbarButtons()
-                    addUndoItem(redo=self.setToolbarButtons)
-        else:
-            getLogger().warning('No spectrumView found')
-=======
             with undoStackBlocking() as addUndoItem:
                 # push ordering
-                self.setToolbarButtons(_newOrdering)
-                addUndoItem(redo=partial(self.setToolbarButtons, _newOrdering)
-                            )
+                self.setToolbarButtons()
+                addUndoItem(redo=self.setToolbarButtons)
 
         #end waypoint
-
         return
->>>>>>> ce995eec
 
     def _setVisibleSpectrum(self, spectrum, visible: bool):
         """ Set visible the spectrumView of the spectrum in the spectrumDisplay.
