--- conflicted
+++ resolved
@@ -14,11 +14,7 @@
 # Last code modification
 #=========================================================================================
 __modifiedBy__ = "$modifiedBy: Ed Brooksbank $"
-<<<<<<< HEAD
-__dateModified__ = "$dateModified: 2021-03-01 11:22:51 +0000 (Mon, March 01, 2021) $"
-=======
-__dateModified__ = "$dateModified: 2021-03-02 14:28:02 +0000 (Tue, March 02, 2021) $"
->>>>>>> d7947a95
+__dateModified__ = "$dateModified: 2021-03-02 14:37:53 +0000 (Tue, March 02, 2021) $"
 __version__ = "$Revision: 3.0.3 $"
 #=========================================================================================
 # Created
@@ -219,7 +215,7 @@
                               So for now add option below to have it turned off (False) or on (True).
         """
 
-        getLogger().debug('GuiSpectrumDisplay.__init__>> mainWindow, name: %s %s' % (mainWindow, name))
+        getLogger().debug('GuiSpectrumDisplay>> mainWindow, name: %s %s' % (mainWindow, name))
         super(GuiSpectrumDisplay, self).__init__(mainWindow=mainWindow, name=name,
                                                  size=(1100, 1300), autoOrientation=False
                                                  )
