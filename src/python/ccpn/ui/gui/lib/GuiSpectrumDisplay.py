--- conflicted
+++ resolved
@@ -14,11 +14,7 @@
 # Last code modification
 #=========================================================================================
 __modifiedBy__ = "$modifiedBy: Ed Brooksbank $"
-<<<<<<< HEAD
-__dateModified__ = "$dateModified: 2021-03-24 13:34:08 +0000 (Wed, March 24, 2021) $"
-=======
-__dateModified__ = "$dateModified: 2021-03-25 18:46:36 +0000 (Thu, March 25, 2021) $"
->>>>>>> 6529857d
+__dateModified__ = "$dateModified: 2021-03-26 12:43:47 +0000 (Fri, March 26, 2021) $"
 __version__ = "$Revision: 3.0.3 $"
 #=========================================================================================
 # Created
@@ -432,9 +428,7 @@
                                                        prefsGen.annotationType, prefsGen.stripArrangement,
                                                        prefsGen.symbolSizePixel, prefsGen.symbolThickness, prefsGen.symbolType,
                                                        prefsGen.xAxisUnits, prefsGen.yAxisUnits,
-<<<<<<< HEAD
-                                                       prefsGen.aliasEnabled, prefsGen.aliasShade)
-=======
+                                                       prefsGen.aliasEnabled, prefsGen.aliasShade,
                                                        prefsGen.contourThickness,
                                                        prefsGen.zPlaneNavigationMode)
 
@@ -443,7 +437,6 @@
         """
         if self.mainWindow._spectrumModuleLayouts:
             return self.mainWindow.moduleArea.restoreModuleState(self.mainWindow._spectrumModuleLayouts, self, discard=discard)
->>>>>>> 6529857d
 
     def restoreWidgetsState(self, **widgetsState):
         super(GuiSpectrumDisplay, self).restoreWidgetsState(**widgetsState)
