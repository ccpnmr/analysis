"""Module Documentation here

"""
#=========================================================================================
# Licence, Reference and Credits
#=========================================================================================
__copyright__ = "Copyright (C) CCPN project (http://www.ccpn.ac.uk) 2014 - 2021"
__credits__ = ("Ed Brooksbank, Luca Mureddu, Timothy J Ragan & Geerten W Vuister")
__licence__ = ("CCPN licence. See http://www.ccpn.ac.uk/v3-software/downloads/license")
__reference__ = ("Skinner, S.P., Fogh, R.H., Boucher, W., Ragan, T.J., Mureddu, L.G., & Vuister, G.W.",
                 "CcpNmr AnalysisAssign: a flexible platform for integrated NMR analysis",
                 "J.Biomol.Nmr (2016), 66, 111-124, http://doi.org/10.1007/s10858-016-0060-y")
#=========================================================================================
# Last code modification
#=========================================================================================
__modifiedBy__ = "$modifiedBy: Ed Brooksbank $"
<<<<<<< HEAD
__dateModified__ = "$dateModified: 2021-03-02 14:37:53 +0000 (Tue, March 02, 2021) $"
=======
__dateModified__ = "$dateModified: 2021-03-02 14:16:14 +0000 (Tue, March 02, 2021) $"
>>>>>>> 4cc38b97
__version__ = "$Revision: 3.0.3 $"
#=========================================================================================
# Created
#=========================================================================================
__author__ = "$Author: CCPN $"
__date__ = "$Date: 2017-04-07 10:28:41 +0000 (Fri, April 07, 2017) $"
#=========================================================================================
# Start of code
#=========================================================================================

# import importlib, os
import numpy as np
from PyQt5 import QtWidgets, QtCore, QtGui
from functools import partial
from copy import deepcopy
from collections import namedtuple
from contextlib import contextmanager
from ccpn.core.Project import Project
from ccpn.core.Peak import Peak
from ccpn.core.PeakList import PeakList
from ccpn.core.Spectrum import Spectrum
from ccpn.core.SpectrumGroup import SpectrumGroup
from ccpn.core.Sample import Sample
from ccpn.ui.gui.widgets.ToolBar import ToolBar
from typing import Tuple, Optional
from ccpn.ui.gui.widgets.Frame import Frame
from ccpn.ui.gui.modules.CcpnModule import CcpnModule
from ccpn.ui.gui.widgets.PhasingFrame import PhasingFrame
from ccpn.ui.gui.widgets.SpectrumToolBar import SpectrumToolBar
from ccpn.ui.gui.widgets.SpectrumGroupToolBar import SpectrumGroupToolBar
from ccpn.ui.gui.widgets.ScrollArea import ScrollArea, SpectrumDisplayScrollArea
from ccpn.ui.gui.widgets.MessageDialog import showWarning
from ccpn.ui.gui.widgets.DropBase import DropBase
from ccpn.ui.gui.widgets.Label import Label
from ccpn.ui.gui.widgets.Spacer import Spacer
from ccpn.ui.gui.widgets.Font import setWidgetFont, getFontHeight
from ccpn.ui.gui.lib.GuiNotifier import GuiNotifier
from ccpn.core.lib.Notifiers import Notifier
from ccpn.core.lib.AssignmentLib import _assignNmrAtomsToPeaks, _assignNmrResiduesToPeaks
from ccpn.ui.gui.lib.OpenGL.CcpnOpenGL import PEAKSELECT, MULTIPLETSELECT
from ccpn.ui.gui.lib.OpenGL.CcpnOpenGL import CcpnGLWidget
from ccpn.ui.gui.widgets.GLWidgets import Gui1dWidgetAxis, GuiNdWidgetAxis
from ccpn.ui.gui.lib.GuiSpectrumView import _spectrumViewHasChanged
from ccpn.ui.gui.widgets.SpectrumGroupToolBar import _spectrumGroupViewHasChanged
from ccpn.util.Logging import getLogger
from ccpn.util.Common import ZPlaneNavigationModes
from ccpn.util import Colour
from ccpn.core.NmrAtom import NmrAtom
from ccpn.core.NmrResidue import NmrResidue
from ccpn.core.NmrChain import NmrChain
from ccpn.ui.gui.lib.GuiStrip import GuiStrip, STRIP_MINIMUMWIDTH, STRIP_MINIMUMHEIGHT

from ccpn.ui._implementation.PeakListView import PeakListView
from ccpn.ui._implementation.IntegralListView import IntegralListView
from ccpn.ui._implementation.MultipletListView import MultipletListView
from ccpn.ui.gui.widgets.SettingsWidgets import SpectrumDisplaySettings
from ccpn.ui._implementation.SpectrumView import SpectrumView
from ccpn.core.lib.ContextManagers import undoStackBlocking, notificationBlanking, \
    BlankedPartial, undoBlock, notificationEchoBlocking, undoBlockWithoutSideBar, undoStackRevert
from ccpn.util.decorators import logCommand
from ccpn.util.Common import makeIterableList
from ccpn.core.lib import Undo
from ccpn.core._implementation.AbstractWrapperObject import AbstractWrapperObject
from ccpn.ui.gui.guiSettings import getColours, CCPNGLWIDGET_HEXBACKGROUND, CCPNGLWIDGET_BACKGROUND


STRIP_SPACING = 5
AXIS_WIDTH = 30
AXISUNITS = ['ppm', 'Hz', 'points']
SPECTRUMGROUPS = 'spectrumGroups'
SPECTRUMISGROUPED = 'spectrumIsGrouped'
SPECTRUMGROUPLIST = 'spectrumGroupList'
STRIPDIRECTIONS = ['Y', 'X', 'T']
SPECTRUMDISPLAY = 'spectrumDisplay'
STRIPARRANGEMENT = 'stripArrangement'

MAXITEMLOGGING = 4
MAXTILEBOUND = 65536
INCLUDE_AXIS_WIDGET = True


# GST All this complication is added because the scroll frame appears to have a lower margin added by some part of Qt
#     that we can't control in PyQt. Specifically even if you overide setContentsMargins on ScrollArea it is never
#     called but at the same time ScrollArea gets a lower contents margin of 1 pixel that we didn't ask for... ;-(
def styleSheetPredicate(target):
    children = [child for child in target.children() if isinstance(child, QtWidgets.QWidget)]

    return len(children) < 2


def styleSheetMutator(styleSheetTemplate, predicate, clazz):
    if predicate:
        styleSheet = styleSheetTemplate % (clazz.__class__.__name__, '')
    else:
        styleSheet = styleSheetTemplate % (clazz.__class__.__name__, 'background-color: #191919;')

    return styleSheet


class ScrollAreaWithPredicateStylesheet(ScrollArea):

    def __init__(self, styleSheetTemplate, predicate, mutator, *args, **kwds):
        self.styleSheetTemplate = styleSheetTemplate
        self.predicate = predicate
        self.mutator = mutator
        super().__init__(*args, **kwds)

    def checkPredicate(self):
        return self.predicate(self)

    def modifyStyleSheet(self, predicate):
        self.setStyleSheet(self.mutator(self.styleSheetTemplate, predicate, self))

    def resizeEvent(self, e):
        self.modifyStyleSheet(self.checkPredicate())
        return super().resizeEvent(e)


class GuiSpectrumDisplay(CcpnModule):
    """
    Main spectrum display Module object.

    This module inherits the following attributes from the SpectrumDisplay wrapper class:

    title             Name of spectrumDisplay;
                        :return <str>
    stripDirection    Strip axis direction
                        :return <str>:('X', 'Y', None) - None only for non-strip plots
    stripCount        Number of strips
                        :return <str>.
    comment           Free-form text comment
                        comment = <str>
                        :return <str>
    axisCodes         Fixed string Axis codes in original display order
                        :return <tuple>:(X, Y, Z1, Z2, ...)
    axisOrder         String Axis codes in display order, determine axis display order
                        axisOrder = <sequence>:(X, Y, Z1, Z2, ...)
                        :return <tuple>:(X, Y, Z1, Z2, ...)
    is1D              True if this is a 1D display
                        :return <bool>
    window            Gui window showing SpectrumDisplay
                        window = <Window>
                        :return <Window>
    nmrResidue        NmrResidue attached to SpectrumDisplay
                        nmrResidue = <NmrResidue>
                        :return <NmrResidue>
    positions         Axis centre positions, in display order
                        positions = <Tuple>
                        :return <Tuple>
    widths            Axis display widths, in display order
                        widths = <Tuple>
                        :return <Tuple>
    units             Axis units, in display order
                        :return <Tuple>

    parameters        Keyword-value dictionary of parameters.
                        NB the value is a copy - modifying it will not modify the actual data.
                        Values can be anything that can be exported to JSON,
                        including OrderedDict, numpy.ndarray, ccpn.util.Tensor,
                        or pandas DataFrame, Series, or Panel
                        :return <dict>
    setParameter      Add name:value to parameters, overwriting existing entries
                        setParameter(name:str, value)
                          :param name:<str> name of parameter
                          :param value: value to set
    deleteParameter   Delete parameter
                        deleteParameter(name:str)
                          :param name:<str> name of parameter to delete
    clearParameters   Delete all parameters
    updateParameters  Update list of parameters
                        updateParameters(value:dict)
                          :param value:<dict> parameter list

    resetAxisOrder    Reset display to original axis order
    findAxis          Find axis
                        findAxis(axisCode)
                          :param axisCode:
                          :return axis
    """

    MAXPEAKLABELTYPES = 0
    MAXPEAKSYMBOLTYPES = 0

    # override in specific module implementations
    includeSettingsWidget = True
    maxSettingsState = 2  # states are defined as: 0: invisible, 1: both visible, 2: only settings visible
    settingsPosition = 'left'
    settingsMinimumSizes = (250, 50)

    def __init__(self, mainWindow, name, useScrollArea=False):
        """
        Initialise the Gui spectrum display object

        :param mainWindow: MainWindow instance
        :param name: Title-bar name for the Module
        :param useScrollArea: Having a scrolled widget containing OpenGL and PyQtGraph widgets does not seem to work.
                              The leftmost strip is full of random garbage if it's not completely visible.
                              So for now add option below to have it turned off (False) or on (True).
        """

        getLogger().debug('GuiSpectrumDisplay>> mainWindow, name: %s %s' % (mainWindow, name))
        super(GuiSpectrumDisplay, self).__init__(mainWindow=mainWindow, name=name,
                                                 size=(1100, 1300), autoOrientation=False
                                                 )
        self.mainWindow = mainWindow
        self.application = mainWindow.application
        # derive current from application
        self.current = mainWindow.application.current
        # cannot set self.project because self is a wrapper object
        # self.project = mainWindow.application.project

        # self.mainWidget will be the parent of all the subsequent widgets
        self.qtParent = self.mainWidget

        # get the settings from preferences
        annotationType = min(self.application.preferences.general.annotationType, self.MAXPEAKLABELTYPES - 1)
        symbolType = min(self.application.preferences.general.symbolType, self.MAXPEAKSYMBOLTYPES - 1)
        symbolSize = self.application.preferences.general.symbolSizePixel
        symbolThickness = self.application.preferences.general.symbolThickness
<<<<<<< HEAD
=======
        aliasEnabled = self.application.preferences.general.aliasEnabled
        aliasShade = self.application.preferences.general.aliasShade
>>>>>>> 4cc38b97

        # create settings widget
        if not self.is1D:
            self._spectrumDisplaySettings = SpectrumDisplaySettings(parent=self.settingsWidget,
                                                                    mainWindow=self.mainWindow, spectrumDisplay=self,
                                                                    grid=(0, 0),
                                                                    xTexts=AXISUNITS, yTexts=AXISUNITS,
                                                                    _baseAspectRatioAxisCode=self.application.preferences.general._baseAspectRatioAxisCode,
                                                                    _aspectRatios=self.application.preferences.general.aspectRatios.copy(),
                                                                    _aspectRatioMode=self.application.preferences.general.aspectRatioMode,
                                                                    symbolType=symbolType, annotationType=annotationType,
                                                                    symbolSize=symbolSize, symbolThickness=symbolThickness,
<<<<<<< HEAD
=======
                                                                    aliasEnabled=aliasEnabled, aliasShade=aliasShade
>>>>>>> 4cc38b97
                                                                    )
        else:
            self._spectrumDisplaySettings = SpectrumDisplaySettings(parent=self.settingsWidget,
                                                                    mainWindow=self.mainWindow, spectrumDisplay=self,
                                                                    grid=(0, 0),
                                                                    xTexts=AXISUNITS, yTexts=[''],
                                                                    showYAxis=False,
                                                                    _baseAspectRatioAxisCode=self.application.preferences.general._baseAspectRatioAxisCode,
                                                                    _aspectRatios=self.application.preferences.general.aspectRatios.copy(),
                                                                    _aspectRatioMode=self.application.preferences.general.aspectRatioMode,
                                                                    symbolType=symbolType, annotationType=annotationType,
                                                                    symbolSize=symbolSize, symbolThickness=symbolThickness,
<<<<<<< HEAD
=======
                                                                    aliasEnabled=aliasEnabled, aliasShade=aliasShade
>>>>>>> 4cc38b97
                                                                    )

        self._spectrumDisplaySettings.settingsChanged.connect(self._settingsChanged)
        self.settingsWidget.setSizePolicy(QtWidgets.QSizePolicy.Minimum, QtWidgets.QSizePolicy.Minimum)

        # respond to values changed in the containing spectrumDisplay settings widget
        self._spectrumDisplaySettings.stripArrangementChanged.connect(self._stripDirectionChangedInSettings)

        # GWV: Not sure what the widget argument is for
        # LM: is the spectrumDisplay, used in the widget to set actions/callbacks to the buttons
        spectrumRow = 1
        toolBarRow = 0
        stripRow = 2
        axisRow = 3
        phasingRow = 4

        _spacing = 4
        _styleSheet = 'QToolBar { spacing: 0px; padding: 0px; }' \
                      'QToolButton { padding: 0px; }'
        _iconSize = max(getFontHeight(size='VLARGE') or 30, 30)
        # TOOLBAR_HEIGHT = _iconSize + _spacing

        self.toolBarFrame = Frame(parent=self.qtParent, grid=(spectrumRow, 0), gridSpan=(1, 7), setLayout=True,
                                  hPolicy='preferred', hAlign='left', showBorder=False,
                                  spacing=(_spacing, _spacing), margins=(_spacing, _spacing, _spacing, _spacing))

        # Utilities Toolbar; filled in Nd/1d classes
        self.spectrumUtilToolBar = ToolBar(parent=self.toolBarFrame, iconSizes=(_iconSize, _iconSize),
                                           grid=(0, 0), hPolicy='preferred', hAlign='left')

        # spectrum toolbar - holds spectrum icons for spectrumDisplay
        self.spectrumToolBar = SpectrumToolBar(parent=self.toolBarFrame, widget=self,
                                               grid=(1, 0), hPolicy='preferred', hAlign='left')

        # spectrumGroupsToolBar - holds spectrumGroup icons, slightly different behaviour
        self.spectrumGroupToolBar = SpectrumGroupToolBar(parent=self.toolBarFrame, spectrumDisplay=self,
                                                         grid=(2, 0), hPolicy='preferred', hAlign='left')

        self.spectrumGroupToolBar.hide()

        self.spectrumUtilToolBar.setStyleSheet(_styleSheet)
        self.spectrumToolBar.setStyleSheet(_styleSheet)
        self.spectrumGroupToolBar.setStyleSheet(_styleSheet)

        if self.application.preferences.general.showToolbar:
            self.spectrumUtilToolBar.show()
        else:
            self.spectrumUtilToolBar.hide()

        self.stripFrame = Frame(setLayout=True, showBorder=False, spacing=(5, 0), stretch=(1, 1), margins=(0, 0, 0, 0),
                                acceptDrops=True)

        if useScrollArea:
            # scroll area for strips
            # This took a lot of sorting-out; better leave as is or test thoroughly
            # self._stripFrameScrollArea = ScrollAreaWithPredicateStylesheet(parent=self.qtParent,
            self._stripFrameScrollArea = SpectrumDisplayScrollArea(parent=self.qtParent,
                                                                   # styleSheetTemplate = frameStyleSheetTemplate,
                                                                   # predicate=styleSheetPredicate, mutator=styleSheetMutator,
                                                                   setLayout=True, acceptDrops=False,
                                                                   scrollBarPolicies=('asNeeded', 'never'),
                                                                   minimumSizes=(STRIP_MINIMUMWIDTH, STRIP_MINIMUMHEIGHT),
                                                                   spectrumDisplay=self,
                                                                   cornerWidget=not self.is1D)
            self._stripFrameScrollArea.setWidget(self.stripFrame)
            self._stripFrameScrollArea.setWidgetResizable(True)
            self.qtParent.getLayout().addWidget(self._stripFrameScrollArea, stripRow, 0, 1, 7)
            self._stripFrameScrollArea.setSizePolicy(QtWidgets.QSizePolicy.MinimumExpanding,
                                                     QtWidgets.QSizePolicy.Expanding)
            self.stripFrame.setSizePolicy(QtWidgets.QSizePolicy.MinimumExpanding,
                                          QtWidgets.QSizePolicy.Expanding)

        else:
            self._stripFrameScrollArea = None
            self.qtParent.getLayout().addWidget(self.stripFrame, stripRow, 0, 1, 7)
            # self.stripFrame.setStyleSheet(frameStyleSheetTemplate % ('Frame', ''))

        if INCLUDE_AXIS_WIDGET:
            # NOTE:ED - testing new axis widget - required actually adding tiling
            if self.is1D:
                # self._rightGLAxis = Gui1dWidgetAxis(self._stripFrameScrollArea, spectrumDisplay=self, mainWindow=self.mainWindow)
                pass

            else:
                self._rightGLAxis = GuiNdWidgetAxis(self._stripFrameScrollArea, spectrumDisplay=self, mainWindow=self.mainWindow,
                                                    drawRightAxis=True, drawBottomAxis=False,
                                                    fullHeightRightAxis=False, fullWidthBottomAxis=False)

                self._rightGLAxis.tilePosition = (0, -1)
                self._rightGLAxis.setAxisType(1)
                # # I think I am missing a notifier for setting the aspectRatio of the new axes
                # self._rightGLAxis.aspectRatioMode = self.application.preferences.general.aspectRatioMode
                # self._rightGLAxis.aspectRatios = self.application.preferences.general.aspectRatios.copy()
                self._rightGLAxis.show()

            # NOTE:ED - testing new axis widget - required actually adding tiling
            if self.is1D:
                # self._bottomGLAxis = Gui1dWidgetAxis(self._stripFrameScrollArea, spectrumDisplay=self, mainWindow=self.mainWindow)
                pass

            else:
                self._bottomGLAxis = GuiNdWidgetAxis(self._stripFrameScrollArea, spectrumDisplay=self, mainWindow=self.mainWindow,
                                                     drawRightAxis=False, drawBottomAxis=True,
                                                     fullHeightRightAxis=False, fullWidthBottomAxis=False)

                self._bottomGLAxis.tilePosition = (-1, 0)
                self._bottomGLAxis.setAxisType(0)
                # self._bottomGLAxis.aspectRatioMode = self.application.preferences.general.aspectRatioMode
                # self._bottomGLAxis.aspectRatios = self.application.preferences.general.aspectRatios.copy()
                self._bottomGLAxis.hide()

        self.qtParent.getLayout().setContentsMargins(1, 0, 1, 0)
        self.qtParent.getLayout().setSpacing(0)
        self.lastAxisOnly = mainWindow.application.preferences.general.lastAxisOnly

        if not self.is1D:
            self.setVisibleAxes()

        from ccpn.ui.gui.widgets.PlaneToolbar import ZPlaneToolbar

        self._stripToolBarWidget = Frame(parent=self.qtParent, setLayout=True, grid=(axisRow, 0), gridSpan=(1, 7),
                                         hAlign='c', hPolicy='ignored')
        self.zPlaneFrame = ZPlaneToolbar(self._stripToolBarWidget, mainWindow, self, showHeader=True, showLabels=True,
                                         grid=(0, 0), gridSpan=(1, 1), margins=(2, 2, 2, 2), hPolicy='preferred')
        if len(self.axisCodes) < 3:
            self._stripToolBarWidget.setVisible(False)

        includeDirection = not self.is1D
        self.phasingFrame = PhasingFrame(parent=self.qtParent,
                                         showBorder=False,
                                         includeDirection=includeDirection,
                                         callback=self._updatePhasing,
                                         returnCallback=self._updatePivot,
                                         directionCallback=self._changedPhasingDirection,
                                         applyCallback=self._applyPhasing,
                                         grid=(phasingRow, 0), gridSpan=(1, 7), hAlign='top',
                                         margins=(2, 2, 2, 2), spacing=(0, 0))
        self.phasingFrame.setVisible(False)

        # self.stripFrame.setAcceptDrops(True)

        # notifier to respond to items being dropped onto the stripFrame
        self.droppedNotifier = self.setGuiNotifier(self.stripFrame,
                                                   [GuiNotifier.DROPEVENT], [DropBase.URLS, DropBase.PIDS],
                                                   self._processDroppedItems)

        # GWV: This assures that a 'hoverbar' is visible over the strip when dragging
        # the module to another location
        self.hoverEvent = self._hoverEvent
        self._phasingTraceScale = 1.0e-7
        self.stripScaleFactor = 1.0

        self._registerNotifiers()

    def clearSpectra(self):
        """
        :return: remove all displayed spectra
        """
        with undoBlockWithoutSideBar():
            with notificationEchoBlocking():
                for specView in self.spectrumViews:
                    if specView.spectrum is not None:
                        self.removeSpectrum(specView.spectrum)

    def _registerNotifiers(self):
        self._spectrumChangeNotifier = self.setNotifier(self.project,
                                                        [Notifier.CHANGE, Notifier.RENAME],
                                                        Spectrum.className,
                                                        self._spectrumChanged)

        self._spectrumViewNotifier = self.setNotifier(self.project,
                                                      [Notifier.CREATE, Notifier.DELETE, Notifier.CHANGE],
                                                      SpectrumView.className,
                                                      self._spectrumViewChanged,
                                                      onceOnly=True)

        self._peakListViewNotifier = self.setNotifier(self.project,
                                                      [Notifier.CREATE, Notifier.DELETE, Notifier.CHANGE],
                                                      PeakListView.className,
                                                      self._listViewChanged,
                                                      onceOnly=True)

        self._integralListViewNotifier = self.setNotifier(self.project,
                                                          [Notifier.CREATE, Notifier.DELETE],
                                                          IntegralListView.className,
                                                          self._listViewChanged,
                                                          onceOnly=True)

        self._multipletListViewNotifier = self.setNotifier(self.project,
                                                           [Notifier.CREATE, Notifier.DELETE],
                                                           MultipletListView.className,
                                                           self._listViewChanged,
                                                           onceOnly=True)

        self._spectrumGroupNotifier = self.setNotifier(self.project,
                                                       [Notifier.CHANGE, Notifier.RENAME],
                                                       SpectrumGroup.className,
                                                       self._spectrumGroupChanged,
                                                       onceOnly=True)

    def _postInit(self):
        """Method to be called as last item during spectrumDisplay creation
        Called from _newSpectrumDisplay/_createSpectrumDisplay
        """
        self.setToolbarButtons()
        try:
            self.strips[0]._CcpnGLWidget.initialiseAxes(strip=self.strips[0])
        except:
            getLogger().debugGL('OpenGL widget not instantiated')

    def _setFloatingAxes(self, xUnits, yUnits, aspectRatioMode, aspectRatios):
        """Set the aspectRatio and units for the floating axes
        """
        if hasattr(self, '_rightGLAxis'):
            self._rightGLAxis._xUnits = xUnits
            self._rightGLAxis._yUnits = yUnits
            self._rightGLAxis._aspectRatioMode = aspectRatioMode
            self._rightGLAxis._aspectRatios = deepcopy(aspectRatios)
        if hasattr(self, '_bottomGLAxis'):
            self._bottomGLAxis._xUnits = xUnits
            self._bottomGLAxis._yUnits = yUnits
            self._bottomGLAxis._aspectRatioMode = aspectRatioMode
            self._bottomGLAxis._aspectRatios = deepcopy(aspectRatios)

    def showAllStripHeaders(self, handle=None):
        """Convenience to show headers of all strips
        """
        for strip in self.strips:
            strip.header.headerVisible = True
            if handle:
                strip.header.handle = handle

    def hideAllStripHeaders(self, handle=None):
        """Convenience to hide headers of all strips
        """
        for strip in self.strips:
            # only hide the strips that match the handle or hide all if None
            if handle is None:
                strip.header.headerVisible = False
            elif strip.header.handle == handle:
                strip.header.headerVisible = False

    def getSpectrumViewFromSpectrum(self, spectrum):
        """Get the local spectrumView linked to the spectrum
        """
        specViews = [specView for specView in self.spectrumViews if specView.spectrum == spectrum]
        if len(specViews) == 1:
            return specViews[0]

    def _refreshSpectrumView(self, spectrum):
        specView = self.getSpectrumViewFromSpectrum(spectrum)
        specView.buildContours = True

        from ccpn.ui.gui.lib.OpenGL.CcpnOpenGL import GLNotifier

        # fire refresh event to repaint the screen
        GLSignals = GLNotifier(parent=spectrum)
        targets = [objList for objList in spectrum.peakLists] + [objList for objList in spectrum.multipletLists]
        GLSignals.emitEvent(targets=targets, triggers=[GLNotifier.GLPEAKLISTS,
                                                       GLNotifier.GLPEAKLISTLABELS,
                                                       GLNotifier.GLMULTIPLETLISTS,
                                                       GLNotifier.GLMULTIPLETLISTLABELS
                                                       ])

    def _spectrumChanged(self, data):
        """Handle notifier for changes to spectrum
        This can also be used after creation of new spectrumView
        """
        # NOTE:ED - this needs a better system to determine which notifiers affect the screen

        trigger = data[Notifier.TRIGGER]
        spectrum = data[Notifier.OBJECT]

        if trigger == Notifier.CHANGE:
            specView = self.getSpectrumViewFromSpectrum(spectrum)
            if not specView:
                return

            action = self.spectrumActionDict.get(spectrum)
            if action:
                # update toolbar button name
                action.setText(spectrum.name)
                setWidgetFont(action, size='SMALL')

            # check the visibleAliasing here and update planeToolbar
            for strip in self.strips:
                strip._checkAliasingRange(spectrum)
                strip._checkVisibleAliasingRange(spectrum)

            self._refreshSpectrumView(spectrum)

        elif trigger == Notifier.RENAME:
            self.spectrumToolBar._spectrumRename(data)

    def _spectrumViewChanged(self, data):
        """Respond to spectrumViews being created/deleted, update contents of the spectrumWidgets frame
        """
        for strip in self.strips:
            strip._updateVisibility()
        self._updateAxesVisibilty()

        spectrumView = data[Notifier.OBJECT]
        trigger = data[Notifier.TRIGGER]
        spectrum = spectrumView.spectrum

        # respond to the create/delete notifiers
        if trigger == Notifier.CREATE:

            if not self.is1D:
                for strip in self.strips:
                    strip._setZWidgets()

            if spectrumView in self.spectrumViews:
                self._spectrumChanged({Notifier.TRIGGER: Notifier.CHANGE,
                                       Notifier.OBJECT : spectrum})

        elif trigger == Notifier.DELETE:

            if not self.is1D:
                for strip in self.strips:
                    strip._setZWidgets(ignoreSpectrumView=spectrumView)

        elif trigger == Notifier.CHANGE:
            if spectrumView in self.spectrumViews:
                _spectrumViewHasChanged({Notifier.OBJECT: spectrumView})

    def _spectrumGroupChanged(self, data):
        """Respond to spectrumViews being created/deleted, update contents of the spectrumWidgets frame
        """
        if self.isGrouped and data:
            trigger = data[Notifier.TRIGGER]
            if trigger == Notifier.RENAME:
                self.spectrumGroupToolBar._spectrumGroupRename(data)

            elif trigger == Notifier.CHANGE:

                spectrumGroup = data[Notifier.OBJECT]
                spectrumGroups = [action.text() for action in self.spectrumGroupToolBar.actions()]
                if spectrumGroup.pid not in spectrumGroups:
                    return
                self._colourChanged(spectrumGroup)

                _spectrumGroupViewHasChanged({Notifier.OBJECT: spectrumGroup})

    def _colourChanged(self, spectrumGroup):
        if self.is1D:
            self._1dColourChanged(spectrumGroup)
        else:
            self._NdColourChanged(spectrumGroup)

    def _NdColourChanged(self, spectrumGroup):
        _posCol = spectrumGroup.positiveContourColour
        _negCol = spectrumGroup.negativeContourColour
        _specViews = [specView for spec in spectrumGroup.spectra for specView in self.spectrumViews if specView.spectrum == spec]

        _posColours = (None,)
        if _posCol and _posCol.startswith('#'):
            _posColours = (_posCol,)
        elif _posCol in Colour.colorSchemeTable:
            _posColours = Colour.colorSchemeTable[_posCol]
        # get the positive contour colour list
        stepX = len(_specViews) - 1
        step = stepX
        stepY = len(_posColours) - 1
        jj = 0
        if stepX > 0:
            for ii in range(stepX + 1):
                _interp = (stepX - step) / stepX
                _intCol = Colour.interpolateColourHex(_posColours[min(jj, stepY)], _posColours[min(jj + 1, stepY)],
                                                      _interp,
                                                      alpha=1.0)
                _specViews[ii].positiveContourColour = _intCol
                step -= stepY
                while step < 0:
                    step += stepX
                    jj += 1
        elif stepX == 0:
            _specViews[0].positiveContourColour = _posColours[0]
        _negColours = (None,)
        if _negCol and _negCol.startswith('#'):
            _negColours = (_negCol,)
        elif _negCol in Colour.colorSchemeTable:
            _negColours = Colour.colorSchemeTable[_negCol]
        # get the negative contour colour list
        stepX = len(_specViews) - 1
        step = stepX
        stepY = len(_negColours) - 1
        jj = 0
        if stepX > 0:
            for ii in range(stepX + 1):
                _interp = (stepX - step) / stepX
                _intCol = Colour.interpolateColourHex(_negColours[min(jj, stepY)], _negColours[min(jj + 1, stepY)],
                                                      _interp,
                                                      alpha=1.0)
                _specViews[ii].negativeContourColour = _intCol
                step -= stepY
                while step < 0:
                    step += stepX
                    jj += 1
        elif stepX == 0:
            _specViews[0].negativeContourColour = _negColours[0]

    def _1dColourChanged(self, spectrumGroup):
        _sliceCol = spectrumGroup.sliceColour
        _specViews = [specView for spec in spectrumGroup.spectra for specView in self.spectrumViews if specView.spectrum == spec]

        _sliceColours = (None,)
        if _sliceCol and _sliceCol.startswith('#'):
            _sliceColours = (_sliceCol,)
        elif _sliceCol in Colour.colorSchemeTable:
            _sliceColours = Colour.colorSchemeTable[_sliceCol]
        # get the slice contour colour list
        stepX = len(_specViews) - 1
        step = stepX
        stepY = len(_sliceColours) - 1
        jj = 0
        if stepX > 0:
            for ii in range(stepX + 1):
                _interp = (stepX - step) / stepX
                _intCol = Colour.interpolateColourHex(_sliceColours[min(jj, stepY)], _sliceColours[min(jj + 1, stepY)],
                                                      _interp,
                                                      alpha=1.0)
                _specViews[ii].sliceColour = _intCol
                step -= stepY
                while step < 0:
                    step += stepX
                    jj += 1
        elif stepX == 0:
            _specViews[0].sliceColour = _sliceColours[0]

    def _spectrumViewVisibleChanged(self):
        """Respond to a visibleChanged in one of the spectrumViews.
        """
        for strip in self.strips:
            strip._updateVisibility()
        self._updateAxesVisibilty()

        from ccpn.ui.gui.lib.OpenGL.CcpnOpenGL import GLNotifier

        GLSignals = GLNotifier(parent=None)
        GLSignals._emitAxisUnitsChanged(source=None, strip=self.strips[0], dataDict={})

    def _settingsChanged(self, dataDict):
        """Handle changes that occur in the settings widget
        dataDict is a dictionary of settingsWidget contents:
            {
            xUnits: range(0-number of options)
            yUnits: range(0-number of options)
            lockAspectRatio: True/False
            }
        """
        # spawn a redraw of the GL windows
        from ccpn.ui.gui.lib.OpenGL.CcpnOpenGL import GLNotifier

        GLSignals = GLNotifier(parent=None)
        GLSignals._emitAxisUnitsChanged(source=None, strip=self.strips[0], dataDict=dataDict)

    def _stripDirectionChangedInSettings(self, value):
        """Handle changing the stripDirection from the settings widget
        """
        if value not in range(len(STRIPDIRECTIONS)):
            raise ValueError('stripDirection not in ', STRIPDIRECTIONS)

        newDirection = STRIPDIRECTIONS[value]

        # set the new stripDirection, and redraw
        self.stripArrangement = newDirection
        self._redrawLayout()

    def _listViewChanged(self, data):
        """Respond to spectrumViews being created/deleted, update contents of the spectrumWidgets frame
        """
        for strip in self.strips:
            strip._updateVisibility()
        self._updateAxesVisibilty()

        from ccpn.ui.gui.lib.OpenGL.CcpnOpenGL import GLNotifier

        GLSignals = GLNotifier(parent=None)
        GLSignals.emitPaintEvent()

    @property
    def isGrouped(self):
        """Return whether the spectrumDisplay contains grouped spectra
        """
        # Using AbstractWrapperObject because there seems to already be a setParameter
        # belonging to spectrumDisplay
        grouped = AbstractWrapperObject.getParameter(self, SPECTRUMGROUPS, SPECTRUMISGROUPED)
        if grouped is not None:
            return grouped

        # set default to False
        AbstractWrapperObject.setParameter(self, SPECTRUMGROUPS, SPECTRUMISGROUPED, False)
        return False

    @isGrouped.setter
    def isGrouped(self, grouped):
        """Set whether the spectrumDisplay contains grouped spectra
        """
        AbstractWrapperObject.setParameter(self, SPECTRUMGROUPS, SPECTRUMISGROUPED, grouped)

    @property
    def stripArrangement(self):
        """Strip axis direction ('X', 'Y', 'T', None) - None only for non-strip plots
        """
        # Using AbstractWrapperObject because there seems to already be a setParameter
        # belonging to spectrumDisplay
        arrangement = AbstractWrapperObject.getParameter(self, SPECTRUMDISPLAY, STRIPARRANGEMENT)
        if arrangement is not None:
            return arrangement

        # set default values in the ccpnInternal store
        arrangement = self._wrappedData.stripDirection  # SHOULD always be 'Y', if it makes a difference
        AbstractWrapperObject.setParameter(self, SPECTRUMDISPLAY, STRIPARRANGEMENT, arrangement)
        return arrangement

    @stripArrangement.setter
    def stripArrangement(self, value):
        """Set the new strip direction ('X', 'Y', 'T', None) - None only for non-strip plots
        """
        if not isinstance(value, str):
            raise TypeError('stripArrangement must be a string')
        elif value not in ['X', 'Y', 'T']:
            raise ValueError("stripArrangement must be either 'X', 'Y' or 'T'")

        AbstractWrapperObject.setParameter(self, SPECTRUMDISPLAY, STRIPARRANGEMENT, value)

        self.setVisibleAxes()

    def _updateAxesVisibilty(self):
        if not self.is1D:
            self._rightGLAxis.updateVisibleSpectrumViews()
            self._bottomGLAxis.updateVisibleSpectrumViews()

    def setVisibleAxes(self):
        """Set which of the axis widgets are visible based on the strip tilePositions and stripArrangement
        """
        # NOTE:ED - currently only one row or column
        #           Should no-shared-axis mean don't show either axis?
        #           Need to think about tiles later
        # leave a gap for overlaying the axis widgets

        if not self.lastAxisOnly or len(self.strips) < 2:
            # remove the margins and hide the axes
            self._stripFrameScrollArea.setViewportMargins(0, 0, 0, 0)
            self._rightGLAxis.hide()
            self._bottomGLAxis.hide()
        else:

            # show the required axis
            if self.stripArrangement == 'Y':
                self._stripFrameScrollArea.setViewportMargins(0, 0, self._rightGLAxis.width(), 0)
                # self._stripFrameScrollArea.setViewportMargins(0, 0, self._rightGLAxis.width(), self._bottomGLAxis.height())
                aDict = self.strips[0]._CcpnGLWidget._getAxisDict()
                self._stripAddMode = (self.strips[0]._CcpnGLWidget.pixelX, self.strips[0]._CcpnGLWidget.pixelY)
                self._rightGLAxis.show()
                self._bottomGLAxis.hide()
                self._rightGLAxis._glAxisLockChanged(aDict)
                self._stripAddMode = None
                self._rightGLAxis._updateAxes = True
            else:
                self._stripFrameScrollArea.setViewportMargins(0, 0, 0, self._bottomGLAxis.height())
                # self._stripFrameScrollArea.setViewportMargins(0, 0, self._rightGLAxis.width(), self._bottomGLAxis.height())
                aDict = self.strips[0]._CcpnGLWidget._getAxisDict()
                self._stripAddMode = (self.strips[0]._CcpnGLWidget.pixelX, self.strips[0]._CcpnGLWidget.pixelY)
                self._rightGLAxis.hide()
                self._bottomGLAxis.show()
                self._bottomGLAxis._glAxisLockChanged(aDict)
                self._stripAddMode = None
                self._bottomGLAxis._updateAxes = True

        self.stripFrame.update()
        self._stripFrameScrollArea._updateAxisWidgets()

    def setZWidgets(self):
        """Update the widgets in the planeToolbar
        """
        for strip in self.strips:
            strip._setZWidgets()

    def _stripRange(self):
        """Return the bounds for the tilePositions of the strips
        as tuple of tuples ((minRow, minColumn), (maxRow, maxColumn))
        """
        maxTilePos = (0, 0)
        minTilePos = (MAXTILEBOUND, MAXTILEBOUND)
        for strip in self.strips:
            tilePos = strip.tilePosition or (0, strip.stripIndex)
            minTilePos = tuple(min(ii, jj) for ii, jj in zip(minTilePos, tilePos))
            maxTilePos = tuple(max(ii, jj) for ii, jj in zip(maxTilePos, tilePos))

        if minTilePos != (0, 0):
            raise ValueError('Illegal tilePosition in strips')

        return (minTilePos, maxTilePos)

    @property
    def rowCount(self):
        """Strip row count.
        This is independent of the stripArrangement and always returns the same value.
        If stripArrangement is 'Y', strips are in a row and 'row' will return the visible row count
        If stripArrangement is 'X', strips are in a column and 'row' will return the visible column count
        """
        _, maxTilePos = self._stripRange()
        return maxTilePos[0] + 1

    @property
    def columnCount(self):
        """Strip column count.
        This is independent of the stripArrangement and always returns the same value.
        If stripArrangement is 'Y', strips are in a row and 'column' will return the visible column count
        If stripArrangement is 'X', strips are in a column and 'column' will return the visible row count
        """
        _, maxTilePos = self._stripRange()
        return maxTilePos[1] + 1

    def stripAtTilePosition(self, tilePosition: Tuple[int, int]) -> 'Strip':
        """Return the strip at a given tilePosition
        """
        if not isinstance(tilePosition, tuple):
            raise ValueError('Expected a tuple for tilePosition')
        if len(tilePosition) != 2:
            raise ValueError('Tuple must be (x, y)')
        if any(type(vv) != int for vv in tilePosition):
            raise ValueError('Tuple must be of type int')

        for strip in self.strips:
            stripTilePos = strip.tilePosition or (0, strip.stripIndex)
            if tilePosition == stripTilePos:
                return strip

    def _stripList(self, dim, value):
        foundStrips = []
        for strip in self.strips:
            stripTilePos = strip.tilePosition or (0, strip.stripIndex)
            if stripTilePos[dim] == value:
                # append the strip with its row
                foundStrips.append((strip, stripTilePos[1 - dim]))

        # sort by required dimension
        sortedStrips = sorted(foundStrips, key=lambda k: k[dim])
        return tuple(strip for strip, dim in sortedStrips)

    def stripRow(self, row: int) -> ['Strip']:
        """Return the ordered stripRow at a given row
        tilePositions are independent of stripArrangement
        """
        if not isinstance(row, int):
            raise ValueError('Expected an int')

        return self._stripList(0, row)

    def stripColumn(self, column: int) -> ['Strip']:
        """Return the ordered stripColumn at a given column
        tilePositions are independent of stripArrangement
        """
        if not isinstance(column, int):
            raise ValueError('Expected an int')

        return self._stripList(1, column)

    def _getSpectrumGroups(self):
        """Return the groups contained in the spectrumDisplay
        """
        # Using AbstractWrapperObject because there seems to already be a setParameter
        # belonging to spectrumDisplay
        _spectrumGroups = AbstractWrapperObject.getParameter(self, SPECTRUMGROUPS, SPECTRUMGROUPLIST)
        if _spectrumGroups is not None:
            return _spectrumGroups

        AbstractWrapperObject.setParameter(self, SPECTRUMGROUPS, SPECTRUMGROUPLIST, ())
        return ()

    def _setSpectrumGroups(self, groups):
        """Set the groups in the spectrumDisplay
        """
        AbstractWrapperObject.setParameter(self, SPECTRUMGROUPS, SPECTRUMGROUPLIST, groups)

    def getSettings(self):
        """get the settings dict from the settingsWidget
        """
        return self._spectrumDisplaySettings.getValues()

    def resizeEvent(self, ev):
        if self.isDeleted:
            return

        # resize the contents of the stripFrame
        self.setColumnStretches(stretchValue=True, widths=False)
        super().resizeEvent(ev)

    def _hoverEvent(self, event):
        event.accept()

    def _processDroppedItems(self, data):
        """
        CallBack for Drop events

        CCPN INTERNAL: Also called from GuiStrip
        """
        theObject = data.get('theObject')

        if DropBase.URLS in data:
            # process dropped items but don't open any spectra
            self.mainWindow._processDroppedItems(data)

        # handle Pids, many more items than mainWindow._processPids
        pids = data.get(DropBase.PIDS, [])
        if pids and len(pids) > 0:
            with undoBlock():
                getLogger().info('Handling pids...')
                if len(pids) > MAXITEMLOGGING:
                    with notificationEchoBlocking():
                        self._handlePids(pids, theObject)
                else:
                    self._handlePids(pids, theObject)

    def _handlePids(self, pids, strip=None):
        "handle a; return True in case it is a Spectrum or a SpectrumGroup"
        success = False
        objs = []
        nmrChains = []
        nmrResidues = []
        nmrAtoms = []

        for pid in pids:
            obj = self.project.getByPid(pid)
            if obj:
                objs.append(obj)

        for obj in objs:
            if obj is not None and isinstance(obj, Spectrum):
                if self.isGrouped:
                    showWarning('Forbidden drop', 'A Single spectrum cannot be dropped onto grouped displays.')
                    return success

                self.displaySpectrum(obj)

                if strip in self.strips:
                    self.current.strip = strip
                elif self.current.strip not in self.strips:
                    self.current.strip = self.strips[0]

                success = True
            elif obj is not None and isinstance(obj, PeakList):
                with undoBlock():
                    self._handlePeakList(obj)
                success = True
            elif obj is not None and isinstance(obj, SpectrumGroup):
                with undoBlock():
                    self._handleSpectrumGroup(obj)
                success = True
            elif obj is not None and isinstance(obj, Sample):
                with undoBlock():
                    self._handleSample(obj)
                success = True
            elif obj is not None and isinstance(obj, NmrAtom):
                nmrAtoms.append(obj)

            elif obj is not None and isinstance(obj, NmrResidue):
                nmrResidues.append(obj)

            elif obj is not None and isinstance(obj, NmrChain):
                nmrChains.append(obj)

            elif obj is not None and isinstance(obj, GuiStrip):
                self._handleStrip(obj, strip)

            elif obj is not None and isinstance(obj, Peak):
                self._handlePeak(obj, strip)

            else:
                showWarning('Dropped item "%s"' % obj.pid, 'Wrong kind; drop Spectrum, SpectrumGroup, PeakList,'
                                                           ' NmrChain, NmrResidue, NmrAtom or Strip')
        if nmrChains:
            with undoBlock():
                self._handleNmrChains(nmrChains)
        if nmrResidues:
            with undoBlock():
                self._handleNmrResidues(nmrResidues)
        if nmrAtoms:
            with undoBlock():
                self._handleNmrAtoms(nmrAtoms)

        return success

    def _handlePeak(self, peak, strip, widths=None):
        """Navigate to the peak position in the strip
        """
        from ccpn.ui.gui.lib.SpectrumDisplay import navigateToPeakInStrip

        # use the library method
        navigateToPeakInStrip(self, strip, peak, widths=None)

    def _handleStrip(self, moveStrip, dropStrip):
        """Move a strip within a spectrumDisplay by dragging the strip label to another strip
        """
        if moveStrip.spectrumDisplay == self:
            strips = self.orderedStrips
            stripInd = strips.index(dropStrip)

            if stripInd != strips.index(moveStrip):
                moveStrip.moveTo(stripInd)

    def _handlePeakList(self, peakList):
        """See if peaklist can be copied
        """
        spectrum = peakList.spectrum

        if spectrum.dimensionCount != self.strips[0].spectra[0].dimensionCount or \
                not True:  # peakList.spectrum.axisCodes match
            showWarning('Dropped PeakList "%s"' % peakList.pid, 'Cannot copy: Axes do not match')
            return
        else:
            from ccpn.ui.gui.popups.CopyPeakListPopup import CopyPeakListPopup

            popup = CopyPeakListPopup(parent=self.mainWindow, mainWindow=self.mainWindow, spectrumDisplay=self)
            popup.sourcePeakListPullDown.select(peakList.pid)
            popup.exec_()
        # showInfo(title='Copy PeakList "%s"' % peakList.pid, message='Copy to selected spectra')

    def _handleSpectrumGroup(self, spectrumGroup):
        """
        Add spectrumGroup on the display and its button on the toolBar
        """
        if self.isGrouped:
            self.spectrumGroupToolBar._addAction(spectrumGroup)
            for spectrum in spectrumGroup.spectra:
                self.displaySpectrum(spectrum)
            if self.current.strip not in self.strips:
                self.current.strip = self.strips[0]

    def _handleSample(self, sample):
        """
        Add spectra linked to sample and sampleComponent. Used for screening
        """
        for spectrum in sample.spectra:
            self.displaySpectrum(spectrum)
        for sampleComponent in sample.sampleComponents:
            if sampleComponent.substance is not None:
                for spectrum in sampleComponent.substance.referenceSpectra:
                    self.displaySpectrum(spectrum)
        if self.current.strip not in self.strips:
            self.current.strip = self.strips[0]

    def _handleNmrChains(self, nmrChains):
        nmrResidues = []
        for chain in nmrChains:
            nmrResidues += chain.nmrResidues

        # mark all nmrChains.nmrResidues.nmrAtoms to the window
        self._handleNmrResidues(nmrResidues, showDialog=False)

    def _handleNmrResidues(self, nmrResidues, showDialog=True):

        # get the widget that is under the cursor, SHOULD be guiWidget
        point = QtGui.QCursor.pos()
        destStrip = QtWidgets.QApplication.widgetAt(point)

        if destStrip and isinstance(destStrip, CcpnGLWidget):
            objectsClicked = destStrip.getObjectsUnderMouse()

            if objectsClicked is None:
                return

            if PEAKSELECT in objectsClicked or MULTIPLETSELECT in objectsClicked:
                # dropped onto a peak or multiplet
                # dropping onto a multiplet will apply to all attached peaks

                # dialogResult = showMulti('nmrResidue', 'What do you want to do with the nmrResidues?',
                #                          texts=['Mark and Assign', 'Assign NmrResidues to selected peaks/multiplets'])

                # Assign nmrResidues atoms to peaks
                peaks = set(self.current.peaks)
                for mult in self.current.multiplets:
                    peaks = peaks | set(mult.peaks)
                _assignNmrResiduesToPeaks(peaks=list(peaks), nmrResidues=nmrResidues)

                # # mark all nmrResidues.nmrAtoms to the window
                # if 'Mark' in dialogResult:
                #     for nmrResidue in nmrResidues:
                #         self._createNmrResidueMarks(nmrResidue)

            elif not objectsClicked:
                # mark all nmrResidues.nmrAtoms to the window
                for nmrResidue in nmrResidues:
                    self._createNmrResidueMarks(nmrResidue)

    def _handleNmrAtoms(self, nmrAtoms):

        # get the widget that is under the cursor, SHOULD be guiWidget
        point = QtGui.QCursor.pos()
        destStrip = QtWidgets.QApplication.widgetAt(point)

        if destStrip and isinstance(destStrip, CcpnGLWidget):
            objectsClicked = destStrip.getObjectsUnderMouse()

            if objectsClicked is None:
                return

            if PEAKSELECT in objectsClicked or MULTIPLETSELECT in objectsClicked:
                # dropped onto a peak or multiplet
                # dropping onto a multiplet will apply to all attached peaks

                # dialogResult = showMulti('nmrAtoms', 'What do you want to do with the nmrAtoms?',
                #                          texts=['Mark and Assign', 'Assign NmrAtoms to selected peaks/multiplets'])

                # Assign nmrAtoms to peaks
                peaks = set(self.current.peaks)
                for mult in self.current.multiplets:
                    peaks = peaks | set(mult.peaks)
                _assignNmrAtomsToPeaks(nmrAtoms=nmrAtoms, peaks=list(peaks))

                # # mark all nmrAtoms to the window
                # if 'Mark' in dialogResult:
                #     for nmrAtom in nmrAtoms:
                #         self._markNmrAtom(nmrAtom)

            elif not objectsClicked:
                # mark all nmrResidues.nmrAtoms to the window
                for nmrAtom in nmrAtoms:
                    self._markNmrAtom(nmrAtom)

    def _createNmrResidueMarks(self, nmrResidue):
        """
        Mark a list of nmrAtoms in the spectrum displays
        """
        # showInfo(title='Mark nmrResidue "%s"' % nmrResidue.pid, message='mark nmrResidue in strips')

        from ccpn.AnalysisAssign.modules.BackboneAssignmentModule import nmrAtomsFromResidue, nmrAtomsFromOffsets, markNmrAtoms

        nmrAtoms = nmrAtomsFromOffsets(nmrResidue)
        if nmrAtoms:
            markNmrAtoms(self.mainWindow, nmrAtoms)

    def _markNmrAtom(self, nmrAtom):
        """
        Mark an nmrAtom in the spectrum displays with horizontal/vertical bars
        """
        # showInfo(title='Mark nmrAtom "%s"' % nmrAtom.pid, message='mark nmrAtom in strips')

        from ccpn.AnalysisAssign.modules.BackboneAssignmentModule import markNmrAtoms

        markNmrAtoms(self.mainWindow, [nmrAtom])

    def setScrollbarPolicies(self, horizontal='asNeeded', vertical='asNeeded'):
        "Set the scrolbar policies; convenience to expose to the user"
        from ccpn.ui.gui.widgets.ScrollArea import SCROLLBAR_POLICY_DICT

        if horizontal not in SCROLLBAR_POLICY_DICT or \
                vertical not in SCROLLBAR_POLICY_DICT:
            getLogger().warning('Invalid scrollbar policy (%s, %s)' % (horizontal, vertical))
        self.stripFrame.setScrollBarPolicies((horizontal, vertical))

    def _updatePivot(self):
        """Updates pivot in all strips contained in the spectrum display."""
        for strip in self.strips:
            strip._updatePivot()

    def _updatePhasing(self):
        """Updates phasing in all strips contained in the spectrum display."""
        for strip in self.strips:
            strip._updatePhasing()

    def _changedPhasingDirection(self):
        """Changes direction of phasing from horizontal to vertical or vice versa."""
        for strip in self.strips:
            strip._changedPhasingDirection()

    def updateSpectrumTraces(self):
        """Add traces to all strips"""
        for strip in self.strips:
            strip._updateTraces()

    def _applyPhasing(self, phasingValues):
        """apply the phasing values here
        phasingValues is a dict:

        { 'direction': 'horizontal' or 'vertical' - the last direction selected
          'horizontal': {'ph0': float,
                         'ph1': float,
                         'pivot': float},
          'vertical':   {'ph0': float,
                         'ph1': float,
                         'pivot': float}
        }
        """
        pass

    def toggleHTrace(self):
        if not self.is1D and self.current.strip:
            trace = not self.current.strip.hTraceAction.isChecked()
            self.setHorizontalTraces(trace)
        else:
            getLogger().warning('no strip selected')

    def toggleVTrace(self):
        if not self.is1D and self.current.strip:
            trace = not self.current.strip.vTraceAction.isChecked()
            self.setVerticalTraces(trace)
        else:
            getLogger().warning('no strip selected')

    def setHorizontalTraces(self, trace):
        for strip in self.strips:
            strip._setHorizontalTrace(trace)

    def setVerticalTraces(self, trace):
        for strip in self.strips:
            strip._setVerticalTrace(trace)

    def removePhasingTraces(self):
        """
        Removes all phasing traces from all strips.
        """
        for strip in self.strips:
            strip.removePhasingTraces()

    def togglePhaseConsole(self):
        """Toggles whether phasing console is displayed.
        """
        isVisible = not self.phasingFrame.isVisible()
        self.phasingFrame.setVisible(isVisible)

        if self.is1D:
            self.hTraceAction = True
            self.vTraceAction = False

            if not self.phasingFrame.pivotsSet:
                pivot = np.mean(self.spectrumViews[0].spectrum.spectrumLimits[0])
                self.phasingFrame.setInitialPivots((pivot, 0.0))

        else:
            self.hTraceAction = self.current.strip.hTraceAction.isChecked()
            self.vTraceAction = self.current.strip.vTraceAction.isChecked()

            if not self.phasingFrame.pivotsSet:
                specView = self.spectrumViews[0]
                limits = specView.spectrum.getByAxisCodes('spectrumLimits', axisCodes=specView.strip.axisCodes)
                pivot = [np.mean(lim) for lim in limits[:2]]
                self.phasingFrame.setInitialPivots(pivot)

        for strip in self.strips:
            if isVisible:
                strip.turnOnPhasing()
            else:
                strip.turnOffPhasing()
        self._updatePhasing()

    def showToolbar(self):
        """show the toolbar"""
        # showing the toolbar, but we need to update the checkboxes of all strips as well.
        self.spectrumUtilToolBar.show()
        for strip in self.strips:
            strip.toolbarAction.setChecked(True)

    def hideToolbar(self):
        """hide the toolbar"""
        # hiding the toolbar, but we need to update the checkboxes of all strips as well.
        self.spectrumUtilToolBar.hide()
        for strip in self.strips:
            strip.toolbarAction.setChecked(False)

    def toggleToolbar(self):
        """Toggle the toolbar """
        if not self.spectrumUtilToolBar.isVisible():
            self.showToolbar()
        else:
            self.hideToolbar()

    def showSpectrumToolbar(self):
        """show the spectrum toolbar"""
        # showing the spectrum toolbar, but we need to update the checkboxes of all strips as well.
        if self.isGrouped:
            self.spectrumGroupToolBar.show()
        else:
            self.spectrumToolBar.show()

        for strip in self.strips:
            strip.spectrumToolbarAction.setChecked(True)

    def hideSpectrumToolbar(self):
        """hide the spectrum toolbar"""
        # hiding the spectrum toolbar, but we need to update the checkboxes of all strips as well.
        if self.isGrouped:
            self.spectrumGroupToolBar.hide()
        else:
            self.spectrumToolBar.hide()

        for strip in self.strips:
            strip.spectrumToolbarAction.setChecked(False)

    def toggleSpectrumToolbar(self):
        """Toggle the spectrum toolbar """
        if self.isGrouped:
            if not self.spectrumGroupToolBar.isVisible():
                self.showSpectrumToolbar()
            else:
                self.hideSpectrumToolbar()
        else:
            if not self.spectrumToolBar.isVisible():
                self.showSpectrumToolbar()
            else:
                self.hideSpectrumToolbar()

    def close(self):
        """
        Close the module from the commandline
        """
        self._closeModule()

    def _closeModule(self):
        """
        CCPN-INTERNAL: used to close the module
        Closes spectrum display and deletes it from the project.
        """
        self.mainWindow._deleteSpectrumDisplay(self)

    def _removeIndexStrip(self, value):
        self.deleteStrip(self.strips[value])

    def _redrawLayout(self):
        """Redraw the stripFrame with the new stripDirection
        """
        layout = self.stripFrame.getLayout()

        if layout and layout.count() > 0:

            with self.stripFrame.blockWidgetSignals():
                # clear the layout and rebuild
                _widgets = []

                # need to be removed if not using QObjectCleanupHandler before creating new layout
                while layout.count():
                    _widgets.append(layout.takeAt(0).widget())

                self._rebuildStrip(_widgets, layout)

            self.showAxes()
            self.setColumnStretches(stretchValue=True)

    def _rebuildStrip(self, _widgets, layout):
        """Rebuild the strip and insert the widgets
        """
        # remember necessary layout info and create a new layout - ensures clean for new widgets
        margins = layout.getContentsMargins()
        space = layout.spacing()
        QtWidgets.QWidget().setLayout(layout)
        layout = QtWidgets.QGridLayout()
        self.stripFrame.setLayout(layout)
        layout.setContentsMargins(*margins)
        layout.setSpacing(space)
        # reinsert strips in new order - reset minimum widths
        if self.stripArrangement == 'Y':

            # horizontal strip layout
            for m, widgStrip in enumerate(_widgets):
                # layout.addWidget(widgStrip, 0, m)

                tilePosition = widgStrip.tilePosition
                if True:  #tilePosition is None:
                    layout.addWidget(widgStrip, 0, m)
                    widgStrip.tilePosition = (0, m)
                else:
                    layout.addWidget(widgStrip, tilePosition[0], tilePosition[1])

        elif self.stripArrangement == 'X':

            # vertical strip layout
            for m, widgStrip in enumerate(_widgets):
                # layout.addWidget(widgStrip, m, 0)

                tilePosition = widgStrip.tilePosition
                if True:  #tilePosition is None:
                    layout.addWidget(widgStrip, m, 0)
                    widgStrip.tilePosition = (0, m)
                else:
                    layout.addWidget(widgStrip, tilePosition[1], tilePosition[0])

        elif self.stripArrangement == 'T':

            # NOTE:ED - Tiled plots not fully implemented yet
            getLogger().warning('Tiled plots not implemented for spectrumDisplay: %s' % str(self.pid))

        else:
            getLogger().warning('Strip direction is not defined for spectrumDisplay: %s' % str(self.pid))

    def _removeStripFromLayout(self, strip):
        """Remove the current strip from the layout
        CCPN Internal
        """
        layout = self.stripFrame.getLayout()

        if layout and layout.count() > 1:

            with self.stripFrame.blockWidgetSignals():
                # clear the layout and rebuild
                _widgets = []

                # need to be removed if not using QObjectCleanupHandler before creating new layout
                while layout.count():
                    _widgets.append(layout.takeAt(0).widget())
                _widgets.remove(strip)
                strip.hide()
                strip.setParent(None)  # set widget parent to None to hide,
                # was previously handled by addWidget to tempStore

                self._rebuildStrip(_widgets, layout)

        else:
            raise RuntimeError('Error, stripFrame layout in invalid state')

    def _restoreStripToLayout(self, strip, currentIndex):
        """Restore the current strip to the layout
        CCPN Internal
        """
        layout = self.stripFrame.layout()
        if layout:

            with self.stripFrame.blockWidgetSignals():

                # clear the layout and rebuild
                # need to be removed if not using QObjectCleanupHandler before creating new layout
                _widgets = []
                while layout.count():
                    _widgets.append(layout.takeAt(0).widget())
                _widgets.insert(currentIndex, strip)
                strip.show()

                self._rebuildStrip(_widgets, layout)

                if strip not in self.strips:
                    for order, cStrip in enumerate(_widgets):
                        cStrip._setStripIndex(order)

        else:
            raise RuntimeError('Error, stripFrame layout in invalid state')

    @logCommand(get='self')
    def deleteStrip(self, strip):
        """Delete a strip from the spectrumDisplay

        :param strip: strip to delete as object or pid
        """
        strip = self.getByPid(strip) if isinstance(strip, str) else strip

        if strip is None:
            showWarning('Delete strip', 'Invalid strip')
            return

        if strip not in self.strips:
            showWarning('Delete strip', 'Selected strip "%s" is not part of SpectrumDisplay "%s"' \
                        % (strip.pid, self.pid))
            return

        if self.stripCount == 1:
            showWarning('Delete strip', 'Last strip of SpectrumDisplay "%s" cannot be removed' \
                        % (self.pid,))
            return

        with undoBlock():
            with undoStackBlocking() as addUndoItem:
                with self._hideWidget(self.stripFrame):
                    # retrieve list of created items from the api
                    # strangely, this modifies _wrappedData.orderedStrips, and 'removes' the boundStrip by changing the indexing
                    # if it is at the end of apiBoundStrips then it confuses the indexing
                    indexing = [st.stripIndex() for st in self.strips]

                    apiObjectsCreated = strip._getApiObjectTree()

                    # reset indexing again SHOULD now be okay; i.e. nothing has been 'removed' from apiBoundStrips yet
                    for ii, ind in enumerate(indexing):
                        self.strips[ii]._setStripIndex(ind)

                    index = strip.stripIndex()

                    # add layout handling to the undo stack
                    addUndoItem(undo=partial(self._redrawAxes, index))
                    addUndoItem(undo=partial(self._restoreStripToLayout, strip, index),
                                redo=partial(self._removeStripFromLayout, strip))
                    # add notifier handling for the strip
                    addUndoItem(undo=partial(strip.setBlankingAllNotifiers, False),
                                redo=partial(strip.setBlankingAllNotifiers, True))

                    self._removeStripFromLayout(strip)
                    strip.setBlankingAllNotifiers(True)

                    #EJB 20181213: old style delete notifiers
                    # # add object delete/undelete to the undo stack
                    # addUndoItem(undo=partial(strip._wrappedData.root._unDelete,
                    #                          apiObjectsCreated, (strip._wrappedData.topObject,)),
                    #             redo=partial(strip._delete)
                    #             )
                    # # delete the strip
                    # strip._delete()

                    # add object delete/undelete to the undo stack
                    addUndoItem(undo=BlankedPartial(strip._wrappedData.root._unDelete,
                                                    topObjectsToCheck=(strip._wrappedData.topObject,),
                                                    obj=strip, trigger='create', preExecution=False,
                                                    objsToBeUnDeleted=apiObjectsCreated),
                                redo=BlankedPartial(strip._delete,
                                                    obj=strip, trigger='delete', preExecution=True)
                                )

                    # delete the strip
                    strip._finaliseAction('delete')
                    with notificationBlanking():
                        strip._delete()

                    addUndoItem(redo=partial(self._redrawAxes, deletingStrip=True))

            # do axis redrawing
            self._redrawAxes(deletingStrip=True)

    def _redrawAxesAddMode(self):
        self._stripAddMode = (self.strips[0]._CcpnGLWidget.pixelX, self.strips[0]._CcpnGLWidget.pixelY)
        self.strips[0]._CcpnGLWidget._emitAxisFixed()

    def _redrawAxes(self, index=-1, deletingStrip=False):
        """Redraw the axes for the stripFrame, and set the new current strip,
        will default to the last strip if not selected.
        """
        self.showAxes(stretchValue=True, deletingStrip=deletingStrip)
        if self.strips:
            self.current.strip = self.strips[index]
        self._stripAddMode = None

    def removeCurrentStrip(self):
        """Remove current.strip if it belongs to self.
        """
        if self.current.strip is None:
            showWarning('Remove current strip', 'Select first in SpectrumDisplay by clicking')
            return

        self.deleteStrip(self.current.strip)

    # def duplicateStrip(self):
    #   """
    #   Creates a new strip identical to the last one created and adds it to right of the display.
    #   """
    #   newStrip = self.strips[-1].clone()

    # def addStrip(self, stripIndex=-1) -> 'GuiStripNd':

    def setLastAxisOnly(self, lastAxisOnly: bool = True):
        self.lastAxisOnly = lastAxisOnly

    def showAxes(self, strips=None, stretchValue=False, widths=True, minimumWidth=STRIP_MINIMUMWIDTH, deletingStrip=False):
        # use the strips as they are ordered in the model
        currentStrips = self.orderedStrips

        if currentStrips:

            if self.stripArrangement == 'Y':

                # strips are arranged in a row
                if self.lastAxisOnly and len(currentStrips) > 1:
                    # for ss in currentStrips[:-1]:
                    #     ss.setAxesVisible(rightAxisVisible=False, bottomAxisVisible=True)
                    #
                    # currentStrips[-1].setAxesVisible(rightAxisVisible=True, bottomAxisVisible=True)

                    for ss in self.strips:
                        ss.setAxesVisible(rightAxisVisible=False, bottomAxisVisible=True)

                    # show _rightGLAxis
                else:
                    for ss in self.strips:
                        ss.setAxesVisible(rightAxisVisible=True, bottomAxisVisible=True)

            elif self.stripArrangement == 'X':

                # strips are arranged in a column
                if self.lastAxisOnly and len(currentStrips) > 1:
                    # for ss in currentStrips[:-1]:
                    #     ss.setAxesVisible(rightAxisVisible=True, bottomAxisVisible=False)
                    #
                    # currentStrips[-1].setAxesVisible(rightAxisVisible=True, bottomAxisVisible=True)

                    for ss in self.strips:
                        ss.setAxesVisible(rightAxisVisible=True, bottomAxisVisible=False)

                    # show _bottomGLAxis

                else:
                    for ss in self.strips:
                        ss.setAxesVisible(rightAxisVisible=True, bottomAxisVisible=True)

            elif self.stripArrangement == 'T':

                # NOTE:ED - Tiled plots not fully implemented yet
                getLogger().warning('Tiled plots not implemented for spectrumDisplay: %s' % str(self.pid))

            else:
                getLogger().warning('Strip direction is not defined for spectrumDisplay: %s' % str(self.pid))

            self.setColumnStretches(stretchValue=stretchValue, widths=widths, minimumWidth=minimumWidth, deletingStrip=deletingStrip)

            # show the required _rightGLAxis/_bottomGLAxis
            self.setVisibleAxes()

        if hasattr(self, '_rightGLAxis'):
            self._rightGLAxis.redrawAxes()
        if hasattr(self, '_bottomGLAxis'):
            self._bottomGLAxis.redrawAxes()

    @logCommand(get='self')
    def increaseTraceScale(self):
        # self.mainWindow.traceScaleUp(self.mainWindow)
        if not self.is1D:
            for strip in self.strips:
                for spectrumView in strip.spectrumViews:
                    spectrumView.traceScale *= 1.4

                # spawn a redraw of the strip
                strip._updatePivot()

    @logCommand(get='self')
    def decreaseTraceScale(self):
        # self.mainWindow.traceScaleDown(self.mainWindow)
        if not self.is1D:
            for strip in self.strips:
                for spectrumView in strip.spectrumViews:
                    spectrumView.traceScale /= 1.4

                # spawn a redraw of the strip
                strip._updatePivot()

    def increaseStripSize(self):
        """Increase the width/height of the strips depending on the orientation
        """
        if self.stripArrangement == 'Y':

            # strips are arranged in a row
            self._increaseStripWidth()

        elif self.stripArrangement == 'X':

            # strips are arranged in a column
            self._increaseStripHeight()

        elif self.stripArrangement == 'T':

            # NOTE:ED - Tiled plots not fully implemented yet
            getLogger().warning('Tiled plots not implemented for spectrumDisplay: %s' % str(self.pid))

        else:
            getLogger().warning('Strip direction is not defined for spectrumDisplay: %s' % str(self.pid))

    def decreaseStripSize(self):
        """Decrease the width/height of the strips depending on the orientation
        """
        if self.stripArrangement == 'Y':

            # strips are arranged in a row
            self._decreaseStripWidth()

        elif self.stripArrangement == 'X':

            # strips are arranged in a column
            self._decreaseStripHeight()

        elif self.stripArrangement == 'T':

            # NOTE:ED - Tiled plots not fully implemented yet
            getLogger().warning('Tiled plots not implemented for spectrumDisplay: %s' % str(self.pid))

        else:
            getLogger().warning('Strip direction is not defined for spectrumDisplay: %s' % str(self.pid))

    def _increaseStripWidth(self):
        """Increase the widths of the strips
        """
        factor = (100.0 + self.application.preferences.general.stripWidthZoomPercent) / 100.0
        self._setStripWidths(factor)

    def _decreaseStripWidth(self):
        """decrease the widths of the strips
        """
        factor = 100.0 / (100.0 + self.application.preferences.general.stripWidthZoomPercent)
        self._setStripWidths(factor)

    def _setStripWidths(self, factor=1.0):
        """set the widths for the strips
        """
        self.stripFrame.hide()

        strips = self.orderedStrips
        newWidth = max(strips[0].width() * factor, STRIP_MINIMUMWIDTH)  # + (0 if self.lastAxisOnly else strips[0].getRightAxisWidth()))
        axisWidth = 0  #strips[0].getRightAxisWidth() if self.lastAxisOnly else 0

        # NOTE:ED - always uniform width with new axis

        if len(strips) > 1:
            for strip in strips[:-1]:
                strip.setMinimumWidth(newWidth)
            strips[-1].setMinimumWidth(newWidth + axisWidth)
            self.stripFrame.setMinimumWidth((newWidth + STRIP_SPACING) * len(strips) + axisWidth - STRIP_SPACING)
        else:
            strips[0].setMinimumWidth(newWidth)
            self.stripFrame.setMinimumWidth(newWidth)

        self.stripFrame.show()

    def _increaseStripHeight(self):
        """Increase the heights of the strips
        """
        factor = (100.0 + self.application.preferences.general.stripWidthZoomPercent) / 100.0
        self._setStripHeights(factor)

    def _decreaseStripHeight(self):
        """decrease the heights of the strips
        """
        factor = 100.0 / (100.0 + self.application.preferences.general.stripWidthZoomPercent)
        self._setStripHeights(factor)

    def _setStripHeights(self, factor=1.0):
        """set the heights for the strips
        """
        self.stripFrame.hide()

        strips = self.orderedStrips
        newHeight = max(strips[0].height() * factor, STRIP_MINIMUMHEIGHT)  # + (0 if self.lastAxisOnly else strips[0].getRightAxisWidth()))
        axisHeight = 0  #strips[0].getBottomAxisHeight() if self.lastAxisOnly else 0

        # NOTE:ED - always uniform height with new axis

        if len(strips) > 1:
            for strip in strips[:-1]:
                strip.setMinimumHeight(newHeight)
            strips[-1].setMinimumHeight(newHeight + axisHeight)
            self.stripFrame.setMinimumHeight((newHeight + STRIP_SPACING) * len(strips) + axisHeight - STRIP_SPACING)
        else:
            strips[0].setMinimumHeight(newHeight)
            self.stripFrame.setMinimumHeight(newHeight)

        self.stripFrame.show()

    def _copyPreviousStripValues(self, fromStrip, toStrip):
        """Copy the trace settings to another strip in the spectrumDisplay.
        """
        traceScale = fromStrip.spectrumViews[0].traceScale
        toStrip.setTraceScale(traceScale)

        if self.phasingFrame.isVisible():
            toStrip.turnOnPhasing()

    @logCommand(get='self')
    def addStrip(self, strip=None) -> 'GuiStripNd':
        """Creates a new strip by cloning strip with index (default the last) in the display.
        """
        strip = self.getByPid(strip) if isinstance(strip, str) else strip
        index = strip.stripIndex() if strip else -1
        tilePosition = strip.tilePosition if strip else None
        if tilePosition is None:
            tilePosition = (0, 0)

        if self.phasingFrame.isVisible():
            showWarning(str(self.windowTitle()), 'Please disable Phasing Console before adding strips')
            return

        with undoBlock():
            with undoStackBlocking() as addUndoItem:
                with self._hideWidget(self.stripFrame):
                    addUndoItem(undo=self._redrawAxes,
                                redo=self._redrawAxesAddMode)

                    with notificationBlanking():
                        # get the visibility of strip to be copied
                        copyVisible = self.strips[index].header.headerVisible

                        # inserts the strip into the stripFrame here
                        self._stripAddMode = (self.strips[0]._CcpnGLWidget.pixelX, self.strips[0]._CcpnGLWidget.pixelY)
                        result = self.strips[index]._clone()

                        if not isinstance(result, GuiStrip):
                            raise RuntimeError('Expected an object of class %s, obtained %s' % (GuiStrip, result.__class__))

                    result._finaliseAction('create')

                    # copy the strip Header if needed
                    # result.header.headerVisible = copyVisible if copyVisible is not None else False
                    # result.header.setLabelVisible(visible=copyVisible if copyVisible is not None else False)

                    # retrieve list of created items from the api
                    # strangely, this modifies _wrappedData.orderedStrips
                    apiObjectsCreated = result._getApiObjectTree()
                    addUndoItem(undo=BlankedPartial(Undo._deleteAllApiObjects,
                                                    obj=result, trigger='delete', preExecution=True,
                                                    objsToBeDeleted=apiObjectsCreated),
                                redo=BlankedPartial(result._wrappedData.root._unDelete,
                                                    topObjectsToCheck=(result._wrappedData.topObject,),
                                                    obj=result, trigger='create', preExecution=False,
                                                    objsToBeUnDeleted=apiObjectsCreated)
                                )

                    index = result.stripIndex()

                    # add notifier handling to the stack
                    addUndoItem(undo=partial(result.setBlankingAllNotifiers, True),
                                redo=partial(result.setBlankingAllNotifiers, False))

                    # add layout handling to the undo stack
                    addUndoItem(undo=partial(self._removeStripFromLayout, result),
                                redo=partial(self._restoreStripToLayout, result, index))
                    addUndoItem(redo=partial(self._redrawAxes, index),
                                undo=self._redrawAxesAddMode)

            # do axis redrawing
            self._redrawAxes(index)  # this might be getting confused with the ordering

        return result

    def setColumnStretches(self, stretchValue=False, scaleFactor=1.0, widths=True, minimumWidth=None, deletingStrip=False):
        """Set the column widths of the strips so that the last strip accommodates the axis bar
                if necessary."""

        if self.stripArrangement == 'Y':

            # strips are arranged in a row
            self._setColumnStretches(stretchValue=stretchValue, scaleFactor=scaleFactor, widths=widths, minimumWidth=minimumWidth, deletingStrip=deletingStrip)

        elif self.stripArrangement == 'X':

            # strips are arranged in a column
            self._setRowStretches(stretchValue=stretchValue, scaleFactor=scaleFactor, heights=widths, minimumHeight=minimumWidth, deletingStrip=deletingStrip)

        elif self.stripArrangement == 'T':

            # NOTE:ED - Tiled plots not fully implemented yet
            getLogger().warning('Tiled plots not implemented for spectrumDisplay: %s' % str(self.pid))

        else:
            getLogger().warning('Strip direction is not defined for spectrumDisplay: %s' % str(self.pid))

    def _setColumnStretches(self, stretchValue=False, scaleFactor=1.0, widths=True, minimumWidth=STRIP_MINIMUMWIDTH, deletingStrip=False):
        """Set the column widths of the strips so that the last strip accommodates the axis bar
        if necessary."""
        widgets = self.stripFrame.children()

        # set the strip spacing and the visibility of the scroll bars
        layout = self.stripFrame.getLayout()
        layout.setHorizontalSpacing(STRIP_SPACING)
        layout.setVerticalSpacing(0)
        if self._stripFrameScrollArea:
            # scroll area for strips
            self._stripFrameScrollArea.setScrollBarPolicies(scrollBarPolicies=('asNeeded', 'never'))

        if widgets:

            AXIS_WIDTH = 1
            AXIS_PADDING = STRIP_SPACING

            thisLayout = self.stripFrame.layout()
            thisLayoutWidth = self.stripFrame.width() - (2 * STRIP_SPACING)

            if deletingStrip:
                thisLayoutWidth *= (self.stripCount / (self.stripCount + 1))

            if not thisLayout.itemAt(0):
                return

            self.stripFrame.hide()

            if self.strips:
                AXIS_WIDTH = self.orderedStrips[0].getRightAxisWidth()
                firstStripWidth = (thisLayoutWidth - AXIS_WIDTH) / self.stripCount
            else:
                firstStripWidth = thisLayoutWidth

            if minimumWidth:
                firstStripWidth = max(firstStripWidth, minimumWidth)
            firstStripWidth = max(firstStripWidth, STRIP_MINIMUMWIDTH)

            if True:  # not self.lastAxisOnly:
                maxCol = 0
                for wid in self.orderedStrips:
                    index = thisLayout.indexOf(wid)
                    if index >= 0:
                        row, column, cols, rows = thisLayout.getItemPosition(index)
                        maxCol = max(maxCol, column)

                for col in range(0, maxCol + 1):
                    if widths and thisLayout.itemAt(col):
                        thisLayout.itemAt(col).widget().setMinimumWidth(firstStripWidth)
                    thisLayout.setColumnStretch(col, 1 if stretchValue else 1)

                if minimumWidth:
                    self.stripFrame.setMinimumWidth((firstStripWidth + STRIP_SPACING) * len(self.orderedStrips) - STRIP_SPACING)
                else:
                    self.stripFrame.setMinimumWidth(self.stripFrame.minimumSizeHint().width())
                self.stripFrame.setMinimumHeight(STRIP_MINIMUMHEIGHT)
                try:
                    self._rightGLAxis.setMinimumHeight(STRIP_MINIMUMHEIGHT - self.strips[0]._stripToolBarWidget.height())
                    self._rightGLAxis._updateAxes = True
                    self._rightGLAxis.update()
                except:
                    pass

            # else:
            #
            #     # set the correct widths for the strips
            #     maxCol = thisLayout.count() - 1
            #     firstWidth = scaleFactor * (thisLayoutWidth - AXIS_WIDTH - (maxCol * AXIS_PADDING)) / (maxCol + 1)
            #
            #     if minimumWidth:
            #         firstWidth = max(firstWidth, minimumWidth)
            #
            #     endWidth = firstWidth + AXIS_WIDTH
            #
            #     # set the minimum widths and stretch values for the strips
            #     for column in range(thisLayout.count()):
            #         thisLayout.setColumnStretch(column, firstWidth if stretchValue else 1)
            #         if widths:
            #             wid = thisLayout.itemAt(column).widget()
            #             wid.setMinimumWidth(firstWidth)
            #
            #     thisLayout.setColumnStretch(maxCol, endWidth if stretchValue else 1)
            #     if widths:
            #         wid = thisLayout.itemAt(maxCol).widget()
            #         wid.setMinimumWidth(endWidth)
            #
            #     # fix the width of the stripFrame
            #     if minimumWidth:
            #
            #         # this depends on the spacing in stripFrame
            #         self.stripFrame.setMinimumWidth((firstWidth + STRIP_SPACING) * len(self.orderedStrips) + AXIS_WIDTH)
            #     else:
            #         self.stripFrame.setMinimumWidth(self.stripFrame.minimumSizeHint().width())
            #     self.stripFrame.setMinimumHeight(50)

            self.stripFrame.show()

    def _setRowStretches(self, stretchValue=False, scaleFactor=1.0, heights=True, minimumHeight=STRIP_MINIMUMHEIGHT, deletingStrip=False):
        """Set the row heights of the strips so that the last strip accommodates the axis bar
        if necessary."""
        widgets = self.stripFrame.children()

        # set the strip spacing and the visibility of the scroll bars
        layout = self.stripFrame.getLayout()
        layout.setHorizontalSpacing(0)
        layout.setVerticalSpacing(STRIP_SPACING)
        if self._stripFrameScrollArea:
            # scroll area for strips
            self._stripFrameScrollArea.setScrollBarPolicies(scrollBarPolicies=('never', 'asNeeded'))

        if widgets:

            AXIS_HEIGHT = 1
            AXIS_PADDING = STRIP_SPACING

            thisLayout = self.stripFrame.layout()
            # thisLayoutHeight = self._stripFrameScrollArea.height()
            thisLayoutHeight = self.stripFrame.height() - (2 * STRIP_SPACING)

            if deletingStrip:
                thisLayoutHeight *= (self.stripCount / (self.stripCount + 1))

            if not thisLayout.itemAt(0):
                return

            self.stripFrame.hide()

            if self.strips:
                firstStripHeight = thisLayoutHeight / self.stripCount
                AXIS_HEIGHT = self.orderedStrips[0].getBottomAxisHeight()
            else:
                firstStripHeight = thisLayoutHeight

            if minimumHeight:
                firstStripHeight = max(firstStripHeight, minimumHeight)
            firstStripHeight = max(firstStripHeight, STRIP_MINIMUMHEIGHT)

            if True:  #not self.lastAxisOnly:
                maxRow = 0
                for wid in self.orderedStrips:
                    index = thisLayout.indexOf(wid)
                    if index >= 0:
                        row, column, cols, rows = thisLayout.getItemPosition(index)
                        maxRow = max(maxRow, row)

                for rr in range(0, maxRow + 1):
                    if heights and thisLayout.itemAt(rr):
                        thisLayout.itemAt(rr).widget().setMinimumHeight(firstStripHeight)
                    thisLayout.setRowStretch(rr, 1 if stretchValue else 1)

                if minimumHeight:
                    self.stripFrame.setMinimumHeight((firstStripHeight + STRIP_SPACING) * len(self.orderedStrips) - STRIP_SPACING)
                else:
                    self.stripFrame.setMinimumHeight(self.stripFrame.minimumSizeHint().height())
                self.stripFrame.setMinimumWidth(STRIP_MINIMUMWIDTH)
                if hasattr(self, '_bottomGLAxis'):
                    self._bottomGLAxis.setMinimumWidth(STRIP_MINIMUMWIDTH)
                    self._bottomGLAxis._updateAxes = True
                    self._bottomGLAxis.update()

            # else:
            #
            #     # set the correct heights for the strips
            #     maxRow = thisLayout.count() - 1
            #     firstHeight = scaleFactor * (thisLayoutHeight - AXIS_HEIGHT - (maxRow * AXIS_PADDING)) / (maxRow + 1)
            #
            #     if minimumHeight:
            #         firstHeight = max(firstHeight, minimumHeight)
            #
            #     endHeight = firstHeight + AXIS_HEIGHT
            #
            #     # set the minimum heights and stretch values for the strips
            #     for rr in range(thisLayout.count()):
            #         thisLayout.setRowStretch(rr, firstHeight if stretchValue else 1)
            #         if heights:
            #             wid = thisLayout.itemAt(rr).widget()
            #             wid.setMinimumHeight(firstHeight)
            #
            #     thisLayout.setRowStretch(maxRow, endHeight if stretchValue else 1)
            #     if heights:
            #         wid = thisLayout.itemAt(maxRow).widget()
            #         wid.setMinimumHeight(endHeight)
            #
            #     # fix the height of the stripFrame
            #     if minimumHeight:
            #         # this depends on the spacing in stripFrame
            #         self.stripFrame.setMinimumHeight((firstHeight + STRIP_SPACING) * len(self.orderedStrips) + AXIS_HEIGHT)
            #     else:
            #         self.stripFrame.setMinimumHeight(self.stripFrame.minimumSizeHint().height())
            #     self.stripFrame.setMinimumWidth(50)

            self.stripFrame.show()

    def autoRange(self):
        """Zooms Y axis of current strip to show entire region.
        """
        for strip in self.strips:
            strip.autoRange()

    def _resetYZooms(self):
        """Zooms Y axis of current strip to show entire region.
        """
        for strip in self.strips:
            strip._resetYZoom()

    def _resetXZooms(self):
        """Zooms X axis of current strip to show entire region.
        """
        for strip in self.strips:
            strip._resetXZoom()

    def _resetAllZooms(self):
        """Zooms X/Y axes of current strip to show entire region.
        """
        for strip in self.strips:
            strip._resetAllZoom()

    def _restoreZoom(self):
        """Restores last saved zoom of current strip.
        """
        if not self.strips:
            showWarning('Restore Zoom', 'SpectrumDisplay "%s" does not contain any strips' \
                        % self.pid)
            return

        for strip in self.strips:
            strip._restoreZoom()

    def _storeZoom(self):
        """Saves zoomed region of current strip."""
        if not self.strips:
            showWarning('Store Zoom', 'SpectrumDisplay "%s" does not contain any strips' \
                        % self.pid)
            return

        for strip in self.strips:
            strip._storeZoom()

    def _previousZoom(self):
        """Changes to the previous zoom of current strip."""
        if not self.strips:
            showWarning('Undo Zoom', 'SpectrumDisplay "%s" does not contain any strips' \
                        % self.pid)
            return

        for strip in self.strips:
            strip._previousZoom()

    def _nextZoom(self):
        """Changes to the next zoom of current strip."""
        if not self.strips:
            showWarning('Redo Zoom', 'SpectrumDisplay "%s" does not contain any strips' \
                        % self.pid)
            return

        for strip in self.strips:
            strip._nextZoom()

    def _zoomIn(self):
        """zoom in to the current strip."""
        if not self.strips:
            showWarning('Restore Zoom', 'SpectrumDisplay "%s" does not contain any strips' \
                        % self.pid)
            return

        for strip in self.strips:
            strip._zoomIn()

    def _zoomOut(self):
        """zoom out of current strip."""
        if not self.strips:
            showWarning('Restore Zoom', 'SpectrumDisplay "%s" does not contain any strips' \
                        % self.pid)
            return

        for strip in self.strips:
            strip._zoomOut()

    def toggleGrid(self):
        """Toggles whether grid is displayed in all strips of spectrum display.
        """
        for strip in self.strips:
            strip.toggleGrid()

    def toggleSideBands(self):
        """Toggles whether sideBands are displayed in all strips of spectrum display.
        """
        for strip in self.strips:
            strip.toggleSideBands()

    def toggleCrosshair(self):
        """Toggles whether cross hair is displayed in all strips of spectrum display.
        """
        for strip in self.strips:
            strip._toggleCrosshair()

    def toggleDoubleCrosshair(self):
        """Toggles whether double cross hairs are displayed in all strips of spectrum display.
        """
        for strip in self.strips:
            strip._toggleDoubleCrosshair()

    def _cycleSymbolLabelling(self):
        """Toggles peak labelling of current strip.
        """
        try:
            if not self.current.strip:
                showWarning('Cycle Peak Labelling', 'No strip selected')
                return

            for strip in self.strips:
                strip.cycleSymbolLabelling()

        except:
            getLogger().warning('Error cycling peak labelling')

    def _cyclePeakSymbols(self):
        """toggles peak labelling of current strip.
        """
        try:
            if not self.current.strip:
                showWarning('Cycle Peak Symbols', 'No strip selected')
                return

            for strip in self.strips:
                strip.cyclePeakSymbols()
        except:
            getLogger().warning('Error cycling peak symbols')

    # def _deletedPeak(self, peak):
    #     apiPeak = peak._wrappedData
    #     # NBNB TBD FIXME rewrite this to not use API peaks
    #     # ALSO move this machinery from subclasses to this class.
    #     for peakListView in self.activePeakItemDict:
    #         peakItemDict = self.activePeakItemDict[peakListView]
    #         peakItem = peakItemDict.get(apiPeak)
    #         if peakItem:
    #             # peakListView.spectrumView.strip.plotWidget.scene().removeItem(peakItem)
    #             del peakItemDict[apiPeak]
    #             inactivePeakItems = self.inactivePeakItemDict.get(peakListView)
    #             if inactivePeakItems:
    #                 inactivePeakItems.add(peakItem)
    from ccpn.util.decorators import profile

    @logCommand(get='self')
    def displaySpectrum(self, spectrum, axisOrder: (str,) = ()):
        """Display additional spectrum, with spectrum axes ordered according ton axisOrder
        """
        spectrum = self.getByPid(spectrum) if isinstance(spectrum, str) else spectrum
        if not isinstance(spectrum, Spectrum):
            raise TypeError('spectrum is not of type Spectrum')

        # check not already here
        _spectra = [specView.spectrum for specView in self.spectrumViews]
        if spectrum in _spectra:
            getLogger().warning(f'displaySpectrum: Spectrum {spectrum.pid} already in this display')
            return

        _oldOrdering = self.getOrderedSpectrumViewsIndex()

        with undoStackRevert(self.application) as revertStack:
            with undoBlockWithoutSideBar(self.application):
                # push/pop ordering
                with undoStackBlocking(self.application) as addUndoItem:
                    addUndoItem(undo=partial(self.setToolbarButtons, tuple(_oldOrdering)))

                newSpectrumView = self.strips[0].displaySpectrum(spectrum, axisOrder=axisOrder)

                if newSpectrumView:
                    # push/pop ordering
                    with undoStackBlocking(self.application) as addUndoItem:
                        # add the spectrum to the end of the spectrum ordering in the toolbar
                        index = self.getOrderedSpectrumViewsIndex()
                        newInd = self.spectrumViews.index(newSpectrumView)
                        index = tuple((ii + 1) if (ii >= newInd) else ii for ii in index)
                        index += (newInd,)

                        self.setToolbarButtons(tuple(index))
                        addUndoItem(redo=partial(self.setToolbarButtons, tuple(index)))
                else:
                    # notify the stack to revert to the pre-context manager stack
                    revertStack(True)

    @logCommand(get='self')
    def removeSpectrum(self, spectrum):
        """Remove a spectrum from the spectrumDisplay
        """
        spectrum = self.project.getByPid(spectrum) if isinstance(spectrum, str) else spectrum
        if not isinstance(spectrum, Spectrum):
            raise TypeError('spectrum must be of type Spectrum/str')

        # get the spectrumViews from the first strip
        sv = [(spectrum, specView) for specView in self.strips[0].spectrumViews if specView.spectrum == spectrum]
        if len(sv) == 1:

            _, specView = sv[0]

            # explicitly change the ordering
            _oldOrdering = self.getOrderedSpectrumViewsIndex()
            _index = self.spectrumViews.index(specView)
            _newOrdering = [od if od < _index else od - 1 for ii, od in enumerate(_oldOrdering) if od != _index]

            # need undo block stuff here
            with undoBlockWithoutSideBar(self.application):

                # push/pop ordering
                with undoStackBlocking(self.application) as addUndoItem:
                    addUndoItem(undo=partial(self.setToolbarButtons, tuple(_oldOrdering)))

                # delete the spectrumView - for multiple strips will delete all spectrumViews attached to spectrum
                specView._delete()

                # push/pop ordering
                with undoStackBlocking(self.application) as addUndoItem:
                    self.setToolbarButtons(tuple(_newOrdering))
                    addUndoItem(redo=partial(self.setToolbarButtons, tuple(_newOrdering)))
        else:
            getLogger().warning('No spectrumView found')

    def setToolbarButtons(self, order=None):
        """Setup the buttons in the toolbar for each spectrum
        If order is a tuple of integers, then the ordering is based on the new order

        :param order: None or tuple
        """

        if not self.isGrouped:
            if order:
                self.setOrderedSpectrumViewsIndex(order)
            self.spectrumToolBar.setButtonsFromSpectrumViews(self.orderedSpectrumViews(self.strips[0].spectrumViews))

    @logCommand(get='self')
    def makeStripPlot(self, peaks=None, nmrResidues=None,
                      autoClearMarks=True,
                      sequentialStrips=True,
                      markPositions=True,
                      widths=None):
        """Make a list of strips in the current spectrumDisplay based on the list of peaks or
        the list of nmrResidues passing in
        Can only choose either peaks or nmrResidues, peaks chosen will override any selected nmrResidues
        """
        pkList = makeIterableList(peaks)
        pks = []
        for peak in pkList:
            pks.append(self.project.getByPid(peak) if isinstance(peak, str) else peak)

        resList = makeIterableList(nmrResidues)
        nmrs = []
        for nmrRes in resList:
            if not nmrRes.relativeOffset:  # is not None and nmrResidue.relativeOffset
                nmrs.append(self.project.getByPid(nmrRes) if isinstance(nmrRes, str) else nmrRes)

        # need to clean up the use of GLNotifier - possibly into AbstractWrapperObject
        from ccpn.ui.gui.lib.OpenGL.CcpnOpenGL import GLNotifier
        # from functools import partial
        # from ccpn.ui.gui.lib.Strip import navigateToPositionInStrip, navigateToNmrAtomsInStrip
        from ccpn.ui.gui.lib.SpectrumDisplay import navigateToPeakInStrip, navigateToNmrResidueInStrip

        def _updateGl(self, spectrumList):
            GLSignals = GLNotifier(parent=self)
            GLSignals.emitPaintEvent()

        if pks or nmrs:

            GLSignals = GLNotifier(parent=self)
            _undo = self.project._undo

            project = self.project
            # with logCommandBlock(get='self') as log:
            #     peakStr = '[' + ','.join(["'%s'" % peak.pid for peak in pks]) + ']'
            #     nmrResidueStr = '[' + ','.join(["'%s'" % nmrRes.pid for nmrRes in nmrs]) + ']'
            #     log('addPeaks', peaks=peakStr, nmrResidues=nmrResidueStr)

            with undoBlock():
                # _undo._newItem(undoPartial=partial(_updateGl, self, []))

                if autoClearMarks:
                    self.mainWindow.clearMarks()

                # Make sure there are enough strips to display nmrAtomPairs
                stripCount = len(pks) if pks else len(nmrs)
                while len(self.strips) < stripCount:
                    self.addStrip()
                for strip in self.strips[stripCount:]:
                    self.deleteStrip(strip)

                # build the strips
                if pks:
                    for ii, pk in enumerate(pks):
                        strip = self.strips[ii]
                        navigateToPeakInStrip(self, strip, pk)

                elif nmrs:
                    for ii, nmr in enumerate(nmrs):
                        strip = self.strips[ii]
                        navigateToNmrResidueInStrip(self, strip, nmr, widths, markPositions)

                # _undo._newItem(redoPartial=partial(_updateGl, self, []))

                # repaint - not sure whether needed here
                GLSignals.emitPaintEvent()

    @contextmanager
    def _hideWidget(self, widget):
        """ A decorator to hide/show the widget
        """
        # store visibility
        _visible = widget.isVisible()
        widget.setVisible(False)
        try:
            # transfer control to the calling function
            yield

        except Exception as es:
            raise es

        finally:
            widget.setVisible(_visible)

    def attachZPlaneWidgets(self):
        """Attach the strip zPlane navigation widgets for the strips to the correct containers
        """
        if self.is1D:
            return

        try:
            _prefsGeneral = self.application.preferences.general
            _currentStrip = self.application.current.strip
        except:
            pass
        else:

            with self._hideWidget(self.mainWidget):
                # NOTE:ED - should stop the mainWidget dancing around
                if _prefsGeneral.zPlaneNavigationMode == ZPlaneNavigationModes.PERSPECTRUMDISPLAY.value:

                    for strip in self.strips:
                        if strip and not (strip.isDeleted or strip._flaggedForDelete):
                            strip.zPlaneFrame.setVisible(False)
                            strip.zPlaneFrame._strip = None
                            for pl in strip.planeAxisBars:
                                # reattach the widget to the in strip container
                                pl._attachButton('_axisSelector')
                                pl._hideAxisSelector()

                    _currentStrip = _currentStrip if _currentStrip in self.strips else (self.strips[0] if self.strips else None)
                    if _currentStrip:
                        self.zPlaneFrame.attachZPlaneWidgets(_currentStrip)
                    self.zPlaneFrame.setVisible(True)

                if _prefsGeneral.zPlaneNavigationMode == ZPlaneNavigationModes.PERSTRIP.value:
                    self.zPlaneFrame.setVisible(False)
                    self.zPlaneFrame._strip = None
                    for strip in self.strips:
                        if strip and not (strip.isDeleted or strip._flaggedForDelete):
                            for pl in strip.planeAxisBars:
                                # reattach the widget to the in strip container
                                pl._attachButton('_axisSelector')
                                pl._hideAxisSelector()

                            strip.zPlaneFrame.attachZPlaneWidgets(strip)
                            strip.zPlaneFrame.setVisible(True)

                if _prefsGeneral.zPlaneNavigationMode == ZPlaneNavigationModes.INSTRIP.value:
                    for strip in self.strips:
                        if strip and not (strip.isDeleted or strip._flaggedForDelete):
                            strip.zPlaneFrame.setVisible(False)
                            strip.zPlaneFrame._strip = None
                            for pl in strip.planeAxisBars:
                                # reattach the widget to the in strip container
                                pl._attachButton('_axisSelector')
                                pl._hideAxisSelector()

                    self.zPlaneFrame.setVisible(False)
                    self.zPlaneFrame._strip = None

        self.update()

    def _highlightAxes(self, strip, state):
        """Highlight the last row axis if strip
        """
        _row = self.stripRow(0)
        if _row and len(_row) > 1 and (_row[-1] == strip):
            self._rightGLAxis.highlightCurrentStrip(state)
            self._bottomGLAxis.highlightCurrentStrip(state)

    #===========================================================================================
    # new'Object' and other methods
    # Call appropriate routines in their respective locations
    #===========================================================================================

    # @logCommand('project.')
    # def newSpectrumView(self, spectrumName: str = None,
    #                     stripSerial: int = None, dataSource=None,
    #                     dimensionOrdering=None,
    #                     **kwds):
    #     """Create new SpectrumView
    #
    #     See the SpectrumView class for details.
    #
    #     Optional keyword arguments can be passed in; see SpectrumView._newSpectrumView for details.
    #
    #     :return: a new SpectrumView instance.
    #     """
    #     from ccpn.ui._implementation.SpectrumView import _newSpectrumView
    #
    #     return _newSpectrumView(self, spectrumName=spectrumName,
    #                                  stripSerial=stripSerial, dataSource=dataSource,
    #                                  dimensionOrdering=dimensionOrdering, **kwds)


#=========================================================================================


GuiSpectrumDisplay.processSpectrum = GuiSpectrumDisplay.displaySpectrum  # ejb - from SpectrumDisplay<|MERGE_RESOLUTION|>--- conflicted
+++ resolved
@@ -14,11 +14,7 @@
 # Last code modification
 #=========================================================================================
 __modifiedBy__ = "$modifiedBy: Ed Brooksbank $"
-<<<<<<< HEAD
-__dateModified__ = "$dateModified: 2021-03-02 14:37:53 +0000 (Tue, March 02, 2021) $"
-=======
-__dateModified__ = "$dateModified: 2021-03-02 14:16:14 +0000 (Tue, March 02, 2021) $"
->>>>>>> 4cc38b97
+__dateModified__ = "$dateModified: 2021-03-02 15:00:01 +0000 (Tue, March 02, 2021) $"
 __version__ = "$Revision: 3.0.3 $"
 #=========================================================================================
 # Created
@@ -238,11 +234,8 @@
         symbolType = min(self.application.preferences.general.symbolType, self.MAXPEAKSYMBOLTYPES - 1)
         symbolSize = self.application.preferences.general.symbolSizePixel
         symbolThickness = self.application.preferences.general.symbolThickness
-<<<<<<< HEAD
-=======
         aliasEnabled = self.application.preferences.general.aliasEnabled
         aliasShade = self.application.preferences.general.aliasShade
->>>>>>> 4cc38b97
 
         # create settings widget
         if not self.is1D:
@@ -255,10 +248,7 @@
                                                                     _aspectRatioMode=self.application.preferences.general.aspectRatioMode,
                                                                     symbolType=symbolType, annotationType=annotationType,
                                                                     symbolSize=symbolSize, symbolThickness=symbolThickness,
-<<<<<<< HEAD
-=======
                                                                     aliasEnabled=aliasEnabled, aliasShade=aliasShade
->>>>>>> 4cc38b97
                                                                     )
         else:
             self._spectrumDisplaySettings = SpectrumDisplaySettings(parent=self.settingsWidget,
@@ -271,10 +261,7 @@
                                                                     _aspectRatioMode=self.application.preferences.general.aspectRatioMode,
                                                                     symbolType=symbolType, annotationType=annotationType,
                                                                     symbolSize=symbolSize, symbolThickness=symbolThickness,
-<<<<<<< HEAD
-=======
                                                                     aliasEnabled=aliasEnabled, aliasShade=aliasShade
->>>>>>> 4cc38b97
                                                                     )
 
         self._spectrumDisplaySettings.settingsChanged.connect(self._settingsChanged)
