"""Module Documentation here

"""
#=========================================================================================
# Licence, Reference and Credits
#=========================================================================================
__copyright__ = "Copyright (C) CCPN project (http://www.ccpn.ac.uk) 2014 - 2019"
__credits__ = ("Ed Brooksbank, Luca Mureddu, Timothy J Ragan & Geerten W Vuister")
__licence__ = ("CCPN licence. See http://www.ccpn.ac.uk/v3-software/downloads/license")
__reference__ = ("Skinner, S.P., Fogh, R.H., Boucher, W., Ragan, T.J., Mureddu, L.G., & Vuister, G.W.",
                 "CcpNmr AnalysisAssign: a flexible platform for integrated NMR analysis",
                 "J.Biomol.Nmr (2016), 66, 111-124, http://doi.org/10.1007/s10858-016-0060-y")
#=========================================================================================
# Last code modification
#=========================================================================================
__modifiedBy__ = "$modifiedBy: CCPN $"
__dateModified__ = "$dateModified: 2017-07-07 16:32:44 +0100 (Fri, July 07, 2017) $"
__version__ = "$Revision: 3.0.0 $"
#=========================================================================================
# Created
#=========================================================================================
__author__ = "$Author: CCPN $"
__date__ = "$Date: 2017-04-07 10:28:41 +0000 (Fri, April 07, 2017) $"
#=========================================================================================
# Start of code
#=========================================================================================

import math
import numpy
import os
import numpy as np

from OpenGL import GL
from OpenGL.error import GLError

from PyQt5 import QtCore, QtWidgets

import pyqtgraph as pg

from ccpn.util import Colour
from ccpn.util import Phasing

from ccpnc.contour import Contourer2d

#from ccpn.ui.gui.modules import SpectrumDisplayNd
from ccpn.ui.gui.lib.GuiSpectrumView import GuiSpectrumView
from ccpn.util.Logging import getLogger
from ccpn.core.lib.SpectrumLib import setContourLevelsFromNoise


###from ccpn.ui.gui.widgets.ToolButton import ToolButton
###from ccpnc.peak import Peak
###from ccpn.ui.gui.modules.spectrumPane.PeakListNdItem import PeakListNdItem

# TBD: for now ignore fact that apiSpectrumView can override contour colour and/or contour levels


_NEWCOMPILEDCONTOURS = True


#TODO:RASMUS: why is this function here when the wrapper has positiveLevels and negativeLevels
# attributes
def _getLevels(count: int, base: float, factor: float) -> list:
    "return a list with contour levels"
    levels = []
    if count > 0:
        levels = [base]
        for n in range(count - 1):
            levels.append(numpy.float32(factor * levels[-1]))
    return levels


# class _spectrumSignal(QtWidgets.QWidget):
#   _buildSignal = QtCore.pyqtSignal(bool)
#
#   def _emitSignal(self, value):
#     self._buildSignal.emit(value)

class GuiSpectrumViewNd(GuiSpectrumView):

    ###PeakListItemClass = PeakListNdItem

    #sigClicked = QtCore.Signal(object, object)

    #def __init__(self, guiSpectrumDisplay, apiSpectrumView, dimMapping=None, region=None, **kwds):
    def __init__(self):
        """ guiSpectrumDisplay is the parent
            apiSpectrumView is the (API) SpectrumView object
        """
        """ old comment
            region is in units of parent, ordered by spectrum dimensions
            dimMapping is from spectrum numerical dimensions to guiStrip numerical dimensions
            (for example, xDim is what gets mapped to 0 and yDim is what gets mapped to 1)
        """
        ##self.drawContoursCounter = 0

        self.setAcceptedMouseButtons = QtCore.Qt.LeftButton

        #GuiSpectrumView.__init__(self, guiSpectrumDisplay, apiSpectrumView, dimMapping)
        self.posLevelsPrev = []
        self.negLevelsPrev = []
        self.xDataDimPrev = None
        self.yDataDimPrev = None
        self.zRegionPrev = None
        self.posDisplayLists = []
        self.negDisplayLists = []

        self._traceScale = 1.0e-7  # TBD: need a better way of setting this

        self.okDataFile = True  # used to keep track of warning message that data file does not exist

        # self.spectralData = self.getSlices()

        ###xDim, yDim = apiSpectrumView.dimensionOrdering[:2]
        ###xDim -= 1  # dimensionOrdering starts at 1
        ###yDim -= 1

        # TBD: this is not correct
        ##apiDataSource = self._apiDataSource
        # I think this fixes it - number of DISPLAY axes, rather than dataSource axes. RHF
        # dimensionCount = apiDataSource.numDim
        dimensionCount = len(self.strip.axisCodes)
        self.previousRegion = dimensionCount * [None]

        #self.setZValue(-1)  # this is so that the contours are drawn on the bottom

        #self.contourDisplayIndexDict = {} # (xDim, yDim) -> level -> display list index

        # have to have this set before _setupBorderItem called
        self._application = self.strip.spectrumDisplay.mainWindow.application

        # have to setup border item before superclass constructor called because latter calls
        # setVisible and that in turn expects there to be a border item
        # self._setupBorderItem()

        # TODO. Set limit range properly for each case: 1D/nD, flipped axis
        # self._setDefaultLimits()

        GuiSpectrumView.__init__(self)

        self.setZValue(-1)  # this is so that the contours are drawn on the bottom

        # self.visibilityAction = action = self._parent.spectrumDisplay.spectrumToolBar.addAction(self.spectrum.name)
        # self.setActionIconColour()
        # action.setCheckable(True)
        # action.setChecked(True)
        # widget = self._parent.spectrumDisplay.spectrumToolBar.widgetForAction(action)
        # widget.setFixedSize(60, 30)
        #
        # for func in ('setPositiveContourColour', 'setSliceColour'):
        #   Notifiers.registerNotify(self.changedSpectrumColour, 'ccp.nmr.Nmr.DataSource', func)

        # self.strip.viewBox.addItem(self)

        # self._setupTrace()

        self.buildContours = True  # trigger the first build
        self.buildContoursOnly = False
        # self.buildSymbols = True
        # self.buildLabels = True
        # self.buildSymbols = True
        # self.buildLabels = True
        # self.buildSymbols = True
        # self.buildLabels = True
        # self._buildSignal = _spectrumSignal()   # TODO:ED check signalling

        # override of Qt setVisible

    # def _setDefaultLimits(self):
    #   '''
    #   Sets the default limits on the viewBox.
    #   # TODO. Set limit range properly for each case: 1D/nD, flipped axis
    #   '''
    #
    #   xLimits = self.strip.viewBox.viewRange()[0]
    #   yLimits = self.strip.viewBox.viewRange()[1]
    #   self.strip.setZoomLimits(xLimits, yLimits, factor=5)

    # def _setupBorderItem(self):
    #     spectrumLimits = self.spectrum.spectrumLimits
    #     displayIndices = self._displayOrderSpectrumDimensionIndices
    #     xLimits = spectrumLimits[displayIndices[0]]
    #     yLimits = spectrumLimits[displayIndices[1]]
    #
    #     # apiSpectrumView = self._apiStripSpectrumView.spectrumView
    #     # dataDims = apiSpectrumView.orderedDataDims
    #     # ll = apiSpectrumView.dataSource.sortedDataDims()
    #     # # NB Not all dataDIms must match spectrum e.g. 2D spectra in a 3D display
    #     # dimIndices = [x and ll.index(x) for x in dataDims]
    #     # xDim = dimIndices[0]
    #     # yDim = dimIndices[1]
    #     #
    #     # spectrumLimits = self.spectrum.spectrumLimits
    #     # xLimits = spectrumLimits[xDim]
    #     # yLimits = spectrumLimits[yDim]
    #
    #     colour = Colour.rgba(self._getColour('positiveContourColour'))  # TBD: for now assume only one colour
    #     rect = QtCore.QRectF(xLimits[0], yLimits[0], xLimits[1] - xLimits[0], yLimits[1] - yLimits[0])
    #     self.borderItem = QtWidgets.QGraphicsRectItem(rect)
    #     self.borderItem.setPen(pg.functions.mkPen(colour[:3], width=1, style=QtCore.Qt.DotLine))
    #     self.strip.viewBox.addItem(self.borderItem)
    #
    #     self.borderItem.setVisible(self._application.preferences.general.showSpectrumBorder)

    # def _setBorderItemHidden(self, checked):
    #     """
    #     # CCPN INTERNAL - called by _toggleGeneralOptions method of PreferencesPopup.
    #     """
    #     pass
    #     # self.borderItem.setVisible(self._application.preferences.general.showSpectrumBorder and self.isVisible())

    # def _setupTrace(self):
    #
    #     self.hTrace = pg.PlotDataItem()
    #     self.strip.plotWidget.scene().addItem(self.hTrace)
    #
    #     self.vTrace = pg.PlotDataItem()
    #     self.strip.plotWidget.scene().addItem(self.vTrace)
    #
    #     self.hPhaseTraces = []
    #     self.vPhaseTraces = []

    def _turnOnPhasing(self):
        """
        # CCPN INTERNAL - called by turnOnPhasing method of GuiStrip.
        """
        phasingFrame = self.strip.spectrumDisplay.phasingFrame
        if phasingFrame.isVisible():
            direction = phasingFrame.getDirection()
            traces = self.hPhaseTraces if direction == 0 else self.vPhaseTraces
            for trace, line in traces:
                trace.setVisible(True)
                line.setVisible(True)

    def _turnOffPhasing(self):
        """
        # CCPN INTERNAL - called by turnOffPhasing method of GuiStrip.
        """
        for traces in self.hPhaseTraces, self.vPhaseTraces:
            for trace, line in traces:
                trace.setVisible(False)
                line.setVisible(False)

    def _newPhasingTrace(self):

        phasingFrame = self.strip.spectrumDisplay.phasingFrame
        if phasingFrame.isVisible():
            trace = pg.PlotDataItem()
            direction = phasingFrame.getDirection()
            if direction == 0:
                angle = 0
                phaseTraces = self.hPhaseTraces
                position = self.strip.mousePosition[1]
                if not self.strip.haveSetHPhasingPivot:
                    viewParams = self._getSpectrumViewParams(0)
                    # valuePerPoint, pointCount, minAliasedFrequency, maxAliasedFrequency, dataDim,
                    # minSpectrumFrequency, maxSpectrumFrequency = self._getSpectrumViewParams(0)
                    self.strip.hPhasingPivot.setPos(0.5 * (viewParams.minSpectrumFrequency +
                                                           viewParams.maxSpectrumFrequency))
                    self.strip.hPhasingPivot.setVisible(True)
                    self.strip.haveSetHPhasingPivot = True
            else:
                angle = 90
                phaseTraces = self.vPhaseTraces
                position = self.strip.mousePosition[0]
                if not self.strip.haveSetVPhasingPivot:
                    viewParams = self._getSpectrumViewParams(1)
                    # valuePerPoint, pointCount, minAliasedFrequency, maxAliasedFrequency, dataDim,
                    # minSpectrumFrequency, maxSpectrumFrequency = self._getSpectrumViewParams(1)
                    self.strip.vPhasingPivot.setPos(0.5 * (viewParams.minSpectrumFrequency +
                                                           viewParams.maxSpectrumFrequency))
                    self.strip.vPhasingPivot.setVisible(True)
                    self.strip.haveSetVPhasingPivot = True

            line = pg.InfiniteLine(angle=angle, pos=position, movable=True)
            line.sigPositionChanged.connect(lambda phasingLine: self._updatePhasing())
            self.strip.plotWidget.scene().addItem(trace)
            self.strip.plotWidget.addItem(line)
            trace.setVisible(True)
            line.setVisible(True)
            phaseTraces.append((trace, line))
            self._updatePhasing()

    def removePhasingTraces(self):

        phasingFrame = self.strip.spectrumDisplay.phasingFrame
        if phasingFrame.isVisible():
            direction = phasingFrame.getDirection()
            if direction == 0:
                for trace, line in self.hPhaseTraces:
                    self.strip.plotWidget.scene().removeItem(trace)
                    self.strip.plotWidget.removeItem(line)
                self.hPhaseTraces = []
            else:
                for trace, line in self.vPhaseTraces:
                    self.strip.plotWidget.scene().removeItem(trace)
                    self.strip.plotWidget.removeItem(line)
                self.vPhaseTraces = []

    def _changedPhasingDirection(self):

        phasingFrame = self.strip.spectrumDisplay.phasingFrame
        direction = phasingFrame.getDirection()
        if direction == 0:
            for trace, line in self.hPhaseTraces:
                trace.setVisible(True)
                line.setVisible(True)
            for trace, line in self.vPhaseTraces:
                trace.setVisible(False)
                line.setVisible(False)
        else:
            for trace, line in self.hPhaseTraces:
                trace.setVisible(False)
                line.setVisible(False)
            for trace, line in self.vPhaseTraces:
                trace.setVisible(True)
                line.setVisible(True)

        self._updatePhasing()

    def _updatePhasing(self):
        """
        # CCPN INTERNAL - called in _updatePhasing method of GuiStrip
        """
        if not self.isVisible():
            return
        return

        # # print('>>>_updatePhasing')
        # position = [axis.position for axis in self.strip.orderedAxes]
        #
        # phasingFrame = self.strip.spectrumDisplay.phasingFrame
        # if phasingFrame.isVisible():
        #     ph0 = phasingFrame.slider0.value()
        #     ph1 = phasingFrame.slider1.value()
        #     pivotPpm = phasingFrame.pivotEntry.get()
        #     direction = phasingFrame.getDirection()
        #     # dataDim = self._apiStripSpectrumView.spectrumView.orderedDataDims[direction]
        #     # pivot = dataDim.primaryDataDimRef.valueToPoint(pivotPpm)
        #     axisIndex = self._displayOrderSpectrumDimensionIndices[direction]
        #     pivot = self.spectrum.mainSpectrumReferences[axisIndex].valueToPoint(pivotPpm)
        # else:
        #     ph0 = ph1 = direction = 0
        #     pivot = 1
        #
        # #hPhasingPivot = self.strip.hPhasingPivot
        # #if hPhasingPivot.isVisible():
        # #  dataDim = self._apiStripSpectrumView.spectrumView.orderedDataDims[0]
        # #  pivot = dataDim.primaryDataDimRef.valueToPoint(hPhasingPivot.getXPos())
        # #else:
        # #  pivot = 1
        #
        # if direction == 0:
        #     phaseTraces = self.hPhaseTraces
        # else:
        #     phaseTraces = self.vPhaseTraces
        # for trace, line in phaseTraces:
        #     line.setPen({'color': self._getColour('sliceColour', '#AAAAAA')})
        #     if direction == 0:
        #         position[1] = line.getYPos()
        #     else:
        #         position[0] = line.getXPos()
        #     positionPoint = QtCore.QPointF(position[0], position[1])
        #     positionPixel = self.strip.viewBox.mapViewToScene(positionPoint)
        #     positionPixel = (positionPixel.x(), positionPixel.y())
        #     inRange, point, xDataDim, xMinFrequency, xMaxFrequency, xNumPoints, yDataDim, yMinFrequency, yMaxFrequency, yNumPoints = self._getTraceParams(
        #             position)
        #     if inRange:
        #         if direction == 0:
        #             self._updateHTraceData(point, xDataDim, xMinFrequency, xMaxFrequency, xNumPoints, positionPixel, trace, ph0, ph1, pivot)
        #         else:
        #             self._updateVTraceData(point, yDataDim, yMinFrequency, yMaxFrequency, yNumPoints, positionPixel, trace, ph0, ph1, pivot)

    def _getTraceParams(self, position):
        # position is in ppm

        inRange = True
        point = len(position) * [0]

        for n, pos in enumerate(position):  # n = 0 is x, n = 1 is y, etc.
            # spectrumPos, width, totalPointCount, minAliasedFrequency, maxAliasedFrequency, dataDim = self._getSpectrumViewParams(n)

            try:
                valuePerPoint, _, _, numPoints, _, _, dataDim, minSpectrumFrequency, maxSpectrumFrequency = self._getSpectrumViewParams(n)
            except:
                # skip if the dimension doesn't exist
                break

            if dataDim:
                if n == 0:
                    xDataDim = dataDim
                    # -1 below because points start at 1 in data model
                    xMinFrequency = int(dataDim.primaryDataDimRef.valueToPoint(maxSpectrumFrequency) - 1)
                    xMaxFrequency = int(dataDim.primaryDataDimRef.valueToPoint(minSpectrumFrequency) - 1)
                    xNumPoints = numPoints
                elif n == 1:
                    yDataDim = dataDim
                    yMinFrequency = int(dataDim.primaryDataDimRef.valueToPoint(maxSpectrumFrequency) - 1)
                    yMaxFrequency = int(dataDim.primaryDataDimRef.valueToPoint(minSpectrumFrequency) - 1)
                    yNumPoints = numPoints
                else:
                    inRange = (minSpectrumFrequency <= pos <= maxSpectrumFrequency)
                    if not inRange:
                        break
                pnt = (dataDim.primaryDataDimRef.valueToPoint(pos) - 1) % numPoints
                pnt += (dataDim.pointOffset if hasattr(dataDim, "pointOffset") else 0)

                try:
                    point[dataDim.dim - 1] = pnt
                except Exception as es:
                    # error here if the axis code can't be found in the array, e.g. when viewing 2d overlaid on Nd spectra
                    continue

        return inRange, point, xDataDim, xMinFrequency, xMaxFrequency, xNumPoints, yDataDim, yMinFrequency, yMaxFrequency, yNumPoints

    # def _updateHTraceData(self, point, xDataDim, xMinFrequency, xMaxFrequency, xNumPoints, positionPixel, hTrace, ph0=None, ph1=None, pivot=None):
    #
    #     # unfortunately it looks like we have to work in pixels, not ppm, yuck
    #     strip = self.strip
    #     plotWidget = strip.plotWidget
    #     plotItem = plotWidget.plotItem
    #     viewBox = strip.viewBox
    #     viewRegion = plotWidget.viewRange()
    #
    #     pointInt = [1 + int(pnt + 0.5) for pnt in point]
    #     data = self.spectrum.getSliceData(pointInt, sliceDim=xDataDim.dim)
    #     if ph0 is not None and ph1 is not None and pivot is not None:
    #         data = Phasing.phaseRealData(data, ph0, ph1, pivot)
    #     x = numpy.array([xDataDim.primaryDataDimRef.pointToValue(p + 1) for p in range(xMinFrequency, xMaxFrequency + 1)])
    #     # scale from ppm to pixels
    #     pixelViewBox0 = plotItem.getAxis('left').width()
    #     pixelViewBox1 = pixelViewBox0 + viewBox.width()
    #     region1, region0 = viewRegion[0]
    #     x -= region0
    #     x *= (pixelViewBox1 - pixelViewBox0) / (region1 - region0)
    #     x += pixelViewBox0
    #
    #     pixelViewBox0 = plotItem.getAxis('bottom').height()
    #     pixelViewBox1 = pixelViewBox0 + viewBox.height()
    #     # - sign below because ppm scale is backwards
    #     v = positionPixel[1] - self._traceScale * (pixelViewBox1 - pixelViewBox0) * numpy.array(
    #             [data[p % xNumPoints] for p in range(xMinFrequency, xMaxFrequency + 1)])
    #
    #     hTrace.setPen({'color': self._getColour('sliceColour', '#AAAAAA')})
    #     hTrace.setData(x, v)

    # def _updateVTraceData(self, point, yDataDim, yMinFrequency, yMaxFrequency, yNumPoints, positionPixel, vTrace, ph0=None, ph1=None, pivot=None):
    #
    #     # unfortunately it looks like we have to work in pixels, not ppm, yuck
    #     strip = self.strip
    #     plotWidget = strip.plotWidget
    #     plotItem = plotWidget.plotItem
    #     viewBox = strip.viewBox
    #     viewRegion = plotWidget.viewRange()
    #
    #     pointInt = [1 + int(pnt + 0.5) for pnt in point]
    #     data = self.spectrum.getSliceData(pointInt, sliceDim=yDataDim.dim)
    #     if ph0 is not None and ph1 is not None and pivot is not None:
    #         data = Phasing.phaseRealData(data, ph0, ph1, pivot)
    #     y = numpy.array([yDataDim.primaryDataDimRef.pointToValue(p + 1) for p in range(yMinFrequency, yMaxFrequency + 1)])
    #     # scale from ppm to pixels
    #     pixelViewBox0 = plotItem.getAxis('bottom').height()
    #     pixelViewBox1 = pixelViewBox0 + viewBox.height()
    #     region0, region1 = viewRegion[1]
    #     y -= region0
    #     y *= (pixelViewBox1 - pixelViewBox0) / (region1 - region0)
    #     ###y += pixelViewBox0  # not sure why this should be commented out...
    #
    #     pixelViewBox0 = plotItem.getAxis('left').width()
    #     pixelViewBox1 = pixelViewBox0 + viewBox.width()
    #     # no - sign below because ppm scale is backwards and pixel y scale is also backwards
    #     # (assuming that we want positive signal to point towards the right)
    #     v = positionPixel[0] + self._traceScale * (pixelViewBox1 - pixelViewBox0) * numpy.array(
    #             [data[p % yNumPoints] for p in range(yMinFrequency, yMaxFrequency + 1)])
    #
    #     vTrace.setPen({'color': self._getColour('sliceColour', '#AAAAAA')})
    #     vTrace.setData(v, y)

    def _updateTrace(self, position, positionPixel, updateHTrace=True, updateVTrace=True):

        if not (updateHTrace or updateVTrace) or not self.isVisible():
            self.hTrace.setData([], [])
            self.vTrace.setData([], [])
            return

        inRange, point, xDataDim, xMinFrequency, xMaxFrequency, xNumPoints, yDataDim, yMinFrequency, yMaxFrequency, yNumPoints = self._getTraceParams(position)
        # xDataDim and yDataDim should always be set here, because all spectra in strip should at least match in x, y

        if inRange and updateHTrace:
            self._updateHTraceData(point, xDataDim, xMinFrequency, xMaxFrequency, xNumPoints, positionPixel, self.hTrace)
        else:
            self.hTrace.setData([], [])

        if inRange and updateVTrace:
            self._updateVTraceData(point, yDataDim, yMinFrequency, yMaxFrequency, yNumPoints, positionPixel, self.vTrace)
        else:
            self.vTrace.setData([], [])

        self.strip.plotWidget.plotItem.update()

    @property
    def traceScale(self) -> float:
        """Scale for trace in this spectrumView"""
        return self._traceScale

    @traceScale.setter
    def traceScale(self, value):
        """Setter for scale for trace in this spectrumView"""
        self._traceScale = value
        self.strip._updateTraces()
        self._updatePhasing()

    ###def connectStrip(self, strip):
    ###  item = self.spectrumItems[strip]
    ###  self.spectrumViewButton.spaction.toggled.connect(item.setVisible)

    # """
    # def getLevels(self):
    #
    #   levels = [self.baseLevel]
    #   for n in range(int(self.numberOfLevels-1)):
    #     levels.append(self.multiplier*levels[-1])
    #
    #   return tuple(numpy.array(levels, dtype=numpy.float32))
    # """

    # def zPlaneSize(self):  # TBD: Do we need this still?
    #
    #   spectrum = self.spectrum
    #   dimensionCount = spectrum.dimensionCount
    #   if dimensionCount < 3:
    #     return None  # TBD
    #
    #   # zDim = self._apiStripSpectrumView.spectrumView.orderedDataDims[2].dim - 1
    #   zDataDim = self._apiStripSpectrumView.spectrumView.orderedDataDims[2]
    #   point = (0.0, 1.0)
    #   # value = spectrum.getDimValueFromPoint(zDim, point)
    #   value = zDataDim.primaryDataDimRef.pointToValue(point)
    #   size = abs(value[1] - value[0])
    #
    #   return size

    # def _newPeakListView(self, peakListView):
    #   pass

    # def _printToFile(self, printer):
    #     """
    #     # CCPN INTERNAL - called in _printToFile method of GuiStrip
    #     """
    #
    #     if not self.isVisible():
    #         return
    #
    #     # assume that already done on screen
    #     #if apiDataSource.positiveContourBase == 10000.0: # horrid
    #     #  # base has not yet been set, so guess a sensible value
    #     #  apiDataSource.positiveContourBase = apiDataSource.estimateNoise()
    #     #  apiDataSource.negativeContourBase = - apiDataSource.positiveContourBase
    #
    #     if self.displayPositiveContours:
    #         posLevels = _getLevels(self.positiveContourCount, self.positiveContourBase,
    #                                self.positiveContourFactor)
    #     else:
    #         posLevels = []
    #
    #     if self.displayNegativeContours is True:
    #         negLevels = _getLevels(self.negativeContourCount, self.negativeContourBase,
    #                                self.negativeContourFactor)
    #     else:
    #         negLevels = []
    #
    #     if not posLevels and not negLevels:
    #         return
    #
    #     posColour = self._getColour('positiveContourColour')
    #     negColour = self._getColour('negativeContourColour')
    #
    #     xTranslate, xScale, xTotalPointCount, xClipPoint0, xClipPoint1 = self._getTranslateScale(
    #             0, pixelViewBox0=printer.x0, pixelViewBox1=printer.x1)
    #     yTranslate, yScale, yTotalPointCount, yClipPoint0, yClipPoint1 = self._getTranslateScale(
    #             1, pixelViewBox0=printer.y0, pixelViewBox1=printer.y1)
    #
    #     xTile0 = xClipPoint0 // xTotalPointCount
    #     xTile1 = 1 + (xClipPoint1 // xTotalPointCount)
    #     yTile0 = yClipPoint0 // yTotalPointCount
    #     yTile1 = 1 + (yClipPoint1 // yTotalPointCount)
    #
    #     for position, dataArray in self._getPlaneData():
    #
    #         if posLevels:
    #             posLevelsArray = numpy.array(posLevels, numpy.float32)
    #             posContours = Contourer2d.contourer2d(dataArray, posLevelsArray)
    #             for contourData in posContours:
    #                 self._printContourData(printer, contourData, posColour, xTile0, xTile1, yTile0, yTile1,
    #                                        xTranslate, xScale, xTotalPointCount, yTranslate, yScale,
    #                                        yTotalPointCount)
    #
    #         if negLevels:
    #             negLevelsArray = numpy.array(negLevels, numpy.float32)
    #             negContours = Contourer2d.contourer2d(dataArray, negLevelsArray)
    #             for contourData in negContours:
    #                 self._printContourData(printer, contourData, negColour, xTile0, xTile1, yTile0, yTile1,
    #                                        xTranslate, xScale, xTotalPointCount, yTranslate, yScale,
    #                                        yTotalPointCount)
    #
    #     for peakListView in self.peakListViews:
    #         peakListView._printToFile(printer)

    def _printContourData(self, printer, contourData, colour, xTile0, xTile1, yTile0, yTile1, xTranslate, xScale, xTotalPointCount, yTranslate, yScale,
                          yTotalPointCount):

        for xTile in range(xTile0, xTile1):
            for yTile in range(yTile0, yTile1):

                # the below is because the y axis goes from top to bottom
                #GL.glScale(1.0, -1.0, 1.0)
                #GL.glTranslate(0.0, -self.strip.plotWidget.height(), 0.0)

                # the below makes sure that spectrum points get mapped to screen pixels correctly
                #GL.glTranslate(xTranslate, yTranslate, 0.0)
                #GL.glScale(xScale, yScale, 1.0)

                #GL.glTranslate(xTotalPointCount*xTile, yTotalPointCount*yTile, 0.0)
                #GL.glClipPlane(GL.GL_CLIP_PLANE0, (1.0, 0.0, 0.0, - (xClipPoint0 - xTotalPointCount*xTile)))
                #GL.glClipPlane(GL.GL_CLIP_PLANE1, (-1.0, 0.0, 0.0, xClipPoint1 - xTotalPointCount*xTile))
                #GL.glClipPlane(GL.GL_CLIP_PLANE2, (0.0, 1.0, 0.0, - (yClipPoint0 - yTotalPointCount*yTile)))
                #GL.glClipPlane(GL.GL_CLIP_PLANE3, (0.0, -1.0, 0.0, yClipPoint1 - yTotalPointCount*yTile))

                for contour in contourData:
                    n = len(contour) // 2
                    contour = contour.copy()
                    contour = contour.reshape((n, 2))
                    contour[:, 0] += xTotalPointCount * xTile
                    contour[:, 0] *= xScale
                    contour[:, 0] += xTranslate
                    contour[:, 1] += yTotalPointCount * yTile
                    contour[:, 1] *= yScale
                    contour[:, 1] += yTranslate
                    printer.writePolyline(contour, colour)

    # def paint(self, painter, option, widget=None):
    #
    #     # deprecated
    #
    #     if self.isDeleted or self.project.isDeleted or not self.isVisible():
    #         return
    #
    #     ##if not widget:
    #     ##  return
    #     dataStore = self._apiDataSource.dataStore
    #     if dataStore is None or not os.path.exists(dataStore.fullPath):
    #         if self.okDataFile:
    #             self.project._logger.warning("%s cannot find any data - data file misplaced?" % self)
    #             self.okDataFile = False
    #         return
    #
    #     self.okDataFile = True
    #
    #     try:
    #         # need to separate the build GLLists from the paint GLLists
    #         # self._buildPeaks(painter)     # ejb - not done yet, this is the slow one
    #         if self.buildContours:
    #             self._buildContours(painter)  # need to trigger these changes now
    #             self.buildContours = False  # set to false, as we have rebuilt
    #             # set to True and update() will rebuild the contours
    #             # can be done with a call to self.rebuildContours()
    #
    #         self._paintContours(painter)
    #         # self._paintPeaks(painter)       # ejb - not done yet, this is the slow one
    #     except GLError:  # invalid framebuffer operation
    #         pass

    # def boundingRect(self):  # seems necessary to have
    #
    #   return QtCore.QRectF(-2000, -2000, 2000, 2000)  # TODO: remove hardwiring

    ##### functions not to be used externally #####
    # NBNB TBD internal functions should start with UNDERSCORE!
    # REFACTOR

    # def rebuildContours(self):
    #   # trigger a rebuild of the contours, and a refresh of the screen
    #   self.buildContours = True
    #   self.update()   # only seems to work from the buttons
    #
    #   self._buildSignal._emitSignal(self.buildContours)

    def _buildGLContours(self, glList, firstShow=True):

        ##self.drawContoursCounter += 1
        ##print('***drawContours counter (%s): %d' % (self, self.drawContoursCounter))

        if not self.spectrum.noiseLevel and firstShow:
            getLogger().info("estimating noise level for spectrum %s" % str(self.spectrum.pid))
            setContourLevelsFromNoise(self.spectrum, setNoiseLevel=True,
                                      setPositiveContours=True, setNegativeContours=True,
                                      useSameMultiplier=True)

        if self.spectrum.positiveContourBase is None or self.spectrum.positiveContourBase == 0.0:
            raise RuntimeError('Positive Contour Base is not defined')

        if self.spectrum.negativeContourBase is None or self.spectrum.negativeContourBase == 0.0:
            raise RuntimeError('Negative Contour Base is not defined')

        # if self.spectrum.positiveContourBase == 10000.0:  # horrid
        #     # base has not yet been set, so guess a sensible value
        #
        #     # empty spectra yield a noise of zero, this is not allowed.
        #     # positiveContourBase must be > 0.0
        #     try:
        #         noise = self.spectrum.estimateNoise()
        #     except:
        #         getLogger().warning('Error reading noise from spectrum')
        #         noise = 0
        #
        #     if noise > 0:
        #         self.spectrum.positiveContourBase = noise
        #         self.spectrum.negativeContourBase = -noise

        if self.spectrum.includePositiveContours:  # .displayPositiveContours:
            self.posLevels = _getLevels(self.positiveContourCount, self.positiveContourBase,
                                        self.positiveContourFactor)
        else:
            self.posLevels = []

        if self.spectrum.includeNegativeContours:  # .displayNegativeContours:
            self.negLevels = _getLevels(self.negativeContourCount, self.negativeContourBase,
                                        self.negativeContourFactor)
        else:
            self.negLevels = []
        # if not self.posLevels and not self.negLevels:
        #   return

        self.posColour = Colour.scaledRgba(self._getColour('positiveContourColour'))  # TBD: for now assume only one colour
        self.negColour = Colour.scaledRgba(self._getColour('negativeContourColour'))  # and assumes these attributes are set
        glList.posColour = self.posColour
        glList.negColour = self.negColour

        # contourDict = self.constructContours(guiStrip, posLevels, negLevels)
        try:
            self._constructContours(self.posLevels, self.negLevels, glList=glList, doRefresh=True)
        except FileNotFoundError:
            self._project._logger.warning("No data file found for %s" % self)
            return

    #def drawContours(self, painter, guiStrip):
    def _buildContours(self, painter):

        ##self.drawContoursCounter += 1
        ##print('***drawContours counter (%s): %d' % (self, self.drawContoursCounter))

        # print('>>>_buildContours %s' % self)

        if self.spectrum.positiveContourBase is None or self.spectrum.positiveContourBase == 0.0:
            raise RuntimeError('Positive Contour Base is not defined')

        if self.spectrum.negativeContourBase is None or self.spectrum.negativeContourBase == 0.0:
            raise RuntimeError('Negative Contour Base is not defined')

        # if self.spectrum.positiveContourBase == 10000.0:  # horrid
        #     # base has not yet been set, so guess a sensible value
        #
        #     # empty spectra yield a noise of zero, this is not allowed.
        #     # positiveContourBase must be > 0.0
        #     try:
        #         noise = self.spectrum.estimateNoise()
        #     except:
        #         getLogger().warning('Error reading noise from spectrum')
        #         noise = 0
        #
        #     if noise > 0:
        #         self.spectrum.positiveContourBase = noise
        #         self.spectrum.negativeContourBase = -noise

        if self.spectrum.includePositiveContours:  # .displayPositiveContours:
            self.posLevels = _getLevels(self.positiveContourCount, self.positiveContourBase,
                                        self.positiveContourFactor)
        else:
            self.posLevels = []

        if self.spectrum.includeNegativeContours:  # .displayNegativeContours:
            self.negLevels = _getLevels(self.negativeContourCount, self.negativeContourBase,
                                        self.negativeContourFactor)
        else:
            self.negLevels = []

        # if not self.posLevels and not self.negLevels:
        #     return

        #contourDict = self.constructContours(guiStrip, posLevels, negLevels)
        try:
            self._constructContours(self.posLevels, self.negLevels)
        except FileNotFoundError:
            self._project._logger.warning("No data file found for %s" % self)
            return

        self.posColour = Colour.scaledRgba(self._getColour('positiveContourColour'))  # TBD: for now assume only one colour
        self.negColour = Colour.scaledRgba(self._getColour('negativeContourColour'))  # and assumes these attributes are set

    def _paintContours(self, painter, skip=False):
        if not skip:
            painter.beginNativePainting()  # this puts OpenGL back in its default coordinate system instead of Qt one

        try:

            xTranslate, xScale, xTotalPointCount, xClipPoint0, xClipPoint1 = self._getTranslateScale(0)
            yTranslate, yScale, yTotalPointCount, yClipPoint0, yClipPoint1 = self._getTranslateScale(1)

            xTile0 = xClipPoint0 // xTotalPointCount
            xTile1 = 1 + (xClipPoint1 - 1) // xTotalPointCount
            yTile0 = yClipPoint0 // yTotalPointCount
            yTile1 = 1 + (yClipPoint1 - 1) // yTotalPointCount

            # GL.glEnable(GL.GL_CLIP_PLANE0)
            GL.glEnable(GL.GL_CLIP_PLANE1)
            GL.glEnable(GL.GL_CLIP_PLANE2)
            # GL.glEnable(GL.GL_CLIP_PLANE3)

            # TODO:ED - why am I displaying a series of tiles?
            # xTile1 = 1
            # yTile1 = 1

            # for xTile in range(xTile0, xTile1):
            #   for yTile in range(yTile0, yTile1):

            xTile = 0  # ejb - temp to only draw one set
            yTile = 0

            if not skip:
                GL.glLoadIdentity()
                GL.glPushMatrix()

                # the below is because the y axis goes from top to bottom
                GL.glScale(1.0, -1.0, 1.0)
                GL.glTranslate(0.0, -self.strip.plotWidget.height(), 0.0)

                # the below makes sure that spectrum points get mapped to screen pixels correctly
                GL.glTranslate(xTranslate, yTranslate, 0.0)
                GL.glScale(xScale, yScale, 1.0)

                GL.glTranslate(xTotalPointCount * xTile, yTotalPointCount * yTile, 0.0)

            # GL.glClipPlane(GL.GL_CLIP_PLANE0, (1.0, 0.0, 0.0, - (xClipPoint0 - xTotalPointCount*xTile)))
            GL.glClipPlane(GL.GL_CLIP_PLANE1, (-1.0, 0.0, 0.0, xClipPoint1 - xTotalPointCount * xTile))
            GL.glClipPlane(GL.GL_CLIP_PLANE2, (0.0, 1.0, 0.0, - (yClipPoint0 - yTotalPointCount * yTile)))
            # GL.glClipPlane(GL.GL_CLIP_PLANE3, (0.0, -1.0, 0.0, yClipPoint1 - yTotalPointCount*yTile))

            for (colour, levels, displayLists) in ((self.posColour, self.posLevels, self.posDisplayLists),
                                                   (self.negColour, self.negLevels, self.negDisplayLists)):
                for n, level in enumerate(levels):
                    GL.glColor4f(*colour)
                    # TBD: scaling, translating, etc.
                    GL.glCallList(displayLists[n])

            if not skip:
                GL.glPopMatrix()

            # GL.glDisable(GL.GL_CLIP_PLANE0)
            GL.glDisable(GL.GL_CLIP_PLANE1)
            GL.glDisable(GL.GL_CLIP_PLANE2)
            # GL.glDisable(GL.GL_CLIP_PLANE3)

        finally:
            if not skip:
                painter.endNativePainting()

    def _paintContoursNoClip(self, plotHeight=0.0):
        # xTranslate, xScale, xTotalPointCount, xClipPoint0, xClipPoint1 = self._getTranslateScale(0)
        # yTranslate, yScale, yTotalPointCount, yClipPoint0, yClipPoint1 = self._getTranslateScale(1)
        #
        # GL.glPushMatrix()
        # # GL.glScale(1.0, -1.0, 1.0)
        # # GL.glTranslate(0.0, -plotHeight, 0.0)
        # GL.glTranslate(-xTranslate, -yTranslate, 0.0)
        # GL.glScale(xScale, yScale, 1.0)
        for (colour, levels, displayLists) in ((self.posColour, self.posLevels, self.posDisplayLists),
                                               (self.negColour, self.negLevels, self.negDisplayLists)):
            for n, level in enumerate(levels):
                GL.glColor4f(*colour)
                # TBD: scaling, translating, etc.
                GL.glCallList(displayLists[n])
        # GL.glPopMatrix()

    # from ccpn.util.decorators import profile
    # @profile
    def _constructContours(self, posLevels, negLevels, doRefresh=False, glList=None):
        """ Construct the contours for this spectrum using an OpenGL display list
            The way this is done here, any change in contour level needs to call this function.
        """

        xDataDim, yDataDim = self._apiStripSpectrumView.spectrumView.orderedDataDims[:2]

        if (doRefresh or xDataDim is not self.xDataDimPrev or yDataDim is not self.yDataDimPrev
                or self.zRegionPrev != tuple([tuple(axis.region) for axis in self.strip.orderedAxes[2:]])):
            # self._releaseDisplayLists(self.posDisplayLists)
            # self._releaseDisplayLists(self.negDisplayLists)
            doPosLevels = doNegLevels = True
        else:
            if list(posLevels) == self.posLevelsPrev:
                doPosLevels = False
            else:
                # self._releaseDisplayLists(self.posDisplayLists)
                doPosLevels = posLevels and True
            if list(negLevels) == self.negLevelsPrev:
                doNegLevels = False
            else:
                # self._releaseDisplayLists(self.negDisplayLists)
                doNegLevels = negLevels and True

        ###self.previousRegion = self.guiSpectrumDisplay.region[:]  # TBD: not quite right, should be looking at the strip(s)

        # do the contouring and store results in display list
        if doPosLevels:
            posLevelsArray = numpy.array(posLevels, numpy.float32)
            # print(posLevelsArray)
            # self._createDisplayLists(posLevelsArray, self.posDisplayLists)

        if doNegLevels:
            negLevelsArray = numpy.array(negLevels, numpy.float32)
            # self._createDisplayLists(negLevelsArray, self.negDisplayLists)

        self.posLevelsPrev = list(posLevels)
        self.negLevelsPrev = list(negLevels)
        self.xDataDimPrev = xDataDim
        self.yDataDimPrev = yDataDim
        self.zRegionPrev = tuple([tuple(axis.region) for axis in self.strip.orderedAxes[2:]])

        # if not doPosLevels and not doNegLevels:
        #     return

        #for position, dataArray in self.getPlaneData(guiStrip):
        posContoursAll = negContoursAll = None

        numDims = self.spectrum.dimensionCount

        if _NEWCOMPILEDCONTOURS:
            # new code for the recompiled glList
            # test = None

            contourList = None
            if numDims < 3 or self._application.preferences.general.generateSinglePlaneContours:
                dataArrays = tuple()
                for position, dataArray in self._getPlaneData():
                    dataArrays += (dataArray,)

                contourList = Contourer2d.contourerGLList(dataArrays,
                                                          posLevelsArray,
                                                          negLevelsArray,
                                                          np.array(self.posColour * len(posLevels), dtype=np.float32),
                                                          np.array(self.negColour * len(negLevels), dtype=np.float32))
            else:

                specIndices = self._displayOrderSpectrumDimensionIndices
                stripIndices = tuple(specIndices.index(ii) for ii in range(numDims))
                regionLimits = tuple(axis.region for axis in self.strip.orderedAxes)

                axisLimits = dict([ (self.spectrum.axisCodes[ii], regionLimits[stripIndices[ii]])
                                    for ii in range(numDims) if stripIndices[ii] is not None and stripIndices[ii] > 1])

                # this isn't fully tested and still has an offset of -1
                # cheat to move the spectrum by 1 point by adding buffer to visible XY axes
                exclusionBuffer = [0 if stripIndices[ii] > 1 else 1 for ii in range(numDims)]

                foundRegions = self.spectrum.getRegionData(exclusionBuffer=exclusionBuffer, minimumDimensionSize=1, **axisLimits)

                if foundRegions:
                    # just use the first region
                    for region in foundRegions[:1]:
                        dataArray, intRegion, *rest = region

                        if dataArray.size:
                            xyzDims = tuple((numDims - ind - 1) for ind in specIndices)
                            xyzDims = tuple(reversed(xyzDims))
                            tempDataArray = dataArray.transpose(*xyzDims)

                            # flatten multidimensional arrays into single array
                            for maxCount in range(numDims-2):
                                tempDataArray = np.max(tempDataArray.clip(0.0, 1e15), axis=0) + np.min(tempDataArray.clip(-1e12, 0.0), axis=0)

                            contourList = Contourer2d.contourerGLList((tempDataArray,),
                                                                      posLevelsArray,
                                                                      negLevelsArray,
                                                                      np.array(self.posColour * len(posLevels), dtype=np.float32),
                                                                      np.array(self.negColour * len(negLevels), dtype=np.float32))

            if contourList and contourList[1] > 0:
                # set the contour arrays for the GL object
                glList.numVertices = contourList[1]
                glList.indices = contourList[2]
                glList.vertices = contourList[3]
                glList.colors = contourList[4]
                # min1x = np.min(glList.vertices[::2])
                # max1x = np.max(glList.vertices[::2])
                # min1y = np.min(glList.vertices[1::2])
                # max1y = np.max(glList.vertices[1::2])
                # print('>>>min, max', min1x, max1x, min1y, max1y)
            else:
                # clear the arrays
                glList.numVertices = 0
                glList.indices = np.array((), dtype=np.uint32)
                glList.vertices = np.array((), dtype=np.float32)
                glList.colors = np.array((), dtype=np.float32)

        else:
            for position, dataArray in self._getPlaneData():
                if doPosLevels:
                    posContours = Contourer2d.contourer2d(dataArray, posLevelsArray)
                    #print("posContours", posContours)
                    if posContoursAll is None:
                        posContoursAll = posContours
                    else:
                        for n, contourData in enumerate(posContours):
                            if len(posContoursAll) == n:  # this can happen (if no contours at a given level then contourer immediately exits)
                                posContoursAll.append(contourData)
                            else:
                                posContoursAll[n].extend(contourData)
                            # print(contourData)

                if doNegLevels:
                    negContours = Contourer2d.contourer2d(dataArray, negLevelsArray)
                    #print("negContours", len(negContours))
                    if negContoursAll is None:
                        negContoursAll = negContours
                    else:
                        for n, contourData in enumerate(negContours):
                            if len(negContoursAll) == n:  # this can happen (if no contours at a given level then contourer immediately exits)
                                negContoursAll.append(contourData)
                            else:
                                negContoursAll[n].extend(contourData)
                            # print(contourData)

            glList.clearArrays()

            if posContoursAll:
                for n, contourData in enumerate(posContoursAll):
                    for contour in contourData:
                        glList.numVertices += len(contour)

            if negContoursAll:
                for n, contourData in enumerate(negContoursAll):
                    for contour in contourData:
                        glList.numVertices += len(contour)

            glList.vertices = np.empty(glList.numVertices, dtype=np.float32)
            glList.indices = np.empty(glList.numVertices, dtype=np.uint32)
            glList.colors = np.empty(2 * glList.numVertices, dtype=np.float32)

            thisIndex = 0
            thisVertex = 0
            thisColor = 0
            indexCount = 0

            if posContoursAll:
                for n, contourData in enumerate(posContoursAll):
                    for contour in contourData:
                        count = len(contour)
                        thisNumVertices = count // 2
                        colCount = 2 * count

                        glList.indices[thisIndex:thisIndex + count] = tuple((((ll + 1) // 2) % thisNumVertices) + indexCount for ll in range(count))
                        glList.vertices[thisVertex:thisVertex + count] = contour
                        glList.colors[thisColor:thisColor + colCount] = self.posColour * thisNumVertices
                        indexCount += thisNumVertices
                        thisIndex += count
                        thisVertex += count
                        thisColor += colCount

            if negContoursAll:
                for n, contourData in enumerate(negContoursAll):
                    for contour in contourData:
                        count = len(contour)
                        thisNumVertices = count // 2
                        colCount = 2 * count

                        glList.indices[thisIndex:thisIndex + count] = tuple((((ll + 1) // 2) % thisNumVertices) + indexCount for ll in range(count))
                        glList.vertices[thisVertex:thisVertex + count] = contour
                        glList.colors[thisColor:thisColor + colCount] = self.negColour * thisNumVertices
                        indexCount += thisNumVertices
                        thisIndex += count
                        thisVertex += count
                        thisColor += colCount

    def _releaseDisplayLists(self, displayLists):

        for displayList in displayLists:
            GL.glDeleteLists(displayList, 1)
        displayLists[:] = []

    def _createDisplayLists(self, levels, displayLists):

        # could create them in one go but more likely to get fragmentation that way
        for level in levels:
            displayLists.append(GL.glGenLists(1))

    #def getPlaneData(self, guiStrip):
    def _getPlaneData(self):

        # NBNB TODO FIXME - Wayne, please check through the modified code

        spectrum = self.spectrum
        dimensionCount = spectrum.dimensionCount
        dimIndices = self._displayOrderSpectrumDimensionIndices
        xDim = dimIndices[0]
        yDim = dimIndices[1]
        orderedAxes = self._apiStripSpectrumView.strip.orderedAxes

        # apiSpectrumView = self._apiStripSpectrumView.spectrumView
        # orderedAxes = self._apiStripSpectrumView.strip.orderedAxes
        # dataDims = apiSpectrumView.orderedDataDims
        # ll = apiSpectrumView.dataSource.sortedDataDims()
        # # NB Not all dataDIms must match spectrum e.g. 2D spectra in a 3D display
        # dimIndices = [x and ll.index(x) for x in dataDims]
        # xDim = dimIndices[0]
        # yDim = dimIndices[1]
        # # xDim = dataDims[0].dim - 1  # -1 because dataDim.dim starts at 1
        # # yDim = dataDims[1].dim - 1
        # spectrum = self.spectrum
        # dimensionCount = spectrum.dimensionCount

        if dimensionCount == 2:
            planeData = spectrum.getPlaneData(xDim=xDim + 1, yDim=yDim + 1)
            position = [1, 1]
            yield position, planeData
        elif dimensionCount == 3:
            # zDim = dataDims[2].dim - 1
            # zDataDim = dataDims[2]
            # zPosition, width, zTotalPointCount, minAliasedFrequency, maxAliasedFrequency, dataDim = self._getSpectrumViewParams(2)
            valuePerPoint, _, _, zNumPoints, _, _, zDataDim, minSpectrumFrequency, maxSpectrumFrequency = self._getSpectrumViewParams(2)
            zPosition = orderedAxes[2].position
            width = orderedAxes[2].width

            if not (minSpectrumFrequency <= zPosition <= maxSpectrumFrequency):
                getLogger().debug2('skipping plane depth out-of-range test')
                # return

            zRegionValue = (zPosition + 0.5 * width, zPosition - 0.5 * width)  # Note + and - (axis backwards)
            # zPoint0, zPoint1 = spectrum.getDimPointFromValue(zDim, zRegionValue)
            valueToPoint = zDataDim.primaryDataDimRef.valueToPoint
            # -1 below because points start at 1 in data model
            zPointFloat0 = valueToPoint(zRegionValue[0]) - 1
            zPointFloat1 = valueToPoint(zRegionValue[1]) - 1

            zPoint0, zPoint1 = (int(zPointFloat0 + (1 if zPointFloat0 >= 0 else 0)),  # this gives first and 1+last integer in range
                                int(zPointFloat1 + (1 if zPointFloat1 >= 0 else 0)))  # and take into account negative valueToPoint
            if zPoint0 == zPoint1:
                if zPointFloat0 - (zPoint0 - 1) < zPoint1 - zPointFloat1:  # which is closest to an integer
                    zPoint0 -= 1
                else:
                    zPoint1 += 1

            # ensures that the plane valueToPoint is always positive - but conflicts with aliasing in the zPlane
            if (zPoint1 - zPoint0) >= zNumPoints:
                zPoint0 = 0
                zPoint1 = zNumPoints
            else:
                zPoint0 %= zNumPoints
                zPoint1 %= zNumPoints
                if zPoint1 < zPoint0:
                    zPoint1 += zNumPoints

            # zPointOffset = spectrum.pointOffsets[zDim]
            # zPointCount = spectrum.pointCounts[zDim]
            zPointOffset = zDataDim.pointOffset if hasattr(zDataDim, "pointOffset") else 0
            zPointCount = zDataDim.numPoints

            position = dimensionCount * [1]
            for z in range(zPoint0, zPoint1):
<<<<<<< HEAD
                zPosition = z % zPointCount
=======
                zPosition = z % zNumPoints
>>>>>>> 76482613
                zPosition -= zPointOffset
                if 0 <= zPosition < zPointCount:
                    position[dimIndices[2]] = zPosition + 1
                    planeData = spectrum.getPlaneData(position, xDim=xDim + 1, yDim=yDim + 1)
                    yield position, planeData

        elif dimensionCount == 4:
            # zDim = dataDims[2].dim - 1
            # zDataDim = dataDims[2]
            # zPosition, width, zTotalPointCount, minAliasedFrequency, maxAliasedFrequency, dataDim = self._getSpectrumViewParams(2)
            valuePerPoint, _, _, zNumPoints, _, _, zDataDim, minSpectrumFrequency, maxSpectrumFrequency = self._getSpectrumViewParams(2)
            zPosition = orderedAxes[2].position
            width = orderedAxes[2].width

            if not (minSpectrumFrequency <= zPosition <= maxSpectrumFrequency):
                getLogger().debug2('skipping plane depth out-of-range test')
                # return

            zRegionValue = (zPosition + 0.5 * width, zPosition - 0.5 * width)  # Note + and - (axis backwards)
            # zPoint0, zPoint1 = spectrum.getDimPointFromValue(zDim, zRegionValue)
            valueToPoint = zDataDim.primaryDataDimRef.valueToPoint
            # -1 below because points start at 1 in data model
            zPointFloat0 = valueToPoint(zRegionValue[0]) - 1
            zPointFloat1 = valueToPoint(zRegionValue[1]) - 1

            zPoint0, zPoint1 = (int(zPointFloat0 + (1 if zPointFloat0 >= 0 else 0)),  # this gives first and 1+last integer in range
                                int(zPointFloat1 + (1 if zPointFloat1 >= 0 else 0)))  # and take into account negative valueToPoint
            if zPoint0 == zPoint1:
                if zPointFloat0 - (zPoint0 - 1) < zPoint1 - zPointFloat1:  # which is closest to an integer
                    zPoint0 -= 1
                else:
                    zPoint1 += 1

            if (zPoint1 - zPoint0) >= zNumPoints:
                zPoint0 = 0
                zPoint1 = zNumPoints
            else:
                zPoint0 %= zNumPoints
                zPoint1 %= zNumPoints
                if zPoint1 < zPoint0:
                    zPoint1 += zNumPoints

            # zPointOffset = spectrum.pointOffsets[zDim]
            # zPointCount = spectrum.pointCounts[zDim]
            zPointOffset = zDataDim.pointOffset if hasattr(zDataDim, "pointOffset") else 0
            zPointCount = zDataDim.numPoints

            # wDim = dataDims[3].dim - 1
            # wDataDim = dataDims[3]
            # wPosition, width, wTotalPointCount, minAliasedFrequency, maxAliasedFrequency, dataDim = self._getSpectrumViewParams(3)
            valuePerPoint, _, _, wNumPoints, _, _, wDataDim, minSpectrumFrequency, maxSpectrumFrequency = self._getSpectrumViewParams(3)
            wPosition = orderedAxes[3].position
            width = orderedAxes[3].width

            if not (minSpectrumFrequency <= wPosition <= maxSpectrumFrequency):
                return

            wRegionValue = (wPosition + 0.5 * width, wPosition - 0.5 * width)  # Note + and - (axis backwards)
            # wPoint0, wPoint1 = spectrum.getDimPointFromValue(wDim, wRegionValue)
            valueToPoint = wDataDim.primaryDataDimRef.valueToPoint
            # -1 below because points start at 1 in data model
            wPointFloat0 = valueToPoint(wRegionValue[0]) - 1
            wPointFloat1 = valueToPoint(wRegionValue[1]) - 1

            wPoint0, wPoint1 = (int(wPointFloat0 + 1), int(wPointFloat1 + 1))  # this gives first and 1+last integer in range
            if wPoint0 == wPoint1:
                if wPointFloat0 - (wPoint0 - 1) < wPoint1 - wPointFloat1:  # which is closest to an integer
                    wPoint0 -= 1
                else:
                    wPoint1 += 1

            if (wPoint1 - wPoint0) >= wNumPoints:
                wPoint0 = 0
                wPoint1 = wNumPoints
            else:
                wPoint0 %= wNumPoints
                wPoint1 %= wNumPoints
                if wPoint1 < wPoint0:
                    wPoint1 += wNumPoints

            # wPointOffset = spectrum.pointOffsets[wDim]
            # wPointCount = spectrum.pointCounts[wDim]
            wPointOffset = wDataDim.pointOffset if hasattr(zDataDim, "pointOffset") else 0
            wPointCount = wDataDim.numPoints

            position = dimensionCount * [1]
            for z in range(zPoint0, zPoint1):
<<<<<<< HEAD
                zPosition = z % wNumPoints
=======
                zPosition = z % zNumPoints
>>>>>>> 76482613
                zPosition -= zPointOffset
                if 0 <= zPosition < zPointCount:
                    position[dimIndices[2]] = zPosition + 1
                    for w in range(wPoint0, wPoint1):
                        wPosition = w % wNumPoints
                        wPosition -= wPointOffset
                        if 0 <= wPosition < wPointCount:
                            position[dimIndices[3]] = wPosition + 1
                            planeData = spectrum.getPlaneData(position, xDim=xDim + 1, yDim=yDim + 1)
                            yield position, planeData

    def _getVisiblePlaneList(self, firstVisible=None, minimumValuePerPoint=None):

        # NBNB TODO FIXME - Wayne, please check through the modified code

        spectrum = self.spectrum
        dimensionCount = spectrum.dimensionCount
        dimIndices = self._displayOrderSpectrumDimensionIndices
        xDim = dimIndices[0]
        yDim = dimIndices[1]
        orderedAxes = self._apiStripSpectrumView.strip.orderedAxes

        if dimensionCount <= 2:
            return

        else:

            planeList = ()
            for dim in range(2, dimensionCount):

                # make sure there is always a spectrumView to base visibility on
                # useFirstVisible = firstVisible if firstVisible else self
                zPosition = orderedAxes[dim].position

                # check as there could be more dimensions
                # planeCount = self.strip.planeToolbar.planeCounts[dim - 2].value()
                planeCount = self.strip.planeAxisBars[dim-2].planeCount     #   .planeToolbar.planeCounts[dim - 2].value()

                # valuePerPoint, _, _, _, _ = useFirstVisible._getSpectrumViewParams(2)
                # zRegionValue = (zPosition + 0.5 * (planeCount+2) * valuePerPoint, zPosition - 0.5 * (planeCount+2) * valuePerPoint)  # Note + and - (axis backwards)

                # now get the z bounds for this spectrum
                valuePerPoint, _, _, _, _, _, zDataDim, minSpectrumFrequency, maxSpectrumFrequency = self._getSpectrumViewParams(dim)

                # pass in a smaller valuePerPoint - if there are differences in the z-resolution, otherwise just use local valuePerPoint
                minZWidth = 3 * valuePerPoint
                zWidth = (planeCount + 2) * minimumValuePerPoint[dim - 2] if minimumValuePerPoint else (planeCount + 2) * valuePerPoint

                zWidth = max(zWidth, minZWidth)

                zRegionValue = (zPosition + 0.5 * zWidth, zPosition - 0.5 * zWidth)  # Note + and - (axis backwards)
                if not (minSpectrumFrequency <= zPosition <= maxSpectrumFrequency):
                    getLogger().debug('skipping plane depth out-of-range test')
                    # return

                if hasattr(zDataDim, 'primaryDataDimRef'):
                    ddr = zDataDim.primaryDataDimRef
                    valueToPoint = ddr and ddr.valueToPoint
                else:
                    valueToPoint = zDataDim.valueToPoint

                # -1 below because points start at 1 in data model
                zPointFloat0 = valueToPoint(zRegionValue[0]) - 1
                zPointFloat1 = valueToPoint(zRegionValue[1]) - 1

                zPoint0, zPoint1 = (int(zPointFloat0 + (1 if zPointFloat0 >= 0 else 0)),  # this gives first and 1+last integer in range
                                    int(zPointFloat1 + (1 if zPointFloat1 >= 0 else 0)))  # and take into account negative valueToPoint
                if zPoint0 == zPoint1:
                    if zPointFloat0 - (zPoint0 - 1) < zPoint1 - zPointFloat1:  # which is closest to an integer
                        zPoint0 -= 1
                    else:
                        zPoint1 += 1

                # ensures that the plane valueToPoint is always positive - but conflicts with aliasing in the zPlane
                # if (zPoint1 - zPoint0) >= zTotalPointCount:
                #     # set to the full range
                #     zPoint0 = 0
                #     zPoint1 = zTotalPointCount
                # else:
                #     zPoint0 %= zTotalPointCount
                #     zPoint1 %= zTotalPointCount
                #     if zPoint1 < zPoint0:
                #         zPoint1 += zTotalPointCount

                zPointOffset = zDataDim.pointOffset if hasattr(zDataDim, "pointOffset") else 0
                zPointCount = zDataDim.numPoints

                planeList = planeList + ((tuple(zz for zz in range(zPoint0, zPoint1)), zPointOffset, zPointCount),)

            # return (tuple(zz for zz in range(zPoint0, zPoint1)), zPointOffset, zPointCount)
            return planeList

    def _addContoursToDisplayList(self, displayList, contourData, level):
        """ contourData is list of [NumPy array with ndim = 1 and size = twice number of points] """

        GL.glNewList(displayList, GL.GL_COMPILE)
        xData = []
        yData = []
        for contour in contourData:
            GL.glBegin(GL.GL_LINE_LOOP)
            n = len(contour) // 2

            contour = contour.reshape((n, 2))

            for (x, y) in contour:
                xData.append(x)
                yData.append(y)
                GL.glVertex2f(x, y)

            GL.glEnd()

        GL.glEndList()

    # def _addContoursToGLList(self, contourData, glList=None, colour=None):
    #   """ contourData is list of [NumPy array with ndim = 1 and size = twice number of points] """
    #
    #   for contour in contourData:
    #     index = glList.numVertices
    #     thisNumVertices = len(contour)//2
    #     glList.vertices = np.append(glList.vertices, contour)
    #
    #     newIndices = list([(((ll+1) // 2) % thisNumVertices)+index for ll in range(2*thisNumVertices)])
    #     glList.indices = np.append(glList.indices, newIndices)
    #     glList.colors = np.append(glList.colors, colour * thisNumVertices)
    #
    #     glList.numVertices = len(glList.vertices)//2

    # def getTranslateScale(self, dim, ind:int):
    # def _getTranslateScale(self, ind: int, pixelViewBox0: float = None, pixelViewBox1: float = None):
    #     """Get translation data for X (ind==0) or Y (ind==1) dimension"""
    #
    #     # dataDim = self._apiStripSpectrumView.spectrumView.orderedDataDims[ind]
    #     # valueToPoint = dataDim.primaryDataDimRef.valueToPoint
    #
    #     axisIndex = self._displayOrderSpectrumDimensionIndices[ind]
    #     valueToPoint = self.spectrum.mainSpectrumReferences[axisIndex].valueToPoint
    #
    #     strip = self.strip
    #     plotWidget = strip.plotWidget
    #     if plotWidget:
    #         plotItem = plotWidget.plotItem
    #         viewBox = strip.viewBox
    #         viewRegion = plotWidget.viewRange()
    #         region1, region0 = viewRegion[ind]  # TBD: relies on axes being backwards
    #
    #         if pixelViewBox0 is None:  # should then also have pixelViewBox1 = None
    #             if ind == 0:
    #                 pixelCount = plotWidget.width()
    #                 pixelViewBox0 = plotItem.getAxis('left').width()
    #                 pixelViewBox1 = pixelViewBox0 + viewBox.width()
    #             else:
    #                 pixelCount = plotWidget.height()
    #                 pixelViewBox0 = plotItem.getAxis('bottom').height()
    #                 pixelViewBox1 = pixelViewBox0 + viewBox.height()
    #
    #         # -1 below because points start at 1 in data model
    #         firstPoint = valueToPoint(region0) - 1
    #         lastPoint = valueToPoint(region1) - 1
    #         # (firstPoint, lastPoint) = self.spectrum.getDimPointFromValue(dim, (region0, region1))
    #
    #         scale = (pixelViewBox1 - pixelViewBox0) / (lastPoint - firstPoint)
    #         translate = pixelViewBox0 - firstPoint * scale
    #
    #         # dataDim2 should be same as dataDim
    #         # position, width, totalPointCount, minAliasedFrequency, maxAliasedFrequency, dataDim2 = (
    #         #   self._getSpectrumViewParams(ind))
    #         viewParams = self._getSpectrumViewParams(ind)
    #
    #         # -1 below because points start at 1 in data model
    #         clipPoint0 = int(math.floor(max(firstPoint, valueToPoint(viewParams.maxAliasedFrequency) - 1)))
    #         clipPoint1 = int(math.ceil(min(lastPoint, valueToPoint(viewParams.minAliasedFrequency) - 1)))
    #
    #         return translate, scale, viewParams.totalPointCount, clipPoint0, clipPoint1
    #     else:
    #         return [None, None, None, None, None]

    def _getValues(self, dimensionCount=None):
        # ejb - get some spectrum information for scaling the display
        if not dimensionCount:
            dimensionCount = self.spectrum.dimensionCount

        return [self._getSpectrumViewParams(vParam) for vParam in range(0, dimensionCount)]

    def refreshData(self):

        # spawn a rebuild in the openGL strip
        self.buildContoursOnly = True

        # if self.spectrum.includePositiveContours:           # .displayPositiveContours:
        #   posLevels = _getLevels(self.positiveContourCount, self.positiveContourBase, self.positiveContourFactor)
        # else:
        #   posLevels = []
        #
        # if self.spectrum.includeNegativeContours:           # .displayNegativeContours:
        #   negLevels = _getLevels(self.negativeContourCount, self.negativeContourBase, self.negativeContourFactor)
        # else:
        #   negLevels = []
        #
        # # if not posLevels and not negLevels:
        # #   return
        #
        # print('>>>refreshDataNd')
        #
        # # the makeCurrent() happens automatically when Qt itself calls paint() but here we need to do it
        # # self.strip.plotWidget.viewport().makeCurrent()
        #
        # self._constructContours(posLevels, negLevels, doRefresh=True)<|MERGE_RESOLUTION|>--- conflicted
+++ resolved
@@ -1165,11 +1165,7 @@
 
             position = dimensionCount * [1]
             for z in range(zPoint0, zPoint1):
-<<<<<<< HEAD
-                zPosition = z % zPointCount
-=======
                 zPosition = z % zNumPoints
->>>>>>> 76482613
                 zPosition -= zPointOffset
                 if 0 <= zPosition < zPointCount:
                     position[dimIndices[2]] = zPosition + 1
@@ -1257,11 +1253,7 @@
 
             position = dimensionCount * [1]
             for z in range(zPoint0, zPoint1):
-<<<<<<< HEAD
-                zPosition = z % wNumPoints
-=======
                 zPosition = z % zNumPoints
->>>>>>> 76482613
                 zPosition -= zPointOffset
                 if 0 <= zPosition < zPointCount:
                     position[dimIndices[2]] = zPosition + 1
