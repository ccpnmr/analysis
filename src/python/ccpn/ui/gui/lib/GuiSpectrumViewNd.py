"""Module Documentation here

"""
#=========================================================================================
# Licence, Reference and Credits
#=========================================================================================
__copyright__ = "Copyright (C) CCPN project (https://www.ccpn.ac.uk) 2014 - 2024"
__credits__ = ("Ed Brooksbank, Morgan Hayward, Victoria A Higman, Luca Mureddu, Eliza Płoskoń",
               "Timothy J Ragan, Brian O Smith, Daniel Thompson",
               "Gary S Thompson & Geerten W Vuister")
__licence__ = ("CCPN licence. See https://ccpn.ac.uk/software/licensing/")
__reference__ = ("Skinner, S.P., Fogh, R.H., Boucher, W., Ragan, T.J., Mureddu, L.G., & Vuister, G.W.",
                 "CcpNmr AnalysisAssign: a flexible platform for integrated NMR analysis",
                 "J.Biomol.Nmr (2016), 66, 111-124, https://doi.org/10.1007/s10858-016-0060-y")
#=========================================================================================
# Last code modification
#=========================================================================================
__modifiedBy__ = "$modifiedBy: Ed Brooksbank $"
<<<<<<< HEAD
__dateModified__ = "$dateModified: 2024-08-29 22:06:46 +0100 (Thu, August 29, 2024) $"
=======
__dateModified__ = "$dateModified: 2024-08-07 13:10:49 +0100 (Wed, August 07, 2024) $"
>>>>>>> d2f51b47
__version__ = "$Revision: 3.2.5 $"
#=========================================================================================
# Created
#=========================================================================================
__author__ = "$Author: CCPN $"
__date__ = "$Date: 2017-04-07 10:28:41 +0000 (Fri, April 07, 2017) $"
#=========================================================================================
# Start of code
#=========================================================================================

from PyQt5 import QtGui
import numpy as np
from itertools import product
from collections import namedtuple
from PyQt5 import QtCore, QtGui
from numba import jit

from ccpn.ui.gui.lib.GuiSpectrumView import GuiSpectrumView, SpectrumCache
from ccpn.util import Colour
from ccpn.util.Logging import getLogger
from ccpn.core.Spectrum import MAXALIASINGRANGE
from ccpn.core.lib.ContextManagers import notificationEchoBlocking
from ccpnc.contour import Contourer2d


AxisPlaneData = namedtuple('AxisPlaneData', 'startPoint endPoint pointCount')


def _getLevels(count: int, base: float, factor: float) -> list:
    """return a list with contour levels"""
    levels = []
    if count > 0:
        levels = [base]
        for n in range(count - 1):
            levels.append(np.float32(factor * levels[-1]))
    return levels


#=========================================================================================
# GuiSpectrumViewNd
#=========================================================================================

class GuiSpectrumViewNd(GuiSpectrumView):

    ###PeakListItemClass = PeakListNdItem

    #def __init__(self, guiSpectrumDisplay, apiSpectrumView, dimMapping=None, region=None, **kwds):
    def __init__(self):
        """ guiSpectrumDisplay is the parent
            apiSpectrumView is the (API) SpectrumView object
        """

        self.setAcceptedMouseButtons = QtCore.Qt.LeftButton
        self.posLevelsPrev = []
        self.negLevelsPrev = []
        self.zRegionPrev = None
        self.posDisplayLists = []
        self.negDisplayLists = []
        self._traceScale = None  # For now: Initialised by CcpOpenGl._getSliceData
        self.okDataFile = True  # used to keep track of warning message that data file does not exist

        dimensionCount = len(self.strip.axisCodes)
        self.previousRegion = dimensionCount * [None]

        # have to have this set before _setupBorderItem called
        self._application = self.strip.spectrumDisplay.mainWindow.application

        GuiSpectrumView.__init__(self)

        self.setZValue(-1)  # this is so that the contours are drawn on the bottom

        self.buildContours = True
        self.buildContoursOnly = False

    def _turnOnPhasing(self):
        """
        # CCPN INTERNAL - called by turnOnPhasing method of GuiStrip.
        """
        phasingFrame = self.strip.spectrumDisplay.phasingFrame
        if phasingFrame.isVisible():
            direction = phasingFrame.getDirection()
            traces = self.hPhaseTraces if direction == 0 else self.vPhaseTraces
            for trace, line in traces:
                trace.setVisible(True)
                line.setVisible(True)

    def _turnOffPhasing(self):
        """
        # CCPN INTERNAL - called by turnOffPhasing method of GuiStrip.
        """
        for traces in self.hPhaseTraces, self.vPhaseTraces:
            for trace, line in traces:
                trace.setVisible(False)
                line.setVisible(False)

    def _changedPhasingDirection(self):

        phasingFrame = self.strip.spectrumDisplay.phasingFrame
        direction = phasingFrame.getDirection()
        if direction == 0:
            for trace, line in self.hPhaseTraces:
                trace.setVisible(True)
                line.setVisible(True)
            for trace, line in self.vPhaseTraces:
                trace.setVisible(False)
                line.setVisible(False)
        else:
            for trace, line in self.hPhaseTraces:
                trace.setVisible(False)
                line.setVisible(False)
            for trace, line in self.vPhaseTraces:
                trace.setVisible(True)
                line.setVisible(True)

        self._updatePhasing()

    def _updatePhasing(self):
        """
        # CCPN INTERNAL - called in _updatePhasing method of GuiStrip
        """
        if not self.isDisplayed:
            return

    @property
    def traceScale(self) -> float:
        """Scale for trace in this spectrumView"""
        return self._traceScale

    @traceScale.setter
    def traceScale(self, value):
        """Setter for scale for trace in this spectrumView"""
        self._traceScale = value
        self.strip._updateTraces()
        self._updatePhasing()

    @staticmethod
    def _printContourData(printer, contourData, colour, xTile0, xTile1, yTile0, yTile1, xTranslate, xScale,
                          xTotalPointCount, yTranslate, yScale,
                          yTotalPointCount):

        for xTile in range(xTile0, xTile1):
            for yTile in range(yTile0, yTile1):
                for contour in contourData:
                    n = len(contour) // 2
                    contour = contour.copy()
                    contour = contour.reshape((n, 2))
                    contour[:, 0] += xTotalPointCount * xTile
                    contour[:, 0] *= xScale
                    contour[:, 0] += xTranslate
                    contour[:, 1] += yTotalPointCount * yTile
                    contour[:, 1] *= yScale
                    contour[:, 1] += yTranslate
                    printer.writePolyline(contour, colour)

    def _buildGLContours(self, glList):
        """Build the contour arrays
        """
        if self.spectrum.positiveContourBase is None or self.spectrum.positiveContourBase == 0.0:
            raise RuntimeError('Positive Contour Base is not defined')

        if self.spectrum.negativeContourBase is None or self.spectrum.negativeContourBase == 0.0:
            raise RuntimeError('Negative Contour Base is not defined')

        if self.spectrum.includePositiveContours:  # .displayPositiveContours:
            self.posLevels = _getLevels(self.positiveContourCount, self.positiveContourBase,
                                        self.positiveContourFactor)
        else:
            self.posLevels = []

        if self.spectrum.includeNegativeContours:  # .displayNegativeContours:
            self.negLevels = _getLevels(self.negativeContourCount, self.negativeContourBase,
                                        self.negativeContourFactor)
        else:
            self.negLevels = []

        colName = self._getColour('positiveContourColour') or '#E00810'
        if not colName.startswith('#'):
            # get the colour from the gradient table or a single red
            colListPos = tuple(Colour.scaledRgba(col) for col in
                               Colour.colorSchemeTable[colName]) if colName in Colour.colorSchemeTable else (
<<<<<<< HEAD
                (1, 0, 0, 1),)
=======
            (1, 0, 0, 1),)
>>>>>>> d2f51b47
        else:
            colListPos = (Colour.scaledRgba(colName),)

        colName = self._getColour('negativeContourColour') or '#E00810'
        if not colName.startswith('#'):
            # get the colour from the gradient table or a single red
            colListNeg = tuple(Colour.scaledRgba(col) for col in
                               Colour.colorSchemeTable[colName]) if colName in Colour.colorSchemeTable else (
<<<<<<< HEAD
                (1, 0, 0, 1),)
=======
            (1, 0, 0, 1),)
>>>>>>> d2f51b47
        else:
            colListNeg = (Colour.scaledRgba(colName),)

        glList.posColours = self.posColours = colListPos
        glList.negColours = self.negColours = colListNeg

        try:
            self._constructContours(self.posLevels, self.negLevels, glList=glList)
        except FileNotFoundError:
            self._project._logger.warning("No data file found for %s" % self)
            return

    def _constructContours(self, posLevels, negLevels, glList=None):
        """Construct the contours for this spectrum using an OpenGL display list
        The way this is done here, any change in contour level needs to call this function.
        """

        posLevelsArray = np.array(posLevels, np.float32)
        negLevelsArray = np.array(negLevels, np.float32)

        self.posLevelsPrev = list(posLevels)
        self.negLevelsPrev = list(negLevels)
        self.zRegionPrev = tuple([tuple(axis.region) for axis in self.strip.orderedAxes[2:] if axis is not None])

        # posContoursAll = negContoursAll = None
        # numDims = self.spectrum.dimensionCount

        # get the positive/negative contour colour lists
        _posColours = self._interpolateColours(self.posColours, posLevels)
        _negColours = self._interpolateColours(self.negColours, negLevels)

        contourList = None
        try:
            if True:  # numDims < 3 or self._application.preferences.general.generateSinglePlaneContours:
                dataArrays = tuple()

                for position, dataArray in self._getPlaneData():
                    # overlay all the planes into a single plane
                    dataArrays += (dataArray,)
                    # break

                # moved to C Code
                # if len(dataArrays) > 1 and not self._application.preferences.general.generateSinglePlaneContours:
                #     sum = dataArrays[0]
                #     for ii in range(1, len(dataArrays)):
                #         sum = np.max(sum, dataArrays[ii].clip(0.0, 1e16)) + np.min(sum, dataArrays[ii].clip(-1e16, 0.0))
                #     dataArrays = (sum,)

                # build the contours
                contourList = Contourer2d.contourerGLList(dataArrays,
                                                          posLevelsArray,
                                                          negLevelsArray,
                                                          np.array(_posColours, dtype=np.float32),
                                                          np.array(_negColours, dtype=np.float32),
                                                          not self._application.preferences.general.generateSinglePlaneContours)

        except Exception as es:
            getLogger().warning(f'Contouring error: {es}')

        finally:
            if contourList and contourList[1] > 0:

                # self._expand(contourList[2])  # indices compressed inplace

                # set the contour arrays for the GL object
                glList.numVertices = contourList[1]
                glList.indices = contourList[2]
                glList.vertices = contourList[3]
                glList.colors = contourList[4]

            else:
                # clear the arrays
                glList.numVertices = 0
                glList.indices = np.array((), dtype=np.uint32)
                glList.vertices = np.array((), dtype=np.float32)
                glList.colors = np.array((), dtype=np.float32)

<<<<<<< HEAD
    @staticmethod
    def _interpolateColours(colourList, levels):
        xdim = 256
=======
            ...

    # from ccpn.util.decorators import profile
    #
    # @profile()
    # def _expand(self, indices):
    #     size = self._expandContours(indices)
    #
    #     # inplace resizing of indices to remove spares at end
    #     np.ndarray.resize(indices, size, refcheck=False)
    #
    #     return size
    #
    # @staticmethod
    # @jit(nopython=True, nogil=True)
    # def _expandContours(indices):
    #     newInd = 1
    #     for ind in range(1, len(indices) - 2, 2):
    #         val0 = indices[ind]
    #         val1 = indices[ind+1]
    #
    #         if val0 == val1:
    #             # only need one copy of the vertex
    #             indices[newInd] = val0
    #             newInd += 1
    #         else:
    #             # close the last loop and start a new loop
    #             indices[newInd] = val0
    #             indices[newInd+1] = 0xFFFFFFFF  # loop restart flag
    #             indices[newInd+2] = val1
    #             newInd += 3
    #
    #     # last index
    #     indices[newInd] = indices[-1]
    #     indices[newInd + 1] = 0xFFFFFFFF  # loop restart flag - although resizing should remove the rest
    #
    #     return (newInd + 1)

    @staticmethod
    def _interpolateColours(colourList, levels):
>>>>>>> d2f51b47
        colours = []
        stepX = len(levels) - 1
        stepY = len(colourList) - 1
        if stepX > 0 and stepY > 0:
            # fill a pixmap with a linear-gradient defined by the colour-list
            pix = QtGui.QPixmap(QtCore.QSize(xdim, 1))
            painter = QtGui.QPainter(pix)
            grad = QtGui.QLinearGradient(0, 0, xdim, 0)
            for ii, col in enumerate(colourList):
                grad.setColorAt(ii / stepY, QtGui.QColor.fromRgbF(*col))
            painter.fillRect(pix.rect(), grad)
            painter.end()
            img = pix.toImage()
            for ii in range(stepX + 1):
                # grab the colour from the pixmap
                xx = int((xdim - 1) * ii / stepX)
                col = img.pixelColor(xx, 0).getRgbF()
                colours.extend(col)
        else:
            colours = colourList[0] * len(levels)

        return colours

    def _getPlaneData(self):

        spectrum = self.spectrum
        dimensionCount = spectrum.dimensionCount
        dimIndices = self.dimensionIndices
        xDim = dimIndices[0]
        yDim = dimIndices[1]

        orderedAxes = self.strip.axes

        if dimensionCount == 2:
            planeData = spectrum.getPlaneData(xDim=xDim + 1, yDim=yDim + 1)
            position = [1, 1]
            yield position, planeData

        elif dimensionCount == 3:

            # start with the simple case
            axisData = self._getAxisInfo(orderedAxes, 2)
            if not axisData:
                return

            position = dimensionCount * [1]
            # if axisData.startPoint <= axisData.endPoint:  # need to check after other bits working
            #     _loopArgs = range(axisData.startPoint, axisData.endPoint)
            # else:
            #     _loopArgs = range(axisData.startPoint - 1, axisData.endPoint - 1, -1)
            # for z in _loopArgs:
            for z in range(axisData.startPoint, axisData.endPoint,
                           1 if axisData.endPoint > axisData.startPoint else -1):
                position[dimIndices[2]] = (z % axisData.pointCount) + 1
                planeData = spectrum.getPlaneData(position, xDim=xDim + 1, yDim=yDim + 1)
                yield position, planeData

        elif dimensionCount >= 4:

            # get the axis information
            axes = [self._getAxisInfo(orderedAxes, dim) for dim in range(2, dimensionCount)]
            if None in axes:
                return

            # create a tuple of the ranges for the planes
            _loopArgs = tuple(
                    range(axis.startPoint, axis.endPoint, 1 if axis.endPoint > axis.startPoint else -1) for axis in
                    axes)

            position = dimensionCount * [1]
            _offset = dimensionCount - len(_loopArgs)  # should always be 2?

            # iterate over all the axes
            for _plane in product(*_loopArgs):

                # get the axis position and put into the position vector
                for dim, pos in enumerate(_plane):
                    _axis = axes[dim]
                    position[dimIndices[dim + _offset]] = (pos % axes[dim].pointCount) + 1

                # get the plane data
                planeData = spectrum.getPlaneData(position, xDim=xDim + 1, yDim=yDim + 1)
                yield position, planeData

    def _getAxisInfo(self, orderedAxes, axisIndex):
        """Get the information for the required axis
        """
        indx = self.dimensionIndices[axisIndex]
        if indx is None:
            return

        # get the axis region
        zPosition = orderedAxes[axisIndex].position
        width = orderedAxes[axisIndex].width
        axisCode = self.strip.spectrumDisplay.axisCodes[axisIndex]

        # get the ppm range
        zPointCount = (self.spectrum.pointCounts)[indx]
        zRegionValue = (zPosition + 0.5 * width, zPosition - 0.5 * width)  # Note + and - (axis backwards)

        # clip to the aliasingLimits of the spectrum - ignore if both greater/less than limits
        aliasing = (self.spectrum.aliasingLimits)[indx]
        if all(val <= aliasing[0] for val in zRegionValue) or all(val >= aliasing[1] for val in zRegionValue):
            return
        zRegionValue = tuple(float(np.clip(val, *aliasing)) for val in zRegionValue)

        # convert ppm- to point-range
        zPointFloat0 = self.spectrum.ppm2point(zRegionValue[0], axisCode=axisCode) - 1.0
        zPointFloat1 = self.spectrum.ppm2point(zRegionValue[1], axisCode=axisCode) - 1.0

        # convert to integers
        zPointInt0, zPointInt1 = (
<<<<<<< HEAD
            int(zPointFloat0 + (1 if zPointFloat0 >= 0 else 0)),  # this gives first and 1+last integer in range
            int(zPointFloat1 + (1 if zPointFloat1 >= 0 else 0)))  # and takes into account negative ppm2Point
=======
        int(zPointFloat0 + (1 if zPointFloat0 >= 0 else 0)),  # this gives first and 1+last integer in range
        int(zPointFloat1 + (1 if zPointFloat1 >= 0 else 0)))  # and takes into account negative ppm2Point
>>>>>>> d2f51b47

        if zPointInt0 == zPointInt1:
            # only one plane visible, need to 2 points for range()
            if zPointFloat0 - (zPointInt0 - 1) < zPointInt1 - zPointFloat1:  # which is closest to an integer
                zPointInt0 -= 1
            else:
                zPointInt1 += 1
        elif (zPointInt1 - zPointInt0) >= zPointCount:
            # range is more than range of planes, set to maximum
            zPointInt0 = 0
            zPointInt1 = zPointCount

        return AxisPlaneData(zPointInt0, zPointInt1, zPointCount)

    def _getVisiblePlaneList(self, firstVisible=None, minimumValuePerPoint=None):

        spectrum = self.spectrum
        dimensionCount = spectrum.dimensionCount
        dimIndices = self.dimensionIndices
        orderedAxes = self._apiStripSpectrumView.strip.orderedAxes

        if dimensionCount <= 2:
            return None, None, []

        planeList = ()
        planePointValues = ()

        for dim in range(2, dimensionCount):

            indx = self.dimensionIndices[dim]
            if indx is None:
                return

            # make sure there is always a spectrumView to base visibility on
            # useFirstVisible = firstVisible if firstVisible else self
            zPosition = orderedAxes[dim].position
            axisCode = orderedAxes[dim].code

            # get the plane count from the widgets
            planeCount = self.strip.planeAxisBars[dim - 2].planeCount  #   .planeToolbar.planeCounts[dim - 2].value()

            zPointCount = (self.spectrum.pointCounts)[indx]
            zValuePerPoint = (self.spectrum.ppmPerPoints)[indx]
            # minSpectrumFrequency, maxSpectrumFrequency = (self.spectrum.spectrumLimits)[index]

            # pass in a smaller valuePerPoint - if there are differences in the z-resolution, otherwise just use local valuePerPoint
            minZWidth = 3 * zValuePerPoint
            zWidth = (planeCount + 2) * minimumValuePerPoint[dim - 2] if minimumValuePerPoint else (
<<<<<<< HEAD
                                                                                                           planeCount + 2) * zValuePerPoint
=======
                                                                                                               planeCount + 2) * zValuePerPoint
>>>>>>> d2f51b47
            zWidth = max(zWidth, minZWidth)

            zRegionValue = (zPosition + 0.5 * zWidth, zPosition - 0.5 * zWidth)  # Note + and - (axis backwards)

            # ppm position to point range
            zPointFloat0 = self.spectrum.ppm2point(zRegionValue[0], axisCode=axisCode) - 1
            zPointFloat1 = self.spectrum.ppm2point(zRegionValue[1], axisCode=axisCode) - 1

            # convert to integers
            zPointInt0, zPointInt1 = (
<<<<<<< HEAD
                int(zPointFloat0 + (1 if zPointFloat0 >= 0 else 0)),  # this gives first and 1+last integer in range
                int(zPointFloat1 + (1 if zPointFloat1 >= 0 else 0)))  # and takes into account negative ppm2Point
=======
            int(zPointFloat0 + (1 if zPointFloat0 >= 0 else 0)),  # this gives first and 1+last integer in range
            int(zPointFloat1 + (1 if zPointFloat1 >= 0 else 0)))  # and takes into account negative ppm2Point
>>>>>>> d2f51b47

            if zPointInt0 == zPointInt1:
                # only one plane visible, need to 2 points for range()
                if zPointFloat0 - (zPointInt0 - 1) < zPointInt1 - zPointFloat1:  # which is closest to an integer
                    zPointInt0 -= 1
                else:
                    zPointInt1 += 1

            # check that the point values are not outside the maximum aliasing limits
            zPointInt0 = max(zPointInt0, -MAXALIASINGRANGE * zPointCount)
            zPointInt1 = min(zPointInt1, (MAXALIASINGRANGE + 1) * zPointCount)
            _temp = (tuple((zz % zPointCount) for zz in range(zPointInt0, zPointInt1)), 0, zPointCount)
            planeList = planeList + (_temp,)

            # need to add 0.5 for the indexing in the api
            planePointValues = ()

            # not sure tha the ppm's are needed here
            # planePointValues = planePointValues + ((tuple(self.spectrum.ppm2point(zz + 0.5, axisCode=axisCode)
            #                                               for zz in range(zPointInt0, zPointInt1 + 1)), zPointOffset, zPointCount),)

        return planeList, planePointValues, dimIndices

    def getVisibleState(self, dimensionCount=None):
        """Get the visible state for the X/Y axes
        """
        if not dimensionCount:
            dimensionCount = self.spectrum.dimensionCount

        return tuple(self._getSpectrumViewParams(vParam) for vParam in range(0, dimensionCount))

    def refreshData(self):
        # spawn a rebuild in the openGL strip
        self.buildContours = True

        from ccpn.ui.gui.lib.OpenGL.CcpnOpenGL import GLNotifier

        GLSignals = GLNotifier(parent=self)
        GLSignals.emitPaintEvent()

    def _getSliceData(self, points, sliceDim):
        """Get the slice along sliceDim.
        Separate routine to allow for caching,
        uses Spectrum._getSliceDataFromPlane for efficient extraction of slices

        points as integer list, with points[sliceDim-1] set to 1, as this allows
        the cached _getSliceFromPlane to work best

        return sliceData numpy array
        """

        # need to block logging
        with notificationEchoBlocking(self.application):
            axisCodes = [a.code for a in self.strip.axes][0:2]
            # planeDims = spectrumView.spectrum.getByAxisCodes('dimensions', axisCodes)
            pointCounts = self.spectrum.pointCounts
            pointInt = [int(round(pnt) % pointCounts[ii]) + 1 for ii, pnt in enumerate(points)]
            pointInt[sliceDim - 1] = 1  # To improve caching; points, dimensions are 1-based

            # GWV: why copy again into numpy array? the routine already returns this
            # data = np.array(spectrumView.spectrum._getSliceDataFromPlane(position=pointInt,
            #                                                              xDim=planeDims[0], yDim=planeDims[1], sliceDim=sliceDim))
            # GWV reverted to getSliceData
            data = self.spectrum.getSliceData(position=pointInt, sliceDim=sliceDim)
            if self._traceScale is None:
                self._traceScale = 1.0 / max(data) * 0.5
        return data

    def _getVisibleSpectrumViewParams(self, dimRange=None, delta=None, stacking=None) -> SpectrumCache:
        """Get parameters for axisDim'th axis (zero-origin) of spectrum in display-order.

        Returns SpectrumCache object of the form:

            dimensionIndices            visible order of dimensions

            pointCount                  number of points in the dimension
            ppmPerPoint                 ppm width spanning a point value
            ppmToPoint                  method to convert ppm to data-source point value

            minSpectrumFrequency        minimum spectrum frequency
            maxSpectrumFrequency        maximum spectrum frequency
                                        spectrum frequencies defined by the ppm positions of points [1] and [pointCount]
            spectralWidth               maxSpectrumFrequency - minSpectrumFrequency
            spectrometerFrequency       spectrometer frequency to give correct Hz/ppm/point conversion

            minAliasingFrequency        minimum aliasing frequency
            maxAliasingFrequency        maximum aliasing frequency
                                        aliasing frequencies define the span of the spectrum, beyond the range of the defined points
                                        for aliasingIndex (0, 0) this will correspond to points [0.5], [pointCount + 0.5]
            aliasingWidth               maxAliasingFrequency - minAliasingFrequency
            aliasingIndex               a tuple (min, max) defining how many integer multiples the aliasing frequencies span the spectrum
                                        (0, 0) implies the aliasing range matches the spectral range
                                        (s, t) implies:
                                            the minimum limit = minSpectrumFrequency - 's' spectral widths - should always be negative or zero
                                            the maximum limit = maxSpectrumFrequency + 't' spectral widths - should always be positive or zero
            axisDirection               1.0 if the point [pointCount] corresponds to the maximum spectrum-frequency
                                        else -1.0, i.e., ppm increases with point-count

            minFoldingFrequency         minimum folding frequency
            maxFoldingFrequency         maximum folding frequency
                                        folding frequencies define the ppm positions of points [0.5] and [pointCount + 0.5]
                                        currently the exact ppm at which the spectrum is folded
            foldingWidth                maxFoldingFrequency - minFoldingFrequency
            foldingMode                 the type of folding: 'circular', 'mirror' or None

            regionBounds                a tuple of ppm values (min, ..., max) in multiples of the spectral width from the lower aliasingLimit
                                        to the upper aliasingLimit
            isTimeDomain                True if the axis is a time domain, otherwise False

            delta                       multipliers for the axes, either -1.0|1.0
            scale                       scaling for each dimension
        """
        if self.pointCounts[0]:
            minFoldingFrequencies = [min(*val) for val in self.foldingLimits]
            spectralWidths = self.spectralWidths
            aliasingIndexes = self.aliasingIndexes
            regionBounds = [[minFoldingFrequency + ii * spectralWidth
                             for ii in range(aliasingIndex[0], aliasingIndex[1] + 2)]
                            for minFoldingFrequency, spectralWidth, aliasingIndex in
                            zip(minFoldingFrequencies, spectralWidths, aliasingIndexes)]

            minSpec = [min(*val) for val in self.spectrumLimits][:2]
            maxSpec = [max(*val) for val in self.spectrumLimits][:2]
            specWidth = list(self.spectralWidths[:2])
            axesReversed = self.axesReversed[:2]

            for ii in range(2):
                # spectrum frequencies are not badly defined
                if abs(maxSpec[ii] - minSpec[ii]) < 1e-8:
                    minSpec[ii] = -1.0
                    maxSpec[ii] = 1.0
                    specWidth[ii] = 2.0

            # xScale = delta[0] * specWidth[0] / self.pointCounts[0]
            # yScale = delta[1] * specWidth[1] / self.pointCounts[1]
            xScale = (-1.0 if axesReversed[0] else 1.0) * specWidth[0] / self.pointCounts[0]
            yScale = (-1.0 if axesReversed[1] else 1.0) * specWidth[1] / self.pointCounts[1]

            # build the point->ppm matrices here for the display
            foldX = 1.0 if axesReversed[0] else -1.0
            foldY = 1.0 if axesReversed[1] else -1.0
            foldXOffset = spectralWidths[0] if axesReversed[0] else 0
            foldYOffset = spectralWidths[1] if axesReversed[1] else 0
            centreMatrix = None
            mvMatrices = []
            for ii, jj in product(range(aliasingIndexes[0][0], aliasingIndexes[0][1] + 1),
                                  range(aliasingIndexes[1][0], aliasingIndexes[1][1] + 1)):
                # if folding[0] == 'mirror':
                #     # to be implemented correctly later
                #     foldX = pow(-1, ii)
                #     foldXOffset = -dxAF if foldX < 0 else 0
                # if folding[1] == 'mirror':
                #     foldY = pow(-1, jj)
                #     foldYOffset = -dyAF if foldY < 0 else 0
                mm = QtGui.QMatrix4x4()
                mm.translate(minSpec[0] + (ii * specWidth[0]) + foldXOffset,
                             minSpec[1] + (jj * specWidth[1]) + foldYOffset)
                mm.scale(xScale * foldX, yScale * foldY, 1.0)
                mvMatrices.append(mm)
                if ii == 0 and jj == 0:
                    # SHOULD always be here
                    centreMatrix = mm
            if not centreMatrix:
                raise RuntimeError(f'{self.__class__.__name__}._getVisibleSpectrumViewParams: '
                                   f'centre matrix not defined')

            return SpectrumCache(dimensionIndices=self.dimensionIndices[:2],
                                 pointCount=self.pointCounts[:2],
                                 ppmPerPoint=self.ppmPerPoints[:2],
                                 ppmToPoint=self.ppmToPoints[:2],

                                 minSpectrumFrequency=minSpec,
                                 maxSpectrumFrequency=maxSpec,
                                 spectralWidth=specWidth,
                                 spectrometerFrequency=self.spectrometerFrequencies[:2],

                                 minAliasedFrequency=[val[0] for val in self.aliasingLimits][:2],
                                 maxAliasedFrequency=[val[1] for val in self.aliasingLimits][:2],
                                 aliasingWidth=self.aliasingWidths[:2],
                                 aliasingIndex=self.aliasingIndexes[:2],
                                 axisDirection=[-1.0 if ar else 1.0 for ar in axesReversed],

                                 minFoldingFrequency=[min(*val) for val in self.foldingLimits][:2],
                                 maxFoldingFrequency=[max(*val) for val in self.foldingLimits][:2],
                                 foldingWidth=self.foldingWidths[:2],
                                 foldingMode=self.foldingModes[:2],

                                 regionBounds=regionBounds[:2],
                                 isTimeDomain=self.isTimeDomains[:2],
                                 axisCode=self.axisCodes[:2],
                                 isotopeCode=self.isotopeCodes[:2],

                                 scale=[xScale, yScale],
                                 delta=delta,

                                 stackedMatrixOffset=[0.0, 0.0],
                                 # matrix=np.array([xScale, 0.0, 0.0, 0.0,
                                 #                  0.0, yScale, 0.0, 0.0,
                                 #                  0.0, 0.0, 1.0, 0.0,
                                 #                  maxSpec[0], maxSpec[1], 0.0, 1.0],
                                 #                 dtype=np.float32),
                                 matrix=centreMatrix,
                                 stackedMatrix=np.array([1.0, 0.0, 0.0, 0.0,
                                                         0.0, 1.0, 0.0, 0.0,
                                                         0.0, 0.0, 1.0, 0.0,
                                                         0.0, 0.0, 0.0, 1.0],
                                                        dtype=np.float32),

                                 spinningRate=self.spectrum.spinningRate,
                                 mvMatrices=mvMatrices,
                                 )

        else:
            # points are not defined for the spectrum
            return SpectrumCache(dimensionIndices=self.dimensionIndices[:2],

                                 pointCount=[1, 1],
                                 ppmPerPoint=[1.0, 1.0],
                                 ppmToPoint=[lambda: 0.0, lambda: 0.0],

                                 minSpectrumFrequency=[-1.0, -1.0],
                                 maxSpectrumFrequency=[1.0, 1.0],
                                 spectralWidth=[2.0, 2.0],
                                 spectrometerFrequency=[0.0, 0.0],

                                 minAliasedFrequency=[-1.0, -1.0],
                                 maxAliasedFrequency=[1.0, 1.0],
                                 aliasingWidth=[2.0, 2.0],
                                 aliasingIndex=[[0, 0], [0, 0]],
                                 axisDirection=[1.0, 1.0],

                                 minFoldingFrequency=[-1.0, -1.0],
                                 maxFoldingFrequency=[1.0, 1.0],
                                 foldingWidth=[2.0, 2.0],
                                 foldingMode=[0, 0],

                                 regionBounds=[[-1.0, 1.0], [-1.0, 1.0]],
                                 isTimeDomain=[False, False],
                                 axisCode=['', ''],
                                 isotopeCode=['', ''],

                                 scale=[1.0, 1.0],
                                 delta=[1.0, 1.0],

                                 stackedMatrixOffset=[0.0, 0.0],
                                 matrix=np.array([1.0, 0.0, 0.0, 0.0,
                                                  0.0, 1.0, 0.0, 0.0,
                                                  0.0, 0.0, 1.0, 0.0,
                                                  0.0, 0.0, 0.0, 1.0],
                                                 dtype=np.float32),
                                 stackedMatrix=np.array([1.0, 0.0, 0.0, 0.0,
                                                         0.0, 1.0, 0.0, 0.0,
                                                         0.0, 0.0, 1.0, 0.0,
                                                         0.0, 0.0, 0.0, 1.0],
                                                        dtype=np.float32),

                                 spinningRate=0.0,
                                 )<|MERGE_RESOLUTION|>--- conflicted
+++ resolved
@@ -16,11 +16,7 @@
 # Last code modification
 #=========================================================================================
 __modifiedBy__ = "$modifiedBy: Ed Brooksbank $"
-<<<<<<< HEAD
 __dateModified__ = "$dateModified: 2024-08-29 22:06:46 +0100 (Thu, August 29, 2024) $"
-=======
-__dateModified__ = "$dateModified: 2024-08-07 13:10:49 +0100 (Wed, August 07, 2024) $"
->>>>>>> d2f51b47
 __version__ = "$Revision: 3.2.5 $"
 #=========================================================================================
 # Created
@@ -201,11 +197,7 @@
             # get the colour from the gradient table or a single red
             colListPos = tuple(Colour.scaledRgba(col) for col in
                                Colour.colorSchemeTable[colName]) if colName in Colour.colorSchemeTable else (
-<<<<<<< HEAD
                 (1, 0, 0, 1),)
-=======
-            (1, 0, 0, 1),)
->>>>>>> d2f51b47
         else:
             colListPos = (Colour.scaledRgba(colName),)
 
@@ -214,11 +206,7 @@
             # get the colour from the gradient table or a single red
             colListNeg = tuple(Colour.scaledRgba(col) for col in
                                Colour.colorSchemeTable[colName]) if colName in Colour.colorSchemeTable else (
-<<<<<<< HEAD
                 (1, 0, 0, 1),)
-=======
-            (1, 0, 0, 1),)
->>>>>>> d2f51b47
         else:
             colListNeg = (Colour.scaledRgba(colName),)
 
@@ -296,52 +284,9 @@
                 glList.vertices = np.array((), dtype=np.float32)
                 glList.colors = np.array((), dtype=np.float32)
 
-<<<<<<< HEAD
     @staticmethod
     def _interpolateColours(colourList, levels):
         xdim = 256
-=======
-            ...
-
-    # from ccpn.util.decorators import profile
-    #
-    # @profile()
-    # def _expand(self, indices):
-    #     size = self._expandContours(indices)
-    #
-    #     # inplace resizing of indices to remove spares at end
-    #     np.ndarray.resize(indices, size, refcheck=False)
-    #
-    #     return size
-    #
-    # @staticmethod
-    # @jit(nopython=True, nogil=True)
-    # def _expandContours(indices):
-    #     newInd = 1
-    #     for ind in range(1, len(indices) - 2, 2):
-    #         val0 = indices[ind]
-    #         val1 = indices[ind+1]
-    #
-    #         if val0 == val1:
-    #             # only need one copy of the vertex
-    #             indices[newInd] = val0
-    #             newInd += 1
-    #         else:
-    #             # close the last loop and start a new loop
-    #             indices[newInd] = val0
-    #             indices[newInd+1] = 0xFFFFFFFF  # loop restart flag
-    #             indices[newInd+2] = val1
-    #             newInd += 3
-    #
-    #     # last index
-    #     indices[newInd] = indices[-1]
-    #     indices[newInd + 1] = 0xFFFFFFFF  # loop restart flag - although resizing should remove the rest
-    #
-    #     return (newInd + 1)
-
-    @staticmethod
-    def _interpolateColours(colourList, levels):
->>>>>>> d2f51b47
         colours = []
         stepX = len(levels) - 1
         stepY = len(colourList) - 1
@@ -454,13 +399,8 @@
 
         # convert to integers
         zPointInt0, zPointInt1 = (
-<<<<<<< HEAD
             int(zPointFloat0 + (1 if zPointFloat0 >= 0 else 0)),  # this gives first and 1+last integer in range
             int(zPointFloat1 + (1 if zPointFloat1 >= 0 else 0)))  # and takes into account negative ppm2Point
-=======
-        int(zPointFloat0 + (1 if zPointFloat0 >= 0 else 0)),  # this gives first and 1+last integer in range
-        int(zPointFloat1 + (1 if zPointFloat1 >= 0 else 0)))  # and takes into account negative ppm2Point
->>>>>>> d2f51b47
 
         if zPointInt0 == zPointInt1:
             # only one plane visible, need to 2 points for range()
@@ -508,12 +448,8 @@
 
             # pass in a smaller valuePerPoint - if there are differences in the z-resolution, otherwise just use local valuePerPoint
             minZWidth = 3 * zValuePerPoint
-            zWidth = (planeCount + 2) * minimumValuePerPoint[dim - 2] if minimumValuePerPoint else (
-<<<<<<< HEAD
-                                                                                                           planeCount + 2) * zValuePerPoint
-=======
-                                                                                                               planeCount + 2) * zValuePerPoint
->>>>>>> d2f51b47
+            zWidth = (planeCount + 2) * minimumValuePerPoint[dim - 2] \
+                     if minimumValuePerPoint else (planeCount + 2) * zValuePerPoint
             zWidth = max(zWidth, minZWidth)
 
             zRegionValue = (zPosition + 0.5 * zWidth, zPosition - 0.5 * zWidth)  # Note + and - (axis backwards)
@@ -524,13 +460,8 @@
 
             # convert to integers
             zPointInt0, zPointInt1 = (
-<<<<<<< HEAD
                 int(zPointFloat0 + (1 if zPointFloat0 >= 0 else 0)),  # this gives first and 1+last integer in range
                 int(zPointFloat1 + (1 if zPointFloat1 >= 0 else 0)))  # and takes into account negative ppm2Point
-=======
-            int(zPointFloat0 + (1 if zPointFloat0 >= 0 else 0)),  # this gives first and 1+last integer in range
-            int(zPointFloat1 + (1 if zPointFloat1 >= 0 else 0)))  # and takes into account negative ppm2Point
->>>>>>> d2f51b47
 
             if zPointInt0 == zPointInt1:
                 # only one plane visible, need to 2 points for range()
