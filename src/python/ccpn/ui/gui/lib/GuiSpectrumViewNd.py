"""Module Documentation here

"""
#=========================================================================================
# Licence, Reference and Credits
#=========================================================================================
__copyright__ = "Copyright (C) CCPN project (http://www.ccpn.ac.uk) 2014 - 2021"
__credits__ = ("Ed Brooksbank, Joanna Fox, Victoria A Higman, Luca Mureddu, Eliza Płoskoń",
               "Timothy J Ragan, Brian O Smith, Gary S Thompson & Geerten W Vuister")
__licence__ = ("CCPN licence. See http://www.ccpn.ac.uk/v3-software/downloads/license")
__reference__ = ("Skinner, S.P., Fogh, R.H., Boucher, W., Ragan, T.J., Mureddu, L.G., & Vuister, G.W.",
                 "CcpNmr AnalysisAssign: a flexible platform for integrated NMR analysis",
                 "J.Biomol.Nmr (2016), 66, 111-124, http://doi.org/10.1007/s10858-016-0060-y")
#=========================================================================================
# Last code modification
#=========================================================================================
__modifiedBy__ = "$modifiedBy: Ed Brooksbank $"
<<<<<<< HEAD
__dateModified__ = "$dateModified: 2021-11-18 18:20:21 +0000 (Thu, November 18, 2021) $"
=======
__dateModified__ = "$dateModified: 2021-12-10 15:43:11 +0000 (Fri, December 10, 2021) $"
>>>>>>> 109332cc
__version__ = "$Revision: 3.0.4 $"
#=========================================================================================
# Created
#=========================================================================================
__author__ = "$Author: CCPN $"
__date__ = "$Date: 2017-04-07 10:28:41 +0000 (Fri, April 07, 2017) $"
#=========================================================================================
# Start of code
#=========================================================================================

import numpy as np
from itertools import product
from collections import namedtuple
from PyQt5 import QtCore
from ccpn.ui.gui.lib.GuiSpectrumView import GuiSpectrumView
from ccpn.util import Colour
from ccpn.util.Logging import getLogger
from ccpn.core.Spectrum import MAXALIASINGRANGE
from ccpnc.contour import Contourer2d


# _NEWCOMPILEDCONTOURS = True

AxisPlaneData = namedtuple('AxisPlaneData', 'startPoint endPoint pointCount')


def _getLevels(count: int, base: float, factor: float) -> list:
    """return a list with contour levels"""
    levels = []
    if count > 0:
        levels = [base]
        for n in range(count - 1):
            levels.append(np.float32(factor * levels[-1]))
    return levels


class GuiSpectrumViewNd(GuiSpectrumView):

    ###PeakListItemClass = PeakListNdItem

    #def __init__(self, guiSpectrumDisplay, apiSpectrumView, dimMapping=None, region=None, **kwds):
    def __init__(self):
        """ guiSpectrumDisplay is the parent
            apiSpectrumView is the (API) SpectrumView object
        """

        self.setAcceptedMouseButtons = QtCore.Qt.LeftButton
        self.posLevelsPrev = []
        self.negLevelsPrev = []
        self.zRegionPrev = None
        self.posDisplayLists = []
        self.negDisplayLists = []
        self._traceScale = None  # For now: Initialised by CcpOpenGl._getSliceData
        self.okDataFile = True  # used to keep track of warning message that data file does not exist

        dimensionCount = len(self.strip.axisCodes)
        self.previousRegion = dimensionCount * [None]

        # have to have this set before _setupBorderItem called
        self._application = self.strip.spectrumDisplay.mainWindow.application

        GuiSpectrumView.__init__(self)

        self.setZValue(-1)  # this is so that the contours are drawn on the bottom

        self.buildContours = True
        self.buildContoursOnly = False

    def _turnOnPhasing(self):
        """
        # CCPN INTERNAL - called by turnOnPhasing method of GuiStrip.
        """
        phasingFrame = self.strip.spectrumDisplay.phasingFrame
        if phasingFrame.isVisible():
            direction = phasingFrame.getDirection()
            traces = self.hPhaseTraces if direction == 0 else self.vPhaseTraces
            for trace, line in traces:
                trace.setVisible(True)
                line.setVisible(True)

    def _turnOffPhasing(self):
        """
        # CCPN INTERNAL - called by turnOffPhasing method of GuiStrip.
        """
        for traces in self.hPhaseTraces, self.vPhaseTraces:
            for trace, line in traces:
                trace.setVisible(False)
                line.setVisible(False)

    def _changedPhasingDirection(self):

        phasingFrame = self.strip.spectrumDisplay.phasingFrame
        direction = phasingFrame.getDirection()
        if direction == 0:
            for trace, line in self.hPhaseTraces:
                trace.setVisible(True)
                line.setVisible(True)
            for trace, line in self.vPhaseTraces:
                trace.setVisible(False)
                line.setVisible(False)
        else:
            for trace, line in self.hPhaseTraces:
                trace.setVisible(False)
                line.setVisible(False)
            for trace, line in self.vPhaseTraces:
                trace.setVisible(True)
                line.setVisible(True)

        self._updatePhasing()

    def _updatePhasing(self):
        """
        # CCPN INTERNAL - called in _updatePhasing method of GuiStrip
        """
        if not self.isVisible():
            return

    @property
    def traceScale(self) -> float:
        """Scale for trace in this spectrumView"""
        return self._traceScale

    @traceScale.setter
    def traceScale(self, value):
        """Setter for scale for trace in this spectrumView"""
        self._traceScale = value
        self.strip._updateTraces()
        self._updatePhasing()

    def _printContourData(self, printer, contourData, colour, xTile0, xTile1, yTile0, yTile1, xTranslate, xScale, xTotalPointCount, yTranslate, yScale,
                          yTotalPointCount):

        for xTile in range(xTile0, xTile1):
            for yTile in range(yTile0, yTile1):

                for contour in contourData:
                    n = len(contour) // 2
                    contour = contour.copy()
                    contour = contour.reshape((n, 2))
                    contour[:, 0] += xTotalPointCount * xTile
                    contour[:, 0] *= xScale
                    contour[:, 0] += xTranslate
                    contour[:, 1] += yTotalPointCount * yTile
                    contour[:, 1] *= yScale
                    contour[:, 1] += yTranslate
                    printer.writePolyline(contour, colour)

    def _buildGLContours(self, glList):
        """Build the contour arrays
        """
        if self.spectrum.positiveContourBase is None or self.spectrum.positiveContourBase == 0.0:
            raise RuntimeError('Positive Contour Base is not defined')

        if self.spectrum.negativeContourBase is None or self.spectrum.negativeContourBase == 0.0:
            raise RuntimeError('Negative Contour Base is not defined')

        if self.spectrum.includePositiveContours:  # .displayPositiveContours:
            self.posLevels = _getLevels(self.positiveContourCount, self.positiveContourBase,
                                        self.positiveContourFactor)
        else:
            self.posLevels = []

        if self.spectrum.includeNegativeContours:  # .displayNegativeContours:
            self.negLevels = _getLevels(self.negativeContourCount, self.negativeContourBase,
                                        self.negativeContourFactor)
        else:
            self.negLevels = []

        colName = self._getColour('positiveContourColour') or '#E00810'
        if not colName.startswith('#'):
            # get the colour from the gradient table or a single red
            colListPos = tuple(Colour.scaledRgba(col) for col in Colour.colorSchemeTable[colName]) if colName in Colour.colorSchemeTable else ((1, 0, 0, 1),)
        else:
            colListPos = (Colour.scaledRgba(colName),)

        colName = self._getColour('negativeContourColour') or '#E00810'
        if not colName.startswith('#'):
            # get the colour from the gradient table or a single red
            colListNeg = tuple(Colour.scaledRgba(col) for col in Colour.colorSchemeTable[colName]) if colName in Colour.colorSchemeTable else ((1, 0, 0, 1),)
        else:
            colListNeg = (Colour.scaledRgba(colName),)

        glList.posColours = self.posColours = colListPos
        glList.negColours = self.negColours = colListNeg

        try:
            self._constructContours(self.posLevels, self.negLevels, glList=glList)
        except FileNotFoundError:
            self._project._logger.warning("No data file found for %s" % self)
            return

    def _constructContours(self, posLevels, negLevels, glList=None):
        """Construct the contours for this spectrum using an OpenGL display list
        The way this is done here, any change in contour level needs to call this function.
        """
<<<<<<< HEAD
=======
        from ccpnc.contour import Contourer2d
>>>>>>> 109332cc

        posLevelsArray = np.array(posLevels, np.float32)
        negLevelsArray = np.array(negLevels, np.float32)

        self.posLevelsPrev = list(posLevels)
        self.negLevelsPrev = list(negLevels)
        self.zRegionPrev = tuple([tuple(axis.region) for axis in self.strip.orderedAxes[2:]])

        posContoursAll = negContoursAll = None
        numDims = self.spectrum.dimensionCount

        # if _NEWCOMPILEDCONTOURS:

        # new code for the recompiled glList

        # get the positive/negative contour colour lists
        _posColours = self._interpolateColours(self.posColours, posLevels)
        _negColours = self._interpolateColours(self.negColours, negLevels)

        contourList = None
        try:
            if True:  # numDims < 3 or self._application.preferences.general.generateSinglePlaneContours:
                dataArrays = tuple()

                for position, dataArray in self._getPlaneData():
                    # overlay all the planes into a single plane
                    dataArrays += (dataArray,)
                    # break

                # moved to C Code
                # if len(dataArrays) > 1 and not self._application.preferences.general.generateSinglePlaneContours:
                #     sum = dataArrays[0]
                #     for ii in range(1, len(dataArrays)):
                #         sum = np.max(sum, dataArrays[ii].clip(0.0, 1e16)) + np.min(sum, dataArrays[ii].clip(-1e16, 0.0))
                #     dataArrays = (sum,)

                # build the contours
                contourList = Contourer2d.contourerGLList(dataArrays,
                                                          posLevelsArray,
                                                          negLevelsArray,
                                                          np.array(_posColours, dtype=np.float32),
                                                          np.array(_negColours, dtype=np.float32),
                                                          not self._application.preferences.general.generateSinglePlaneContours)

            # else:
            #     specIndices = self.dimensionOrdering
            #     stripIndices = tuple(specIndices.index(ii) for ii in range(numDims))
            #     regionLimits = tuple(axis.region for axis in self.strip.orderedAxes)
            #
            #     # get the spectrumLimits bounded by the first/last points
            #     axisLimits = {}
            #     for axisCode in self.spectrum.axisCodes:
            #         lim = self.spectrum.getPpmArray(axisCode=axisCode)
            #         axisLimits[axisCode] = (min(lim[0], lim[-1]),
            #                                 max(lim[0], lim[-1]))
            #
            #     # fill the others in from the strip
            #     axisLimits.update(dict([(self.spectrum.axisCodes[ii], regionLimits[stripIndices[ii]])
            #                             for ii in range(numDims) if stripIndices[ii] is not None and stripIndices[ii] > 1]))
            #
            #     # use a single Nd dataArray and flatten to the visible axes - averages across the planes
            #     data = self.spectrum.getRegion(**axisLimits)
            #
            #     if data is not None and data.size:
            #         xyzDims = tuple((numDims - ind - 1) for ind in specIndices)
            #         xyzDims = tuple(reversed(xyzDims))
            #         tempDataArray = data.transpose(*xyzDims)
            #
            #         # flatten multidimensional arrays into single array
            #         for maxCount in range(numDims - 2):
            #             tempDataArray = np.max(tempDataArray.clip(0.0, 1e16), axis=0) + np.min(tempDataArray.clip(-1e16, 0.0), axis=0)
            #
            #         contourList = Contourer2d.contourerGLList((tempDataArray,),
            #                                                   posLevelsArray,
            #                                                   negLevelsArray,
            #                                                   np.array(_posColours, dtype=np.float32),
            #                                                   np.array(_negColours, dtype=np.float32))

        except Exception as es:
            getLogger().warning(f'Contouring error: {es}')

        finally:
            if contourList and contourList[1] > 0:
                # set the contour arrays for the GL object
                glList.numVertices = contourList[1]
                glList.indices = contourList[2]
                glList.vertices = contourList[3]
                glList.colors = contourList[4]
            else:
                # clear the arrays
                glList.numVertices = 0
                glList.indices = np.array((), dtype=np.uint32)
                glList.vertices = np.array((), dtype=np.float32)
                glList.colors = np.array((), dtype=np.float32)

    def _interpolateColours(self, colourList, levels):
        colours = []
        stepX = len(levels) - 1
        step = stepX
        stepY = len(colourList) - 1
        jj = 0
        if stepX > 0:
            for ii in range(stepX + 1):
                _interp = (stepX - step) / stepX
                _intCol = Colour.interpolateColourRgba(colourList[min(jj, stepY)], colourList[min(jj + 1, stepY)],
                                                       _interp,
                                                       alpha=1.0)
                colours.extend(_intCol)
                step -= stepY
                while step < 0:
                    step += stepX
                    jj += 1
        else:
            colours = colourList[0]

        return colours

    def _getPlaneData(self):

        spectrum = self.spectrum
        dimensionCount = spectrum.dimensionCount
        dimIndices = self.dimensionOrdering
        xDim = dimIndices[0]
        yDim = dimIndices[1]
        #TODO: this needs rewriting without api calls
        orderedAxes = self._apiStripSpectrumView.strip.orderedAxes

        if dimensionCount == 2:
            planeData = spectrum.getPlaneData(xDim=xDim + 1, yDim=yDim + 1)
            position = [1, 1]
            yield position, planeData

        elif dimensionCount == 3:

            # start with the simple case
            axisData = self._getAxisInfo(orderedAxes, 2)
            if not axisData:
                return

            position = dimensionCount * [1]
            # if axisData.startPoint <= axisData.endPoint:  # need to check after other bits working
            #     _loopArgs = range(axisData.startPoint, axisData.endPoint)
            # else:
            #     _loopArgs = range(axisData.startPoint - 1, axisData.endPoint - 1, -1)
            # for z in _loopArgs:
            for z in range(axisData.startPoint, axisData.endPoint, 1 if axisData.endPoint > axisData.startPoint else -1):
                position[dimIndices[2]] = (z % axisData.pointCount) + 1
                planeData = spectrum.getPlaneData(position, xDim=xDim + 1, yDim=yDim + 1)
                yield position, planeData

        elif dimensionCount >= 4:

            # get the axis information
            axes = [self._getAxisInfo(orderedAxes, dim) for dim in range(2, dimensionCount)]
            if None in axes:
                return

            # create a tuple of the ranges for the planes
            _loopArgs = tuple(range(axis.startPoint, axis.endPoint, 1 if axis.endPoint > axis.startPoint else -1) for axis in axes)

            position = dimensionCount * [1]
            _offset = dimensionCount - len(_loopArgs)  # should always be 2?

            # iterate over all the axes
            for _plane in product(*_loopArgs):

                # get the axis position and put into the position vector
                for dim, pos in enumerate(_plane):
                    _axis = axes[dim]
                    position[dimIndices[dim + _offset]] = (pos % axes[dim].pointCount) + 1

                # get the plane data
                planeData = spectrum.getPlaneData(position, xDim=xDim + 1, yDim=yDim + 1)
                yield position, planeData

    def _getAxisInfo(self, orderedAxes, dim):
        """Get the information for the required axis
        """
        index = self.dimensionOrdering[dim]
        if index is None:
            return

        # get the axis region
        zPosition = orderedAxes[dim].position
        width = orderedAxes[dim].width
        axisCode = orderedAxes[dim].code

        # get the ppm range
        zPointCount = (self.spectrum.pointCounts)[index]
        zRegionValue = (zPosition + 0.5 * width, zPosition - 0.5 * width)  # Note + and - (axis backwards)

        # clip to the aliasingLimits of the spectrum - ignore if both greater/less than limits
        aliasing = (self.spectrum.aliasingLimits)[index]
        if all(val <= aliasing[0] for val in zRegionValue) or all(val >= aliasing[1] for val in zRegionValue):
            return
        zRegionValue = tuple(float(np.clip(val, *aliasing)) for val in zRegionValue)

        # convert ppm- to point-range
        zPointFloat0 = self.spectrum.ppm2point(zRegionValue[0], axisCode=axisCode) - 1
        zPointFloat1 = self.spectrum.ppm2point(zRegionValue[1], axisCode=axisCode) - 1

        # convert to integers
        zPointInt0, zPointInt1 = (int(zPointFloat0 + (1 if zPointFloat0 >= 0 else 0)),  # this gives first and 1+last integer in range
                                  int(zPointFloat1 + (1 if zPointFloat1 >= 0 else 0)))  # and takes into account negative ppm2Point

        if zPointInt0 == zPointInt1:
            # only one plane visible, need to 2 points for range()
            if zPointFloat0 - (zPointInt0 - 1) < zPointInt1 - zPointFloat1:  # which is closest to an integer
                zPointInt0 -= 1
            else:
                zPointInt1 += 1
        elif (zPointInt1 - zPointInt0) >= zPointCount:
            # range is more than range of planes, set to maximum
            zPointInt0 = 0
            zPointInt1 = zPointCount

        return AxisPlaneData(zPointInt0, zPointInt1, zPointCount)

    def _getVisiblePlaneList(self, firstVisible=None, minimumValuePerPoint=None):

        spectrum = self.spectrum
        dimensionCount = spectrum.dimensionCount
        dimIndices = self.dimensionOrdering
        #TODO: no Api calls!
        orderedAxes = self._apiStripSpectrumView.strip.orderedAxes

        if dimensionCount <= 2:
            return None, None, []

        planeList = ()
        planePointValues = ()

        for dim in range(2, dimensionCount):

            index = self.dimensionOrdering[dim]
            if index is None:
                return

            # make sure there is always a spectrumView to base visibility on
            # useFirstVisible = firstVisible if firstVisible else self
            zPosition = orderedAxes[dim].position
            axisCode = orderedAxes[dim].code

            # get the plane count from the widgets
            planeCount = self.strip.planeAxisBars[dim - 2].planeCount  #   .planeToolbar.planeCounts[dim - 2].value()

            zPointCount = (self.spectrum.pointCounts)[index]
            zValuePerPoint = (self.spectrum.valuesPerPoint)[index]
            # minSpectrumFrequency, maxSpectrumFrequency = (self.spectrum.spectrumLimits)[index]

            # pass in a smaller valuePerPoint - if there are differences in the z-resolution, otherwise just use local valuePerPoint
            minZWidth = 3 * zValuePerPoint
            zWidth = (planeCount + 2) * minimumValuePerPoint[dim - 2] if minimumValuePerPoint else (planeCount + 2) * zValuePerPoint
            zWidth = max(zWidth, minZWidth)

            zRegionValue = (zPosition + 0.5 * zWidth, zPosition - 0.5 * zWidth)  # Note + and - (axis backwards)

            # ppm position to point range
            zPointFloat0 = self.spectrum.ppm2point(zRegionValue[0], axisCode=axisCode) - 1
            zPointFloat1 = self.spectrum.ppm2point(zRegionValue[1], axisCode=axisCode) - 1

            # convert to integers
            zPointInt0, zPointInt1 = (int(zPointFloat0 + (1 if zPointFloat0 >= 0 else 0)),  # this gives first and 1+last integer in range
                                      int(zPointFloat1 + (1 if zPointFloat1 >= 0 else 0)))  # and takes into account negative ppm2Point

            if zPointInt0 == zPointInt1:
                # only one plane visible, need to 2 points for range()
                if zPointFloat0 - (zPointInt0 - 1) < zPointInt1 - zPointFloat1:  # which is closest to an integer
                    zPointInt0 -= 1
                else:
                    zPointInt1 += 1

            # check that the point values are not outside the maximum aliasing limits
            zPointInt0 = max(zPointInt0, -MAXALIASINGRANGE * zPointCount)
            zPointInt1 = min(zPointInt1, (MAXALIASINGRANGE + 1) * zPointCount)
            _temp = (tuple((zz % zPointCount) for zz in range(zPointInt0, zPointInt1)), 0, zPointCount)
            planeList = planeList + (_temp,)

            # need to add 0.5 for the indexing in the api
            planePointValues = ()

            # not sure tha the ppm's are needed here
            # planePointValues = planePointValues + ((tuple(self.spectrum.ppm2point(zz + 0.5, axisCode=axisCode)
            #                                               for zz in range(zPointInt0, zPointInt1 + 1)), zPointOffset, zPointCount),)

        return planeList, planePointValues, dimIndices

    def getVisibleState(self, dimensionCount=None):
        """Get the visible state for the X/Y axes
        """
        if not dimensionCount:
            dimensionCount = self.spectrum.dimensionCount

        return tuple(self._getSpectrumViewParams(vParam) for vParam in range(0, dimensionCount))

    def refreshData(self):
        # spawn a rebuild in the openGL strip
        self.buildContours = True

        from ccpn.ui.gui.lib.OpenGL.CcpnOpenGL import GLNotifier

        GLSignals = GLNotifier(parent=self)
        GLSignals.emitPaintEvent()<|MERGE_RESOLUTION|>--- conflicted
+++ resolved
@@ -15,11 +15,7 @@
 # Last code modification
 #=========================================================================================
 __modifiedBy__ = "$modifiedBy: Ed Brooksbank $"
-<<<<<<< HEAD
-__dateModified__ = "$dateModified: 2021-11-18 18:20:21 +0000 (Thu, November 18, 2021) $"
-=======
-__dateModified__ = "$dateModified: 2021-12-10 15:43:11 +0000 (Fri, December 10, 2021) $"
->>>>>>> 109332cc
+__dateModified__ = "$dateModified: 2021-12-10 16:11:48 +0000 (Fri, December 10, 2021) $"
 __version__ = "$Revision: 3.0.4 $"
 #=========================================================================================
 # Created
@@ -215,10 +211,6 @@
         """Construct the contours for this spectrum using an OpenGL display list
         The way this is done here, any change in contour level needs to call this function.
         """
-<<<<<<< HEAD
-=======
-        from ccpnc.contour import Contourer2d
->>>>>>> 109332cc
 
         posLevelsArray = np.array(posLevels, np.float32)
         negLevelsArray = np.array(negLevels, np.float32)
