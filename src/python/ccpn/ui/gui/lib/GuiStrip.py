--- conflicted
+++ resolved
@@ -4,11 +4,7 @@
 #=========================================================================================
 # Licence, Reference and Credits
 #=========================================================================================
-<<<<<<< HEAD
 __copyright__ = "Copyright (C) CCPN project (https://www.ccpn.ac.uk) 2014 - 2024"
-=======
-__copyright__ = "Copyright (C) CCPN project (https://www.ccpn.ac.uk) 2014 - 2023"
->>>>>>> b1198025
 __credits__ = ("Ed Brooksbank, Joanna Fox, Morgan Hayward, Victoria A Higman, Luca Mureddu",
                "Eliza Płoskoń, Timothy J Ragan, Brian O Smith, Gary S Thompson & Geerten W Vuister")
 __licence__ = ("CCPN licence. See https://ccpn.ac.uk/software/licensing/")
@@ -18,13 +14,8 @@
 #=========================================================================================
 # Last code modification
 #=========================================================================================
-<<<<<<< HEAD
 __modifiedBy__ = "$modifiedBy: Daniel Thompson $"
 __dateModified__ = "$dateModified: 2024-05-29 16:00:19 +0100 (Wed, May 29, 2024) $"
-=======
-__modifiedBy__ = "$modifiedBy: Ed Brooksbank $"
-__dateModified__ = "$dateModified: 2023-12-14 14:46:02 +0000 (Thu, December 14, 2023) $"
->>>>>>> b1198025
 __version__ = "$Revision: 3.2.1 $"
 #=========================================================================================
 # Created
@@ -1526,7 +1517,6 @@
             self._hTraceActive = not dim
             self._vTraceActive = dim
             self._newConsoleDirection = bool(dim)
-
         else:
             # TODO:ED remember trace direction
             self._hTraceActive = self.spectrumDisplay.hTraceAction  # self.hTraceAction.isChecked()
