"""
Module Documentation here
"""
#=========================================================================================
# Licence, Reference and Credits
#=========================================================================================
__copyright__ = "Copyright (C) CCPN project (http://www.ccpn.ac.uk) 2014 - 2021"
__credits__ = ("Ed Brooksbank, Luca Mureddu, Timothy J Ragan & Geerten W Vuister")
__licence__ = ("CCPN licence. See http://www.ccpn.ac.uk/v3-software/downloads/license")
__reference__ = ("Skinner, S.P., Fogh, R.H., Boucher, W., Ragan, T.J., Mureddu, L.G., & Vuister, G.W.",
                 "CcpNmr AnalysisAssign: a flexible platform for integrated NMR analysis",
                 "J.Biomol.Nmr (2016), 66, 111-124, http://doi.org/10.1007/s10858-016-0060-y")
#=========================================================================================
# Last code modification
#=========================================================================================
__modifiedBy__ = "$modifiedBy: Ed Brooksbank $"
<<<<<<< HEAD
__dateModified__ = "$dateModified: 2021-03-02 15:00:01 +0000 (Tue, March 02, 2021) $"
=======
__dateModified__ = "$dateModified: 2021-03-19 13:56:47 +0000 (Fri, March 19, 2021) $"
>>>>>>> 9e2d2b5c
__version__ = "$Revision: 3.0.3 $"
#=========================================================================================
# Created
#=========================================================================================
__author__ = "$Author: CCPN $"
__date__ = "$Date: 2017-04-07 10:28:41 +0000 (Fri, April 07, 2017) $"
#=========================================================================================
# Start of code
#=========================================================================================

import typing
from copy import deepcopy
from PyQt5 import QtWidgets, QtCore, QtGui
from ccpn.core.Project import Project
from ccpn.core.Peak import Peak
from ccpn.core.lib.Notifiers import Notifier
from ccpn.ui.gui.guiSettings import GUISTRIP_PIVOT
from ccpn.ui.gui.widgets.Frame import Frame
from ccpn.ui.gui.widgets.Widget import Widget
from ccpn.ui.gui.lib.GuiNotifier import GuiNotifier
from ccpn.ui.gui.widgets.DropBase import DropBase
from ccpn.ui.gui.widgets import MessageDialog
from ccpn.util.Logging import getLogger
from ccpn.util.Constants import AXIS_MATCHATOMTYPE, AXIS_FULLATOMNAME, DOUBLEAXIS_FULLATOMNAME
from ccpn.util.Common import ZPlaneNavigationModes
from functools import partial
from ccpn.ui.gui.lib.OpenGL.CcpnOpenGLDefs import AXISXUNITS, AXISYUNITS, \
    SYMBOLTYPES, ANNOTATIONTYPES, SYMBOLSIZE, SYMBOLTHICKNESS, AXISASPECTRATIOS, AXISASPECTRATIOMODE, \
    BOTTOMAXIS, RIGHTAXIS, ALIASENABLED, ALIASSHADE
from ccpn.core.lib.ContextManagers import undoStackBlocking, undoBlock, \
    notificationBlanking, undoBlockWithoutSideBar
from ccpn.util.decorators import logCommand
from ccpn.ui.gui.guiSettings import getColours, CCPNGLWIDGET_HEXHIGHLIGHT, CCPNGLWIDGET_HEXFOREGROUND
from ccpn.util.Colour import colorSchemeTable


STRIPLABEL_ISPLUS = 'stripLabel_isPlus'
STRIP_MINIMUMWIDTH = 100
STRIP_MINIMUMHEIGHT = 150

DefaultMenu = 'DefaultMenu'
PeakMenu = 'PeakMenu'
IntegralMenu = 'IntegralMenu'
MultipletMenu = 'MultipletMenu'
AxisMenu = 'AxisMenu'
PhasingMenu = 'PhasingMenu'


class GuiStrip(Frame):
    # inherits NotifierBase

    optionsChanged = QtCore.pyqtSignal(dict)
    stripResized = QtCore.pyqtSignal(tuple)

    # MAXPEAKLABELTYPES = 6
    # MAXPEAKSYMBOLTYPES = 4

    def __init__(self, spectrumDisplay):
        """
        Basic strip class; used in StripNd and Strip1d

        :param spectrumDisplay: spectrumDisplay instance

        This module inherits attributes from the Strip wrapper class:
        Use clone() method to make a copy
        """

        # For now, cannot set spectrumDisplay attribute as it is owned by the wrapper class
        # self.spectrumDisplay = spectrumDisplay
        self.mainWindow = self.spectrumDisplay.mainWindow
        self.application = self.mainWindow.application
        self.current = self.application.current

        getLogger().debug('GuiStrip>>> spectrumDisplay: %s' % self.spectrumDisplay)
        super().__init__(parent=spectrumDisplay.stripFrame, setLayout=True, showBorder=False,
                         spacing=(0, 0), acceptDrops=True  #, hPolicy='expanding', vPolicy='expanding' ##'minimal'
                         )

        self.setMinimumWidth(STRIP_MINIMUMWIDTH)
        self.setMinimumHeight(STRIP_MINIMUMHEIGHT)

        # stripArrangement = getattr(self.spectrumDisplay, 'stripArrangement', None)
        # if stripArrangement == 'X':
        #     headerGrid = (0, 0)
        #     openGLGrid = (0, 1)
        #     stripToolBarGrid = (0, 2)
        # else:
        #     headerGrid = (0, 0)
        #     openGLGrid = (1, 0)
        #     stripToolBarGrid = (2, 0)

        headerGrid = (0, 0)
        headerSpan = (1, 5)
        openGLGrid = (1, 0)
        openGlSpan = (10, 5)
        stripToolBarGrid = (11, 0)
        stripToolBarSpan = (1, 5)

        if spectrumDisplay.is1D:
            from ccpn.ui.gui.widgets.GLWidgets import Gui1dWidget as CcpnGLWidget
        else:
            from ccpn.ui.gui.widgets.GLWidgets import GuiNdWidget as CcpnGLWidget

        self._CcpnGLWidget = CcpnGLWidget(strip=self, mainWindow=self.mainWindow)

        self.getLayout().addWidget(self._CcpnGLWidget, *openGLGrid, *openGlSpan)
        self._CcpnGLWidget.setSizePolicy(QtWidgets.QSizePolicy.Expanding,
                                         QtWidgets.QSizePolicy.Expanding)

        self.stripLabel = None
        self.header = None  #StripHeader(parent=self, mainWindow=self.mainWindow, strip=self,
        # grid=headerGrid, gridSpan=headerSpan, setLayout=True, spacing=(0, 0))

        # set the ID label in the new widget
        self._CcpnGLWidget.setStripID('.'.join(self.pid.split('.')))
        # self._CcpnGLWidget.setStripID('')

        # Widgets for toolbar; items will be added by GuiStripNd (eg. the Z/A-plane boxes)
        # and GuiStrip1d; will be hidden for 2D's by GuiSpectrumView
        self._stripToolBarWidget = Widget(parent=self, setLayout=True,
                                          grid=stripToolBarGrid, gridSpan=stripToolBarSpan)
        self._stripToolBarWidget.getLayout().setSizeConstraint(QtWidgets.QLayout.SetFixedSize)

        self.viewStripMenu = None
        self.storedZooms = []
        self.beingUpdated = False
        self.planeAxisBars = ()

        # need to keep track of mouse position because Qt shortcuts don't provide
        # the widget or the position of where the cursor is
        self.axisPositionDict = {}  # axisCode --> position

        self._contextMenuMode = DefaultMenu
        self._contextMenus = {DefaultMenu  : None,
                              PeakMenu     : None,
                              PhasingMenu  : None,
                              MultipletMenu: None,
                              IntegralMenu : None,
                              AxisMenu     : None
                              }

        self.navigateToPeakMenu = None  #set from context menu and in CcpnOpenGL rightClick
        self.navigateToCursorMenu = None  #set from context menu and in CcpnOpenGL rightClick
        self._isPhasingOn = False

        self._preferences = self.application.preferences.general

        # set symbolLabelling to the default from preferences or strip to the left
        settings = spectrumDisplay.getSettings()
        if len(spectrumDisplay.strips) > 1:

            _firstStrip = spectrumDisplay.strips[0]
            # copy the values form the first strip
            self.symbolLabelling = min(_firstStrip.symbolLabelling, self.spectrumDisplay.MAXPEAKLABELTYPES - 1)
            self.symbolType = min(_firstStrip.symbolType, self.spectrumDisplay.MAXPEAKSYMBOLTYPES - 1)
            self.symbolSize = _firstStrip.symbolSize
            self.symbolThickness = _firstStrip.symbolThickness
            self.aliasEnabled = _firstStrip.aliasEnabled
            self.aliasShade = _firstStrip.aliasShade

            self.gridVisible = _firstStrip.gridVisible
            self.crosshairVisible = _firstStrip.crosshairVisible
            self.doubleCrosshairVisible = _firstStrip.doubleCrosshairVisible
            self.sideBandsVisible = _firstStrip.sideBandsVisible

            self.showSpectraOnPhasing = _firstStrip.showSpectraOnPhasing
            self._contourThickness = _firstStrip._contourThickness
            self._spectrumBordersVisible = _firstStrip._spectrumBordersVisible

            # self._CcpnGLWidget._useLockedAspect = spectrumDisplay.strips[0]._CcpnGLWidget._useLockedAspect

        else:

            # get the values from the preferences
            self.symbolLabelling = min(self._preferences.annotationType, self.spectrumDisplay.MAXPEAKLABELTYPES - 1)
            self.symbolType = min(self._preferences.symbolType, self.spectrumDisplay.MAXPEAKSYMBOLTYPES - 1)
            self.symbolSize = self._preferences.symbolSizePixel
            self.symbolThickness = self._preferences.symbolThickness
            self.aliasEnabled = self._preferences.aliasEnabled
            self.aliasShade = self._preferences.aliasShade

            self.gridVisible = self._preferences.showGrid
            self.crosshairVisible = self._preferences.showCrosshair
            self.doubleCrosshairVisible = self._preferences.showDoubleCrosshair
            self.sideBandsVisible = self._preferences.showSideBands

            self.showSpectraOnPhasing = self._preferences.showSpectraOnPhasing
            self._contourThickness = self._preferences.contourThickness
            self._spectrumBordersVisible = self._preferences.showSpectrumBorder

            self.spectrumDisplay._setFloatingAxes(xUnits=settings[AXISXUNITS],
                                                  yUnits=settings[AXISYUNITS],
                                                  aspectRatioMode=settings[AXISASPECTRATIOMODE],
                                                  aspectRatios=settings[AXISASPECTRATIOS])

        # set the axis units from the current settings
        self._CcpnGLWidget._xUnits = settings[AXISXUNITS]
        self._CcpnGLWidget._yUnits = settings[AXISYUNITS]
        self._CcpnGLWidget._aspectRatioMode = settings[AXISASPECTRATIOMODE]
        self._CcpnGLWidget._aspectRatios = deepcopy(settings[AXISASPECTRATIOS])
        self._CcpnGLWidget._applyXLimit = self._preferences.zoomXLimitApply
        self._CcpnGLWidget._applyYLimit = self._preferences.zoomYLimitApply

        self._storedPhasingData = [[0.0, 0.0, 0.0], [0.0, 0.0, 0.0]]
        self.showActivePhaseTrace = True
        self.pivotLine = None
        self._lastClickedObjects = None

        # initialise the notifiers
        self.setStripNotifiers()

        # test aliasing notifiers
        self._currentVisibleAliasingRange = {}
        self._currentAliasingRange = {}

        # respond to values changed in the containing spectrumDisplay settings widget
        self.spectrumDisplay._spectrumDisplaySettings.symbolsChanged.connect(self._symbolsChangedInSettings)

    def resizeEvent(self, ev):
        super().resizeEvent(ev)
        # call subclass _resize event
        self._resize()
        self.stripResized.emit((self.width(), self.height()))

    def _resize(self):
        """Resize event to handle resizing of frames that overlay the OpenGL frame
        """
        # MUST BE SUBCLASSED
        raise NotImplementedError("Code error: function not implemented")

    def _selectCallback(self, widgets):
        # print('>>>select', widget1, widget2)
        # if the first widget is clicked then toggle the planeToolbar buttons
        if widgets[3].isVisible():
            widgets[3].hide()
            widgets[1].show()
        else:
            widgets[1].hide()
            widgets[3].show()
        self._resize()

    def _enterCallback(self, widget1, widget2):
        # print('>>>_enterCallback', widget1, widget2)
        pass

    def _leaveCallback(self, widget1, widget2):
        # print('>>>_leaveCallback', widget1, widget2)
        # widget2.hide()
        widget1.show()

    def setStripNotifiers(self):
        """Set the notifiers for the strip.
        """
        # GWV 20181127: moved to GuiMainWindow
        # GWV 20181127: moved to GuiMainWindow
        # notifier for highlighting the strip
        # self._stripNotifier = Notifier(self.current, [Notifier.CURRENT], 'strip', self._highlightCurrentStrip)

        # Notifier for updating the peaks
        self.setNotifier(self.project, [Notifier.CREATE, Notifier.DELETE, Notifier.CHANGE],
                         'Peak', self._updateDisplayedPeaks, onceOnly=True)

        self.setNotifier(self.project, [Notifier.CREATE, Notifier.DELETE, Notifier.RENAME],
                         'NmrAtom', self._updateDisplayedNmrAtoms, onceOnly=True)

        # Notifier for updating the integrals
        self.setNotifier(self.project, [Notifier.CREATE, Notifier.DELETE, Notifier.CHANGE],
                         'Integral', self._updateDisplayedIntegrals, onceOnly=True)

        # Notifier for updating the multiplets
        self.setNotifier(self.project, [Notifier.CREATE, Notifier.DELETE, Notifier.CHANGE],
                         'Multiplet', self._updateDisplayedMultiplets, onceOnly=True)

        # Notifier for change of stripLabel
        self.setNotifier(self.project, [Notifier.RENAME], 'Spectrum', self._updateSpectrumLabels)

        # # Notifier for change of stripLabel
        # self.setNotifier(self.project, [Notifier.RENAME], 'NmrResidue', self._updateStripLabel)

        # For now, all dropEvents are not strip specific, use spectrumDisplay's handling
        self.setGuiNotifier(self, [GuiNotifier.DROPEVENT], [DropBase.URLS, DropBase.PIDS],
                            self.spectrumDisplay._processDroppedItems)

    def viewRange(self):
        return self._CcpnGLWidget.viewRange()

    @property
    def gridVisible(self):
        """True if grid is visible.
        """
        return self._CcpnGLWidget._gridVisible

    @gridVisible.setter
    def gridVisible(self, visible):
        """set the grid visibility
        """
        if hasattr(self, 'gridAction'):
            self.gridAction.setChecked(visible)
        self._CcpnGLWidget._gridVisible = visible

        # spawn a redraw of the GL windows
        self._CcpnGLWidget.GLSignals.emitPaintEvent()

    @property
    def sideBandsVisible(self):
        """True if sideBands are visible.
        """
        return self._CcpnGLWidget._sideBandsVisible

    @sideBandsVisible.setter
    def sideBandsVisible(self, visible):
        """set the sideBands visibility
        """
        if hasattr(self, 'sideBandsAction'):
            self.sideBandsAction.setChecked(visible)
        self._CcpnGLWidget._sideBandsVisible = visible

        # spawn a redraw of the GL windows
        self._CcpnGLWidget.GLSignals.emitPaintEvent()

    @property
    def spectrumBordersVisible(self):
        """True if spectrumBorders are visible.
        """
        return self._CcpnGLWidget._spectrumBordersVisible

    @spectrumBordersVisible.setter
    def spectrumBordersVisible(self, visible):
        """set the spectrumBorders visibility
        """
        if hasattr(self, 'spectrumBordersAction'):
            self.spectrumBordersAction.setChecked(visible)
        self._CcpnGLWidget._spectrumBordersVisible = visible

        # spawn a redraw of the GL windows
        self._CcpnGLWidget.GLSignals.emitPaintEvent()

    def toggleGrid(self):
        """Toggles whether grid is visible in the strip.
        """
        self.gridVisible = not self._CcpnGLWidget._gridVisible

    def toggleSideBands(self):
        """Toggles whether sideBands are visible in the strip.
        """
        self.sideBandsVisible = not self._CcpnGLWidget._sideBandsVisible

    @property
    def crosshairVisible(self):
        """True if crosshair is visible.
        """
        return self._CcpnGLWidget._crosshairVisible

    @crosshairVisible.setter
    def crosshairVisible(self, visible):
        """set the crosshairVisible visibility
        """
        if hasattr(self, 'crosshairAction'):
            self.crosshairAction.setChecked(visible)
        self._CcpnGLWidget._crosshairVisible = visible

        # spawn a redraw of the GL windows
        self._CcpnGLWidget.GLSignals.emitPaintEvent()

    def _toggleCrosshair(self):
        """Toggles whether crosshair is visible.
        """
        self.crosshairVisible = not self._CcpnGLWidget._crosshairVisible

    def _showCrosshair(self):
        """Displays crosshair in strip.
        """
        self.crosshairVisible = True

    def _hideCrosshair(self):
        """Hides crosshair in strip.
        """
        self.crosshairVisible = False

    def _crosshairCode(self, axisCode):
        """Determines what axisCodes are compatible as far as drawing crosshair is concerned
        TBD: the naive approach below should be improved
        """
        return axisCode  #if axisCode[0].isupper() else axisCode

    @property
    def doubleCrosshairVisible(self):
        """True if doubleCrosshair is visible.
        """
        return self._CcpnGLWidget._doubleCrosshairVisible

    @doubleCrosshairVisible.setter
    def doubleCrosshairVisible(self, visible):
        """set the doubleCrosshairVisible visibility
        """
        if hasattr(self, 'doubleCrosshairAction'):
            self.doubleCrosshairAction.setChecked(visible)
        self._CcpnGLWidget._doubleCrosshairVisible = visible

        # spawn a redraw of the GL windows
        self._CcpnGLWidget.GLSignals.emitPaintEvent()

    def _toggleDoubleCrosshair(self):
        """Toggles whether doubleCrosshair is visible.
        """
        self.doubleCrosshairVisible = not self._CcpnGLWidget._doubleCrosshairVisible

    @property
    def pythonConsole(self):
        return self.mainWindow.pythonConsole

    def _openCopySelectedPeaks(self):
        from ccpn.ui.gui.popups.CopyPeaksPopup import CopyPeaks

        popup = CopyPeaks(parent=self.mainWindow, mainWindow=self.mainWindow)
        peaks = self.current.peaks
        popup._selectPeaks(peaks)
        popup.exec_()

    def _showPeakOnPLTable(self):

        current = self.application.current
        peaks = current.peaks
        clickedPeaks = self._lastClickedObjects

        if not (peaks or clickedPeaks):
            return
        if len(peaks) == 1:
            peak = peaks[-1]
            peakTableModule = self.application.showPeakTable(peakList=peak.peakList)

    def setStackingMode(self, value):
        pass

    def getStackingMode(self):
        pass

    def _updateStripLabel(self, callbackDict):
        """Update the striplabel if it represented a NmrResidue that has changed its id.
        """
        # self.header.processNotifier(callbackDict)
        pass

    def createMark(self):
        """Sets the marks at current position
        """
        self.spectrumDisplay.mainWindow.createMark()

    def clearMarks(self):
        """Sets the marks at current position
        """
        self.spectrumDisplay.mainWindow.clearMarks()

    def estimateNoise(self):
        """Estimate noise in the current region
        """
        from ccpn.ui.gui.popups.EstimateNoisePopup import EstimateNoisePopup

        popup = EstimateNoisePopup(parent=self.mainWindow, mainWindow=self.mainWindow, strip=self,
                                   orderedSpectrumViews=self.spectrumDisplay.orderedSpectrumViews(self.spectrumViews))
        popup.exec_()
        popup._cleanupWidget()

    def makeStripPlot(self, includePeakLists=True, includeNmrChains=True, includeSpectrumTable=False):
        """Make a strip plot in the current spectrumDisplay
        """
        from ccpn.ui.gui.popups.StripPlotPopup import StripPlotPopup

        popup = StripPlotPopup(parent=self.mainWindow, mainWindow=self.mainWindow, spectrumDisplay=self.spectrumDisplay,
                               includePeakLists=includePeakLists, includeNmrChains=includeNmrChains, includeSpectrumTable=includeSpectrumTable)
        popup.exec_()
        popup._cleanupWidget()

    def calibrateFromPeaks(self):
        if self.current.peaks and len(self.current.peaks) > 1:

            if not (self._lastClickedObjects and isinstance(self._lastClickedObjects, typing.Sequence)):
                MessageDialog.showMessage('Calibrate error', 'Select a single peak as the peak to calibrate to.')
                return
            else:
                if len(self._lastClickedObjects) > 1:
                    MessageDialog.showMessage('Too Many Peaks', 'Select a single peak as the peak to calibrate to.')
                    return

            # make sure that selected peaks are unique in each spectrum
            spectrumCount = {}
            for peak in self.current.peaks:
                if peak.peakList.spectrum in spectrumCount:
                    MessageDialog.showMessage('Too Many Peaks', 'Only select one peak in each spectrum')
                    break
                else:
                    spectrumCount[peak.peakList.spectrum] = peak

            else:
                # popup to calibrate from selected peaks in this display
                from ccpn.ui.gui.popups.CalibrateSpectraFromPeaksPopup import CalibrateSpectraFromPeaksPopupNd, CalibrateSpectraFromPeaksPopup1d

                if self.spectrumDisplay.is1D:
                    popup = CalibrateSpectraFromPeaksPopup1d(parent=self.mainWindow, mainWindow=self.mainWindow,
                                                             strip=self, spectrumCount=spectrumCount)
                else:
                    popup = CalibrateSpectraFromPeaksPopupNd(parent=self.mainWindow, mainWindow=self.mainWindow,
                                                             strip=self, spectrumCount=spectrumCount)

                popup.exec_()

        else:
            MessageDialog.showMessage('Not Enough Peaks', 'Select more than one peak, only one per spectrum')

    def close(self):
        self.deleteAllNotifiers()
        super().close()

    # GWV 20181127: changed implementation to use deleteAllNotifiers in close() method
    # def _unregisterStrip(self):
    #     """Unregister all notifiers
    #     """
    #     self._stripNotifier.unRegister()
    #     self._peakNotifier.unRegister()
    #     self._integralNotifier.unRegister()
    #     self._multipletNotifier.unRegister()
    #     self._stripLabelNotifier.unRegister()
    #     self._droppedNotifier.unRegister()
    #     self._moveEventNotifier.unRegister()

    def _updateSpectrumLabels(self, data):
        """Callback when spectra have changed
        """
        self._CcpnGLWidget._processSpectrumNotifier(data)

    def _checkAliasingRange(self, spectrum):
        """check whether the local aliasingRange has changed and entend the visible range if needed
        """
        newAliasingRange = spectrum.aliasingRange
        if not self._currentAliasingRange:
            self._currentAliasingRange[spectrum] = newAliasingRange

            # update
            with notificationBlanking():
                vARange = spectrum.visibleAliasingRange
                newRange = tuple((min(minL, minR), max(maxL, maxR))
                                 for (minL, maxL), (minR, maxR) in zip(vARange, newAliasingRange))
                spectrum.visibleAliasingRange = newRange

        if spectrum in self._currentAliasingRange and self._currentAliasingRange[spectrum] != newAliasingRange:
            self._currentAliasingRange[spectrum] = newAliasingRange

            # update
            with notificationBlanking():
                vARange = spectrum.visibleAliasingRange
                newRange = tuple((min(minL, minR), max(maxL, maxR))
                                 for (minL, maxL), (minR, maxR) in zip(vARange, newAliasingRange))
                spectrum.visibleAliasingRange = newRange

    def _checkVisibleAliasingRange(self, spectrum):
        """check whether the local visibleAliasingRange has changed and update the limits of the plane toolbar
        """
        newVisibleAliasingRange = spectrum.visibleAliasingRange
        if not self._currentVisibleAliasingRange:
            self._currentVisibleAliasingRange[spectrum] = newVisibleAliasingRange
            # update
            if not self.spectrumDisplay.is1D:
                self._setZWidgets()

        if spectrum in self._currentVisibleAliasingRange and self._currentVisibleAliasingRange[spectrum] != newVisibleAliasingRange:
            # update
            self._currentVisibleAliasingRange[spectrum] = newVisibleAliasingRange
            if not self.spectrumDisplay.is1D:
                self._setZWidgets()

    def _updateDisplayedPeaks(self, data):
        """Callback when peaks have changed
        """
        self._CcpnGLWidget._processPeakNotifier(data)

        # check whether the aliasing range has changed
        triggers = data[Notifier.TRIGGER]
        obj = data[Notifier.OBJECT]

        if isinstance(obj, Peak):

            # update the peak labelling
            if Notifier.DELETE in triggers or Notifier.CREATE in triggers:
                # need to update the aliasing limits
                pass

            spectrum = obj.peakList.spectrum
            self._checkVisibleAliasingRange(spectrum)

    def _updateDisplayedNmrAtoms(self, data):
        """Callback when nmrAtoms have changed
        """
        self._CcpnGLWidget._processNmrAtomNotifier(data)

    def _updateDisplayedMultiplets(self, data):
        """Callback when multiplets have changed
        """
        self._CcpnGLWidget._processMultipletNotifier(data)

    def refreshDevicePixelRatio(self):
        """Set the devicePixel ratio in the GL window
        """
        self._CcpnGLWidget.refreshDevicePixelRatio()

    def refresh(self):
        """Refresh the display for strip and redraw contours
        """
        self._CcpnGLWidget._updateVisibleSpectrumViews()

        # redraw the contours
        from ccpn.ui.gui.lib.OpenGL.CcpnOpenGL import GLNotifier

        GLSignals = GLNotifier(parent=self)

        for specNum, thisSpecView in enumerate(self.spectrumViews):
            thisSpecView.buildContours = True

        GLSignals.emitPaintEvent()

    def _checkMenuItems(self):
        """Update the menu check boxes from the strip
        Subclass if options needed, e.g. stackSpectra item
        """
        pass

    def _createMenuItemForNavigate(self, currentStrip, navigateAxes, navigatePos, showPos, strip, menuFunc, label, includeAxisCodes=True):
        from ccpn.ui.gui.lib.Strip import navigateToPositionInStrip

        if includeAxisCodes:
            item = ', '.join([cc + ":" + str(x if isinstance(x, str) else round(x, 3)) for x, cc in zip(showPos, strip.axisCodes)])
        else:
            item = ', '.join([str(x if isinstance(x, str) else round(x, 3)) for x in showPos])

        text = '%s (%s)' % (strip.pid, item)
        toolTip = 'Show cursor in strip %s at %s position (%s)' % (str(strip.id), label, item)
        # if len(list(set(strip.axisCodes) & set(currentStrip.axisCodes))) > 0:
        menuFunc.addItem(text=text,
                         callback=partial(navigateToPositionInStrip, strip=strip,
                                          positions=navigatePos,
                                          axisCodes=navigateAxes, ),
                         toolTip=toolTip)
        # else:
        #     print('skipping axisCodes %s %s' % (strip.axisCodes, currentStrip.axisCodes))

    def _createCommonMenuItem(self, currentStrip, includeAxisCodes, label, menuFunc, perm, position, strip):
        showPos = []
        navigatePos = []
        navigateAxes = []
        for jj, ii in enumerate(perm):
            if ii is not None:
                showPos.append(position[ii])
                navigatePos.append(position[ii])
                navigateAxes.append(strip.axisCodes[jj])
            else:
                showPos.append(' - ')
        self._createMenuItemForNavigate(currentStrip, navigateAxes, navigatePos, showPos, strip, menuFunc, label,
                                        includeAxisCodes=includeAxisCodes)

    def _addItemsToNavigateMenu(self, position, axisCodes, label, menuFunc, includeAxisCodes=True):
        """Adds item to navigate to section of context menu.
        """
        from ccpn.util.Common import getAxisCodeMatchIndices
        from itertools import product

        if not menuFunc:
            return

        menuFunc.clear()
        currentStrip = self

        if len(self.current.project.spectrumDisplays) > 0:
            menuFunc.setEnabled(True)

            # matchingItemAdded = False
            for spectrumDisplay in self.current.project.spectrumDisplays:
                for strip in spectrumDisplay.strips:

                    # add the opposite diagonals for matching axisCodes - always at the top of the list
                    if strip == currentStrip:

                        indices = getAxisCodeMatchIndices(strip.axisCodes, axisCodes, allMatches=False)
                        allIndices = getAxisCodeMatchIndices(strip.axisCodes, axisCodes, allMatches=True)
                        permutationList1 = [jj for jj in product(*(ii if ii else (None,) for ii in allIndices)) if len(set(jj)) == len(strip.axisCodes)]
                        for perm in permutationList1:

                            # skip any that match the original indexing
                            if any(ii != jj for ii, jj in zip(perm, indices)):
                                self._createCommonMenuItem(currentStrip, includeAxisCodes, label, menuFunc, perm, position, strip)
                        menuFunc.addSeparator()

                        # try:
                        #     # flip the first two axes, easy to do it here
                        #     flipAxisCodes = [strip.axisCodes[1], strip.axisCodes[0]] + list(strip.axisCodes[2:])
                        #
                        #     # get a list of all isotope code matches for each axis code in 'strip' matched to the flipped axes
                        #     perm = getAxisCodeMatchIndices(flipAxisCodes, axisCodes, allMatches=False)
                        #
                        #     self._createCommonMenuItem(currentStrip, includeAxisCodes, label, menuFunc, perm, position, strip)
                        #     menuFunc.addSeparator()
                        #     # matchingItemAdded = True
                        #
                        # except Exception as es:
                        #     # just skip if an error (but there shouldn't be any here)
                        #     pass

            # if not matchingItemAdded:
            #     print('>>> skipping menuitem')
            #     menuFunc.addItem(text='Skip matching isotopeCodes')
            #     menuFunc.addSeparator()

            for spectrumDisplay in self.current.project.spectrumDisplays:
                for strip in spectrumDisplay.strips:
                    if strip != currentStrip:

                        # get a list of all isotope code matches for each axis code in 'strip'
                        indices = getAxisCodeMatchIndices(strip.axisCodes, axisCodes, allMatches=True)

                        # generate a permutation list of the axis codes that have unique indices
                        # permutation list is list of tuples
                        # each element is list of indices to fetch from currentStrip and map to strip

                        # permutationList1 = [jj for jj in product(*(ii if ii else (None,) for ii in indices)) if len(set(jj)) == len(strip.axisCodes)]
                        permutationList1 = [jj for jj in product(*(ii if ii else (None,) for ii in indices))]  # if len(set(jj)) == len(strip.axisCodes)]

                        # print('>>>', strip.pid, indices)
                        for perm in permutationList1:
                            perm2 = [pp if pp is not None else -(cc + 1) for cc, pp in enumerate(perm)]
                            # print('>>>    ', perm, perm2)

                            if len(set(perm2)) == len(perm2):  # ignore None's
                                self._createCommonMenuItem(currentStrip, includeAxisCodes, label, menuFunc, perm, position, strip)

                        # menuFunc.addItem(text=' - ')

                        permutationList2 = [jj for jj in product(*(ii if ii else (None,) for ii in indices)) if len(set(jj)) == len(jj)]
                        if not permutationList2:

                            perm = list(getAxisCodeMatchIndices(strip.axisCodes, axisCodes, allMatches=False))

                            from collections import Counter
                            from itertools import product

                            maxIndexList = Counter(perm).most_common(1)
                            if maxIndexList:
                                index, maxCount = maxIndexList[0]
                                if index is not None:

                                    # iterate through all permutations of index/None
                                    combiList = [list(i) for i in product([None, index], repeat=maxCount)]
                                    indices = [ii for ii in range(len(perm)) if perm[ii] == index]

                                    # add all permutations except first (all unset)
                                    for combi in combiList[1:]:
                                        for ind, val in zip(indices, combi):
                                            perm[ind] = val

                                        self._createCommonMenuItem(currentStrip, includeAxisCodes, label, menuFunc, perm, position, strip)

                menuFunc.addSeparator()
        else:
            menuFunc.setEnabled(False)

    def _addItemsToNavigateToPeakMenu(self, peaks):
        """Adds item to navigate to peak position from context menu.
        """
        if peaks and self.navigateToPeakMenu:
            self._addItemsToNavigateMenu(peaks[0].position, peaks[0].axisCodes, 'Peak', self.navigateToPeakMenu, includeAxisCodes=True)

    def _addItemsToNavigateToCursorPosMenu(self):
        """Copied from old viewbox. This function apparently take the current cursorPosition
         and uses to pan a selected display from the list of spectrumViews or the current cursor position.
        """
        if self.navigateCursorMenu:
            position = [self.current.mouseMovedDict[AXIS_FULLATOMNAME][ax]
                        if ax in self.current.mouseMovedDict[AXIS_FULLATOMNAME] else None
                        for ax in self.axisCodes]
            if None in position:
                return

            self._addItemsToNavigateMenu(position, self.axisCodes, 'Cursor', self.navigateCursorMenu, includeAxisCodes=True)

    def markAxisIndices(self, indices=None):
        """Mark the X/Y/XY axisCodes by index
        """
        from functools import partial
        from ccpn.ui.gui.lib.Strip import navigateToPositionInStrip

        position = [self.current.mouseMovedDict[AXIS_FULLATOMNAME][ax] for ax in self.axisCodes]
        if indices is None:
            indices = tuple(range(len(self.axisCodes)))

        pos = [position[ii] for ii in indices]
        axes = [self.axisCodes[ii] for ii in indices]

        self._createMarkAtPosition(positions=pos, axisCodes=axes)

    def _addItemsToMenu(self, position, axisCodes, label, menuFunc):
        """Adds item to mark peak position from context menu.
        """
        from functools import partial

        if hasattr(self, 'markIn%sMenu' % label):
            menuFunc.clear()
            currentStrip = self

            if currentStrip:
                if len(self.current.project.spectrumDisplays) > 1:
                    menuFunc.setEnabled(True)
                    for spectrumDisplay in self.current.project.spectrumDisplays:
                        for strip in spectrumDisplay.strips:
                            if strip != currentStrip:
                                toolTip = 'Show cursor in strip %s at %s position %s' % (str(strip.id), label, str([round(x, 3) for x in position]))
                                if len(list(set(strip.axisCodes) & set(currentStrip.axisCodes))) <= 4:
                                    menuFunc.addItem(text=strip.pid,
                                                     callback=partial(self._createMarkAtPosition,
                                                                      positions=position,
                                                                      axisCodes=axisCodes),
                                                     toolTip=toolTip)
                        menuFunc.addSeparator()
                else:
                    menuFunc.setEnabled(False)

    def _addItemsToMarkInPeakMenu(self, peaks):
        """Adds item to mark peak position from context menu.
        """
        if peaks and hasattr(self, 'markInPeakMenu'):
            self._addItemsToMenu(peaks[0].position, peaks[0].axisCodes, 'Peak', self.markInPeakMenu)

    def _addItemsToMarkInCursorPosMenu(self):
        """Copied from old viewbox. This function apparently take the current cursorPosition
         and uses to pan a selected display from the list of spectrumViews or the current cursor position.
        """
        if hasattr(self, 'markInCursorMenu'):
            self._addItemsToMenu(self.current.cursorPosition, self.axisCodes, 'Cursor', self.markInCursorMenu)

    def _markSelectedPeaks(self, axisIndex=None):
        """Mark the positions of all selected peaks
        """
        with undoBlockWithoutSideBar():
            for peak in self.current.peaks:
                self._createObjectMark(peak, axisIndex)

    def _markSelectedMultiplets(self, axisIndex=None):
        """Mark the positions of all selected multiplets
        """
        with undoBlockWithoutSideBar():
            for multiplet in self.current.multiplets:
                self._createObjectMark(multiplet, axisIndex)

    def _addItemsToCopyAxisFromMenuesMainView(self):
        """Setup the menu for the main view
        """
        # self._addItemsToCopyAxisFromMenues([self.copyAllAxisFromMenu, self.copyXAxisFromMenu, self.copyYAxisFromMenu],
        #                                    ['All', 'X', 'Y'])
        self._addItemsToCopyAxisFromMenues(((self.copyAllAxisFromMenu, 'All'),
                                            (self.copyXAxisFromMenu, 'X'),
                                            (self.copyYAxisFromMenu, 'Y')))

    def _addItemsToCopyAxisFromMenuesAxes(self, viewPort, thisMenu, is1D):
        """Setup the menu for the axis views
        """
        from ccpn.ui.gui.lib.GuiStripContextMenus import _addCopyMenuItems

        copyAttribs, matchAttribs = _addCopyMenuItems(self, viewPort, thisMenu, is1D)

        self._addItemsToCopyAxisFromMenues(copyAttribs)
        for nm, ax in matchAttribs:
            self._addItemsToCopyAxisCodesFromMenues(ax, nm)

    def _addItemsToCopyAxisFromMenues(self, copyAttribs):  #, axisNames, axisIdList):
        """Copied from old viewbox. This function apparently take the current cursorPosition
         and uses to pan a selected display from the list of spectrumViews or the current cursor position.
        """
        # TODO needs clear documentation
        from functools import partial

        axisNames = tuple(nm[0] for nm in copyAttribs)
        axisIdList = tuple(nm[1] for nm in copyAttribs)

        for axisName, axisId in zip(axisNames, axisIdList):
            if axisName:
                axisName.clear()
                currentStrip = self.current.strip
                position = self.current.cursorPosition

                count = 0
                if currentStrip:
                    for spectrumDisplay in self.current.project.spectrumDisplays:
                        for strip in spectrumDisplay.strips:
                            if strip != currentStrip:
                                toolTip = 'Copy %s axis range from strip %s' % (str(axisId), str(strip.id))
                                if len(list(set(strip.axisCodes) & set(currentStrip.axisCodes))) <= 4:
                                    axisName.addItem(text=strip.pid,
                                                     callback=partial(self._copyAxisFromStrip,
                                                                      axisId=axisId, fromStrip=strip, ),
                                                     toolTip=toolTip)
                                    count += 1
                        axisName.addSeparator()

                axisName.setEnabled(True if count else False)

    def _addItemsToMarkAxesMenuAxesView(self, viewPort, thisMenu):
        """Setup the menu for the main view for marking axis codes
        """
        indices = {BOTTOMAXIS: (0,), RIGHTAXIS: (1,)}
        if viewPort in indices.keys():
            self._addItemsToMarkAxesMenuMainView(thisMenu, indices[viewPort])

    def _addItemsToMarkAxesMenuMainView(self, axisMenu=None, indices=None):
        """Setup the menu for the main view for marking axis codes
        """
        axisName = axisMenu if axisMenu else self.markAxesMenu
        position = [self.current.mouseMovedDict[AXIS_FULLATOMNAME][ax]
                    if ax in self.current.mouseMovedDict[AXIS_FULLATOMNAME] else None
                    for ax in self.axisCodes]
        if None in position:
            return

        row = 0
        if indices is None:
            # get the indices to add to the menu
            indices = tuple(range(len(self.axisCodes)))

            pos = [position[ii] for ii in indices]
            axes = [self.axisCodes[ii] for ii in indices]

            toolTip = 'Mark all axis codes'
            axisName.addItem(text='Mark All AxisCodes',
                             callback=partial(self._createMarkAtPosition, positions=pos, axisCodes=axes, ),
                             toolTip=toolTip)
            row += 1

        for ind in indices:
            pos = [position[ind], ]
            axes = [self.axisCodes[ind], ]

            toolTip = 'Mark %s axis code' % str(self.axisCodes[ind])
            axisName.addItem(text='Mark %s' % str(self.axisCodes[ind]),
                             callback=partial(self._createMarkAtPosition, positions=pos, axisCodes=axes, ),
                             toolTip=toolTip)
            row += 1

        if row:
            axisName.addSeparator()

    # def _addItemsToMarkAxesMenuXAxisView(self):
    #     """Setup the menu for the main view for marking axis codes
    #     """
    #     axisName = self.markAxesMenu
    #
    # def _addItemsToMarkAxesMenuYAxisView(self):
    #     """Setup the menu for the main view for marking axis codes
    #     """
    #     axisName = self.markAxesMenu

    def _addItemsToMatchAxisCodesFromMenuesMainView(self):
        """Setup the menu for the main view
        """
        self._addItemsToCopyAxisCodesFromMenues(0, self.matchXAxisCodeToMenu)
        self._addItemsToCopyAxisCodesFromMenues(1, self.matchYAxisCodeToMenu)

    # def _addItemsToMatchAxisCodesFromMenuesAxes(self):
    #     """Setup the menu for the axis views
    #     """
    #     self._addItemsToCopyAxisCodesFromMenues(0, [self.matchXAxisCodeToMenu2, self.matchYAxisCodeToMenu2])
    #     self._addItemsToCopyAxisCodesFromMenues(1, [self.matchXAxisCodeToMenu2, self.matchYAxisCodeToMenu2])

    def _addItemsToCopyAxisCodesFromMenues(self, axisIndex, axisName):  #, axisList):
        """Copied from old viewbox. This function apparently take the current cursorPosition
         and uses to pan a selected display from the list of spectrumViews or the current cursor position.
        """
        # TODO needs clear documentation
        from functools import partial
        from ccpn.util.Common import getAxisCodeMatchIndices

        # axisList = (self.matchXAxisCodeToMenu2, self.matchYAxisCodeToMenu2)

        # if axisIndex not in range(len(axisList)):
        #     return

        # axisName = axisList[axisIndex]
        axisCode = self.axisCodes[axisIndex]

        if axisName:
            axisName.clear()
            currentStrip = self.current.strip
            position = self.current.cursorPosition

            count = 0
            if currentStrip:
                for spectrumDisplay in self.current.project.spectrumDisplays:
                    addSeparator = False
                    for strip in spectrumDisplay.strips:
                        if strip != currentStrip:

                            indices = getAxisCodeMatchIndices(strip.axisCodes, (axisCode,))

                            for ii, ind in enumerate(indices):
                                if ind is not None:

                                    toolTip = 'Copy %s axis range from strip %s' % (str(strip.axisCodes[ii]), str(strip.id))
                                    if len(list(set(strip.axisCodes) & set(currentStrip.axisCodes))) <= 4:
                                        axisName.addItem(text='%s from %s' % (str(strip.axisCodes[ii]), str(strip.pid)),
                                                         callback=partial(self._copyAxisCodeFromStrip,
                                                                          axisIndex=axisIndex, fromStrip=strip, fromAxisId=ii),
                                                         toolTip=toolTip)
                                        count += 1
                                        addSeparator = True

                    if addSeparator:
                        axisName.addSeparator()

            axisName.setEnabled(True if count else False)

    # def _enableNdAxisMenuItems(self, axisName, axisMenu):
    #
    #     from ccpn.ui.gui.lib.OpenGL.CcpnOpenGLDefs import BOTTOMAXIS, RIGHTAXIS, AXISCORNER
    #
    #     axisMenuItems = (self.copyAllAxisFromMenu2, self.copyXAxisFromMenu2, self.copyYAxisFromMenu2,
    #                      self.matchXAxisCodeToMenu2, self.matchYAxisCodeToMenu2)
    #     enabledList = {BOTTOMAXIS: (False, True, False, True, False),
    #                    RIGHTAXIS : (False, False, True, False, True),
    #                    AXISCORNER: (True, True, True, True, True)
    #                    }
    #     if axisName in enabledList:
    #         axisSelect = enabledList[axisName]
    #         for menuItem, select in zip(axisMenuItems, axisSelect):
    #             # only disable if already enabled
    #             if menuItem.isEnabled():
    #                 menuItem.setEnabled(select)
    #     else:
    #         getLogger().warning('Error selecting menu item')

    # def _enable1dAxisMenuItems(self, axisName):
    #
    #     from ccpn.ui.gui.lib.OpenGL.CcpnOpenGLDefs import BOTTOMAXIS, RIGHTAXIS, AXISCORNER
    #
    #     axisMenuItems = (self.copyAllAxisFromMenu2, self.copyXAxisFromMenu2, self.copyYAxisFromMenu2)
    #     enabledList = {BOTTOMAXIS: (False, True, False),
    #                    RIGHTAXIS : (False, False, True),
    #                    AXISCORNER: (True, True, True)
    #                    }
    #     if axisName in enabledList:
    #         axisSelect = enabledList[axisName]
    #         for menuItem, select in zip(axisMenuItems, axisSelect):
    #             # only disable if already enabled
    #             if menuItem.isEnabled():
    #                 menuItem.setEnabled(select)
    #     else:
    #         getLogger().warning('Error selecting menu item')

    def _updateDisplayedIntegrals(self, data):
        """Callback when integrals have changed.
        """
        self._CcpnGLWidget._processIntegralNotifier(data)

    def _highlightStrip(self, flag):
        """(un)highLight the strip depending on flag

        CCPNINTERNAL: used in GuiMainWindow
        """
        self._CcpnGLWidget.highlightCurrentStrip(flag)
        if self.stripLabel:
            self.stripLabel.setLabelColour(CCPNGLWIDGET_HEXHIGHLIGHT if flag else CCPNGLWIDGET_HEXFOREGROUND)
            self.stripLabel.setHighlighted(flag)

    def _attachZPlaneWidgets(self):
        """Attach the ZPlane widgets for the curent strip intothe spectrumDisplay axis frame
        """
        if self.spectrumDisplay.is1D:
            return

        try:
            _prefsGeneral = self.application.preferences.general
        except:
            pass
        else:
            spec = self.spectrumDisplay
            if _prefsGeneral.zPlaneNavigationMode == ZPlaneNavigationModes.PERSPECTRUMDISPLAY.value:
                spec.zPlaneFrame.attachZPlaneWidgets(self)

    def _removeZPlaneWidgets(self):
        """Remove the ZPlane widgets for the curent strip from the spectrumDisplay axis frame
        """
        try:
            _prefsGeneral = self.application.preferences.general
        except:
            pass
        else:
            spec = self.spectrumDisplay
            if spec.zPlaneFrame and _prefsGeneral.zPlaneNavigationMode == ZPlaneNavigationModes.PERSPECTRUMDISPLAY.value:
                spec.zPlaneFrame.removeZPlaneWidgets()

    def _newPhasingTrace(self):
        self._CcpnGLWidget.newTrace()

    def _setPhasingPivot(self):

        phasingFrame = self.spectrumDisplay.phasingFrame
        direction = phasingFrame.getDirection()
        # position = self.current.cursorPosition[0] if direction == 0 else self.current.cursorPosition[1]
        # position = self.current.positions[0] if direction == 0 else self.current.positions[1]

        mouseMovedDict = self.current.mouseMovedDict
        if direction == 0:
            for mm in mouseMovedDict[AXIS_MATCHATOMTYPE].keys():
                if mm[0] == self.axisCodes[0][0]:
                    position = mouseMovedDict[AXIS_MATCHATOMTYPE][mm]
        else:
            for mm in mouseMovedDict[AXIS_MATCHATOMTYPE].keys():
                if mm[0] == self.axisCodes[1][0]:
                    position = mouseMovedDict[AXIS_MATCHATOMTYPE][mm]

        phasingFrame.pivotEntry.set(position)
        self._updatePivot()

    def removePhasingTraces(self):
        self._CcpnGLWidget.clearStaticTraces()

    def _updatePivot(self):
        # this is called if pivot entry at bottom of display is updated and then "return" key used

        # update the static traces from the phasing console
        # redraw should update the display
        self._CcpnGLWidget.rescaleStaticTraces()

    def setTraceScale(self, traceScale):
        for spectrumView in self.spectrumViews:
            spectrumView.traceScale = traceScale

    @property
    def contextMenuMode(self):
        return self._contextMenuMode

    @contextMenuMode.getter
    def contextMenuMode(self):
        return self._contextMenuMode

    @contextMenuMode.setter
    def contextMenuMode(self, mode):
        self._contextMenuMode = mode

    def turnOnPhasing(self):

        phasingFrame = self.spectrumDisplay.phasingFrame
        # self.hPhasingPivot.setVisible(True)
        # self.vPhasingPivot.setVisible(True)

        # change menu
        self._isPhasingOn = True
        self.viewStripMenu = self._phasingMenu

        if self.spectrumDisplay.is1D:

            self._hTraceActive = True
            self._vTraceActive = False
            self._newConsoleDirection = 0
        else:
            # TODO:ED remember trace direction
            self._hTraceActive = self.spectrumDisplay.hTraceAction  # self.hTraceAction.isChecked()
            self._vTraceActive = self.spectrumDisplay.vTraceAction  # self.vTraceAction.isChecked()

            # set to the first active or the remembered phasingDirection
            self._newConsoleDirection = phasingFrame.getDirection()
            if self._hTraceActive:
                self._newConsoleDirection = 0
                phasingFrame.directionList.setIndex(0)
            elif self._vTraceActive:
                self._newConsoleDirection = 1
                phasingFrame.directionList.setIndex(1)

        # for spectrumView in self.spectrumViews:
        #     spectrumView._turnOnPhasing()

        # # make sure that all traces are clear
        # from ccpn.util.CcpnOpenGL import GLNotifier
        # GLSignals = GLNotifier(parent=self)
        # if self.spectrumDisplay.is1D:
        #   GLSignals.emitEvent(triggers=[GLNotifier.GLADD1DPHASING], display=self.spectrumDisplay)
        # else:
        #   GLSignals.emitEvent(triggers=[GLNotifier.GLCLEARPHASING], display=self.spectrumDisplay)

        vals = self.spectrumDisplay.phasingFrame.getValues(self._newConsoleDirection)
        self.spectrumDisplay.phasingFrame.slider0.setValue(vals[0])
        self.spectrumDisplay.phasingFrame.slider1.setValue(vals[1])
        self.spectrumDisplay.phasingFrame.pivotEntry.set(vals[2])

        # TODO:ED remember direction
        self._newPosition = phasingFrame.pivotEntry.get()
        self.pivotLine = self._CcpnGLWidget.addInfiniteLine(colour='highlight', movable=True, lineStyle='dashed', lineWidth=2.0)

        if not self.pivotLine:
            getLogger().warning('no infiniteLine')
            return

        if self._newConsoleDirection == 0:
            self.pivotLine.orientation = ('v')

            # self.hTraceAction.setChecked(True)
            # self.vTraceAction.setChecked(False)
            if not self.spectrumDisplay.is1D:
                self.hTraceAction.setChecked(True)
                self.vTraceAction.setChecked(False)
                self._CcpnGLWidget.updateHTrace = True
                self._CcpnGLWidget.updateVTrace = False
        else:
            self.pivotLine.orientation = ('h')
            # self.hTraceAction.setChecked(False)
            # self.vTraceAction.setChecked(True)
            if not self.spectrumDisplay.is1D:
                self.hTraceAction.setChecked(False)
                self.vTraceAction.setChecked(True)
                self._CcpnGLWidget.updateHTrace = False
                self._CcpnGLWidget.updateVTrace = True

        # connect to the value in the GLwidget
        self.pivotLine.valuesChanged.connect(self._newPositionLineCallback)
        self.pivotLine.setValue(self._newPosition)
        phasingFrame.pivotEntry.valueChanged.connect(self._newPositionPivotCallback)

        # # make sure that all traces are clear
        # from ccpn.ui.gui.lib.OpenGL.CcpnOpenGL import GLNotifier
        #
        # GLSignals = GLNotifier(parent=self)
        if self.spectrumDisplay.is1D:
            self._CcpnGLWidget.GLSignals.emitEvent(triggers=[self._CcpnGLWidget.GLSignals.GLADD1DPHASING], display=self.spectrumDisplay)
        else:
            self._CcpnGLWidget.GLSignals.emitEvent(triggers=[self._CcpnGLWidget.GLSignals.GLCLEARPHASING], display=self.spectrumDisplay)

    def _newPositionLineCallback(self):
        if not self.isDeleted:
            phasingFrame = self.spectrumDisplay.phasingFrame
            self._newPosition = self.pivotLine.values  # [0]

            # disables feedback from the spinbox as event is spawned from the GLwidget
            phasingFrame.setPivotValue(self._newPosition)

            spectrumDisplay = self.spectrumDisplay
            for strip in spectrumDisplay.strips:
                if strip != self:
                    # set the pivotPosition in the other strips
                    strip._updatePivotLine(self._newPosition)

    def _updatePivotLine(self, newPosition):
        """Respond to changes in the other strips
        """
        if not self.isDeleted and self.pivotLine:
            self._newPosition = newPosition

            # don't emit a signal when changing - stops feedback loop
            self.pivotLine.setValue(newPosition, emitValuesChanged=False)

    def _newPositionPivotCallback(self, value):
        """Respond to change in value in the spinBox
        """
        self._newPosition = value
        self.pivotLine.setValue(value)

    def turnOffPhasing(self):
        phasingFrame = self.spectrumDisplay.phasingFrame

        # self.hPhasingPivot.setVisible(False)
        # self.vPhasingPivot.setVisible(False)

        # change menu
        self._isPhasingOn = False
        # for spectrumView in self.spectrumViews:
        #     spectrumView._turnOffPhasing()

        # make sure that all traces are clear
        self._CcpnGLWidget.GLSignals.emitEvent(triggers=[self._CcpnGLWidget.GLSignals.GLCLEARPHASING], display=self.spectrumDisplay)

        self._CcpnGLWidget.removeInfiniteLine(self.pivotLine)
        self.pivotLine.valuesChanged.disconnect(self._newPositionLineCallback)
        phasingFrame.pivotEntry.valueChanged.disconnect(self._newPositionPivotCallback)

        if self.spectrumDisplay.is1D:
            self._CcpnGLWidget.updateHTrace = False
            self._CcpnGLWidget.updateVTrace = False
        else:
            # TODO:ED remember trace direction
            self.hTraceAction.setChecked(False)  #self._hTraceActive)
            self.vTraceAction.setChecked(False)  #self._vTraceActive)
            self._CcpnGLWidget.updateHTrace = False  #self._hTraceActive
            self._CcpnGLWidget.updateVTrace = False  #self._vTraceActive

    def _changedPhasingDirection(self):

        phasingFrame = self.spectrumDisplay.phasingFrame
        direction = phasingFrame.getDirection()

        if not phasingFrame.isVisible():
            return

        if direction == 0:
            self.pivotLine.orientation = ('v')
            self.hTraceAction.setChecked(True)
            self.vTraceAction.setChecked(False)
            self._CcpnGLWidget.updateHTrace = True
            self._CcpnGLWidget.updateVTrace = False
        else:
            self.pivotLine.orientation = ('h')
            self.hTraceAction.setChecked(False)
            self.vTraceAction.setChecked(True)
            self._CcpnGLWidget.updateHTrace = False
            self._CcpnGLWidget.updateVTrace = True

        vals = phasingFrame.getValues(direction)
        # phasingFrame.slider0.setValue(self.spectrumDisplay._storedPhasingData[direction][0])
        # phasingFrame.slider1.setValue(self.spectrumDisplay._storedPhasingData[direction][1])
        # phasingFrame.pivotEntry.set(self.spectrumDisplay._storedPhasingData[direction][2])
        phasingFrame.slider0.setValue(vals[0])
        phasingFrame.slider1.setValue(vals[1])
        phasingFrame.pivotEntry.set(vals[2])

        self._CcpnGLWidget.clearStaticTraces()

        # for spectrumView in self.spectrumViews:
        #     spectrumView._changedPhasingDirection()

    def _updatePhasing(self):
        if self.spectrumDisplay.phasingFrame.isVisible():
            colour = getColours()[GUISTRIP_PIVOT]
            self._CcpnGLWidget.setInfiniteLineColour(self.pivotLine, colour)
            self._CcpnGLWidget.rescaleStaticTraces()

    def _toggleShowActivePhaseTrace(self):
        """Toggles whether the active phasing trace is visible.
        """
        self.showActivePhaseTrace = not self.showActivePhaseTrace
        self._CcpnGLWidget.showActivePhaseTrace = self.showActivePhaseTrace

    def _toggleShowSpectraOnPhasing(self):
        """Toggles whether spectraOnPhasing is visible.
        """
        self.showSpectraOnPhasing = not self.showSpectraOnPhasing
        self._CcpnGLWidget.showSpectraOnPhasing = self.showSpectraOnPhasing

    def _showSpectraOnPhasing(self):
        """Displays spectraOnPhasing in strip.
        """
        self.showSpectraOnPhasing = True
        self._CcpnGLWidget.showSpectraOnPhasing = True

    def _hideSpectraOnPhasing(self):
        """Hides spectraOnPhasing in strip.
        """
        self.showSpectraOnPhasing = False
        self._CcpnGLWidget.showSpectraOnPhasing = False

    #~~~~~~~~~~~~~~~~~~~~~~~~~~~~~~~~~~~~~~~~~~~~~~~~~~~~~~~~~~~~~~~~~~~~~~~~~~~~~~~
    # symbolLabelling

    def _setSymbolLabelling(self):
        if self.spectrumViews:
            for sV in self.spectrumViews:

                for peakListView in sV.peakListViews:
                    # peakListView.buildSymbols = True
                    peakListView.buildLabels = True

            # spawn a redraw of the GL windows
            self._CcpnGLWidget.GLSignals.emitPaintEvent()

    @property
    def symbolLabelling(self):
        """Get the symbol labelling for the strip
        """
        return self._CcpnGLWidget._symbolLabelling

    @symbolLabelling.setter
    def symbolLabelling(self, value):
        """Set the symbol labelling for the strip
        """
        if not isinstance(value, int):
            raise TypeError('Error: symbolLabelling not an int')

        oldValue = self._CcpnGLWidget._symbolLabelling
        self._CcpnGLWidget._symbolLabelling = value if (value in range(self.spectrumDisplay.MAXPEAKLABELTYPES)) else 0
        if value != oldValue:
            self._setSymbolLabelling()
            if self.spectrumViews:
                self._emitSymbolChanged()

    def cycleSymbolLabelling(self):
        """Toggles whether peak labelling is minimal is visible in the strip.
        """
        self.symbolLabelling += 1

    def setSymbolLabelling(self, value):
        """Toggles whether peak labelling is minimal is visible in the strip.
        """
        self.symbolLabelling = value

    def _emitSymbolChanged(self):
        # spawn a redraw of the GL windows
        self._CcpnGLWidget.GLSignals._emitSymbolsChanged(source=None, strip=self,
                                                         symbolDict={SYMBOLTYPES    : self.symbolType,
                                                                     ANNOTATIONTYPES: self.symbolLabelling,
                                                                     SYMBOLSIZE     : self.symbolSize,
                                                                     SYMBOLTHICKNESS: self.symbolThickness,
                                                                     ALIASENABLED   : self.aliasEnabled,
                                                                     ALIASSHADE     : self.aliasShade,
                                                                     # GRIDVISIBLE           : self.gridVisible,
                                                                     # CROSSHAIRVISIBLE      : self.crosshairVisible,
                                                                     # DOUBLECROSSHAIRVISIBLE: self.doubleCrosshairVisible,
                                                                     })

    #~~~~~~~~~~~~~~~~~~~~~~~~~~~~~~~~~~~~~~~~~~~~~~~~~~~~~~~~~~~~~~~~~~~~~~~~~~~~~~~
    # symbolTypes

    def _setSymbolType(self):
        if self.spectrumViews:
            for sV in self.spectrumViews:

                for peakListView in sV.peakListViews:
                    peakListView.buildSymbols = True
                    peakListView.buildLabels = True

                for multipletListView in sV.multipletListViews:
                    multipletListView.buildSymbols = True
                    multipletListView.buildLabels = True

            # spawn a redraw of the GL windows
            self._CcpnGLWidget.GLSignals.emitPaintEvent()

    @property
    def symbolType(self):
        """Get the symbol type for the strip
        """
        return self._CcpnGLWidget._symbolType

    @symbolType.setter
    def symbolType(self, value):
        """Set the symbol type for the strip
        """
        if not isinstance(value, int):
            raise TypeError('Error: symbolType not an int')

        oldValue = self._CcpnGLWidget._symbolType
        self._CcpnGLWidget._symbolType = value if (value in range(self.spectrumDisplay.MAXPEAKSYMBOLTYPES)) else 0
        if value != oldValue:
            self._setSymbolType()
            if self.spectrumViews:
                self._emitSymbolChanged()

    def cyclePeakSymbols(self):
        """Cycle through peak symbol types.
        """
        self.symbolType += 1

    def setPeakSymbols(self, value):
        """set the peak symbol type.
        """
        self.symbolType = value

    def _setSymbolsPaintEvent(self):
        # prompt the GLwidgets to update
        self._CcpnGLWidget.GLSignals.emitEvent(triggers=[self._CcpnGLWidget.GLSignals.GLRESCALE,
                                                         self._CcpnGLWidget.GLSignals.GLALLPEAKS,
                                                         self._CcpnGLWidget.GLSignals.GLALLMULTIPLETS,
                                                         ])

    def _symbolsChangedInSettings(self, aDict):
        """Respond to changes in the symbol values in the settings widget
        """
        symbolType = aDict[SYMBOLTYPES]
        annotationsType = aDict[ANNOTATIONTYPES]
        symbolSize = aDict[SYMBOLSIZE]
        symbolThickness = aDict[SYMBOLTHICKNESS]
        aliasEnabled = aDict[ALIASENABLED]
        aliasShade = aDict[ALIASSHADE]

        if self.isDeleted:
            return

        with self.spectrumDisplay._spectrumDisplaySettings.blockWidgetSignals():
            # update the current settings from the dict
            if symbolType != self.symbolType:
                self.setPeakSymbols(symbolType)

            elif annotationsType != self.symbolLabelling:
                self.setSymbolLabelling(annotationsType)

            elif symbolSize != self.symbolSize:
                self.symbolSize = symbolSize
                self._setSymbolsPaintEvent()

            elif symbolThickness != self.symbolThickness:
                self.symbolThickness = symbolThickness
                self._setSymbolsPaintEvent()

            elif aliasEnabled != self.aliasEnabled:
                self.aliasEnabled = aliasEnabled
                self._setSymbolsPaintEvent()

            elif aliasShade != self.aliasShade:
                self.aliasShade = aliasShade
                self._setSymbolsPaintEvent()

    #~~~~~~~~~~~~~~~~~~~~~~~~~~~~~~~~~~~~~~~~~~~~~~~~~~~~~~~~~~~~~~~~~~~~~~~~~~~~~~~
    # symbolSize

    @property
    def symbolSize(self):
        """Get the symbol size for the strip
        """
        return self._CcpnGLWidget._symbolSize

    @symbolSize.setter
    def symbolSize(self, value):
        """Set the symbol size for the strip
        """
        if not isinstance(value, (int, float)):
            raise TypeError('Error: symbolSize not an (int, float)')
        value = int(value)

        oldValue = self._CcpnGLWidget._symbolSize
        self._CcpnGLWidget._symbolSize = value if (value and value >= 0) else oldValue
        if value != oldValue:
            self._setSymbolLabelling()
            if self.spectrumViews:
                self._emitSymbolChanged()

    #~~~~~~~~~~~~~~~~~~~~~~~~~~~~~~~~~~~~~~~~~~~~~~~~~~~~~~~~~~~~~~~~~~~~~~~~~~~~~~~
    # symbolThickness

    @property
    def symbolThickness(self):
        """Get the symbol thickness for the strip
        """
        return self._CcpnGLWidget._symbolThickness

    @symbolThickness.setter
    def symbolThickness(self, value):
        """Set the symbol thickness for the strip
        """
        if not isinstance(value, (int, float)):
            raise TypeError('Error: symbolThickness not an (int, float)')
        value = int(value)

        oldValue = self._CcpnGLWidget._symbolThickness
        self._CcpnGLWidget._symbolThickness = value if (value and value >= 0) else oldValue
        if value != oldValue:
            self._setSymbolLabelling()
            if self.spectrumViews:
                self._emitSymbolChanged()

    #~~~~~~~~~~~~~~~~~~~~~~~~~~~~~~~~~~~~~~~~~~~~~~~~~~~~~~~~~~~~~~~~~~~~~~~~~~~~~~~
<<<<<<< HEAD
    # aliasEnabled

    @property
    def aliasEnabled(self):
        """Get aliasEnabled for the strip
        """
        return self._CcpnGLWidget._aliasEnabled

    @aliasEnabled.setter
    def aliasEnabled(self, value):
        """Set aliasEnabled for the strip
        """
        if not isinstance(value, bool):
            raise TypeError('Error: aliasEnabled not a bool')

        oldValue = self._CcpnGLWidget._aliasEnabled
        self._CcpnGLWidget._aliasEnabled = value
        if value != oldValue:
            self._setSymbolLabelling()
            if self.spectrumViews:
                self._emitSymbolChanged()

    #~~~~~~~~~~~~~~~~~~~~~~~~~~~~~~~~~~~~~~~~~~~~~~~~~~~~~~~~~~~~~~~~~~~~~~~~~~~~~~~
    # aliasShade

    @property
    def aliasShade(self):
        """Get aliasShade for the strip
        """
        return self._CcpnGLWidget._aliasShade

    @aliasShade.setter
    def aliasShade(self, value):
        """Set aliasShade for the strip
        """
        if not isinstance(value, (int, float)):
            raise TypeError('Error: aliasShade not an (int, float)')

        oldValue = self._CcpnGLWidget._aliasShade
        self._CcpnGLWidget._aliasShade = value if (value and value >= 0) else oldValue
        if value != oldValue:
            self._setSymbolLabelling()
            if self.spectrumViews:
                self._emitSymbolChanged()

    #~~~~~~~~~~~~~~~~~~~~~~~~~~~~~~~~~~~~~~~~~~~~~~~~~~~~~~~~~~~~~~~~~~~~~~~~~~~~~~~
    # symbolTypes
=======

    def updateAxisRatios(self):
        # notify strips to update fixed/locked state

        try:
            # update settings - not very nice, using the settings signal for the minute :|
            self.spectrumDisplay._spectrumDisplaySettings.updateFromDefaults()
        except Exception as es:
            print(str(es))

    def setFixedAspectRatios(self, ratios):
        # update the ratios for the fixed mode
        self._CcpnGLWidget._lockedAspectRatios = ratios.copy()

    def setAspectRatioMode(self, mode):
        # update the aspect ratio mode
        self._CcpnGLWidget._aspectRatioMode = mode

    #~~~~~~~~~~~~~~~~~~~~~~~~~~~~~~~~~~~~~~~~~~~~~~~~~~~~~~~~~~~~~~~~~~~~~~~~~~~~~~~
    # marks
>>>>>>> 9e2d2b5c

    def _createMarkAtPosition(self, positions, axisCodes):
        try:
            _prefsGeneral = self.application.preferences.general
            defaultColour = _prefsGeneral.defaultMarksColour
            if not defaultColour.startswith('#'):
                colourList = colorSchemeTable[defaultColour] if defaultColour in colorSchemeTable else ['#FF0000']
                _prefsGeneral._defaultMarksCount = _prefsGeneral._defaultMarksCount % len(colourList)
                defaultColour = colourList[_prefsGeneral._defaultMarksCount]
                _prefsGeneral._defaultMarksCount += 1
        except:
            defaultColour = '#FF0000'

        self._project.newMark(defaultColour, positions, axisCodes)

    def _copyAxisFromStrip(self, axisId, fromStrip):
        try:
            axisRange = fromStrip.viewRange()
            if axisId == 'X':
                # copy X axis from strip
                self.zoomX(*axisRange[0])

            elif axisId == 'Y':
                # copy Y axis from strip
                self.zoomY(*axisRange[1])

            elif axisId == 'All':
                # copy both axes from strip
                self.zoom(axisRange[0], axisRange[1])

        except Exception as es:
            getLogger().warning('Error copying axis %s from strip %s' % (str(axisId), str(fromStrip)))
            raise (es)

    def _copyAxisCodeFromStrip(self, axisIndex, fromStrip, fromAxisId):
        try:
            axisRange = fromStrip.orderedAxes[fromAxisId].region
            if axisIndex == 0:
                # copy X axis from strip
                self.zoomX(*axisRange)

            elif axisIndex == 1:
                # copy Y axis from strip
                self.zoomY(*axisRange)

        except Exception as es:
            getLogger().warning('Error copying axis %s from strip %s' % (str(fromStrip.axisCodes[fromAxisId]), str(fromStrip)))
            raise (es)

    def _createMarkAtCursorPosition(self, axisIndex=None):
        try:
            if self.isDeleted or self._flaggedForDelete:
                return

            try:
                _prefsGeneral = self.application.preferences.general
                defaultColour = _prefsGeneral.defaultMarksColour
                if not defaultColour.startswith('#'):
                    colourList = colorSchemeTable[defaultColour] if defaultColour in colorSchemeTable else ['#FF0000']
                    _prefsGeneral._defaultMarksCount = _prefsGeneral._defaultMarksCount % len(colourList)
                    defaultColour = colourList[_prefsGeneral._defaultMarksCount]
                    _prefsGeneral._defaultMarksCount += 1
            except:
                defaultColour = '#FF0000'

            # defaultColour = self._preferences.defaultMarksColour
            mouseDict = self.current.mouseMovedDict[AXIS_FULLATOMNAME]
            positions = [mouseDict[ax] for ax in self.axisCodes if ax in mouseDict]
            axisCodes = [ax for ax in self.axisCodes if ax in mouseDict]

            if axisIndex is not None:
                if (0 <= axisIndex < len(positions)):
                    positions = (positions[axisIndex],)
                    axisCodes = (axisCodes[axisIndex],)
                    self._project.newMark(defaultColour, positions, axisCodes)
            else:
                self._project.newMark(defaultColour, positions, axisCodes)

            # add the marks for the double cursor - needs to be enabled in preferences
            if self.doubleCrosshairVisible and self._CcpnGLWidget._matchingIsotopeCodes:
                mouseDict = self.current.mouseMovedDict[DOUBLEAXIS_FULLATOMNAME]
                positions = [mouseDict[ax] for ax in self.axisCodes[:2] if ax in mouseDict]
                axisCodes = [ax for ax in self.axisCodes[:2] if ax in mouseDict]

                if axisIndex is not None:

                    if (0 <= axisIndex < 2):
                        # get the reflected axisCode and position
                        doubleIndex = 1 - axisIndex
                        positions = (positions[doubleIndex],)
                        axisCodes = (axisCodes[doubleIndex],)
                        self._project.newMark(defaultColour, positions, axisCodes)
                else:
                    self._project.newMark(defaultColour, positions, axisCodes)

            # need new mark method of the form newMark(colour=colour, axisCode=position)

        except Exception as es:
            getLogger().warning('Error setting mark at current cursor position')
            raise (es)

    def getObjectsUnderMouse(self):
        """Get the selected objects currently under the mouse
        """
        return self._CcpnGLWidget.getObjectsUnderMouse()

    def _showMousePosition(self, pos: QtCore.QPointF):
        """Displays mouse position for both axes by axis code.
        """
        if self.isDeleted:
            return

        # position = self.viewBox.mapSceneToView(pos)
        try:
            # this only calls a single _wrapper function
            if self.orderedAxes[1] and self.orderedAxes[1].code == 'intensity':
                format = "%s: %.3f\n%s: %.4g"
            else:
                format = "%s: %.2f\n%s: %.2f"
        except:
            format = "%s: %.3f  %s: %.4g"

    def autoRange(self):
        self._CcpnGLWidget.autoRange()

    def zoom(self, xRegion: typing.Tuple[float, float], yRegion: typing.Tuple[float, float]):
        """Zooms strip to the specified region.
        """
        self._CcpnGLWidget.zoom(xRegion, yRegion)

    def zoomX(self, x1: float, x2: float):
        """
        Zooms x axis of strip to the specified region
        """
        self._CcpnGLWidget.zoomX(x1, x2)

    def zoomY(self, y1: float, y2: float):
        """Zooms y axis of strip to the specified region
        """
        self._CcpnGLWidget.zoomY(y1, y2)

    # def showZoomPopup(self):
    #     """
    #     Creates and displays a popup for zooming to a region in the strip.
    #     """
    #     zoomPopup = QtWidgets.QDialog()
    #
    #     Label(zoomPopup, text='x1', grid=(0, 0))
    #     x1LineEdit = FloatLineEdit(zoomPopup, grid=(0, 1))
    #     Label(zoomPopup, text='x2', grid=(0, 2))
    #     x2LineEdit = FloatLineEdit(zoomPopup, grid=(0, 3))
    #     Label(zoomPopup, text='y1', grid=(1, 0))
    #     y1LineEdit = FloatLineEdit(zoomPopup, grid=(1, 1))
    #     Label(zoomPopup, text='y2', grid=(1, 2))
    #     y2LineEdit = FloatLineEdit(zoomPopup, grid=(1, 3))
    #
    #     def _zoomTo():
    #         x1 = x1LineEdit.get()
    #         y1 = y1LineEdit.get()
    #         x2 = x2LineEdit.get()
    #         y2 = y2LineEdit.get()
    #         if None in (x1, y1, x2, y2):
    #             getLogger().warning('Zoom: must specify region completely')
    #             return
    #         self.zoomToRegion(xRegion=(x1, x2), yRegion=(y1, y2))
    #         zoomPopup.close()
    #
    #     Button(zoomPopup, text='OK', callback=_zoomTo, grid=(2, 0), gridSpan=(1, 2))
    #     Button(zoomPopup, text='Cancel', callback=zoomPopup.close, grid=(2, 2), gridSpan=(1, 2))
    #
    #     zoomPopup.exec_()

    # TODO. Set limit range properly for each case: 1D/nD, flipped axis
    # def setZoomLimits(self, xLimits, yLimits, factor=5):
    #   '''
    #
    #   :param xLimits: List [min, max], e.g ppm [0,15]
    #   :param yLimits:  List [min, max]  eg. intensities [-300,2500]
    #   :param factor:
    #   :return: Limits the viewBox from zooming in too deeply(crashing the program) to zooming out too far.
    #   '''
    #   ratio = (abs(xLimits[0] - xLimits[1])/abs(yLimits[0] - yLimits[1]))/factor
    #   if max(yLimits)>max(xLimits):
    #     self.viewBox.setLimits(xMin=-abs(min(xLimits)) * factor,
    #                            xMax=max(xLimits) * factor,
    #                            yMin=-abs(min(yLimits)) * factor,
    #                            yMax=max(yLimits) * factor,
    #                            minXRange=((max(xLimits) - min(xLimits))/max(xLimits)) * ratio,
    #                            maxXRange=max(xLimits) * factor,
    #                            minYRange=(((max(yLimits) - min(yLimits))/max(yLimits))),
    #                            maxYRange=max(yLimits) * factor
    #                            )
    #   else:
    #     self.viewBox.setLimits(xMin=-abs(min(xLimits)) * factor,
    #                            xMax=max(xLimits) * factor,
    #                            yMin=-abs(min(yLimits)) * factor,
    #                            yMax=max(yLimits) * factor,
    #                            minXRange=((max(xLimits) - min(xLimits))/max(xLimits)),
    #                            maxXRange=max(xLimits) * factor,
    #                            minYRange=(((max(yLimits) - min(yLimits))/max(yLimits)))*ratio,
    #                            maxYRange=max(yLimits) * factor
    #                            )

    # def removeZoomLimits(self):
    #   self.viewBox.setLimits(xMin=None,
    #                          xMax=None,
    #                          yMin=None,
    #                          yMax=None,
    #                          # Zoom Limits
    #                          minXRange=None,
    #                          maxXRange=None,
    #                          minYRange=None,
    #                          maxYRange=None
    #                          )

    def _resetAllZoom(self):
        """
        Zooms x/y axes to maximum of data.
        """
        self._CcpnGLWidget.resetAllZoom()

    def _resetYZoom(self):
        """
        Zooms y axis to maximum of data.
        """
        self._CcpnGLWidget.resetYZoom()

    def _resetXZoom(self):
        """
        Zooms x axis to maximum value of data.
        """
        self._CcpnGLWidget.resetXZoom()

    def _storeZoom(self):
        """Adds current region to the zoom stack for the strip.
        """
        self._CcpnGLWidget.storeZoom()

    @property
    def zoomState(self):
        if self._CcpnGLWidget is not None:
            zoom = self._CcpnGLWidget.zoomState
            return zoom
        return []

    def restoreZoomFromState(self, zoomState):
        """
        Restore zoom from a saved state
        :param zoomState: list of Axis coordinate Left, Right, Bottom, Top
        """
        if zoomState is not None:
            if len(zoomState) == 4:
                # self._restoreZoom(zoomState=zoomState)
                axisL, axisR, axisB, axisT = zoomState[0], zoomState[1], zoomState[2], zoomState[3]

                self._CcpnGLWidget.setXRegion(axisL, axisR)
                self._CcpnGLWidget.setYRegion(axisT, axisB)

    def _restoreZoom(self, zoomState=None):
        """Restores last saved region to the zoom stack for the strip.
        """
        self._CcpnGLWidget.restoreZoom(zoomState)

    def _previousZoom(self):
        """Changes to the previous zoom for the strip.
        """
        self._CcpnGLWidget.previousZoom()

    def _nextZoom(self):
        """Changes to the next zoom for the strip.
        """
        self._CcpnGLWidget.nextZoom()

    def _setZoomPopup(self):
        from ccpn.ui.gui.popups.ZoomPopup import ZoomPopup

        popup = ZoomPopup(parent=self.mainWindow, mainWindow=self.mainWindow)
        popup.exec_()

    @logCommand(get='self')
    def resetZoom(self):
        self._CcpnGLWidget.resetZoom()

    def _zoomIn(self):
        """Zoom in to the strip.
        """
        self._CcpnGLWidget.zoomIn()

    def _zoomOut(self):
        """Zoom out of the strip.
        """
        self._CcpnGLWidget.zoomOut()

    def _panSpectrum(self, direction: str = 'up'):
        """Pan the spectrum with the cursor keys
        """
        self._CcpnGLWidget._panSpectrum(direction)

    def _movePeaks(self, direction: str = 'up'):
        """Move the peaks with the cursors
        """
        self._CcpnGLWidget._movePeaks(direction)

    def _resetRemoveStripAction(self):
        """Update interface when a strip is created or deleted.

          NB notifier is executed after deletion is final but before the wrapper is updated.
          len() > 1 check is correct also for delete
        """
        pass  # GWV: poor solution self.spectrumDisplay._resetRemoveStripAction()

    def setRightAxisVisible(self, axisVisible=False):
        """Set the visibility of the right axis
        """
        self._CcpnGLWidget.setRightAxisVisible(axisVisible=axisVisible)

    def setBottomAxisVisible(self, axisVisible=False):
        """Set the visibility of the bottom axis
        """
        self._CcpnGLWidget.setBottomAxisVisible(axisVisible=axisVisible)

    def setAxesVisible(self, rightAxisVisible=True, bottomAxisVisible=False):
        """Set the visibility of strip axes
        """
        self._CcpnGLWidget.setAxesVisible(rightAxisVisible=rightAxisVisible,
                                          bottomAxisVisible=bottomAxisVisible)

    def getRightAxisWidth(self):
        """return the width of the right axis margin
        """
        return self._CcpnGLWidget.AXIS_MARGINRIGHT

    def getBottomAxisHeight(self):
        """return the height of the bottom axis margin
        """
        return self._CcpnGLWidget.AXIS_MARGINBOTTOM

    def _moveToNextSpectrumView(self):

        if not self.spectrumDisplay.isGrouped:

            # cycle through the spectrumViews
            spectrumViews = self.spectrumDisplay.orderedSpectrumViews(self.spectrumViews)
            countSpvs = len(spectrumViews)
            if countSpvs > 0:
                visibleSpectrumViews = [i for i in spectrumViews if i.isVisible()]
                if len(visibleSpectrumViews) > 0:
                    currentIndex = spectrumViews.index(visibleSpectrumViews[-1])
                    if countSpvs > currentIndex + 1:
                        for visibleSpectrumView in visibleSpectrumViews:
                            visibleSpectrumView.setVisible(False)
                        spectrumViews[currentIndex + 1].setVisible(True)
                    elif countSpvs == currentIndex + 1:  #starts again from the first
                        for visibleSpectrumView in visibleSpectrumViews:
                            visibleSpectrumView.setVisible(False)
                        spectrumViews[0].setVisible(True)
                else:
                    spectrumViews[-1].setVisible(True)  #starts the loop again if none is selected
            else:
                MessageDialog.showWarning('Unable to select spectrum', 'Select a SpectrumDisplay with active spectra first')

        else:
            # cycle through the spectrumGroups
            spectrumViews = self.spectrumDisplay.orderedSpectrumViews(self.spectrumViews)

            actions = self.spectrumDisplay.spectrumGroupToolBar.actions()
            if not actions:
                return

            visibleGroups = [(act, self.project.getByPid(act.objectName())) for act in actions if act.isChecked()]

            countSpvs = len(actions)

            if visibleGroups:

                # get the last group in the toolbar buttons
                lastAct, lastObj = visibleGroups[-1]
                nextInd = (actions.index(lastAct) + 1) % len(actions)
                nextAct, nextObj = actions[nextInd], self.project.getByPid(actions[nextInd].objectName())

                # uncheck/check the toolbar buttons
                for action, obj in visibleGroups:
                    action.setChecked(False)
                nextAct.setChecked(True)

                if nextObj:
                    # set the associated spectrumViews as visible
                    for specView in spectrumViews:
                        specView.setVisible(specView.spectrum in nextObj.spectra)

            elif actions:

                # nothing visible so set the first toolbar button
                currentGroup = self.project.getByPid(actions[0].objectName())
                if currentGroup:
                    for specView in spectrumViews:
                        specView.setVisible(specView.spectrum in currentGroup.spectra)
                actions[0].setChecked(True)

    def _moveToPreviousSpectrumView(self):

        if not self.spectrumDisplay.isGrouped:

            # spectrumViews = self.orderedSpectrumViews()
            spectrumViews = self.spectrumDisplay.orderedSpectrumViews(self.spectrumViews)
            countSpvs = len(spectrumViews)
            if countSpvs > 0:
                visibleSpectrumViews = [i for i in spectrumViews if i.isVisible()]
                if len(visibleSpectrumViews) > 0:
                    currentIndex = spectrumViews.index(visibleSpectrumViews[0])
                    # if countSpvs > currentIndex + 1:
                    for visibleSpectrumView in visibleSpectrumViews:
                        visibleSpectrumView.setVisible(False)
                    spectrumViews[currentIndex - 1].setVisible(True)
                else:
                    spectrumViews[-1].setVisible(True)  # starts the loop again if none is selected

            else:
                MessageDialog.showWarning('Unable to select spectrum', 'Select a SpectrumDisplay with active spectra first')

        else:
            # cycle through the spectrumGroups
            spectrumViews = self.spectrumDisplay.orderedSpectrumViews(self.spectrumViews)

            actions = self.spectrumDisplay.spectrumGroupToolBar.actions()
            if not actions:
                return

            visibleGroups = [(act, self.project.getByPid(act.objectName())) for act in actions if act.isChecked()]

            countSpvs = len(actions)

            if visibleGroups:

                # get the first group in the toolbar buttons
                lastAct, lastObj = visibleGroups[0]
                nextInd = (actions.index(lastAct) - 1) % len(actions)
                nextAct, nextObj = actions[nextInd], self.project.getByPid(actions[nextInd].objectName())

                # uncheck/check the toolbar buttons
                for action, obj in visibleGroups:
                    action.setChecked(False)
                nextAct.setChecked(True)

                if nextObj:
                    # set the associated spectrumViews as visible
                    for specView in spectrumViews:
                        specView.setVisible(specView.spectrum in nextObj.spectra)

            elif actions:

                # nothing visible so set the last toolbar button
                currentGroup = self.project.getByPid(actions[-1].objectName())
                if currentGroup:
                    for specView in spectrumViews:
                        specView.setVisible(specView.spectrum in currentGroup.spectra)
                actions[-1].setChecked(True)

    def _showAllSpectrumViews(self, value: bool = True):

        # turn on/off all spectrumViews
        # spectrumViews = self.orderedSpectrumViews()
        spectrumViews = self.spectrumDisplay.orderedSpectrumViews(self.spectrumViews)
        for sp in spectrumViews:
            sp.setVisible(value)

        if self.spectrumDisplay.isGrouped:
            # turn on/off all toolbar buttons
            actions = self.spectrumDisplay.spectrumGroupToolBar.actions()
            for action in actions:
                action.setChecked(value)

    @property
    def visibleSpectra(self):
        """List of spectra currently visible in the strip. Ordered as in the spectrumDisplay
        """
        return [sv.spectrum for sv in self.spectrumDisplay.orderedSpectrumViews(self.spectrumViews) if sv.isVisible()]

    def _invertSelectedSpectra(self):

        if not self.spectrumDisplay.isGrouped:
            # spectrumViews = self.orderedSpectrumViews()
            spectrumViews = self.spectrumDisplay.orderedSpectrumViews(self.spectrumViews)
            countSpvs = len(spectrumViews)
            if countSpvs > 0:

                visibleSpectrumViews = [i.isVisible() for i in spectrumViews]
                if any(visibleSpectrumViews):
                    changeState = [i.setVisible(not i.isVisible()) for i in spectrumViews]
                else:
                    self._showAllSpectrumViews(True)

        else:

            actions = self.spectrumDisplay.spectrumGroupToolBar.actions()
            spectra = set()
            for action in actions:

                # toggle the visibility of the toolbar buttons
                newVisible = not action.isChecked()
                action.setChecked(newVisible)
                obj = self.project.getByPid(action.objectName())

                if newVisible and obj:
                    for spec in obj.spectra:
                        spectra.add(spec)

            # set the visibility of the spectrumViews
            spectrumViews = self.spectrumDisplay.orderedSpectrumViews(self.spectrumViews)
            for specView in spectrumViews:
                specView.setVisible(specView.spectrum in spectra)

    def report(self):
        """Generate a drawing object that can be added to reports
        :return reportlab drawing object:
        """
        if self._CcpnGLWidget:
            # from ccpn.ui.gui.lib.OpenGL.CcpnOpenGLExport import GLExporter

            glReport = self._CcpnGLWidget.exportToSVG()
            if glReport:
                return glReport.report()

    def axisRegionChanged(self, axis):
        """Notifier function: Update strips etc. for when axis position or width changes.
        """
        # axis = data[Notifier.OBJECT]
        strip = self  #axis.strip
        if not strip: return

        position = axis.position
        width = axis.width

        index = strip.axisOrder.index(axis.code)
        if not strip.beingUpdated and index > 1:
            strip.beingUpdated = True

            if len(strip.axisOrder) > 2:
                n = index - 2
                if n >= 0:

                    if strip.planeAxisBars and n < len(strip.planeAxisBars):
                        # strip.planeAxisBars[n].setPosition(ppmPosition, ppmWidth)
                        strip.planeAxisBars[n].updatePosition()

                    # planeLabel = strip.planeToolbar.planeLabels[n]
                    # planeSize = planeLabel.singleStep()
                    # planeLabel.setValue(position)
                    # strip.planeToolbar.planeCounts[n].setValue(width / planeSize)

        strip.beingUpdated = False

    @logCommand(get='self')
    def moveTo(self, newIndex: int):
        """Move strip to index newIndex in orderedStrips.
        """
        currentIndex = self._wrappedData.index
        if currentIndex == newIndex:
            return

        # get the current order
        stripCount = self.spectrumDisplay.stripCount

        if newIndex >= stripCount:
            # Put strip at the right, which means newIndex should be stripCount - 1
            if newIndex > stripCount:
                # warning
                raise TypeError("Attempt to copy strip to position %s in display with only %s strips"
                                % (newIndex, stripCount))
            newIndex = stripCount - 1

        with undoBlock():
            with undoStackBlocking() as addUndoItem:
                # needs to be first as it uses currentOrdering
                addUndoItem(undo=partial(self._moveToStripLayout, newIndex, currentIndex))

            self._wrappedData.moveTo(newIndex)
            # reorder the strips in the layout
            self._moveToStripLayout(currentIndex, newIndex)

            # add undo item to reorder the strips in the layout
            with undoStackBlocking() as addUndoItem:
                addUndoItem(redo=partial(self._moveToStripLayout, currentIndex, newIndex))

    def _moveToStripLayout(self, currentIndex, newIndex):
        # management of Qt layout
        # TBD: need to soup up below with extra loop when have tiles
        spectrumDisplay = self.spectrumDisplay
        layout = spectrumDisplay.stripFrame.layout()
        if not layout:  # should always exist but play safe:
            return

        # remove old widgets - this needs to done otherwise the layout swap destroys all children, and remember minimum widths
        _oldWidgets = []
        minSizes = []
        while layout.count():
            wid = layout.takeAt(0).widget()
            _oldWidgets.append(wid)
            minSizes.append(wid.minimumSize())

        # get the new strip order
        _widgets = list(spectrumDisplay.orderedStrips)

        if len(_widgets) != len(spectrumDisplay.strips):
            raise RuntimeError('bad ordered stripCount')

        # remember necessary layout info and create a new layout - ensures clean for new widgets
        margins = layout.getContentsMargins()
        space = layout.spacing()
        QtWidgets.QWidget().setLayout(layout)
        layout = QtWidgets.QGridLayout()
        spectrumDisplay.stripFrame.setLayout(layout)
        layout.setContentsMargins(*margins)
        layout.setSpacing(space)

        # need to switch the tile positions for the moved strips

        # reinsert strips in new order - reset minimum widths
        if spectrumDisplay.stripArrangement == 'Y':

            # horizontal strip layout
            for m, widgStrip in enumerate(_widgets):

                tilePosition = widgStrip.tilePosition
                if True:  # tilePosition is None:
                    layout.addWidget(widgStrip, 0, m)
                    widgStrip.tilePosition = (0, m)
                else:
                    layout.addWidget(widgStrip, tilePosition[0], tilePosition[1])

                widgStrip.setMinimumWidth(minSizes[m].width())

        elif spectrumDisplay.stripArrangement == 'X':

            # vertical strip layout
            for m, widgStrip in enumerate(_widgets):

                tilePosition = widgStrip.tilePosition
                if True:  # tilePosition is None:
                    layout.addWidget(widgStrip, m, 0)
                    widgStrip.tilePosition = (0, m)
                else:
                    layout.addWidget(widgStrip, tilePosition[1], tilePosition[0])

                widgStrip.setMinimumHeight(minSizes[m].height())

        elif spectrumDisplay.stripArrangement == 'T':

            # NOTE:ED - Tiled plots not fully implemented yet
            getLogger().warning('Tiled plots not implemented for spectrumDisplay: %s' % str(spectrumDisplay.pid))

        else:
            getLogger().warning('Strip direction is not defined for spectrumDisplay: %s' % str(spectrumDisplay.pid))

        # rebuild the axes for strips
        spectrumDisplay.showAxes(stretchValue=True, widths=False)

    def navigateToPosition(self, positions: typing.List[float],
                           axisCodes: typing.List[str] = None,
                           widths: typing.List[float] = None):
        from ccpn.ui.gui.lib.Strip import navigateToPositionInStrip

        navigateToPositionInStrip(self, positions, axisCodes, widths)

    def navigateToPeak(self, peak, widths: typing.List[float] = None):

        if peak:
            self.navigateToPosition(peak.position, peak.axisCodes)
        else:
            MessageDialog.showMessage('No Peak', 'Select a peak first')

    def _raiseContextMenu(self, event: QtGui.QMouseEvent):
        """
        Raise the context menu
        """

        position = event.screenPos()
        self.viewStripMenu.exec_(QtCore.QPoint(int(position.x()),
                                               int(position.y())))
        self.contextMenuPosition = self.current.cursorPosition

    def _updateVisibility(self):
        """Update visibility list in the OpenGL
        """
        self._CcpnGLWidget.updateVisibleSpectrumViews()

    def firstVisibleSpectrum(self):
        """return the first visible spectrum in the strip, or the first if none are visible.
        """
        return self._CcpnGLWidget._firstVisible

    def _toggleStackPhaseFromShortCut(self):
        """Not implemented, to be overwritten by subclasses
        """
        pass

    def mainViewSize(self):
        """Return the width/height for the mainView of the OpenGL widget
        """
        return self._CcpnGLWidget.mainViewSize()

    def getAxisPosition(self, axisIndex):
        return self._CcpnGLWidget.getAxisPosition(axisIndex)

    def setAxisPosition(self, axisIndex, position, rescale=True, update=True):
        """Set the axis position of the strip
        if rescale is False, the symbols, etc., must explicitly be refreshed
        """
        self._CcpnGLWidget.setAxisPosition(axisIndex, position, rescale=rescale, update=update)

    def getAxisWidth(self, axisIndex):
        return self._CcpnGLWidget.getAxisWidth(axisIndex)

    def setAxisWidth(self, axisIndex, width, rescale=True, update=True):
        """Set the axis width of the strip, centred on the axis position
        if rescale is False, the symbols, etc., must explicitly be refreshed
        """
        self._CcpnGLWidget.setAxisWidth(axisIndex, width, rescale=rescale, update=update)

    def getAxisRegion(self, axisIndex):
        """Return the region currently displayed in the strip as tuple(min, max) for given axis.
        axisIndex is the screen axis; X is 0, Y is 1
        """
        return self._CcpnGLWidget.getAxisRegion(axisIndex)

    def setAxisRegion(self, axisIndex, width, rescale=True, update=True):
        """Set the axis region for the strip.
        if rescale is False, the symbols, etc., must explicitly be refreshed
        """
        self._CcpnGLWidget.setAxisRegion(axisIndex, width, rescale=rescale, update=update)

    def getAxisRegions(self) -> typing.Tuple[typing.Tuple, ...]:
        """Return a tuple if tuples for the regions ((min, max), ...)
        Visible direction of axes is not preserved
        """
        regions = []
        for axis, position, width in zip(self.orderedAxes, self.positions, self.widths):
            regions.append((position - width / 2.0, position + width / 2.0))

        return tuple(regions)


# Notifiers:
def _updateDisplayedMarks(data):
    """Callback when marks have changed - Create, Change, Delete; defined above.
    """
    from ccpn.ui.gui.lib.OpenGL.CcpnOpenGL import GLNotifier

    GLSignals = GLNotifier(parent=None)
    GLSignals.emitEvent(triggers=[GLNotifier.GLMARKS])


def _updateSelectedPeaks(data):
    """Callback when peaks have changed.
    """
    from ccpn.ui.gui.lib.OpenGL.CcpnOpenGL import GLNotifier

    GLSignals = GLNotifier(parent=None)
    GLSignals.emitEvent(triggers=[GLNotifier.GLHIGHLIGHTPEAKS], targets=data[Notifier.OBJECT].peaks)


def _updateSelectedIntegrals(data):
    """Callback when integrals have changed.
    """
    from ccpn.ui.gui.lib.OpenGL.CcpnOpenGL import GLNotifier

    GLSignals = GLNotifier(parent=None)
    GLSignals.emitEvent(triggers=[GLNotifier.GLHIGHLIGHTINTEGRALS], targets=data[Notifier.OBJECT].integrals)


def _updateSelectedMultiplets(data):
    """Callback when multiplets have changed.
    """
    from ccpn.ui.gui.lib.OpenGL.CcpnOpenGL import GLNotifier

    GLSignals = GLNotifier(parent=None)
    GLSignals.emitEvent(triggers=[GLNotifier.GLHIGHLIGHTMULTIPLETS], targets=data[Notifier.OBJECT].multiplets)


def _axisRegionChanged(cDict):
    """Notifier function: Update strips etc. for when axis position or width changes.
    """
    axis = cDict[Notifier.OBJECT]
    strip = axis.strip

    position = axis.position
    width = axis.width
    region = (position - width / 2., position + width / 2.)

    index = strip.axisOrder.index(axis.code)
    if not strip.beingUpdated:

        strip.beingUpdated = True

        try:
            if index == 0:
                # X axis
                padding = strip.application.preferences.general.stripRegionPadding
                strip.viewBox.setXRange(*region, padding=padding)
            elif index == 1:
                # Y axis
                padding = strip.application.preferences.general.stripRegionPadding
                strip.viewBox.setYRange(*region, padding=padding)
            else:

                if len(strip.axisOrder) > 2:
                    n = index - 2
                    if n >= 0:

                        if strip.planeAxisBars and n < len(strip.planeAxisBars):
                            # strip.planeAxisBars[n].setPosition(ppmPosition, ppmWidth)
                            strip.planeAxisBars[n].updatePosition()

                        # planeLabel = strip.planeToolbar.planeLabels[n]
                        # planeSize = planeLabel.singleStep()
                        # planeLabel.setValue(position)
                        # strip.planeToolbar.planeCounts[n].setValue(width / planeSize)

        finally:
            strip.beingUpdated = False

# NB The following two notifiers could be replaced by wrapper notifiers on
# Mark, 'change'. But it would be rather more clumsy, so leave it as it is.

# NBNB TODO code uses API object. REFACTOR

# def _rulerCreated(project: Project, apiRuler: ApiRuler):
#     """Notifier function for creating rulers"""
#     for strip in project.strips:
#         strip.plotWidget._addRulerLine(apiRuler)


# def _rulerDeleted(project: Project, apiRuler: ApiRuler):
#     """Notifier function for deleting rulers"""
#     for strip in project.strips:
#         strip.plotWidget._removeRulerLine(apiRuler)<|MERGE_RESOLUTION|>--- conflicted
+++ resolved
@@ -14,11 +14,7 @@
 # Last code modification
 #=========================================================================================
 __modifiedBy__ = "$modifiedBy: Ed Brooksbank $"
-<<<<<<< HEAD
-__dateModified__ = "$dateModified: 2021-03-02 15:00:01 +0000 (Tue, March 02, 2021) $"
-=======
-__dateModified__ = "$dateModified: 2021-03-19 13:56:47 +0000 (Fri, March 19, 2021) $"
->>>>>>> 9e2d2b5c
+__dateModified__ = "$dateModified: 2021-03-19 17:40:23 +0000 (Fri, March 19, 2021) $"
 __version__ = "$Revision: 3.0.3 $"
 #=========================================================================================
 # Created
@@ -1568,7 +1564,6 @@
                 self._emitSymbolChanged()
 
     #~~~~~~~~~~~~~~~~~~~~~~~~~~~~~~~~~~~~~~~~~~~~~~~~~~~~~~~~~~~~~~~~~~~~~~~~~~~~~~~
-<<<<<<< HEAD
     # aliasEnabled
 
     @property
@@ -1615,8 +1610,6 @@
                 self._emitSymbolChanged()
 
     #~~~~~~~~~~~~~~~~~~~~~~~~~~~~~~~~~~~~~~~~~~~~~~~~~~~~~~~~~~~~~~~~~~~~~~~~~~~~~~~
-    # symbolTypes
-=======
 
     def updateAxisRatios(self):
         # notify strips to update fixed/locked state
@@ -1637,7 +1630,6 @@
 
     #~~~~~~~~~~~~~~~~~~~~~~~~~~~~~~~~~~~~~~~~~~~~~~~~~~~~~~~~~~~~~~~~~~~~~~~~~~~~~~~
     # marks
->>>>>>> 9e2d2b5c
 
     def _createMarkAtPosition(self, positions, axisCodes):
         try:
