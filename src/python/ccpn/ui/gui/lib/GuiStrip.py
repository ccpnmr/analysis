"""
Module Documentation here
"""
#=========================================================================================
# Licence, Reference and Credits
#=========================================================================================
__copyright__ = "Copyright (C) CCPN project (http://www.ccpn.ac.uk) 2014 - 2021"
__credits__ = ("Ed Brooksbank, Joanna Fox, Victoria A Higman, Luca Mureddu, Eliza Płoskoń",
               "Timothy J Ragan, Brian O Smith, Gary S Thompson & Geerten W Vuister")
__licence__ = ("CCPN licence. See http://www.ccpn.ac.uk/v3-software/downloads/license")
__reference__ = ("Skinner, S.P., Fogh, R.H., Boucher, W., Ragan, T.J., Mureddu, L.G., & Vuister, G.W.",
                 "CcpNmr AnalysisAssign: a flexible platform for integrated NMR analysis",
                 "J.Biomol.Nmr (2016), 66, 111-124, http://doi.org/10.1007/s10858-016-0060-y")
#=========================================================================================
# Last code modification
#=========================================================================================
__modifiedBy__ = "$modifiedBy: Ed Brooksbank $"
<<<<<<< HEAD
__dateModified__ = "$dateModified: 2021-04-20 15:57:58 +0100 (Tue, April 20, 2021) $"
=======
__dateModified__ = "$dateModified: 2021-04-23 14:36:21 +0100 (Fri, April 23, 2021) $"
>>>>>>> caa6130e
__version__ = "$Revision: 3.0.4 $"
#=========================================================================================
# Created
#=========================================================================================
__author__ = "$Author: CCPN $"
__date__ = "$Date: 2017-04-07 10:28:41 +0000 (Fri, April 07, 2017) $"
#=========================================================================================
# Start of code
#=========================================================================================

import typing
from copy import deepcopy
from PyQt5 import QtWidgets, QtCore, QtGui
from ccpn.core.Project import Project
from ccpn.core.Peak import Peak
from ccpn.core.lib.Notifiers import Notifier
from ccpn.ui.gui.guiSettings import GUISTRIP_PIVOT
from ccpn.ui.gui.widgets.Frame import Frame
from ccpn.ui.gui.widgets.Widget import Widget
from ccpn.ui.gui.lib.GuiNotifier import GuiNotifier
from ccpn.ui.gui.widgets.DropBase import DropBase
from ccpn.ui.gui.widgets import MessageDialog
from ccpn.util.Logging import getLogger
from ccpn.util.Constants import AXIS_MATCHATOMTYPE, AXIS_FULLATOMNAME, DOUBLEAXIS_FULLATOMNAME
from ccpn.util.Common import ZPlaneNavigationModes
from functools import partial
from ccpn.ui.gui.lib.OpenGL.CcpnOpenGLDefs import AXISXUNITS, AXISYUNITS, \
    SYMBOLTYPES, ANNOTATIONTYPES, SYMBOLSIZE, SYMBOLTHICKNESS, AXISASPECTRATIOS, AXISASPECTRATIOMODE, \
    BOTTOMAXIS, RIGHTAXIS, ALIASENABLED, ALIASSHADE, ALIASLABELSENABLED, CONTOURTHICKNESS
from ccpn.core.lib.ContextManagers import undoStackBlocking, undoBlock, \
    notificationBlanking, undoBlockWithoutSideBar
from ccpn.util.decorators import logCommand
from ccpn.ui.gui.guiSettings import getColours, CCPNGLWIDGET_HEXHIGHLIGHT, CCPNGLWIDGET_HEXFOREGROUND
from ccpn.util.Colour import colorSchemeTable


STRIPLABEL_ISPLUS = 'stripLabel_isPlus'
STRIP_MINIMUMWIDTH = 100
STRIP_MINIMUMHEIGHT = 150

DefaultMenu = 'DefaultMenu'
PeakMenu = 'PeakMenu'
IntegralMenu = 'IntegralMenu'
MultipletMenu = 'MultipletMenu'
AxisMenu = 'AxisMenu'
PhasingMenu = 'PhasingMenu'


class GuiStrip(Frame):
    # inherits NotifierBase

    optionsChanged = QtCore.pyqtSignal(dict)
    stripResized = QtCore.pyqtSignal(tuple)

    # MAXPEAKLABELTYPES = 6
    # MAXPEAKSYMBOLTYPES = 4

    def __init__(self, spectrumDisplay):
        """
        Basic strip class; used in StripNd and Strip1d

        :param spectrumDisplay: spectrumDisplay instance

        This module inherits attributes from the Strip wrapper class:
        Use clone() method to make a copy
        """

        # For now, cannot set spectrumDisplay attribute as it is owned by the wrapper class
        # self.spectrumDisplay = spectrumDisplay
        self.mainWindow = self.spectrumDisplay.mainWindow
        self.application = self.mainWindow.application
        self.current = self.application.current

        getLogger().debug('GuiStrip>>> spectrumDisplay: %s' % self.spectrumDisplay)
        super().__init__(parent=spectrumDisplay.stripFrame, setLayout=True, showBorder=False,
                         spacing=(0, 0), acceptDrops=True  #, hPolicy='expanding', vPolicy='expanding' ##'minimal'
                         )

        self.setMinimumWidth(STRIP_MINIMUMWIDTH)
        self.setMinimumHeight(STRIP_MINIMUMHEIGHT)

        # stripArrangement = getattr(self.spectrumDisplay, 'stripArrangement', None)
        # if stripArrangement == 'X':
        #     headerGrid = (0, 0)
        #     openGLGrid = (0, 1)
        #     stripToolBarGrid = (0, 2)
        # else:
        #     headerGrid = (0, 0)
        #     openGLGrid = (1, 0)
        #     stripToolBarGrid = (2, 0)

        headerGrid = (0, 0)
        headerSpan = (1, 5)
        openGLGrid = (1, 0)
        openGlSpan = (10, 5)
        stripToolBarGrid = (11, 0)
        stripToolBarSpan = (1, 5)

        if spectrumDisplay.is1D:
            from ccpn.ui.gui.widgets.GLWidgets import Gui1dWidget as CcpnGLWidget
        else:
            from ccpn.ui.gui.widgets.GLWidgets import GuiNdWidget as CcpnGLWidget

        self._CcpnGLWidget = CcpnGLWidget(strip=self, mainWindow=self.mainWindow)

        self.getLayout().addWidget(self._CcpnGLWidget, *openGLGrid, *openGlSpan)
        self._CcpnGLWidget.setSizePolicy(QtWidgets.QSizePolicy.Expanding,
                                         QtWidgets.QSizePolicy.Expanding)

        self.stripLabel = None
        self.header = None  #StripHeader(parent=self, mainWindow=self.mainWindow, strip=self,
        # grid=headerGrid, gridSpan=headerSpan, setLayout=True, spacing=(0, 0))

        # set the ID label in the new widget
        self._CcpnGLWidget.setStripID('.'.join(self.pid.split('.')))
        # self._CcpnGLWidget.setStripID('')

        # Widgets for toolbar; items will be added by GuiStripNd (eg. the Z/A-plane boxes)
        # and GuiStrip1d; will be hidden for 2D's by GuiSpectrumView
        self._stripToolBarWidget = Widget(parent=self, setLayout=True,
                                          grid=stripToolBarGrid, gridSpan=stripToolBarSpan)
        self._stripToolBarWidget.getLayout().setSizeConstraint(QtWidgets.QLayout.SetFixedSize)

        self.viewStripMenu = None
        self.storedZooms = []
        self.beingUpdated = False
        self.planeAxisBars = ()

        # need to keep track of mouse position because Qt shortcuts don't provide
        # the widget or the position of where the cursor is
        self.axisPositionDict = {}  # axisCode --> position

        self._contextMenuMode = DefaultMenu
        self._contextMenus = {DefaultMenu  : None,
                              PeakMenu     : None,
                              PhasingMenu  : None,
                              MultipletMenu: None,
                              IntegralMenu : None,
                              AxisMenu     : None
                              }

        self.navigateToPeakMenu = None  #set from context menu and in CcpnOpenGL rightClick
        self.navigateToCursorMenu = None  #set from context menu and in CcpnOpenGL rightClick
        self._isPhasingOn = False

        self._preferences = self.application.preferences.general

        # set symbolLabelling to the default from preferences or strip to the left
        settings = spectrumDisplay.getSettings()
        if len(spectrumDisplay.strips) > 1:

            _firstStrip = spectrumDisplay.strips[0]

            # copy the values from the first strip
            self.symbolLabelling = min(_firstStrip.symbolLabelling, self.spectrumDisplay.MAXPEAKLABELTYPES - 1)
            self.symbolType = min(_firstStrip.symbolType, self.spectrumDisplay.MAXPEAKSYMBOLTYPES - 1)
            self.symbolSize = _firstStrip.symbolSize
            self.symbolThickness = _firstStrip.symbolThickness
            self.aliasEnabled = _firstStrip.aliasEnabled
            self.aliasShade = _firstStrip.aliasShade
            self.aliasLabelsEnabled = _firstStrip.aliasLabelsEnabled
            self.contourThickness = _firstStrip.contourThickness

            self.gridVisible = _firstStrip.gridVisible
            self.crosshairVisible = _firstStrip.crosshairVisible
            self.doubleCrosshairVisible = _firstStrip.doubleCrosshairVisible
            self.sideBandsVisible = _firstStrip.sideBandsVisible

            self.showSpectraOnPhasing = _firstStrip.showSpectraOnPhasing
            self._spectrumBordersVisible = _firstStrip._spectrumBordersVisible

            if spectrumDisplay.stripArrangement == 'Y':
                if self.spectrumDisplay.lastAxisOnly:
                    self.setAxesVisible(False, True)
                else:
                    self.setAxesVisible(True, True)
            elif spectrumDisplay.stripArrangement == 'X':
                if self.spectrumDisplay.lastAxisOnly:
                    self.setAxesVisible(True, False)
                else:
                    self.setAxesVisible(True, True)

            # set the axis units from the current settings
            self.xUnits = _firstStrip.xUnits
            self.yUnits = _firstStrip.yUnits
            # self._CcpnGLWidget._useLockedAspect = spectrumDisplay.strips[0]._CcpnGLWidget._useLockedAspect

        else:

            # get the values from the preferences
            self.gridVisible = self._preferences.showGrid
            self.crosshairVisible = self._preferences.showCrosshair
            self.doubleCrosshairVisible = self._preferences.showDoubleCrosshair
            self.sideBandsVisible = self._preferences.showSideBands

            self.showSpectraOnPhasing = self._preferences.showSpectraOnPhasing
            self._spectrumBordersVisible = self._preferences.showSpectrumBorder

            # get the values from the settings (check in case the number of states has changed)
            self.symbolLabelling = min(settings[ANNOTATIONTYPES], self.spectrumDisplay.MAXPEAKLABELTYPES - 1)
            self.symbolType = min(settings[SYMBOLTYPES], self.spectrumDisplay.MAXPEAKSYMBOLTYPES - 1)
            self.symbolSize = settings[SYMBOLSIZE]
            self.symbolThickness = settings[SYMBOLTHICKNESS]
            self.contourThickness = settings[CONTOURTHICKNESS]
            self.aliasEnabled = settings[ALIASENABLED]
            self.aliasShade = settings[ALIASSHADE]
            self.aliasLabelsEnabled = settings[ALIASLABELSENABLED]

            self.spectrumDisplay._setFloatingAxes(xUnits=settings[AXISXUNITS],
                                                  yUnits=settings[AXISYUNITS],
                                                  aspectRatioMode=settings[AXISASPECTRATIOMODE],
                                                  aspectRatios=settings[AXISASPECTRATIOS])

            self.setAxesVisible(True, True)

            # set the axis units from the current settings
            self.xUnits = settings[AXISXUNITS]
            self.yUnits = settings[AXISYUNITS]

        self._CcpnGLWidget._aspectRatioMode = settings[AXISASPECTRATIOMODE]
        self._CcpnGLWidget._aspectRatios = deepcopy(settings[AXISASPECTRATIOS])
        self._CcpnGLWidget._applyXLimit = self._preferences.zoomXLimitApply
        self._CcpnGLWidget._applyYLimit = self._preferences.zoomYLimitApply

        self._storedPhasingData = [[0.0, 0.0, 0.0], [0.0, 0.0, 0.0]]
        self.showActivePhaseTrace = True
        self.pivotLine = None
        self._lastClickedObjects = None

        # initialise the notifiers
        self.setStripNotifiers()

        # test aliasing notifiers
        # self._currentVisibleAliasingRange = {}
        # self._currentAliasingRange = {}

        # respond to values changed in the containing spectrumDisplay settings widget
        self.spectrumDisplay._spectrumDisplaySettings.symbolsChanged.connect(self._symbolsChangedInSettings)

    def resizeEvent(self, ev):
        super().resizeEvent(ev)
        # call subclass _resize event
        self._resize()
        self.stripResized.emit((self.width(), self.height()))

    def _resize(self):
        """Resize event to handle resizing of frames that overlay the OpenGL frame
        """
        # MUST BE SUBCLASSED
        raise NotImplementedError("Code error: function not implemented")

    def _selectCallback(self, widgets):
        # print('>>>select', widget1, widget2)
        # if the first widget is clicked then toggle the planeToolbar buttons
        if widgets[3].isVisible():
            widgets[3].hide()
            widgets[1].show()
        else:
            widgets[1].hide()
            widgets[3].show()
        self._resize()

    def _enterCallback(self, widget1, widget2):
        # print('>>>_enterCallback', widget1, widget2)
        pass

    def _leaveCallback(self, widget1, widget2):
        # print('>>>_leaveCallback', widget1, widget2)
        # widget2.hide()
        widget1.show()

    def setStripNotifiers(self):
        """Set the notifiers for the strip.
        """
        # GWV 20181127: moved to GuiMainWindow
        # GWV 20181127: moved to GuiMainWindow
        # notifier for highlighting the strip
        # self._stripNotifier = Notifier(self.current, [Notifier.CURRENT], 'strip', self._highlightCurrentStrip)

        # Notifier for updating the peaks
        self.setNotifier(self.project, [Notifier.CREATE, Notifier.DELETE, Notifier.CHANGE],
                         'Peak', self._updateDisplayedPeaks, onceOnly=True)

        self.setNotifier(self.project, [Notifier.CREATE, Notifier.DELETE, Notifier.RENAME],
                         'NmrAtom', self._updateDisplayedNmrAtoms, onceOnly=True)

        # Notifier for updating the integrals
        self.setNotifier(self.project, [Notifier.CREATE, Notifier.DELETE, Notifier.CHANGE],
                         'Integral', self._updateDisplayedIntegrals, onceOnly=True)

        # Notifier for updating the multiplets
        self.setNotifier(self.project, [Notifier.CREATE, Notifier.DELETE, Notifier.CHANGE],
                         'Multiplet', self._updateDisplayedMultiplets, onceOnly=True)

        # Notifier for change of stripLabel
        self.setNotifier(self.project, [Notifier.RENAME], 'Spectrum', self._updateSpectrumLabels)

        # # Notifier for change of stripLabel
        # self.setNotifier(self.project, [Notifier.RENAME], 'NmrResidue', self._updateStripLabel)

        # For now, all dropEvents are not strip specific, use spectrumDisplay's handling
        self.setGuiNotifier(self, [GuiNotifier.DROPEVENT], [DropBase.URLS, DropBase.PIDS],
                            self.spectrumDisplay._processDroppedItems)

    def viewRange(self):
        return self._CcpnGLWidget.viewRange()

    @property
    def gridVisible(self):
        """True if grid is visible.
        """
        return self._CcpnGLWidget._gridVisible

    @gridVisible.setter
    def gridVisible(self, visible):
        """set the grid visibility
        """
        if hasattr(self, 'gridAction'):
            self.gridAction.setChecked(visible)
        self._CcpnGLWidget._gridVisible = visible

        # spawn a redraw of the GL windows
        self._CcpnGLWidget.GLSignals.emitPaintEvent()

    @property
    def xUnits(self):
        """Current xUnits
        """
        return self._CcpnGLWidget._xUnits

    @xUnits.setter
    def xUnits(self, units):
        """set the xUnits
        """
        self._CcpnGLWidget._xUnits = units

        # spawn a redraw of the GL windows
        self._CcpnGLWidget.GLSignals.emitPaintEvent()

    @property
    def yUnits(self):
        """Current yUnits
        """
        return self._CcpnGLWidget._yUnits

    @yUnits.setter
    def yUnits(self, units):
        """set the yUnits
        """
        self._CcpnGLWidget._yUnits = units

        # spawn a redraw of the GL windows
        self._CcpnGLWidget.GLSignals.emitPaintEvent()

    @property
    def sideBandsVisible(self):
        """True if sideBands are visible.
        """
        return self._CcpnGLWidget._sideBandsVisible

    @sideBandsVisible.setter
    def sideBandsVisible(self, visible):
        """set the sideBands visibility
        """
        if hasattr(self, 'sideBandsAction'):
            self.sideBandsAction.setChecked(visible)
        self._CcpnGLWidget._sideBandsVisible = visible

        # spawn a redraw of the GL windows
        self._CcpnGLWidget.GLSignals.emitPaintEvent()

    @property
    def spectrumBordersVisible(self):
        """True if spectrumBorders are visible.
        """
        return self._CcpnGLWidget._spectrumBordersVisible

    @spectrumBordersVisible.setter
    def spectrumBordersVisible(self, visible):
        """set the spectrumBorders visibility
        """
        if hasattr(self, 'spectrumBordersAction'):
            self.spectrumBordersAction.setChecked(visible)
        self._CcpnGLWidget._spectrumBordersVisible = visible

        # spawn a redraw of the GL windows
        self._CcpnGLWidget.GLSignals.emitPaintEvent()

    def toggleGrid(self):
        """Toggles whether grid is visible in the strip.
        """
        self.gridVisible = not self._CcpnGLWidget._gridVisible

    def toggleSideBands(self):
        """Toggles whether sideBands are visible in the strip.
        """
        self.sideBandsVisible = not self._CcpnGLWidget._sideBandsVisible

    @property
    def crosshairVisible(self):
        """True if crosshair is visible.
        """
        return self._CcpnGLWidget._crosshairVisible

    @crosshairVisible.setter
    def crosshairVisible(self, visible):
        """set the crosshairVisible visibility
        """
        if hasattr(self, 'crosshairAction'):
            self.crosshairAction.setChecked(visible)
        self._CcpnGLWidget._crosshairVisible = visible

        # spawn a redraw of the GL windows
        self._CcpnGLWidget.GLSignals.emitPaintEvent()

    def _toggleCrosshair(self):
        """Toggles whether crosshair is visible.
        """
        self.crosshairVisible = not self._CcpnGLWidget._crosshairVisible

    def _showCrosshair(self):
        """Displays crosshair in strip.
        """
        self.crosshairVisible = True

    def _hideCrosshair(self):
        """Hides crosshair in strip.
        """
        self.crosshairVisible = False

    def _crosshairCode(self, axisCode):
        """Determines what axisCodes are compatible as far as drawing crosshair is concerned
        TBD: the naive approach below should be improved
        """
        return axisCode  #if axisCode[0].isupper() else axisCode

    @property
    def doubleCrosshairVisible(self):
        """True if doubleCrosshair is visible.
        """
        return self._CcpnGLWidget._doubleCrosshairVisible

    @doubleCrosshairVisible.setter
    def doubleCrosshairVisible(self, visible):
        """set the doubleCrosshairVisible visibility
        """
        if hasattr(self, 'doubleCrosshairAction'):
            self.doubleCrosshairAction.setChecked(visible)
        self._CcpnGLWidget._doubleCrosshairVisible = visible

        # spawn a redraw of the GL windows
        self._CcpnGLWidget.GLSignals.emitPaintEvent()

    def _toggleDoubleCrosshair(self):
        """Toggles whether doubleCrosshair is visible.
        """
        self.doubleCrosshairVisible = not self._CcpnGLWidget._doubleCrosshairVisible

    @property
    def pythonConsole(self):
        return self.mainWindow.pythonConsole

    def _openCopySelectedPeaks(self):
        from ccpn.ui.gui.popups.CopyPeaksPopup import CopyPeaks

        popup = CopyPeaks(parent=self.mainWindow, mainWindow=self.mainWindow)
        peaks = self.current.peaks
        popup._selectPeaks(peaks)
        popup.exec_()

    def _showPeakOnPLTable(self):

        current = self.application.current
        peaks = current.peaks
        clickedPeaks = self._lastClickedObjects

        if not (peaks or clickedPeaks):
            return
        if len(peaks) == 1:
            peak = peaks[-1]
            peakTableModule = self.application.showPeakTable(peakList=peak.peakList)

    def setStackingMode(self, value):
        pass

    def getStackingMode(self):
        pass

    def _updateStripLabel(self, callbackDict):
        """Update the striplabel if it represented a NmrResidue that has changed its id.
        """
        # self.header.processNotifier(callbackDict)
        pass

    def createMark(self):
        """Sets the marks at current position
        """
        self.spectrumDisplay.mainWindow.createMark()

    def clearMarks(self):
        """Sets the marks at current position
        """
        self.spectrumDisplay.mainWindow.clearMarks()

    def estimateNoise(self):
        """Estimate noise in the current region
        """
        from ccpn.ui.gui.popups.EstimateNoisePopup import EstimateNoisePopup

        popup = EstimateNoisePopup(parent=self.mainWindow, mainWindow=self.mainWindow, strip=self,
                                   orderedSpectrumViews=self.spectrumDisplay.orderedSpectrumViews(self.spectrumViews))
        popup.exec_()
        popup._cleanupWidget()

    def makeStripPlot(self, includePeakLists=True, includeNmrChains=True, includeSpectrumTable=False):
        """Make a strip plot in the current spectrumDisplay
        """
        from ccpn.ui.gui.popups.StripPlotPopup import StripPlotPopup

        popup = StripPlotPopup(parent=self.mainWindow, mainWindow=self.mainWindow, spectrumDisplay=self.spectrumDisplay,
                               includePeakLists=includePeakLists, includeNmrChains=includeNmrChains, includeSpectrumTable=includeSpectrumTable)
        popup.exec_()
        popup._cleanupWidget()

    def calibrateFromPeaks(self):
        if self.current.peaks and len(self.current.peaks) > 1:

            if not (self._lastClickedObjects and isinstance(self._lastClickedObjects, typing.Sequence)):
                MessageDialog.showMessage('Calibrate error', 'Select a single peak as the peak to calibrate to.')
                return
            else:
                if len(self._lastClickedObjects) > 1:
                    MessageDialog.showMessage('Too Many Peaks', 'Select a single peak as the peak to calibrate to.')
                    return

            # make sure that selected peaks are unique in each spectrum
            spectrumCount = {}
            for peak in self.current.peaks:
                if peak.peakList.spectrum in spectrumCount:
                    MessageDialog.showMessage('Too Many Peaks', 'Only select one peak in each spectrum')
                    break
                else:
                    spectrumCount[peak.peakList.spectrum] = peak

            else:
                # popup to calibrate from selected peaks in this display
                from ccpn.ui.gui.popups.CalibrateSpectraFromPeaksPopup import CalibrateSpectraFromPeaksPopupNd, CalibrateSpectraFromPeaksPopup1d

                if self.spectrumDisplay.is1D:
                    popup = CalibrateSpectraFromPeaksPopup1d(parent=self.mainWindow, mainWindow=self.mainWindow,
                                                             strip=self, spectrumCount=spectrumCount)
                else:
                    popup = CalibrateSpectraFromPeaksPopupNd(parent=self.mainWindow, mainWindow=self.mainWindow,
                                                             strip=self, spectrumCount=spectrumCount)

                popup.exec_()

        else:
            MessageDialog.showMessage('Not Enough Peaks', 'Select more than one peak, only one per spectrum')

    def close(self):
        self.deleteAllNotifiers()
        super().close()

    def _updateSpectrumLabels(self, data):
        """Callback when spectra have changed
        """
        self._CcpnGLWidget._processSpectrumNotifier(data)

    def _updateDisplayedPeaks(self, data):
        """Callback when peaks have changed
        """
        self._CcpnGLWidget._processPeakNotifier(data)

    def _updateDisplayedNmrAtoms(self, data):
        """Callback when nmrAtoms have changed
        """
        self._CcpnGLWidget._processNmrAtomNotifier(data)

    def _updateDisplayedMultiplets(self, data):
        """Callback when multiplets have changed
        """
        self._CcpnGLWidget._processMultipletNotifier(data)

    def refreshDevicePixelRatio(self):
        """Set the devicePixel ratio in the GL window
        """
        self._CcpnGLWidget.refreshDevicePixelRatio()

    def refresh(self):
        """Refresh the display for strip and redraw contours
        """
        self._CcpnGLWidget._updateVisibleSpectrumViews()

        # redraw the contours
        from ccpn.ui.gui.lib.OpenGL.CcpnOpenGL import GLNotifier

        GLSignals = GLNotifier(parent=self)

        for specNum, thisSpecView in enumerate(self.spectrumViews):
            thisSpecView.buildContours = True

        GLSignals.emitPaintEvent()

    def _checkMenuItems(self):
        """Update the menu check boxes from the strip
        Subclass if options needed, e.g. stackSpectra item
        """
        pass

    def _createMenuItemForNavigate(self, currentStrip, navigateAxes, navigatePos, showPos, strip, menuFunc, label, includeAxisCodes=True):
        from ccpn.ui.gui.lib.Strip import navigateToPositionInStrip

        if includeAxisCodes:
            item = ', '.join([cc + ":" + str(x if isinstance(x, str) else round(x, 3)) for x, cc in zip(showPos, strip.axisCodes)])
        else:
            item = ', '.join([str(x if isinstance(x, str) else round(x, 3)) for x in showPos])

        text = '%s (%s)' % (strip.pid, item)
        toolTip = 'Show cursor in strip %s at %s position (%s)' % (str(strip.id), label, item)
        # if len(list(set(strip.axisCodes) & set(currentStrip.axisCodes))) > 0:
        menuFunc.addItem(text=text,
                         callback=partial(navigateToPositionInStrip, strip=strip,
                                          positions=navigatePos,
                                          axisCodes=navigateAxes, ),
                         toolTip=toolTip)
        # else:
        #     print('skipping axisCodes %s %s' % (strip.axisCodes, currentStrip.axisCodes))

    def _createCommonMenuItem(self, currentStrip, includeAxisCodes, label, menuFunc, perm, position, strip):
        showPos = []
        navigatePos = []
        navigateAxes = []
        for jj, ii in enumerate(perm):
            if ii is not None:
                showPos.append(position[ii])
                navigatePos.append(position[ii])
                navigateAxes.append(strip.axisCodes[jj])
            else:
                showPos.append(' - ')
        self._createMenuItemForNavigate(currentStrip, navigateAxes, navigatePos, showPos, strip, menuFunc, label,
                                        includeAxisCodes=includeAxisCodes)

    def _addItemsToNavigateMenu(self, position, axisCodes, label, menuFunc, includeAxisCodes=True):
        """Adds item to navigate to section of context menu.
        """
        from ccpn.util.Common import getAxisCodeMatchIndices
        from itertools import product

        if not menuFunc:
            return

        menuFunc.clear()
        currentStrip = self

        if len(self.current.project.spectrumDisplays) > 0:
            menuFunc.setEnabled(True)

            # matchingItemAdded = False
            for spectrumDisplay in self.current.project.spectrumDisplays:
                for strip in spectrumDisplay.strips:

                    # add the opposite diagonals for matching axisCodes - always at the top of the list
                    if strip == currentStrip:

                        indices = getAxisCodeMatchIndices(strip.axisCodes, axisCodes, allMatches=False)
                        allIndices = getAxisCodeMatchIndices(strip.axisCodes, axisCodes, allMatches=True)
                        permutationList1 = [jj for jj in product(*(ii if ii else (None,) for ii in allIndices)) if len(set(jj)) == len(strip.axisCodes)]
                        for perm in permutationList1:

                            # skip any that match the original indexing
                            if any(ii != jj for ii, jj in zip(perm, indices)):
                                self._createCommonMenuItem(currentStrip, includeAxisCodes, label, menuFunc, perm, position, strip)
                        menuFunc.addSeparator()

                        # try:
                        #     # flip the first two axes, easy to do it here
                        #     flipAxisCodes = [strip.axisCodes[1], strip.axisCodes[0]] + list(strip.axisCodes[2:])
                        #
                        #     # get a list of all isotope code matches for each axis code in 'strip' matched to the flipped axes
                        #     perm = getAxisCodeMatchIndices(flipAxisCodes, axisCodes, allMatches=False)
                        #
                        #     self._createCommonMenuItem(currentStrip, includeAxisCodes, label, menuFunc, perm, position, strip)
                        #     menuFunc.addSeparator()
                        #     # matchingItemAdded = True
                        #
                        # except Exception as es:
                        #     # just skip if an error (but there shouldn't be any here)
                        #     pass

            # if not matchingItemAdded:
            #     print('>>> skipping menuitem')
            #     menuFunc.addItem(text='Skip matching isotopeCodes')
            #     menuFunc.addSeparator()

            for spectrumDisplay in self.current.project.spectrumDisplays:
                for strip in spectrumDisplay.strips:
                    if strip != currentStrip:

                        # get a list of all isotope code matches for each axis code in 'strip'
                        indices = getAxisCodeMatchIndices(strip.axisCodes, axisCodes, allMatches=True)

                        # generate a permutation list of the axis codes that have unique indices
                        # permutation list is list of tuples
                        # each element is list of indices to fetch from currentStrip and map to strip

                        # permutationList1 = [jj for jj in product(*(ii if ii else (None,) for ii in indices)) if len(set(jj)) == len(strip.axisCodes)]
                        permutationList1 = [jj for jj in product(*(ii if ii else (None,) for ii in indices))]  # if len(set(jj)) == len(strip.axisCodes)]

                        # print('>>>', strip.pid, indices)
                        for perm in permutationList1:
                            perm2 = [pp if pp is not None else -(cc + 1) for cc, pp in enumerate(perm)]
                            # print('>>>    ', perm, perm2)

                            if len(set(perm2)) == len(perm2):  # ignore None's
                                self._createCommonMenuItem(currentStrip, includeAxisCodes, label, menuFunc, perm, position, strip)

                        # menuFunc.addItem(text=' - ')

                        permutationList2 = [jj for jj in product(*(ii if ii else (None,) for ii in indices)) if len(set(jj)) == len(jj)]
                        if not permutationList2:

                            perm = list(getAxisCodeMatchIndices(strip.axisCodes, axisCodes, allMatches=False))

                            from collections import Counter
                            from itertools import product

                            maxIndexList = Counter(perm).most_common(1)
                            if maxIndexList:
                                index, maxCount = maxIndexList[0]
                                if index is not None:

                                    # iterate through all permutations of index/None
                                    combiList = [list(i) for i in product([None, index], repeat=maxCount)]
                                    indices = [ii for ii in range(len(perm)) if perm[ii] == index]

                                    # add all permutations except first (all unset)
                                    for combi in combiList[1:]:
                                        for ind, val in zip(indices, combi):
                                            perm[ind] = val

                                        self._createCommonMenuItem(currentStrip, includeAxisCodes, label, menuFunc, perm, position, strip)

                menuFunc.addSeparator()
        else:
            menuFunc.setEnabled(False)

    def _addItemsToNavigateToPeakMenu(self, peaks):
        """Adds item to navigate to peak position from context menu.
        """
        if peaks and self.navigateToPeakMenu:
            self._addItemsToNavigateMenu(peaks[0].position, peaks[0].axisCodes, 'Peak', self.navigateToPeakMenu, includeAxisCodes=True)

    def _addItemsToNavigateToCursorPosMenu(self):
        """Copied from old viewbox. This function apparently take the current cursorPosition
         and uses to pan a selected display from the list of spectrumViews or the current cursor position.
        """
        if self.navigateCursorMenu:
            position = [self.current.mouseMovedDict[AXIS_FULLATOMNAME][ax]
                        if ax in self.current.mouseMovedDict[AXIS_FULLATOMNAME] else None
                        for ax in self.axisCodes]
            if None in position:
                return

            self._addItemsToNavigateMenu(position, self.axisCodes, 'Cursor', self.navigateCursorMenu, includeAxisCodes=True)

    def markAxisIndices(self, indices=None):
        """Mark the X/Y/XY axisCodes by index
        """
        from functools import partial
        from ccpn.ui.gui.lib.Strip import navigateToPositionInStrip

        position = [self.current.mouseMovedDict[AXIS_FULLATOMNAME][ax] for ax in self.axisCodes]
        if indices is None:
            indices = tuple(range(len(self.axisCodes)))

        pos = [position[ii] for ii in indices]
        axes = [self.axisCodes[ii] for ii in indices]

        self._createMarkAtPosition(positions=pos, axisCodes=axes)

    def _addItemsToMenu(self, position, axisCodes, label, menuFunc):
        """Adds item to mark peak position from context menu.
        """
        from functools import partial

        if hasattr(self, 'markIn%sMenu' % label):
            menuFunc.clear()
            currentStrip = self

            if currentStrip:
                if len(self.current.project.spectrumDisplays) > 1:
                    menuFunc.setEnabled(True)
                    for spectrumDisplay in self.current.project.spectrumDisplays:
                        for strip in spectrumDisplay.strips:
                            if strip != currentStrip:
                                toolTip = 'Show cursor in strip %s at %s position %s' % (str(strip.id), label, str([round(x, 3) for x in position]))
                                if len(list(set(strip.axisCodes) & set(currentStrip.axisCodes))) <= 4:
                                    menuFunc.addItem(text=strip.pid,
                                                     callback=partial(self._createMarkAtPosition,
                                                                      positions=position,
                                                                      axisCodes=axisCodes),
                                                     toolTip=toolTip)
                        menuFunc.addSeparator()
                else:
                    menuFunc.setEnabled(False)

    def _addItemsToMarkInPeakMenu(self, peaks):
        """Adds item to mark peak position from context menu.
        """
        if peaks and hasattr(self, 'markInPeakMenu'):
            self._addItemsToMenu(peaks[0].position, peaks[0].axisCodes, 'Peak', self.markInPeakMenu)

    def _addItemsToMarkInCursorPosMenu(self):
        """Copied from old viewbox. This function apparently take the current cursorPosition
         and uses to pan a selected display from the list of spectrumViews or the current cursor position.
        """
        if hasattr(self, 'markInCursorMenu'):
            self._addItemsToMenu(self.current.cursorPosition, self.axisCodes, 'Cursor', self.markInCursorMenu)

    def _markSelectedPeaks(self, axisIndex=None):
        """Mark the positions of all selected peaks
        """
        with undoBlockWithoutSideBar():
            for peak in self.current.peaks:
                self._createObjectMark(peak, axisIndex)

    def _markSelectedMultiplets(self, axisIndex=None):
        """Mark the positions of all selected multiplets
        """
        with undoBlockWithoutSideBar():
            for multiplet in self.current.multiplets:
                self._createObjectMark(multiplet, axisIndex)

    def _addItemsToCopyAxisFromMenuesMainView(self):
        """Setup the menu for the main view
        """
        # self._addItemsToCopyAxisFromMenues([self.copyAllAxisFromMenu, self.copyXAxisFromMenu, self.copyYAxisFromMenu],
        #                                    ['All', 'X', 'Y'])
        self._addItemsToCopyAxisFromMenues(((self.copyAllAxisFromMenu, 'All'),
                                            (self.copyXAxisFromMenu, 'X'),
                                            (self.copyYAxisFromMenu, 'Y')))

    def _addItemsToCopyAxisFromMenuesAxes(self, viewPort, thisMenu, is1D):
        """Setup the menu for the axis views
        """
        from ccpn.ui.gui.lib.GuiStripContextMenus import _addCopyMenuItems

        copyAttribs, matchAttribs = _addCopyMenuItems(self, viewPort, thisMenu, is1D)

        self._addItemsToCopyAxisFromMenues(copyAttribs)
        for nm, ax in matchAttribs:
            self._addItemsToCopyAxisCodesFromMenues(ax, nm)

    def _addItemsToCopyAxisFromMenues(self, copyAttribs):  #, axisNames, axisIdList):
        """Copied from old viewbox. This function apparently take the current cursorPosition
         and uses to pan a selected display from the list of spectrumViews or the current cursor position.
        """
        # TODO needs clear documentation
        from functools import partial

        axisNames = tuple(nm[0] for nm in copyAttribs)
        axisIdList = tuple(nm[1] for nm in copyAttribs)

        for axisName, axisId in zip(axisNames, axisIdList):
            if axisName:
                axisName.clear()
                currentStrip = self.current.strip
                position = self.current.cursorPosition

                count = 0
                if currentStrip:
                    for spectrumDisplay in self.current.project.spectrumDisplays:
                        for strip in spectrumDisplay.strips:
                            if strip != currentStrip:
                                toolTip = 'Copy %s axis range from strip %s' % (str(axisId), str(strip.id))
                                if len(list(set(strip.axisCodes) & set(currentStrip.axisCodes))) <= 4:
                                    axisName.addItem(text=strip.pid,
                                                     callback=partial(self._copyAxisFromStrip,
                                                                      axisId=axisId, fromStrip=strip, ),
                                                     toolTip=toolTip)
                                    count += 1
                        axisName.addSeparator()

                axisName.setEnabled(True if count else False)

    def _addItemsToMarkAxesMenuAxesView(self, viewPort, thisMenu):
        """Setup the menu for the main view for marking axis codes
        """
        indices = {BOTTOMAXIS: (0,), RIGHTAXIS: (1,)}
        if viewPort in indices.keys():
            self._addItemsToMarkAxesMenuMainView(thisMenu, indices[viewPort])

    def _addItemsToMarkAxesMenuMainView(self, axisMenu=None, indices=None):
        """Setup the menu for the main view for marking axis codes
        """
        axisName = axisMenu if axisMenu else self.markAxesMenu
        position = [self.current.mouseMovedDict[AXIS_FULLATOMNAME][ax]
                    if ax in self.current.mouseMovedDict[AXIS_FULLATOMNAME] else None
                    for ax in self.axisCodes]
        if None in position:
            return

        row = 0
        if indices is None:
            # get the indices to add to the menu
            indices = tuple(range(len(self.axisCodes)))

            pos = [position[ii] for ii in indices]
            axes = [self.axisCodes[ii] for ii in indices]

            toolTip = 'Mark all axis codes'
            axisName.addItem(text='Mark All AxisCodes',
                             callback=partial(self._createMarkAtPosition, positions=pos, axisCodes=axes, ),
                             toolTip=toolTip)
            row += 1

        for ind in indices:
            pos = [position[ind], ]
            axes = [self.axisCodes[ind], ]

            toolTip = 'Mark %s axis code' % str(self.axisCodes[ind])
            axisName.addItem(text='Mark %s' % str(self.axisCodes[ind]),
                             callback=partial(self._createMarkAtPosition, positions=pos, axisCodes=axes, ),
                             toolTip=toolTip)
            row += 1

        if row:
            axisName.addSeparator()

    # def _addItemsToMarkAxesMenuXAxisView(self):
    #     """Setup the menu for the main view for marking axis codes
    #     """
    #     axisName = self.markAxesMenu
    #
    # def _addItemsToMarkAxesMenuYAxisView(self):
    #     """Setup the menu for the main view for marking axis codes
    #     """
    #     axisName = self.markAxesMenu

    def _addItemsToMatchAxisCodesFromMenuesMainView(self):
        """Setup the menu for the main view
        """
        self._addItemsToCopyAxisCodesFromMenues(0, self.matchXAxisCodeToMenu)
        self._addItemsToCopyAxisCodesFromMenues(1, self.matchYAxisCodeToMenu)

    # def _addItemsToMatchAxisCodesFromMenuesAxes(self):
    #     """Setup the menu for the axis views
    #     """
    #     self._addItemsToCopyAxisCodesFromMenues(0, [self.matchXAxisCodeToMenu2, self.matchYAxisCodeToMenu2])
    #     self._addItemsToCopyAxisCodesFromMenues(1, [self.matchXAxisCodeToMenu2, self.matchYAxisCodeToMenu2])

    def _addItemsToCopyAxisCodesFromMenues(self, axisIndex, axisName):  #, axisList):
        """Copied from old viewbox. This function apparently take the current cursorPosition
         and uses to pan a selected display from the list of spectrumViews or the current cursor position.
        """
        # TODO needs clear documentation
        from functools import partial
        from ccpn.util.Common import getAxisCodeMatchIndices

        # axisList = (self.matchXAxisCodeToMenu2, self.matchYAxisCodeToMenu2)

        # if axisIndex not in range(len(axisList)):
        #     return

        # axisName = axisList[axisIndex]
        axisCode = self.axisCodes[axisIndex]

        if axisName:
            axisName.clear()
            currentStrip = self.current.strip
            position = self.current.cursorPosition

            count = 0
            if currentStrip:
                for spectrumDisplay in self.current.project.spectrumDisplays:
                    addSeparator = False
                    for strip in spectrumDisplay.strips:
                        if strip != currentStrip:

                            indices = getAxisCodeMatchIndices(strip.axisCodes, (axisCode,))

                            for ii, ind in enumerate(indices):
                                if ind is not None:

                                    toolTip = 'Copy %s axis range from strip %s' % (str(strip.axisCodes[ii]), str(strip.id))
                                    if len(list(set(strip.axisCodes) & set(currentStrip.axisCodes))) <= 4:
                                        axisName.addItem(text='%s from %s' % (str(strip.axisCodes[ii]), str(strip.pid)),
                                                         callback=partial(self._copyAxisCodeFromStrip,
                                                                          axisIndex=axisIndex, fromStrip=strip, fromAxisId=ii),
                                                         toolTip=toolTip)
                                        count += 1
                                        addSeparator = True

                    if addSeparator:
                        axisName.addSeparator()

            axisName.setEnabled(True if count else False)

    # def _enableNdAxisMenuItems(self, axisName, axisMenu):
    #
    #     from ccpn.ui.gui.lib.OpenGL.CcpnOpenGLDefs import BOTTOMAXIS, RIGHTAXIS, AXISCORNER
    #
    #     axisMenuItems = (self.copyAllAxisFromMenu2, self.copyXAxisFromMenu2, self.copyYAxisFromMenu2,
    #                      self.matchXAxisCodeToMenu2, self.matchYAxisCodeToMenu2)
    #     enabledList = {BOTTOMAXIS: (False, True, False, True, False),
    #                    RIGHTAXIS : (False, False, True, False, True),
    #                    AXISCORNER: (True, True, True, True, True)
    #                    }
    #     if axisName in enabledList:
    #         axisSelect = enabledList[axisName]
    #         for menuItem, select in zip(axisMenuItems, axisSelect):
    #             # only disable if already enabled
    #             if menuItem.isEnabled():
    #                 menuItem.setEnabled(select)
    #     else:
    #         getLogger().warning('Error selecting menu item')

    # def _enable1dAxisMenuItems(self, axisName):
    #
    #     from ccpn.ui.gui.lib.OpenGL.CcpnOpenGLDefs import BOTTOMAXIS, RIGHTAXIS, AXISCORNER
    #
    #     axisMenuItems = (self.copyAllAxisFromMenu2, self.copyXAxisFromMenu2, self.copyYAxisFromMenu2)
    #     enabledList = {BOTTOMAXIS: (False, True, False),
    #                    RIGHTAXIS : (False, False, True),
    #                    AXISCORNER: (True, True, True)
    #                    }
    #     if axisName in enabledList:
    #         axisSelect = enabledList[axisName]
    #         for menuItem, select in zip(axisMenuItems, axisSelect):
    #             # only disable if already enabled
    #             if menuItem.isEnabled():
    #                 menuItem.setEnabled(select)
    #     else:
    #         getLogger().warning('Error selecting menu item')

    def _updateDisplayedIntegrals(self, data):
        """Callback when integrals have changed.
        """
        self._CcpnGLWidget._processIntegralNotifier(data)

    def _highlightStrip(self, flag):
        """(un)highLight the strip depending on flag

        CCPNINTERNAL: used in GuiMainWindow
        """
        self._CcpnGLWidget.highlightCurrentStrip(flag)
        if self.stripLabel:
            self.stripLabel.setLabelColour(CCPNGLWIDGET_HEXHIGHLIGHT if flag else CCPNGLWIDGET_HEXFOREGROUND)
            self.stripLabel.setHighlighted(flag)

    def _attachZPlaneWidgets(self):
        """Attach the ZPlane widgets for the current strip into the spectrumDisplay axis frame
        """
        if self.spectrumDisplay.is1D:
            return

        spec = self.spectrumDisplay
        if spec.zPlaneNavigationMode == ZPlaneNavigationModes.PERSPECTRUMDISPLAY.label:
            spec.zPlaneFrame.attachZPlaneWidgets(self)

    def _removeZPlaneWidgets(self):
        """Remove the ZPlane widgets for the curent strip from the spectrumDisplay axis frame
        """
        if self.spectrumDisplay.is1D:
            return

        spec = self.spectrumDisplay
        if spec.zPlaneFrame and spec.zPlaneNavigationMode == ZPlaneNavigationModes.PERSPECTRUMDISPLAY.label:
            spec.zPlaneFrame.removeZPlaneWidgets()

    def _newPhasingTrace(self):
        self._CcpnGLWidget.newTrace()

    def _setPhasingPivot(self):

        phasingFrame = self.spectrumDisplay.phasingFrame
        direction = phasingFrame.getDirection()
        # position = self.current.cursorPosition[0] if direction == 0 else self.current.cursorPosition[1]
        # position = self.current.positions[0] if direction == 0 else self.current.positions[1]

        mouseMovedDict = self.current.mouseMovedDict
        if direction == 0:
            for mm in mouseMovedDict[AXIS_MATCHATOMTYPE].keys():
                if mm[0] == self.axisCodes[0][0]:
                    position = mouseMovedDict[AXIS_MATCHATOMTYPE][mm]
        else:
            for mm in mouseMovedDict[AXIS_MATCHATOMTYPE].keys():
                if mm[0] == self.axisCodes[1][0]:
                    position = mouseMovedDict[AXIS_MATCHATOMTYPE][mm]

        phasingFrame.pivotEntry.set(position)
        self._updatePivot()

    def removePhasingTraces(self):
        self._CcpnGLWidget.clearStaticTraces()

    def _updatePivot(self):
        # this is called if pivot entry at bottom of display is updated and then "return" key used

        # update the static traces from the phasing console
        # redraw should update the display
        self._CcpnGLWidget.rescaleStaticTraces()

    def setTraceScale(self, traceScale):
        for spectrumView in self.spectrumViews:
            spectrumView.traceScale = traceScale

    @property
    def contextMenuMode(self):
        return self._contextMenuMode

    @contextMenuMode.getter
    def contextMenuMode(self):
        return self._contextMenuMode

    @contextMenuMode.setter
    def contextMenuMode(self, mode):
        self._contextMenuMode = mode

    def turnOnPhasing(self):

        phasingFrame = self.spectrumDisplay.phasingFrame
        # self.hPhasingPivot.setVisible(True)
        # self.vPhasingPivot.setVisible(True)

        # change menu
        self._isPhasingOn = True
        self.viewStripMenu = self._phasingMenu

        if self.spectrumDisplay.is1D:

            self._hTraceActive = True
            self._vTraceActive = False
            self._newConsoleDirection = 0
        else:
            # TODO:ED remember trace direction
            self._hTraceActive = self.spectrumDisplay.hTraceAction  # self.hTraceAction.isChecked()
            self._vTraceActive = self.spectrumDisplay.vTraceAction  # self.vTraceAction.isChecked()

            # set to the first active or the remembered phasingDirection
            self._newConsoleDirection = phasingFrame.getDirection()
            if self._hTraceActive:
                self._newConsoleDirection = 0
                phasingFrame.directionList.setIndex(0)
            elif self._vTraceActive:
                self._newConsoleDirection = 1
                phasingFrame.directionList.setIndex(1)

        # for spectrumView in self.spectrumViews:
        #     spectrumView._turnOnPhasing()

        # # make sure that all traces are clear
        # from ccpn.util.CcpnOpenGL import GLNotifier
        # GLSignals = GLNotifier(parent=self)
        # if self.spectrumDisplay.is1D:
        #   GLSignals.emitEvent(triggers=[GLNotifier.GLADD1DPHASING], display=self.spectrumDisplay)
        # else:
        #   GLSignals.emitEvent(triggers=[GLNotifier.GLCLEARPHASING], display=self.spectrumDisplay)

        vals = self.spectrumDisplay.phasingFrame.getValues(self._newConsoleDirection)
        self.spectrumDisplay.phasingFrame.slider0.setValue(vals[0])
        self.spectrumDisplay.phasingFrame.slider1.setValue(vals[1])
        self.spectrumDisplay.phasingFrame.pivotEntry.set(vals[2])

        # TODO:ED remember direction
        self._newPosition = phasingFrame.pivotEntry.get()
        self.pivotLine = self._CcpnGLWidget.addInfiniteLine(colour='highlight', movable=True, lineStyle='dashed', lineWidth=2.0)

        if not self.pivotLine:
            getLogger().warning('no infiniteLine')
            return

        if self._newConsoleDirection == 0:
            self.pivotLine.orientation = ('v')

            # self.hTraceAction.setChecked(True)
            # self.vTraceAction.setChecked(False)
            if not self.spectrumDisplay.is1D:
                self.hTraceAction.setChecked(True)
                self.vTraceAction.setChecked(False)
                self._CcpnGLWidget.updateHTrace = True
                self._CcpnGLWidget.updateVTrace = False
        else:
            self.pivotLine.orientation = ('h')
            # self.hTraceAction.setChecked(False)
            # self.vTraceAction.setChecked(True)
            if not self.spectrumDisplay.is1D:
                self.hTraceAction.setChecked(False)
                self.vTraceAction.setChecked(True)
                self._CcpnGLWidget.updateHTrace = False
                self._CcpnGLWidget.updateVTrace = True

        # connect to the value in the GLwidget
        self.pivotLine.valuesChanged.connect(self._newPositionLineCallback)
        self.pivotLine.setValue(self._newPosition)
        phasingFrame.pivotEntry.valueChanged.connect(self._newPositionPivotCallback)

        # # make sure that all traces are clear
        # from ccpn.ui.gui.lib.OpenGL.CcpnOpenGL import GLNotifier
        #
        # GLSignals = GLNotifier(parent=self)
        if self.spectrumDisplay.is1D:
            self._CcpnGLWidget.GLSignals.emitEvent(triggers=[self._CcpnGLWidget.GLSignals.GLADD1DPHASING], display=self.spectrumDisplay)
        else:
            self._CcpnGLWidget.GLSignals.emitEvent(triggers=[self._CcpnGLWidget.GLSignals.GLCLEARPHASING], display=self.spectrumDisplay)

    def _newPositionLineCallback(self):
        if not self.isDeleted:
            phasingFrame = self.spectrumDisplay.phasingFrame
            self._newPosition = self.pivotLine.values  # [0]

            # disables feedback from the spinbox as event is spawned from the GLwidget
            phasingFrame.setPivotValue(self._newPosition)

            spectrumDisplay = self.spectrumDisplay
            for strip in spectrumDisplay.strips:
                if strip != self:
                    # set the pivotPosition in the other strips
                    strip._updatePivotLine(self._newPosition)

    def _updatePivotLine(self, newPosition):
        """Respond to changes in the other strips
        """
        if not self.isDeleted and self.pivotLine:
            self._newPosition = newPosition

            # don't emit a signal when changing - stops feedback loop
            self.pivotLine.setValue(newPosition, emitValuesChanged=False)

    def _newPositionPivotCallback(self, value):
        """Respond to change in value in the spinBox
        """
        self._newPosition = value
        self.pivotLine.setValue(value)

    def turnOffPhasing(self):
        phasingFrame = self.spectrumDisplay.phasingFrame

        # self.hPhasingPivot.setVisible(False)
        # self.vPhasingPivot.setVisible(False)

        # change menu
        self._isPhasingOn = False
        # for spectrumView in self.spectrumViews:
        #     spectrumView._turnOffPhasing()

        # make sure that all traces are clear
        self._CcpnGLWidget.GLSignals.emitEvent(triggers=[self._CcpnGLWidget.GLSignals.GLCLEARPHASING], display=self.spectrumDisplay)

        self._CcpnGLWidget.removeInfiniteLine(self.pivotLine)
        self.pivotLine.valuesChanged.disconnect(self._newPositionLineCallback)
        phasingFrame.pivotEntry.valueChanged.disconnect(self._newPositionPivotCallback)

        if self.spectrumDisplay.is1D:
            self._CcpnGLWidget.updateHTrace = False
            self._CcpnGLWidget.updateVTrace = False
        else:
            # TODO:ED remember trace direction
            self.hTraceAction.setChecked(False)  #self._hTraceActive)
            self.vTraceAction.setChecked(False)  #self._vTraceActive)
            self._CcpnGLWidget.updateHTrace = False  #self._hTraceActive
            self._CcpnGLWidget.updateVTrace = False  #self._vTraceActive

    def _changedPhasingDirection(self):

        phasingFrame = self.spectrumDisplay.phasingFrame
        direction = phasingFrame.getDirection()

        if not phasingFrame.isVisible():
            return

        if direction == 0:
            self.pivotLine.orientation = ('v')
            self.hTraceAction.setChecked(True)
            self.vTraceAction.setChecked(False)
            self._CcpnGLWidget.updateHTrace = True
            self._CcpnGLWidget.updateVTrace = False
        else:
            self.pivotLine.orientation = ('h')
            self.hTraceAction.setChecked(False)
            self.vTraceAction.setChecked(True)
            self._CcpnGLWidget.updateHTrace = False
            self._CcpnGLWidget.updateVTrace = True

        vals = phasingFrame.getValues(direction)
        # phasingFrame.slider0.setValue(self.spectrumDisplay._storedPhasingData[direction][0])
        # phasingFrame.slider1.setValue(self.spectrumDisplay._storedPhasingData[direction][1])
        # phasingFrame.pivotEntry.set(self.spectrumDisplay._storedPhasingData[direction][2])
        phasingFrame.slider0.setValue(vals[0])
        phasingFrame.slider1.setValue(vals[1])
        phasingFrame.pivotEntry.set(vals[2])

        self._CcpnGLWidget.clearStaticTraces()

        # for spectrumView in self.spectrumViews:
        #     spectrumView._changedPhasingDirection()

    def _updatePhasing(self):
        if self.spectrumDisplay.phasingFrame.isVisible():
            colour = getColours()[GUISTRIP_PIVOT]
            self._CcpnGLWidget.setInfiniteLineColour(self.pivotLine, colour)
            self._CcpnGLWidget.rescaleStaticTraces()

    def _toggleShowActivePhaseTrace(self):
        """Toggles whether the active phasing trace is visible.
        """
        self.showActivePhaseTrace = not self.showActivePhaseTrace
        self._CcpnGLWidget.showActivePhaseTrace = self.showActivePhaseTrace

    def _toggleShowSpectraOnPhasing(self):
        """Toggles whether spectraOnPhasing is visible.
        """
        self.showSpectraOnPhasing = not self.showSpectraOnPhasing
        self._CcpnGLWidget.showSpectraOnPhasing = self.showSpectraOnPhasing

    def _showSpectraOnPhasing(self):
        """Displays spectraOnPhasing in strip.
        """
        self.showSpectraOnPhasing = True
        self._CcpnGLWidget.showSpectraOnPhasing = True

    def _hideSpectraOnPhasing(self):
        """Hides spectraOnPhasing in strip.
        """
        self.showSpectraOnPhasing = False
        self._CcpnGLWidget.showSpectraOnPhasing = False

    #~~~~~~~~~~~~~~~~~~~~~~~~~~~~~~~~~~~~~~~~~~~~~~~~~~~~~~~~~~~~~~~~~~~~~~~~~~~~~~~
    # symbolLabelling

    def _setSymbolLabelling(self):
        if self.spectrumViews:
            for sV in self.spectrumViews:

                for peakListView in sV.peakListViews:
                    # peakListView.buildSymbols = True
                    peakListView.buildLabels = True

            # spawn a redraw of the GL windows
            self._CcpnGLWidget.GLSignals.emitPaintEvent()

    @property
    def symbolLabelling(self):
        """Get the symbol labelling for the strip
        """
        return self._CcpnGLWidget._symbolLabelling

    @symbolLabelling.setter
    def symbolLabelling(self, value):
        """Set the symbol labelling for the strip
        """
        if not isinstance(value, int):
            raise TypeError('Error: symbolLabelling not an int')

        oldValue = self._CcpnGLWidget._symbolLabelling
        self._CcpnGLWidget._symbolLabelling = value if (value in range(self.spectrumDisplay.MAXPEAKLABELTYPES)) else 0
        if value != oldValue:
            self._setSymbolLabelling()
            if self.spectrumViews:
                self._emitSymbolChanged()

    def cycleSymbolLabelling(self):
        """Toggles whether peak labelling is minimal is visible in the strip.
        """
        self.symbolLabelling += 1

    def setSymbolLabelling(self, value):
        """Toggles whether peak labelling is minimal is visible in the strip.
        """
        self.symbolLabelling = value

    def _emitSymbolChanged(self):
        # spawn a redraw of the GL windows
        self._CcpnGLWidget.GLSignals._emitSymbolsChanged(source=None, strip=self,
                                                         symbolDict={SYMBOLTYPES       : self.symbolType,
                                                                     ANNOTATIONTYPES   : self.symbolLabelling,
                                                                     SYMBOLSIZE        : self.symbolSize,
                                                                     SYMBOLTHICKNESS   : self.symbolThickness,
                                                                     CONTOURTHICKNESS  : self.contourThickness,
                                                                     ALIASENABLED      : self.aliasEnabled,
                                                                     ALIASSHADE        : self.aliasShade,
                                                                     ALIASLABELSENABLED: self.aliasLabelsEnabled,
                                                                     })

    #~~~~~~~~~~~~~~~~~~~~~~~~~~~~~~~~~~~~~~~~~~~~~~~~~~~~~~~~~~~~~~~~~~~~~~~~~~~~~~~
    # symbolTypes

    def _setSymbolType(self):
        if self.spectrumViews:
            for sV in self.spectrumViews:

                for peakListView in sV.peakListViews:
                    peakListView.buildSymbols = True
                    peakListView.buildLabels = True

                for multipletListView in sV.multipletListViews:
                    multipletListView.buildSymbols = True
                    multipletListView.buildLabels = True

            # spawn a redraw of the GL windows
            self._CcpnGLWidget.GLSignals.emitPaintEvent()

    @property
    def symbolType(self):
        """Get the symbol type for the strip
        """
        return self._CcpnGLWidget._symbolType

    @symbolType.setter
    def symbolType(self, value):
        """Set the symbol type for the strip
        """
        if not isinstance(value, int):
            raise TypeError('Error: symbolType not an int')

        oldValue = self._CcpnGLWidget._symbolType
        self._CcpnGLWidget._symbolType = value if (value in range(self.spectrumDisplay.MAXPEAKSYMBOLTYPES)) else 0
        if value != oldValue:
            self._setSymbolType()
            if self.spectrumViews:
                self._emitSymbolChanged()

    def cyclePeakSymbols(self):
        """Cycle through peak symbol types.
        """
        self.symbolType += 1

    def setPeakSymbols(self, value):
        """set the peak symbol type.
        """
        self.symbolType = value

    def _setSymbolsPaintEvent(self):
        # prompt the GLwidgets to update
        self._CcpnGLWidget.GLSignals.emitEvent(triggers=[self._CcpnGLWidget.GLSignals.GLRESCALE,
                                                         self._CcpnGLWidget.GLSignals.GLALLPEAKS,
                                                         self._CcpnGLWidget.GLSignals.GLALLMULTIPLETS,
                                                         ])

    def _setContoursPaintEvent(self):
        # prompt the GLwidgets to update
        self._CcpnGLWidget.GLSignals.emitEvent(triggers=[self._CcpnGLWidget.GLSignals.GLALLCONTOURS,
                                                         ])

    def _symbolsChangedInSettings(self, aDict):
        """Respond to changes in the symbol values in the settings widget
        """
        symbolType = aDict[SYMBOLTYPES]
        annotationsType = aDict[ANNOTATIONTYPES]
        symbolSize = aDict[SYMBOLSIZE]
        symbolThickness = aDict[SYMBOLTHICKNESS]
        aliasEnabled = aDict[ALIASENABLED]
        aliasShade = aDict[ALIASSHADE]
        aliasLabelsEnabled = aDict[ALIASLABELSENABLED]
        contourThickness = aDict[CONTOURTHICKNESS]

        if self.isDeleted:
            return

        with self.spectrumDisplay._spectrumDisplaySettings.blockWidgetSignals():
            # update the current settings from the dict
            if symbolType != self.symbolType:
                self.setPeakSymbols(symbolType)

            elif annotationsType != self.symbolLabelling:
                self.setSymbolLabelling(annotationsType)

            elif symbolSize != self.symbolSize:
                self.symbolSize = symbolSize
                self._setSymbolsPaintEvent()

            elif symbolThickness != self.symbolThickness:
                self.symbolThickness = symbolThickness
                self._setSymbolsPaintEvent()

            elif aliasEnabled != self.aliasEnabled:
                self.aliasEnabled = aliasEnabled
                self._setSymbolsPaintEvent()

            elif aliasShade != self.aliasShade:
                self.aliasShade = aliasShade
                self._setSymbolsPaintEvent()

            elif aliasLabelsEnabled != self.aliasLabelsEnabled:
                self.aliasLabelsEnabled = aliasLabelsEnabled
                self._setSymbolsPaintEvent()

            elif contourThickness != self.contourThickness:
                self.contourThickness = contourThickness
                self._setContoursPaintEvent()

    #~~~~~~~~~~~~~~~~~~~~~~~~~~~~~~~~~~~~~~~~~~~~~~~~~~~~~~~~~~~~~~~~~~~~~~~~~~~~~~~
    # symbolSize

    @property
    def symbolSize(self):
        """Get the symbol size for the strip
        """
        return self._CcpnGLWidget._symbolSize

    @symbolSize.setter
    def symbolSize(self, value):
        """Set the symbol size for the strip
        """
        if not isinstance(value, (int, float)):
            raise TypeError('Error: symbolSize not an (int, float)')
        value = int(value)

        oldValue = self._CcpnGLWidget._symbolSize
        self._CcpnGLWidget._symbolSize = value if (value and value >= 0) else oldValue
        if value != oldValue:
            self._setSymbolLabelling()
            if self.spectrumViews:
                self._emitSymbolChanged()

    #~~~~~~~~~~~~~~~~~~~~~~~~~~~~~~~~~~~~~~~~~~~~~~~~~~~~~~~~~~~~~~~~~~~~~~~~~~~~~~~
    # symbolThickness

    @property
    def symbolThickness(self):
        """Get the symbol thickness for the strip
        """
        return self._CcpnGLWidget._symbolThickness

    @symbolThickness.setter
    def symbolThickness(self, value):
        """Set the symbol thickness for the strip
        """
        if not isinstance(value, (int, float)):
            raise TypeError('Error: symbolThickness not an (int, float)')
        value = int(value)

        oldValue = self._CcpnGLWidget._symbolThickness
        self._CcpnGLWidget._symbolThickness = value if (value and value >= 0) else oldValue
        if value != oldValue:
            self._setSymbolLabelling()
            if self.spectrumViews:
                self._emitSymbolChanged()

    #~~~~~~~~~~~~~~~~~~~~~~~~~~~~~~~~~~~~~~~~~~~~~~~~~~~~~~~~~~~~~~~~~~~~~~~~~~~~~~~
    # contourThickness

    @property
    def contourThickness(self):
        """Get the contour thickness for the strip
        """
        return self._CcpnGLWidget._contourThickness

    @contourThickness.setter
    def contourThickness(self, value):
        """Set the contour thickness for the strip
        """
        if not isinstance(value, (int, float)):
            raise TypeError('Error: contourThickness not an (int, float)')
        value = int(value)

        oldValue = self._CcpnGLWidget._contourThickness
        self._CcpnGLWidget._contourThickness = value if (value and value >= 0) else oldValue
        if value != oldValue:
            if self.spectrumViews:
                self._emitSymbolChanged()

    #~~~~~~~~~~~~~~~~~~~~~~~~~~~~~~~~~~~~~~~~~~~~~~~~~~~~~~~~~~~~~~~~~~~~~~~~~~~~~~~
    # aliasEnabled

    @property
    def aliasEnabled(self):
        """Get aliasEnabled for the strip
        """
        return self._CcpnGLWidget._aliasEnabled

    @aliasEnabled.setter
    def aliasEnabled(self, value):
        """Set aliasEnabled for the strip
        """
        if not isinstance(value, bool):
            raise TypeError('Error: aliasEnabled not a bool')

        oldValue = self._CcpnGLWidget._aliasEnabled
        self._CcpnGLWidget._aliasEnabled = value
        if value != oldValue:
            self._setSymbolLabelling()
            if self.spectrumViews:
                self._emitSymbolChanged()

    #~~~~~~~~~~~~~~~~~~~~~~~~~~~~~~~~~~~~~~~~~~~~~~~~~~~~~~~~~~~~~~~~~~~~~~~~~~~~~~~
    # aliasShade

    @property
    def aliasShade(self):
        """Get aliasShade for the strip
        """
        return self._CcpnGLWidget._aliasShade

    @aliasShade.setter
    def aliasShade(self, value):
        """Set aliasShade for the strip
        """
        if not isinstance(value, (int, float)):
            raise TypeError('Error: aliasShade not an (int, float)')

        oldValue = self._CcpnGLWidget._aliasShade
        self._CcpnGLWidget._aliasShade = value if (value and value >= 0) else oldValue
        if value != oldValue:
            self._setSymbolLabelling()
            if self.spectrumViews:
                self._emitSymbolChanged()

    #~~~~~~~~~~~~~~~~~~~~~~~~~~~~~~~~~~~~~~~~~~~~~~~~~~~~~~~~~~~~~~~~~~~~~~~~~~~~~~~
    # aliasLabelsEnabled

    @property
    def aliasLabelsEnabled(self):
        """Get aliasLabelsEnabled for the strip
        """
        return self._CcpnGLWidget._aliasLabelsEnabled

    @aliasLabelsEnabled.setter
    def aliasLabelsEnabled(self, value):
        """Set aliasLabelsEnabled for the strip
        """
        if not isinstance(value, bool):
            raise TypeError('Error: aliasLabelsEnabled not a bool')

        oldValue = self._CcpnGLWidget._aliasLabelsEnabled
        self._CcpnGLWidget._aliasLabelsEnabled = value
        if value != oldValue:
            self._setSymbolLabelling()
            if self.spectrumViews:
                self._emitSymbolChanged()

    #~~~~~~~~~~~~~~~~~~~~~~~~~~~~~~~~~~~~~~~~~~~~~~~~~~~~~~~~~~~~~~~~~~~~~~~~~~~~~~~

    def updateAxisRatios(self):
        # notify strips to update fixed/locked state

        try:
            # update settings - not very nice, using the settings signal for the minute :|
            self.spectrumDisplay._spectrumDisplaySettings.updateFromDefaults()
        except Exception as es:
            print(str(es))

    def setFixedAspectRatios(self, ratios):
        # update the ratios for the fixed mode
        self._CcpnGLWidget._lockedAspectRatios = ratios.copy()

    def setAspectRatioMode(self, mode):
        # update the aspect ratio mode
        self._CcpnGLWidget._aspectRatioMode = mode

    #~~~~~~~~~~~~~~~~~~~~~~~~~~~~~~~~~~~~~~~~~~~~~~~~~~~~~~~~~~~~~~~~~~~~~~~~~~~~~~~
    # marks

    def _createMarkAtPosition(self, positions, axisCodes):
        try:
            _prefsGeneral = self.application.preferences.general
            defaultColour = _prefsGeneral.defaultMarksColour
            if not defaultColour.startswith('#'):
                colourList = colorSchemeTable[defaultColour] if defaultColour in colorSchemeTable else ['#FF0000']
                _prefsGeneral._defaultMarksCount = _prefsGeneral._defaultMarksCount % len(colourList)
                defaultColour = colourList[_prefsGeneral._defaultMarksCount]
                _prefsGeneral._defaultMarksCount += 1
        except:
            defaultColour = '#FF0000'

        self._project.newMark(defaultColour, positions, axisCodes)

    def _copyAxisFromStrip(self, axisId, fromStrip):
        try:
            axisRange = fromStrip.viewRange()
            if axisId == 'X':
                # copy X axis from strip
                self.zoomX(*axisRange[0])

            elif axisId == 'Y':
                # copy Y axis from strip
                self.zoomY(*axisRange[1])

            elif axisId == 'All':
                # copy both axes from strip
                self.zoom(axisRange[0], axisRange[1])

        except Exception as es:
            getLogger().warning('Error copying axis %s from strip %s' % (str(axisId), str(fromStrip)))
            raise (es)

    def _copyAxisCodeFromStrip(self, axisIndex, fromStrip, fromAxisId):
        try:
            axisRange = fromStrip.orderedAxes[fromAxisId].region
            if axisIndex == 0:
                # copy X axis from strip
                self.zoomX(*axisRange)

            elif axisIndex == 1:
                # copy Y axis from strip
                self.zoomY(*axisRange)

        except Exception as es:
            getLogger().warning('Error copying axis %s from strip %s' % (str(fromStrip.axisCodes[fromAxisId]), str(fromStrip)))
            raise (es)

    def _createMarkAtCursorPosition(self, axisIndex=None):
        try:
            if self.isDeleted or self._flaggedForDelete:
                return

            try:
                _prefsGeneral = self.application.preferences.general
                defaultColour = _prefsGeneral.defaultMarksColour
                if not defaultColour.startswith('#'):
                    colourList = colorSchemeTable[defaultColour] if defaultColour in colorSchemeTable else ['#FF0000']
                    _prefsGeneral._defaultMarksCount = _prefsGeneral._defaultMarksCount % len(colourList)
                    defaultColour = colourList[_prefsGeneral._defaultMarksCount]
                    _prefsGeneral._defaultMarksCount += 1
            except:
                defaultColour = '#FF0000'

            # defaultColour = self._preferences.defaultMarksColour
            mouseDict = self.current.mouseMovedDict[AXIS_FULLATOMNAME]
            positions = [mouseDict[ax] for ax in self.axisCodes if ax in mouseDict]
            axisCodes = [ax for ax in self.axisCodes if ax in mouseDict]

            if axisIndex is not None:
                if (0 <= axisIndex < len(positions)):
                    positions = (positions[axisIndex],)
                    axisCodes = (axisCodes[axisIndex],)
                    self._project.newMark(defaultColour, positions, axisCodes)
            else:
                self._project.newMark(defaultColour, positions, axisCodes)

            # add the marks for the double cursor - needs to be enabled in preferences
            if self.doubleCrosshairVisible and self._CcpnGLWidget._matchingIsotopeCodes:
                mouseDict = self.current.mouseMovedDict[DOUBLEAXIS_FULLATOMNAME]
                positions = [mouseDict[ax] for ax in self.axisCodes[:2] if ax in mouseDict]
                axisCodes = [ax for ax in self.axisCodes[:2] if ax in mouseDict]

                if axisIndex is not None:

                    if (0 <= axisIndex < 2):
                        # get the reflected axisCode and position
                        doubleIndex = 1 - axisIndex
                        positions = (positions[doubleIndex],)
                        axisCodes = (axisCodes[doubleIndex],)
                        self._project.newMark(defaultColour, positions, axisCodes)
                else:
                    self._project.newMark(defaultColour, positions, axisCodes)

            # need new mark method of the form newMark(colour=colour, axisCode=position)

        except Exception as es:
            getLogger().warning('Error setting mark at current cursor position')
            raise (es)

    def getObjectsUnderMouse(self):
        """Get the selected objects currently under the mouse
        """
        return self._CcpnGLWidget.getObjectsUnderMouse()

    def _showMousePosition(self, pos: QtCore.QPointF):
        """Displays mouse position for both axes by axis code.
        """
        if self.isDeleted:
            return

        # position = self.viewBox.mapSceneToView(pos)
        try:
            # this only calls a single _wrapper function
            if self.orderedAxes[1] and self.orderedAxes[1].code == 'intensity':
                format = "%s: %.3f\n%s: %.4g"
            else:
                format = "%s: %.2f\n%s: %.2f"
        except:
            format = "%s: %.3f  %s: %.4g"

    def autoRange(self):
        self._CcpnGLWidget.autoRange()

    def zoom(self, xRegion: typing.Tuple[float, float], yRegion: typing.Tuple[float, float]):
        """Zooms strip to the specified region.
        """
        self._CcpnGLWidget.zoom(xRegion, yRegion)

    def zoomX(self, x1: float, x2: float):
        """
        Zooms x axis of strip to the specified region
        """
        self._CcpnGLWidget.zoomX(x1, x2)

    def zoomY(self, y1: float, y2: float):
        """Zooms y axis of strip to the specified region
        """
        self._CcpnGLWidget.zoomY(y1, y2)

    # def showZoomPopup(self):
    #     """
    #     Creates and displays a popup for zooming to a region in the strip.
    #     """
    #     zoomPopup = QtWidgets.QDialog()
    #
    #     Label(zoomPopup, text='x1', grid=(0, 0))
    #     x1LineEdit = FloatLineEdit(zoomPopup, grid=(0, 1))
    #     Label(zoomPopup, text='x2', grid=(0, 2))
    #     x2LineEdit = FloatLineEdit(zoomPopup, grid=(0, 3))
    #     Label(zoomPopup, text='y1', grid=(1, 0))
    #     y1LineEdit = FloatLineEdit(zoomPopup, grid=(1, 1))
    #     Label(zoomPopup, text='y2', grid=(1, 2))
    #     y2LineEdit = FloatLineEdit(zoomPopup, grid=(1, 3))
    #
    #     def _zoomTo():
    #         x1 = x1LineEdit.get()
    #         y1 = y1LineEdit.get()
    #         x2 = x2LineEdit.get()
    #         y2 = y2LineEdit.get()
    #         if None in (x1, y1, x2, y2):
    #             getLogger().warning('Zoom: must specify region completely')
    #             return
    #         self.zoomToRegion(xRegion=(x1, x2), yRegion=(y1, y2))
    #         zoomPopup.close()
    #
    #     Button(zoomPopup, text='OK', callback=_zoomTo, grid=(2, 0), gridSpan=(1, 2))
    #     Button(zoomPopup, text='Cancel', callback=zoomPopup.close, grid=(2, 2), gridSpan=(1, 2))
    #
    #     zoomPopup.exec_()

    # TODO. Set limit range properly for each case: 1D/nD, flipped axis
    # def setZoomLimits(self, xLimits, yLimits, factor=5):
    #   '''
    #
    #   :param xLimits: List [min, max], e.g ppm [0,15]
    #   :param yLimits:  List [min, max]  eg. intensities [-300,2500]
    #   :param factor:
    #   :return: Limits the viewBox from zooming in too deeply(crashing the program) to zooming out too far.
    #   '''
    #   ratio = (abs(xLimits[0] - xLimits[1])/abs(yLimits[0] - yLimits[1]))/factor
    #   if max(yLimits)>max(xLimits):
    #     self.viewBox.setLimits(xMin=-abs(min(xLimits)) * factor,
    #                            xMax=max(xLimits) * factor,
    #                            yMin=-abs(min(yLimits)) * factor,
    #                            yMax=max(yLimits) * factor,
    #                            minXRange=((max(xLimits) - min(xLimits))/max(xLimits)) * ratio,
    #                            maxXRange=max(xLimits) * factor,
    #                            minYRange=(((max(yLimits) - min(yLimits))/max(yLimits))),
    #                            maxYRange=max(yLimits) * factor
    #                            )
    #   else:
    #     self.viewBox.setLimits(xMin=-abs(min(xLimits)) * factor,
    #                            xMax=max(xLimits) * factor,
    #                            yMin=-abs(min(yLimits)) * factor,
    #                            yMax=max(yLimits) * factor,
    #                            minXRange=((max(xLimits) - min(xLimits))/max(xLimits)),
    #                            maxXRange=max(xLimits) * factor,
    #                            minYRange=(((max(yLimits) - min(yLimits))/max(yLimits)))*ratio,
    #                            maxYRange=max(yLimits) * factor
    #                            )

    # def removeZoomLimits(self):
    #   self.viewBox.setLimits(xMin=None,
    #                          xMax=None,
    #                          yMin=None,
    #                          yMax=None,
    #                          # Zoom Limits
    #                          minXRange=None,
    #                          maxXRange=None,
    #                          minYRange=None,
    #                          maxYRange=None
    #                          )

    def _resetAllZoom(self):
        """
        Zooms x/y axes to maximum of data.
        """
        self._CcpnGLWidget.resetAllZoom()

    def _resetYZoom(self):
        """
        Zooms y axis to maximum of data.
        """
        self._CcpnGLWidget.resetYZoom()

    def _resetXZoom(self):
        """
        Zooms x axis to maximum value of data.
        """
        self._CcpnGLWidget.resetXZoom()

    def _storeZoom(self):
        """Adds current region to the zoom stack for the strip.
        """
        self._CcpnGLWidget.storeZoom()

    @property
    def zoomState(self):
        if self._CcpnGLWidget is not None:
            zoom = self._CcpnGLWidget.zoomState
            return zoom
        return []

    def restoreZoomFromState(self, zoomState):
        """
        Restore zoom from a saved state
        :param zoomState: list of Axis coordinate Left, Right, Bottom, Top
        """
        if zoomState is not None:
            if len(zoomState) == 4:
                # self._restoreZoom(zoomState=zoomState)
                axisL, axisR, axisB, axisT = zoomState[0], zoomState[1], zoomState[2], zoomState[3]

                self._CcpnGLWidget.setXRegion(axisL, axisR)
                self._CcpnGLWidget.setYRegion(axisT, axisB)

    def _restoreZoom(self, zoomState=None):
        """Restores last saved region to the zoom stack for the strip.
        """
        self._CcpnGLWidget.restoreZoom(zoomState)

    def _previousZoom(self):
        """Changes to the previous zoom for the strip.
        """
        self._CcpnGLWidget.previousZoom()

    def _nextZoom(self):
        """Changes to the next zoom for the strip.
        """
        self._CcpnGLWidget.nextZoom()

    def _setZoomPopup(self):
        from ccpn.ui.gui.popups.ZoomPopup import ZoomPopup

        popup = ZoomPopup(parent=self.mainWindow, mainWindow=self.mainWindow)
        popup.exec_()

    @logCommand(get='self')
    def resetZoom(self):
        self._CcpnGLWidget.resetZoom()

    def _zoomIn(self):
        """Zoom in to the strip.
        """
        self._CcpnGLWidget.zoomIn()

    def _zoomOut(self):
        """Zoom out of the strip.
        """
        self._CcpnGLWidget.zoomOut()

    def _panSpectrum(self, direction: str = 'up'):
        """Pan the spectrum with the cursor keys
        """
        self._CcpnGLWidget._panSpectrum(direction)

    def _movePeaks(self, direction: str = 'up'):
        """Move the peaks with the cursors
        """
        self._CcpnGLWidget._movePeaks(direction)

    def _resetRemoveStripAction(self):
        """Update interface when a strip is created or deleted.

          NB notifier is executed after deletion is final but before the wrapper is updated.
          len() > 1 check is correct also for delete
        """
        pass  # GWV: poor solution self.spectrumDisplay._resetRemoveStripAction()

    def setRightAxisVisible(self, axisVisible=False):
        """Set the visibility of the right axis
        """
        self._CcpnGLWidget.setRightAxisVisible(axisVisible=axisVisible)

    def setBottomAxisVisible(self, axisVisible=False):
        """Set the visibility of the bottom axis
        """
        self._CcpnGLWidget.setBottomAxisVisible(axisVisible=axisVisible)

    def getAxesVisible(self):
        """Get the visibility of strip axes
        """
        return self._CcpnGLWidget.getAxesVisible()

    def setAxesVisible(self, rightAxisVisible=True, bottomAxisVisible=False):
        """Set the visibility of strip axes
        """
        self._CcpnGLWidget.setAxesVisible(rightAxisVisible=rightAxisVisible,
                                          bottomAxisVisible=bottomAxisVisible)

    def getRightAxisWidth(self):
        """return the width of the right axis margin
        """
        return self._CcpnGLWidget.AXIS_MARGINRIGHT

    def getBottomAxisHeight(self):
        """return the height of the bottom axis margin
        """
        return self._CcpnGLWidget.AXIS_MARGINBOTTOM

    def _moveToNextSpectrumView(self):

        if not self.spectrumDisplay.isGrouped:

            # cycle through the spectrumViews
            spectrumViews = self.spectrumDisplay.orderedSpectrumViews(self.spectrumViews)
            countSpvs = len(spectrumViews)
            if countSpvs > 0:
                visibleSpectrumViews = [i for i in spectrumViews if i.isVisible()]
                if len(visibleSpectrumViews) > 0:
                    currentIndex = spectrumViews.index(visibleSpectrumViews[-1])
                    if countSpvs > currentIndex + 1:
                        for visibleSpectrumView in visibleSpectrumViews:
                            visibleSpectrumView.setVisible(False)
                        spectrumViews[currentIndex + 1].setVisible(True)
                    elif countSpvs == currentIndex + 1:  #starts again from the first
                        for visibleSpectrumView in visibleSpectrumViews:
                            visibleSpectrumView.setVisible(False)
                        spectrumViews[0].setVisible(True)
                else:
                    spectrumViews[-1].setVisible(True)  #starts the loop again if none is selected
            else:
                MessageDialog.showWarning('Unable to select spectrum', 'Select a SpectrumDisplay with active spectra first')

        else:
            # cycle through the spectrumGroups
            spectrumViews = self.spectrumDisplay.orderedSpectrumViews(self.spectrumViews)

            actions = self.spectrumDisplay.spectrumGroupToolBar.actions()
            if not actions:
                return

            visibleGroups = [(act, self.project.getByPid(act.objectName())) for act in actions if act.isChecked()]

            countSpvs = len(actions)

            if visibleGroups:

                # get the last group in the toolbar buttons
                lastAct, lastObj = visibleGroups[-1]
                nextInd = (actions.index(lastAct) + 1) % len(actions)
                nextAct, nextObj = actions[nextInd], self.project.getByPid(actions[nextInd].objectName())

                # uncheck/check the toolbar buttons
                for action, obj in visibleGroups:
                    action.setChecked(False)
                nextAct.setChecked(True)

                if nextObj:
                    # set the associated spectrumViews as visible
                    for specView in spectrumViews:
                        specView.setVisible(specView.spectrum in nextObj.spectra)

            elif actions:

                # nothing visible so set the first toolbar button
                currentGroup = self.project.getByPid(actions[0].objectName())
                if currentGroup:
                    for specView in spectrumViews:
                        specView.setVisible(specView.spectrum in currentGroup.spectra)
                actions[0].setChecked(True)

    def _moveToPreviousSpectrumView(self):

        if not self.spectrumDisplay.isGrouped:

            # spectrumViews = self.orderedSpectrumViews()
            spectrumViews = self.spectrumDisplay.orderedSpectrumViews(self.spectrumViews)
            countSpvs = len(spectrumViews)
            if countSpvs > 0:
                visibleSpectrumViews = [i for i in spectrumViews if i.isVisible()]
                if len(visibleSpectrumViews) > 0:
                    currentIndex = spectrumViews.index(visibleSpectrumViews[0])
                    # if countSpvs > currentIndex + 1:
                    for visibleSpectrumView in visibleSpectrumViews:
                        visibleSpectrumView.setVisible(False)
                    spectrumViews[currentIndex - 1].setVisible(True)
                else:
                    spectrumViews[-1].setVisible(True)  # starts the loop again if none is selected

            else:
                MessageDialog.showWarning('Unable to select spectrum', 'Select a SpectrumDisplay with active spectra first')

        else:
            # cycle through the spectrumGroups
            spectrumViews = self.spectrumDisplay.orderedSpectrumViews(self.spectrumViews)

            actions = self.spectrumDisplay.spectrumGroupToolBar.actions()
            if not actions:
                return

            visibleGroups = [(act, self.project.getByPid(act.objectName())) for act in actions if act.isChecked()]

            countSpvs = len(actions)

            if visibleGroups:

                # get the first group in the toolbar buttons
                lastAct, lastObj = visibleGroups[0]
                nextInd = (actions.index(lastAct) - 1) % len(actions)
                nextAct, nextObj = actions[nextInd], self.project.getByPid(actions[nextInd].objectName())

                # uncheck/check the toolbar buttons
                for action, obj in visibleGroups:
                    action.setChecked(False)
                nextAct.setChecked(True)

                if nextObj:
                    # set the associated spectrumViews as visible
                    for specView in spectrumViews:
                        specView.setVisible(specView.spectrum in nextObj.spectra)

            elif actions:

                # nothing visible so set the last toolbar button
                currentGroup = self.project.getByPid(actions[-1].objectName())
                if currentGroup:
                    for specView in spectrumViews:
                        specView.setVisible(specView.spectrum in currentGroup.spectra)
                actions[-1].setChecked(True)

    def _showAllSpectrumViews(self, value: bool = True):

        # turn on/off all spectrumViews
        # spectrumViews = self.orderedSpectrumViews()
        spectrumViews = self.spectrumDisplay.orderedSpectrumViews(self.spectrumViews)
        for sp in spectrumViews:
            sp.setVisible(value)

        if self.spectrumDisplay.isGrouped:
            # turn on/off all toolbar buttons
            actions = self.spectrumDisplay.spectrumGroupToolBar.actions()
            for action in actions:
                action.setChecked(value)

    @property
    def visibleSpectra(self):
        """List of spectra currently visible in the strip. Ordered as in the spectrumDisplay
        """
        return [sv.spectrum for sv in self.spectrumDisplay.orderedSpectrumViews(self.spectrumViews) if sv.isVisible()]

    def _invertSelectedSpectra(self):

        if not self.spectrumDisplay.isGrouped:
            # spectrumViews = self.orderedSpectrumViews()
            spectrumViews = self.spectrumDisplay.orderedSpectrumViews(self.spectrumViews)
            countSpvs = len(spectrumViews)
            if countSpvs > 0:

                visibleSpectrumViews = [i.isVisible() for i in spectrumViews]
                if any(visibleSpectrumViews):
                    changeState = [i.setVisible(not i.isVisible()) for i in spectrumViews]
                else:
                    self._showAllSpectrumViews(True)

        else:

            actions = self.spectrumDisplay.spectrumGroupToolBar.actions()
            spectra = set()
            for action in actions:

                # toggle the visibility of the toolbar buttons
                newVisible = not action.isChecked()
                action.setChecked(newVisible)
                obj = self.project.getByPid(action.objectName())

                if newVisible and obj:
                    for spec in obj.spectra:
                        spectra.add(spec)

            # set the visibility of the spectrumViews
            spectrumViews = self.spectrumDisplay.orderedSpectrumViews(self.spectrumViews)
            for specView in spectrumViews:
                specView.setVisible(specView.spectrum in spectra)

    def report(self):
        """Generate a drawing object that can be added to reports
        :return reportlab drawing object:
        """
        if self._CcpnGLWidget:
            # from ccpn.ui.gui.lib.OpenGL.CcpnOpenGLExport import GLExporter

            glReport = self._CcpnGLWidget.exportToSVG()
            if glReport:
                return glReport.report()

    def axisRegionChanged(self, axis):
        """Notifier function: Update strips etc. for when axis position or width changes.
        """
        # axis = data[Notifier.OBJECT]
        strip = self  #axis.strip
        if not strip: return

        position = axis.position
        width = axis.width

        index = strip.axisOrder.index(axis.code)
        if not strip.beingUpdated and index > 1:
            strip.beingUpdated = True

            if len(strip.axisOrder) > 2:
                n = index - 2
                if n >= 0:

                    if strip.planeAxisBars and n < len(strip.planeAxisBars):
                        # strip.planeAxisBars[n].setPosition(ppmPosition, ppmWidth)
                        strip.planeAxisBars[n].updatePosition()

                    # planeLabel = strip.planeToolbar.planeLabels[n]
                    # planeSize = planeLabel.singleStep()
                    # planeLabel.setValue(position)
                    # strip.planeToolbar.planeCounts[n].setValue(width / planeSize)

        strip.beingUpdated = False

    @logCommand(get='self')
    def moveTo(self, newIndex: int):
        """Move strip to index newIndex in orderedStrips.
        """
        currentIndex = self._wrappedData.index
        if currentIndex == newIndex:
            return

        # get the current order
        stripCount = self.spectrumDisplay.stripCount

        if newIndex >= stripCount:
            # Put strip at the right, which means newIndex should be stripCount - 1
            if newIndex > stripCount:
                # warning
                raise TypeError("Attempt to copy strip to position %s in display with only %s strips"
                                % (newIndex, stripCount))
            newIndex = stripCount - 1

        with undoBlockWithoutSideBar():
            with undoStackBlocking() as addUndoItem:
                # needs to be first as it uses currentOrdering
                addUndoItem(undo=partial(self._moveToStripLayout, newIndex, currentIndex))

            self._wrappedData.moveTo(newIndex)
            # reorder the strips in the layout
            self._moveToStripLayout(currentIndex, newIndex)

            # add undo item to reorder the strips in the layout
            with undoStackBlocking() as addUndoItem:
                addUndoItem(redo=partial(self._moveToStripLayout, currentIndex, newIndex))

    def _moveToStripLayout(self, currentIndex, newIndex):
        # management of Qt layout
        # TBD: need to soup up below with extra loop when have tiles
        spectrumDisplay = self.spectrumDisplay
        layout = spectrumDisplay.stripFrame.layout()
        if not layout:  # should always exist but play safe:
            return

        # remove old widgets - this needs to done otherwise the layout swap destroys all children, and remember minimum widths
        _oldWidgets = []
        minSizes = []
        while layout.count():
            wid = layout.takeAt(0).widget()
            _oldWidgets.append(wid)
            minSizes.append(wid.minimumSize())

        # get the new strip order
        _widgets = list(spectrumDisplay.orderedStrips)

        if len(_widgets) != len(spectrumDisplay.strips):
            raise RuntimeError('bad ordered stripCount')

        # remember necessary layout info and create a new layout - ensures clean for new widgets
        margins = layout.getContentsMargins()
        space = layout.spacing()
        QtWidgets.QWidget().setLayout(layout)
        layout = QtWidgets.QGridLayout()
        spectrumDisplay.stripFrame.setLayout(layout)
        layout.setContentsMargins(*margins)
        layout.setSpacing(space)

        # need to switch the tile positions for the moved strips

        # reinsert strips in new order - reset minimum widths
        if spectrumDisplay.stripArrangement == 'Y':

            # horizontal strip layout
            for m, widgStrip in enumerate(_widgets):

                tilePosition = widgStrip.tilePosition
                if True:  # tilePosition is None:
                    layout.addWidget(widgStrip, 0, m)
                    widgStrip.tilePosition = (0, m)
                else:
                    layout.addWidget(widgStrip, tilePosition[0], tilePosition[1])

                widgStrip.setMinimumWidth(minSizes[m].width())

        elif spectrumDisplay.stripArrangement == 'X':

            # vertical strip layout
            for m, widgStrip in enumerate(_widgets):

                tilePosition = widgStrip.tilePosition
                if True:  # tilePosition is None:
                    layout.addWidget(widgStrip, m, 0)
                    widgStrip.tilePosition = (0, m)
                else:
                    layout.addWidget(widgStrip, tilePosition[1], tilePosition[0])

                widgStrip.setMinimumHeight(minSizes[m].height())

        elif spectrumDisplay.stripArrangement == 'T':

            # NOTE:ED - Tiled plots not fully implemented yet
            getLogger().warning('Tiled plots not implemented for spectrumDisplay: %s' % str(spectrumDisplay.pid))

        else:
            getLogger().warning('Strip direction is not defined for spectrumDisplay: %s' % str(spectrumDisplay.pid))

        # rebuild the axes for strips
        spectrumDisplay.showAxes(stretchValue=True, widths=False)

    def navigateToPosition(self, positions: typing.List[float],
                           axisCodes: typing.List[str] = None,
                           widths: typing.List[float] = None):
        from ccpn.ui.gui.lib.Strip import navigateToPositionInStrip

        navigateToPositionInStrip(self, positions, axisCodes, widths)

    def navigateToPeak(self, peak, widths: typing.List[float] = None):

        if peak:
            self.navigateToPosition(peak.position, peak.axisCodes)
        else:
            MessageDialog.showMessage('No Peak', 'Select a peak first')

    def _raiseContextMenu(self, event: QtGui.QMouseEvent):
        """
        Raise the context menu
        """

        position = event.screenPos()
        self.viewStripMenu.exec_(QtCore.QPoint(int(position.x()),
                                               int(position.y())))
        self.contextMenuPosition = self.current.cursorPosition

    def _updateVisibility(self):
        """Update visibility list in the OpenGL
        """
        self._CcpnGLWidget.updateVisibleSpectrumViews()

    def firstVisibleSpectrum(self):
        """return the first visible spectrum in the strip, or the first if none are visible.
        """
        return self._CcpnGLWidget._firstVisible

    def _toggleStackPhaseFromShortCut(self):
        """Not implemented, to be overwritten by subclasses
        """
        pass

    def mainViewSize(self):
        """Return the width/height for the mainView of the OpenGL widget
        """
        return self._CcpnGLWidget.mainViewSize()

    def getAxisPosition(self, axisIndex):
        return self._CcpnGLWidget.getAxisPosition(axisIndex)

    def setAxisPosition(self, axisIndex, position, rescale=True, update=True):
        """Set the axis position of the strip
        if rescale is False, the symbols, etc., must explicitly be refreshed
        """
        self._CcpnGLWidget.setAxisPosition(axisIndex, position, rescale=rescale, update=update)

    def getAxisWidth(self, axisIndex):
        return self._CcpnGLWidget.getAxisWidth(axisIndex)

    def setAxisWidth(self, axisIndex, width, rescale=True, update=True):
        """Set the axis width of the strip, centred on the axis position
        if rescale is False, the symbols, etc., must explicitly be refreshed
        """
        self._CcpnGLWidget.setAxisWidth(axisIndex, width, rescale=rescale, update=update)

    def getAxisRegion(self, axisIndex):
        """Return the region currently displayed in the strip as tuple(min, max) for given axis.
        axisIndex is the screen axis; X is 0, Y is 1
        """
        return self._CcpnGLWidget.getAxisRegion(axisIndex)

    def setAxisRegion(self, axisIndex, width, rescale=True, update=True):
        """Set the axis region for the strip.
        if rescale is False, the symbols, etc., must explicitly be refreshed
        """
        self._CcpnGLWidget.setAxisRegion(axisIndex, width, rescale=rescale, update=update)

    def getAxisRegions(self) -> typing.Tuple[typing.Tuple, ...]:
        """Return a tuple if tuples for the regions ((min, max), ...)
        Visible direction of axes is not preserved
        """
        regions = []
        for axis, position, width in zip(self.orderedAxes, self.positions, self.widths):
            regions.append((position - width / 2.0, position + width / 2.0))

        return tuple(regions)


# Notifiers:
def _updateDisplayedMarks(data):
    """Callback when marks have changed - Create, Change, Delete; defined above.
    """
    from ccpn.ui.gui.lib.OpenGL.CcpnOpenGL import GLNotifier

    GLSignals = GLNotifier(parent=None)
    GLSignals.emitEvent(triggers=[GLNotifier.GLMARKS])


def _updateSelectedPeaks(data):
    """Callback when peaks have changed.
    """
    from ccpn.ui.gui.lib.OpenGL.CcpnOpenGL import GLNotifier

    GLSignals = GLNotifier(parent=None)
    GLSignals.emitEvent(triggers=[GLNotifier.GLHIGHLIGHTPEAKS], targets=data[Notifier.OBJECT].peaks)


def _updateSelectedIntegrals(data):
    """Callback when integrals have changed.
    """
    from ccpn.ui.gui.lib.OpenGL.CcpnOpenGL import GLNotifier

    GLSignals = GLNotifier(parent=None)
    GLSignals.emitEvent(triggers=[GLNotifier.GLHIGHLIGHTINTEGRALS], targets=data[Notifier.OBJECT].integrals)


def _updateSelectedMultiplets(data):
    """Callback when multiplets have changed.
    """
    from ccpn.ui.gui.lib.OpenGL.CcpnOpenGL import GLNotifier

    GLSignals = GLNotifier(parent=None)
    GLSignals.emitEvent(triggers=[GLNotifier.GLHIGHLIGHTMULTIPLETS], targets=data[Notifier.OBJECT].multiplets)


def _axisRegionChanged(cDict):
    """Notifier function: Update strips etc. for when axis position or width changes.
    """
    axis = cDict[Notifier.OBJECT]
    strip = axis.strip

    position = axis.position
    width = axis.width
    region = (position - width / 2., position + width / 2.)

    index = strip.axisOrder.index(axis.code)
    if not strip.beingUpdated:

        strip.beingUpdated = True

        try:
            if index == 0:
                # X axis
                padding = strip.application.preferences.general.stripRegionPadding
                strip.viewBox.setXRange(*region, padding=padding)
            elif index == 1:
                # Y axis
                padding = strip.application.preferences.general.stripRegionPadding
                strip.viewBox.setYRange(*region, padding=padding)
            else:

                if len(strip.axisOrder) > 2:
                    n = index - 2
                    if n >= 0:

                        if strip.planeAxisBars and n < len(strip.planeAxisBars):
                            # strip.planeAxisBars[n].setPosition(ppmPosition, ppmWidth)
                            strip.planeAxisBars[n].updatePosition()

                        # planeLabel = strip.planeToolbar.planeLabels[n]
                        # planeSize = planeLabel.singleStep()
                        # planeLabel.setValue(position)
                        # strip.planeToolbar.planeCounts[n].setValue(width / planeSize)

        finally:
            strip.beingUpdated = False

# NB The following two notifiers could be replaced by wrapper notifiers on
# Mark, 'change'. But it would be rather more clumsy, so leave it as it is.

# NBNB TODO code uses API object. REFACTOR

# def _rulerCreated(project: Project, apiRuler: ApiRuler):
#     """Notifier function for creating rulers"""
#     for strip in project.strips:
#         strip.plotWidget._addRulerLine(apiRuler)


# def _rulerDeleted(project: Project, apiRuler: ApiRuler):
#     """Notifier function for deleting rulers"""
#     for strip in project.strips:
#         strip.plotWidget._removeRulerLine(apiRuler)<|MERGE_RESOLUTION|>--- conflicted
+++ resolved
@@ -15,11 +15,7 @@
 # Last code modification
 #=========================================================================================
 __modifiedBy__ = "$modifiedBy: Ed Brooksbank $"
-<<<<<<< HEAD
-__dateModified__ = "$dateModified: 2021-04-20 15:57:58 +0100 (Tue, April 20, 2021) $"
-=======
-__dateModified__ = "$dateModified: 2021-04-23 14:36:21 +0100 (Fri, April 23, 2021) $"
->>>>>>> caa6130e
+__dateModified__ = "$dateModified: 2021-05-06 14:04:49 +0100 (Thu, May 06, 2021) $"
 __version__ = "$Revision: 3.0.4 $"
 #=========================================================================================
 # Created
@@ -584,15 +580,81 @@
         self.deleteAllNotifiers()
         super().close()
 
+    # GWV 20181127: changed implementation to use deleteAllNotifiers in close() method
+    # def _unregisterStrip(self):
+    #     """Unregister all notifiers
+    #     """
+    #     self._stripNotifier.unRegister()
+    #     self._peakNotifier.unRegister()
+    #     self._integralNotifier.unRegister()
+    #     self._multipletNotifier.unRegister()
+    #     self._stripLabelNotifier.unRegister()
+    #     self._droppedNotifier.unRegister()
+    #     self._moveEventNotifier.unRegister()
+
     def _updateSpectrumLabels(self, data):
         """Callback when spectra have changed
         """
         self._CcpnGLWidget._processSpectrumNotifier(data)
 
+    # def _checkAliasingRange(self, spectrum):
+    #     """check whether the local aliasingRange has changed and entend the visible range if needed
+    #     """
+    #     newAliasingRange = spectrum.aliasingRange
+    #     if not self._currentAliasingRange:
+    #         self._currentAliasingRange[spectrum] = newAliasingRange
+    #
+    #         # update
+    #         with notificationBlanking():
+    #             vARange = spectrum.visibleAliasingRange
+    #             newRange = tuple((min(minL, minR), max(maxL, maxR))
+    #                              for (minL, maxL), (minR, maxR) in zip(vARange, newAliasingRange))
+    #             spectrum.visibleAliasingRange = newRange
+    #
+    #     if spectrum in self._currentAliasingRange and self._currentAliasingRange[spectrum] != newAliasingRange:
+    #         self._currentAliasingRange[spectrum] = newAliasingRange
+    #
+    #         # update
+    #         with notificationBlanking():
+    #             vARange = spectrum.visibleAliasingRange
+    #             newRange = tuple((min(minL, minR), max(maxL, maxR))
+    #                              for (minL, maxL), (minR, maxR) in zip(vARange, newAliasingRange))
+    #             spectrum.visibleAliasingRange = newRange
+    #
+    # def _checkVisibleAliasingRange(self, spectrum):
+    #     """check whether the local visibleAliasingRange has changed and update the limits of the plane toolbar
+    #     """
+    #     newVisibleAliasingRange = spectrum.visibleAliasingRange
+    #     if not self._currentVisibleAliasingRange:
+    #         self._currentVisibleAliasingRange[spectrum] = newVisibleAliasingRange
+    #         # update
+    #         if not self.spectrumDisplay.is1D:
+    #             self._setZWidgets()
+    #
+    #     if spectrum in self._currentVisibleAliasingRange and self._currentVisibleAliasingRange[spectrum] != newVisibleAliasingRange:
+    #         # update
+    #         self._currentVisibleAliasingRange[spectrum] = newVisibleAliasingRange
+    #         if not self.spectrumDisplay.is1D:
+    #             self._setZWidgets()
+
     def _updateDisplayedPeaks(self, data):
         """Callback when peaks have changed
         """
         self._CcpnGLWidget._processPeakNotifier(data)
+
+        # # check whether the aliasing range has changed
+        # triggers = data[Notifier.TRIGGER]
+        # obj = data[Notifier.OBJECT]
+        #
+        # if isinstance(obj, Peak):
+        #
+        #     # update the peak labelling
+        #     if Notifier.DELETE in triggers or Notifier.CREATE in triggers:
+        #         # need to update the aliasing limits
+        #         pass
+        #
+        #     spectrum = obj.peakList.spectrum
+        #     self._checkVisibleAliasingRange(spectrum)
 
     def _updateDisplayedNmrAtoms(self, data):
         """Callback when nmrAtoms have changed
