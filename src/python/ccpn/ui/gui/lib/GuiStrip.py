--- conflicted
+++ resolved
@@ -14,11 +14,7 @@
 # Last code modification
 #=========================================================================================
 __modifiedBy__ = "$modifiedBy: Ed Brooksbank $"
-<<<<<<< HEAD
-__dateModified__ = "$dateModified: 2021-03-24 13:34:08 +0000 (Wed, March 24, 2021) $"
-=======
-__dateModified__ = "$dateModified: 2021-03-25 17:05:10 +0000 (Thu, March 25, 2021) $"
->>>>>>> 6529857d
+__dateModified__ = "$dateModified: 2021-03-26 12:43:47 +0000 (Fri, March 26, 2021) $"
 __version__ = "$Revision: 3.0.3 $"
 #=========================================================================================
 # Created
@@ -47,11 +43,7 @@
 from functools import partial
 from ccpn.ui.gui.lib.OpenGL.CcpnOpenGLDefs import AXISXUNITS, AXISYUNITS, \
     SYMBOLTYPES, ANNOTATIONTYPES, SYMBOLSIZE, SYMBOLTHICKNESS, AXISASPECTRATIOS, AXISASPECTRATIOMODE, \
-<<<<<<< HEAD
-    BOTTOMAXIS, RIGHTAXIS, ALIASENABLED, ALIASSHADE
-=======
-    BOTTOMAXIS, RIGHTAXIS, CONTOURTHICKNESS
->>>>>>> 6529857d
+    BOTTOMAXIS, RIGHTAXIS, ALIASENABLED, ALIASSHADE, CONTOURTHICKNESS
 from ccpn.core.lib.ContextManagers import undoStackBlocking, undoBlock, \
     notificationBlanking, undoBlockWithoutSideBar
 from ccpn.util.decorators import logCommand
@@ -181,12 +173,9 @@
             self.symbolType = min(_firstStrip.symbolType, self.spectrumDisplay.MAXPEAKSYMBOLTYPES - 1)
             self.symbolSize = _firstStrip.symbolSize
             self.symbolThickness = _firstStrip.symbolThickness
-<<<<<<< HEAD
             self.aliasEnabled = _firstStrip.aliasEnabled
             self.aliasShade = _firstStrip.aliasShade
-=======
             self.contourThickness = _firstStrip.contourThickness
->>>>>>> 6529857d
 
             self.gridVisible = _firstStrip.gridVisible
             self.crosshairVisible = _firstStrip.crosshairVisible
@@ -228,12 +217,9 @@
             self.symbolType = min(settings[SYMBOLTYPES], self.spectrumDisplay.MAXPEAKSYMBOLTYPES - 1)
             self.symbolSize = settings[SYMBOLSIZE]
             self.symbolThickness = settings[SYMBOLTHICKNESS]
-<<<<<<< HEAD
+            self.contourThickness = settings[CONTOURTHICKNESS]
             self.aliasEnabled = settings[ALIASENABLED]
             self.aliasShade = settings[ALIASSHADE]
-=======
-            self.contourThickness = settings[CONTOURTHICKNESS]
->>>>>>> 6529857d
 
             self.spectrumDisplay._setFloatingAxes(xUnits=settings[AXISXUNITS],
                                                   yUnits=settings[AXISYUNITS],
@@ -1468,23 +1454,13 @@
     def _emitSymbolChanged(self):
         # spawn a redraw of the GL windows
         self._CcpnGLWidget.GLSignals._emitSymbolsChanged(source=None, strip=self,
-<<<<<<< HEAD
-                                                         symbolDict={SYMBOLTYPES    : self.symbolType,
-                                                                     ANNOTATIONTYPES: self.symbolLabelling,
-                                                                     SYMBOLSIZE     : self.symbolSize,
-                                                                     SYMBOLTHICKNESS: self.symbolThickness,
-                                                                     ALIASENABLED   : self.aliasEnabled,
-                                                                     ALIASSHADE     : self.aliasShade,
-                                                                     # GRIDVISIBLE           : self.gridVisible,
-                                                                     # CROSSHAIRVISIBLE      : self.crosshairVisible,
-                                                                     # DOUBLECROSSHAIRVISIBLE: self.doubleCrosshairVisible,
-=======
                                                          symbolDict={SYMBOLTYPES     : self.symbolType,
                                                                      ANNOTATIONTYPES : self.symbolLabelling,
                                                                      SYMBOLSIZE      : self.symbolSize,
                                                                      SYMBOLTHICKNESS : self.symbolThickness,
                                                                      CONTOURTHICKNESS: self.contourThickness,
->>>>>>> 6529857d
+                                                                     ALIASENABLED    : self.aliasEnabled,
+                                                                     ALIASSHADE      : self.aliasShade,
                                                                      })
 
     #~~~~~~~~~~~~~~~~~~~~~~~~~~~~~~~~~~~~~~~~~~~~~~~~~~~~~~~~~~~~~~~~~~~~~~~~~~~~~~~
@@ -1554,12 +1530,9 @@
         annotationsType = aDict[ANNOTATIONTYPES]
         symbolSize = aDict[SYMBOLSIZE]
         symbolThickness = aDict[SYMBOLTHICKNESS]
-<<<<<<< HEAD
         aliasEnabled = aDict[ALIASENABLED]
         aliasShade = aDict[ALIASSHADE]
-=======
         contourThickness = aDict[CONTOURTHICKNESS]
->>>>>>> 6529857d
 
         if self.isDeleted:
             return
@@ -1580,7 +1553,6 @@
                 self.symbolThickness = symbolThickness
                 self._setSymbolsPaintEvent()
 
-<<<<<<< HEAD
             elif aliasEnabled != self.aliasEnabled:
                 self.aliasEnabled = aliasEnabled
                 self._setSymbolsPaintEvent()
@@ -1588,11 +1560,10 @@
             elif aliasShade != self.aliasShade:
                 self.aliasShade = aliasShade
                 self._setSymbolsPaintEvent()
-=======
+
             elif contourThickness != self.contourThickness:
                 self.contourThickness = contourThickness
                 self._setContoursPaintEvent()
->>>>>>> 6529857d
 
     #~~~~~~~~~~~~~~~~~~~~~~~~~~~~~~~~~~~~~~~~~~~~~~~~~~~~~~~~~~~~~~~~~~~~~~~~~~~~~~~
     # symbolSize
@@ -1643,7 +1614,29 @@
                 self._emitSymbolChanged()
 
     #~~~~~~~~~~~~~~~~~~~~~~~~~~~~~~~~~~~~~~~~~~~~~~~~~~~~~~~~~~~~~~~~~~~~~~~~~~~~~~~
-<<<<<<< HEAD
+    # contourThickness
+
+    @property
+    def contourThickness(self):
+        """Get the contour thickness for the strip
+        """
+        return self._CcpnGLWidget._contourThickness
+
+    @contourThickness.setter
+    def contourThickness(self, value):
+        """Set the contour thickness for the strip
+        """
+        if not isinstance(value, (int, float)):
+            raise TypeError('Error: contourThickness not an (int, float)')
+        value = int(value)
+
+        oldValue = self._CcpnGLWidget._contourThickness
+        self._CcpnGLWidget._contourThickness = value if (value and value >= 0) else oldValue
+        if value != oldValue:
+            if self.spectrumViews:
+                self._emitSymbolChanged()
+
+    #~~~~~~~~~~~~~~~~~~~~~~~~~~~~~~~~~~~~~~~~~~~~~~~~~~~~~~~~~~~~~~~~~~~~~~~~~~~~~~~
     # aliasEnabled
 
     @property
@@ -1686,27 +1679,6 @@
         self._CcpnGLWidget._aliasShade = value if (value and value >= 0) else oldValue
         if value != oldValue:
             self._setSymbolLabelling()
-=======
-    # contourThickness
-
-    @property
-    def contourThickness(self):
-        """Get the contour thickness for the strip
-        """
-        return self._CcpnGLWidget._contourThickness
-
-    @contourThickness.setter
-    def contourThickness(self, value):
-        """Set the contour thickness for the strip
-        """
-        if not isinstance(value, (int, float)):
-            raise TypeError('Error: contourThickness not an (int, float)')
-        value = int(value)
-
-        oldValue = self._CcpnGLWidget._contourThickness
-        self._CcpnGLWidget._contourThickness = value if (value and value >= 0) else oldValue
-        if value != oldValue:
->>>>>>> 6529857d
             if self.spectrumViews:
                 self._emitSymbolChanged()
 
