--- conflicted
+++ resolved
@@ -14,21 +14,14 @@
 #=========================================================================================
 # Last code modification
 #=========================================================================================
-<<<<<<< HEAD
-__modifiedBy__ = "$modifiedBy: Ed Brooksbank $"
-__dateModified__ = "$dateModified: 2024-04-17 12:03:17 +0100 (Wed, April 17, 2024) $"
-__version__ = "$Revision: 3.2.5 $"
-=======
 __modifiedBy__ = "$modifiedBy: Daniel Thompson $"
 __dateModified__ = "$dateModified: 2024-05-29 16:00:19 +0100 (Wed, May 29, 2024) $"
 __version__ = "$Revision: 3.2.1 $"
->>>>>>> 4abe9250
 #=========================================================================================
 # Created
 #=========================================================================================
 __author__ = "$Author: CCPN $"
 __date__ = "$Date: 2017-04-07 10:28:41 +0000 (Fri, April 07, 2017) $"
-
 #=========================================================================================
 # Start of code
 #=========================================================================================
@@ -776,11 +769,7 @@
             popup = StripPlotPopup(parent=self.mainWindow, mainWindow=self.mainWindow,
                                    spectrumDisplay=self.spectrumDisplay,
                                    includePeakLists=includePeakLists, includeNmrChains=includeNmrChains,
-<<<<<<< HEAD
-                                   includeSpectrumTable=includeSpectrumTable)
-=======
                                    includeSpectrumTable=includeSpectrumTable, includeNmrChainPullSelection=True,)
->>>>>>> 4abe9250
             popup.exec_()
         else:
             MessageDialog.showWarning('Make Strip Plot', 'No selected spectrumDisplay')
