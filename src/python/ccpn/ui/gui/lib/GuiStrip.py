"""
Module Documentation here
"""
#=========================================================================================
# Licence, Reference and Credits
#=========================================================================================
__copyright__ = "Copyright (C) CCPN project (http://www.ccpn.ac.uk) 2014 - 2021"
__credits__ = ("Ed Brooksbank, Luca Mureddu, Timothy J Ragan & Geerten W Vuister")
__licence__ = ("CCPN licence. See http://www.ccpn.ac.uk/v3-software/downloads/license")
__reference__ = ("Skinner, S.P., Fogh, R.H., Boucher, W., Ragan, T.J., Mureddu, L.G., & Vuister, G.W.",
                 "CcpNmr AnalysisAssign: a flexible platform for integrated NMR analysis",
                 "J.Biomol.Nmr (2016), 66, 111-124, http://doi.org/10.1007/s10858-016-0060-y")
#=========================================================================================
# Last code modification
#=========================================================================================
__modifiedBy__ = "$modifiedBy: Ed Brooksbank $"
<<<<<<< HEAD
__dateModified__ = "$dateModified: 2021-03-19 17:40:23 +0000 (Fri, March 19, 2021) $"
=======
__dateModified__ = "$dateModified: 2021-03-22 18:19:23 +0000 (Mon, March 22, 2021) $"
>>>>>>> b8ebb3e4
__version__ = "$Revision: 3.0.3 $"
#=========================================================================================
# Created
#=========================================================================================
__author__ = "$Author: CCPN $"
__date__ = "$Date: 2017-04-07 10:28:41 +0000 (Fri, April 07, 2017) $"
#=========================================================================================
# Start of code
#=========================================================================================

import typing
from copy import deepcopy
from PyQt5 import QtWidgets, QtCore, QtGui
from ccpn.core.Project import Project
from ccpn.core.Peak import Peak
from ccpn.core.lib.Notifiers import Notifier
from ccpn.ui.gui.guiSettings import GUISTRIP_PIVOT
from ccpn.ui.gui.widgets.Frame import Frame
from ccpn.ui.gui.widgets.Widget import Widget
from ccpn.ui.gui.lib.GuiNotifier import GuiNotifier
from ccpn.ui.gui.widgets.DropBase import DropBase
from ccpn.ui.gui.widgets import MessageDialog
from ccpn.util.Logging import getLogger
from ccpn.util.Constants import AXIS_MATCHATOMTYPE, AXIS_FULLATOMNAME, DOUBLEAXIS_FULLATOMNAME
from ccpn.util.Common import ZPlaneNavigationModes
from functools import partial
from ccpn.ui.gui.lib.OpenGL.CcpnOpenGLDefs import AXISXUNITS, AXISYUNITS, \
    SYMBOLTYPES, ANNOTATIONTYPES, SYMBOLSIZE, SYMBOLTHICKNESS, AXISASPECTRATIOS, AXISASPECTRATIOMODE, \
    BOTTOMAXIS, RIGHTAXIS, ALIASENABLED, ALIASSHADE
from ccpn.core.lib.ContextManagers import undoStackBlocking, undoBlock, \
    notificationBlanking, undoBlockWithoutSideBar
from ccpn.util.decorators import logCommand
from ccpn.ui.gui.guiSettings import getColours, CCPNGLWIDGET_HEXHIGHLIGHT, CCPNGLWIDGET_HEXFOREGROUND
from ccpn.util.Colour import colorSchemeTable


STRIPLABEL_ISPLUS = 'stripLabel_isPlus'
STRIP_MINIMUMWIDTH = 100
STRIP_MINIMUMHEIGHT = 150

DefaultMenu = 'DefaultMenu'
PeakMenu = 'PeakMenu'
IntegralMenu = 'IntegralMenu'
MultipletMenu = 'MultipletMenu'
AxisMenu = 'AxisMenu'
PhasingMenu = 'PhasingMenu'


class GuiStrip(Frame):
    # inherits NotifierBase

    optionsChanged = QtCore.pyqtSignal(dict)
    stripResized = QtCore.pyqtSignal(tuple)

    # MAXPEAKLABELTYPES = 6
    # MAXPEAKSYMBOLTYPES = 4

    def __init__(self, spectrumDisplay):
        """
        Basic strip class; used in StripNd and Strip1d

        :param spectrumDisplay: spectrumDisplay instance

        This module inherits attributes from the Strip wrapper class:
        Use clone() method to make a copy
        """

        # For now, cannot set spectrumDisplay attribute as it is owned by the wrapper class
        # self.spectrumDisplay = spectrumDisplay
        self.mainWindow = self.spectrumDisplay.mainWindow
        self.application = self.mainWindow.application
        self.current = self.application.current

        getLogger().debug('GuiStrip>>> spectrumDisplay: %s' % self.spectrumDisplay)
        super().__init__(parent=spectrumDisplay.stripFrame, setLayout=True, showBorder=False,
                         spacing=(0, 0), acceptDrops=True  #, hPolicy='expanding', vPolicy='expanding' ##'minimal'
                         )

        self.setMinimumWidth(STRIP_MINIMUMWIDTH)
        self.setMinimumHeight(STRIP_MINIMUMHEIGHT)

        # stripArrangement = getattr(self.spectrumDisplay, 'stripArrangement', None)
        # if stripArrangement == 'X':
        #     headerGrid = (0, 0)
        #     openGLGrid = (0, 1)
        #     stripToolBarGrid = (0, 2)
        # else:
        #     headerGrid = (0, 0)
        #     openGLGrid = (1, 0)
        #     stripToolBarGrid = (2, 0)

        headerGrid = (0, 0)
        headerSpan = (1, 5)
        openGLGrid = (1, 0)
        openGlSpan = (10, 5)
        stripToolBarGrid = (11, 0)
        stripToolBarSpan = (1, 5)

        if spectrumDisplay.is1D:
            from ccpn.ui.gui.widgets.GLWidgets import Gui1dWidget as CcpnGLWidget
        else:
            from ccpn.ui.gui.widgets.GLWidgets import GuiNdWidget as CcpnGLWidget

        self._CcpnGLWidget = CcpnGLWidget(strip=self, mainWindow=self.mainWindow)

        self.getLayout().addWidget(self._CcpnGLWidget, *openGLGrid, *openGlSpan)
        self._CcpnGLWidget.setSizePolicy(QtWidgets.QSizePolicy.Expanding,
                                         QtWidgets.QSizePolicy.Expanding)

        self.stripLabel = None
        self.header = None  #StripHeader(parent=self, mainWindow=self.mainWindow, strip=self,
        # grid=headerGrid, gridSpan=headerSpan, setLayout=True, spacing=(0, 0))

        # set the ID label in the new widget
        self._CcpnGLWidget.setStripID('.'.join(self.pid.split('.')))
        # self._CcpnGLWidget.setStripID('')

        # Widgets for toolbar; items will be added by GuiStripNd (eg. the Z/A-plane boxes)
        # and GuiStrip1d; will be hidden for 2D's by GuiSpectrumView
        self._stripToolBarWidget = Widget(parent=self, setLayout=True,
                                          grid=stripToolBarGrid, gridSpan=stripToolBarSpan)
        self._stripToolBarWidget.getLayout().setSizeConstraint(QtWidgets.QLayout.SetFixedSize)

        self.viewStripMenu = None
        self.storedZooms = []
        self.beingUpdated = False
        self.planeAxisBars = ()

        # need to keep track of mouse position because Qt shortcuts don't provide
        # the widget or the position of where the cursor is
        self.axisPositionDict = {}  # axisCode --> position

        self._contextMenuMode = DefaultMenu
        self._contextMenus = {DefaultMenu  : None,
                              PeakMenu     : None,
                              PhasingMenu  : None,
                              MultipletMenu: None,
                              IntegralMenu : None,
                              AxisMenu     : None
                              }

        self.navigateToPeakMenu = None  #set from context menu and in CcpnOpenGL rightClick
        self.navigateToCursorMenu = None  #set from context menu and in CcpnOpenGL rightClick
        self._isPhasingOn = False

        self._preferences = self.application.preferences.general

        # set symbolLabelling to the default from preferences or strip to the left
        settings = spectrumDisplay.getSettings()
        if len(spectrumDisplay.strips) > 1:

            _firstStrip = spectrumDisplay.strips[0]

            # copy the values from the first strip
            self.symbolLabelling = min(_firstStrip.symbolLabelling, self.spectrumDisplay.MAXPEAKLABELTYPES - 1)
            self.symbolType = min(_firstStrip.symbolType, self.spectrumDisplay.MAXPEAKSYMBOLTYPES - 1)
            self.symbolSize = _firstStrip.symbolSize
            self.symbolThickness = _firstStrip.symbolThickness
            self.aliasEnabled = _firstStrip.aliasEnabled
            self.aliasShade = _firstStrip.aliasShade

            self.gridVisible = _firstStrip.gridVisible
            self.crosshairVisible = _firstStrip.crosshairVisible
            self.doubleCrosshairVisible = _firstStrip.doubleCrosshairVisible
            self.sideBandsVisible = _firstStrip.sideBandsVisible

            self.showSpectraOnPhasing = _firstStrip.showSpectraOnPhasing
            self._contourThickness = _firstStrip._contourThickness
            self._spectrumBordersVisible = _firstStrip._spectrumBordersVisible

            # self._CcpnGLWidget._useLockedAspect = spectrumDisplay.strips[0]._CcpnGLWidget._useLockedAspect

        else:

            # get the values from the preferences
<<<<<<< HEAD
            self.symbolLabelling = min(self._preferences.annotationType, self.spectrumDisplay.MAXPEAKLABELTYPES - 1)
            self.symbolType = min(self._preferences.symbolType, self.spectrumDisplay.MAXPEAKSYMBOLTYPES - 1)
            self.symbolSize = self._preferences.symbolSizePixel
            self.symbolThickness = self._preferences.symbolThickness
            self.aliasEnabled = self._preferences.aliasEnabled
            self.aliasShade = self._preferences.aliasShade

=======
>>>>>>> b8ebb3e4
            self.gridVisible = self._preferences.showGrid
            self.crosshairVisible = self._preferences.showCrosshair
            self.doubleCrosshairVisible = self._preferences.showDoubleCrosshair
            self.sideBandsVisible = self._preferences.showSideBands

            self.showSpectraOnPhasing = self._preferences.showSpectraOnPhasing
            self._contourThickness = self._preferences.contourThickness
            self._spectrumBordersVisible = self._preferences.showSpectrumBorder

            # get the values from the settings (check in case the number of states has changed)
            self.symbolLabelling = min(settings[ANNOTATIONTYPES], self.spectrumDisplay.MAXPEAKLABELTYPES - 1)
            self.symbolType = min(settings[SYMBOLTYPES], self.spectrumDisplay.MAXPEAKSYMBOLTYPES - 1)
            self.symbolSize = settings[SYMBOLSIZE]
            self.symbolThickness = settings[SYMBOLTHICKNESS]

            self.spectrumDisplay._setFloatingAxes(xUnits=settings[AXISXUNITS],
                                                  yUnits=settings[AXISYUNITS],
                                                  aspectRatioMode=settings[AXISASPECTRATIOMODE],
                                                  aspectRatios=settings[AXISASPECTRATIOS])

        # set the axis units from the current settings
        self._CcpnGLWidget._xUnits = settings[AXISXUNITS]
        self._CcpnGLWidget._yUnits = settings[AXISYUNITS]
        self._CcpnGLWidget._aspectRatioMode = settings[AXISASPECTRATIOMODE]
        self._CcpnGLWidget._aspectRatios = deepcopy(settings[AXISASPECTRATIOS])
        self._CcpnGLWidget._applyXLimit = self._preferences.zoomXLimitApply
        self._CcpnGLWidget._applyYLimit = self._preferences.zoomYLimitApply

        self._storedPhasingData = [[0.0, 0.0, 0.0], [0.0, 0.0, 0.0]]
        self.showActivePhaseTrace = True
        self.pivotLine = None
        self._lastClickedObjects = None

        # initialise the notifiers
        self.setStripNotifiers()

        # test aliasing notifiers
        self._currentVisibleAliasingRange = {}
        self._currentAliasingRange = {}

        # respond to values changed in the containing spectrumDisplay settings widget
        self.spectrumDisplay._spectrumDisplaySettings.symbolsChanged.connect(self._symbolsChangedInSettings)

    def resizeEvent(self, ev):
        super().resizeEvent(ev)
        # call subclass _resize event
        self._resize()
        self.stripResized.emit((self.width(), self.height()))

    def _resize(self):
        """Resize event to handle resizing of frames that overlay the OpenGL frame
        """
        # MUST BE SUBCLASSED
        raise NotImplementedError("Code error: function not implemented")

    def _selectCallback(self, widgets):
        # print('>>>select', widget1, widget2)
        # if the first widget is clicked then toggle the planeToolbar buttons
        if widgets[3].isVisible():
            widgets[3].hide()
            widgets[1].show()
        else:
            widgets[1].hide()
            widgets[3].show()
        self._resize()

    def _enterCallback(self, widget1, widget2):
        # print('>>>_enterCallback', widget1, widget2)
        pass

    def _leaveCallback(self, widget1, widget2):
        # print('>>>_leaveCallback', widget1, widget2)
        # widget2.hide()
        widget1.show()

    def setStripNotifiers(self):
        """Set the notifiers for the strip.
        """
        # GWV 20181127: moved to GuiMainWindow
        # GWV 20181127: moved to GuiMainWindow
        # notifier for highlighting the strip
        # self._stripNotifier = Notifier(self.current, [Notifier.CURRENT], 'strip', self._highlightCurrentStrip)

        # Notifier for updating the peaks
        self.setNotifier(self.project, [Notifier.CREATE, Notifier.DELETE, Notifier.CHANGE],
                         'Peak', self._updateDisplayedPeaks, onceOnly=True)

        self.setNotifier(self.project, [Notifier.CREATE, Notifier.DELETE, Notifier.RENAME],
                         'NmrAtom', self._updateDisplayedNmrAtoms, onceOnly=True)

        # Notifier for updating the integrals
        self.setNotifier(self.project, [Notifier.CREATE, Notifier.DELETE, Notifier.CHANGE],
                         'Integral', self._updateDisplayedIntegrals, onceOnly=True)

        # Notifier for updating the multiplets
        self.setNotifier(self.project, [Notifier.CREATE, Notifier.DELETE, Notifier.CHANGE],
                         'Multiplet', self._updateDisplayedMultiplets, onceOnly=True)

        # Notifier for change of stripLabel
        self.setNotifier(self.project, [Notifier.RENAME], 'Spectrum', self._updateSpectrumLabels)

        # # Notifier for change of stripLabel
        # self.setNotifier(self.project, [Notifier.RENAME], 'NmrResidue', self._updateStripLabel)

        # For now, all dropEvents are not strip specific, use spectrumDisplay's handling
        self.setGuiNotifier(self, [GuiNotifier.DROPEVENT], [DropBase.URLS, DropBase.PIDS],
                            self.spectrumDisplay._processDroppedItems)

    def viewRange(self):
        return self._CcpnGLWidget.viewRange()

    @property
    def gridVisible(self):
        """True if grid is visible.
        """
        return self._CcpnGLWidget._gridVisible

    @gridVisible.setter
    def gridVisible(self, visible):
        """set the grid visibility
        """
        if hasattr(self, 'gridAction'):
            self.gridAction.setChecked(visible)
        self._CcpnGLWidget._gridVisible = visible

        # spawn a redraw of the GL windows
        self._CcpnGLWidget.GLSignals.emitPaintEvent()

    @property
    def sideBandsVisible(self):
        """True if sideBands are visible.
        """
        return self._CcpnGLWidget._sideBandsVisible

    @sideBandsVisible.setter
    def sideBandsVisible(self, visible):
        """set the sideBands visibility
        """
        if hasattr(self, 'sideBandsAction'):
            self.sideBandsAction.setChecked(visible)
        self._CcpnGLWidget._sideBandsVisible = visible

        # spawn a redraw of the GL windows
        self._CcpnGLWidget.GLSignals.emitPaintEvent()

    @property
    def spectrumBordersVisible(self):
        """True if spectrumBorders are visible.
        """
        return self._CcpnGLWidget._spectrumBordersVisible

    @spectrumBordersVisible.setter
    def spectrumBordersVisible(self, visible):
        """set the spectrumBorders visibility
        """
        if hasattr(self, 'spectrumBordersAction'):
            self.spectrumBordersAction.setChecked(visible)
        self._CcpnGLWidget._spectrumBordersVisible = visible

        # spawn a redraw of the GL windows
        self._CcpnGLWidget.GLSignals.emitPaintEvent()

    def toggleGrid(self):
        """Toggles whether grid is visible in the strip.
        """
        self.gridVisible = not self._CcpnGLWidget._gridVisible

    def toggleSideBands(self):
        """Toggles whether sideBands are visible in the strip.
        """
        self.sideBandsVisible = not self._CcpnGLWidget._sideBandsVisible

    @property
    def crosshairVisible(self):
        """True if crosshair is visible.
        """
        return self._CcpnGLWidget._crosshairVisible

    @crosshairVisible.setter
    def crosshairVisible(self, visible):
        """set the crosshairVisible visibility
        """
        if hasattr(self, 'crosshairAction'):
            self.crosshairAction.setChecked(visible)
        self._CcpnGLWidget._crosshairVisible = visible

        # spawn a redraw of the GL windows
        self._CcpnGLWidget.GLSignals.emitPaintEvent()

    def _toggleCrosshair(self):
        """Toggles whether crosshair is visible.
        """
        self.crosshairVisible = not self._CcpnGLWidget._crosshairVisible

    def _showCrosshair(self):
        """Displays crosshair in strip.
        """
        self.crosshairVisible = True

    def _hideCrosshair(self):
        """Hides crosshair in strip.
        """
        self.crosshairVisible = False

    def _crosshairCode(self, axisCode):
        """Determines what axisCodes are compatible as far as drawing crosshair is concerned
        TBD: the naive approach below should be improved
        """
        return axisCode  #if axisCode[0].isupper() else axisCode

    @property
    def doubleCrosshairVisible(self):
        """True if doubleCrosshair is visible.
        """
        return self._CcpnGLWidget._doubleCrosshairVisible

    @doubleCrosshairVisible.setter
    def doubleCrosshairVisible(self, visible):
        """set the doubleCrosshairVisible visibility
        """
        if hasattr(self, 'doubleCrosshairAction'):
            self.doubleCrosshairAction.setChecked(visible)
        self._CcpnGLWidget._doubleCrosshairVisible = visible

        # spawn a redraw of the GL windows
        self._CcpnGLWidget.GLSignals.emitPaintEvent()

    def _toggleDoubleCrosshair(self):
        """Toggles whether doubleCrosshair is visible.
        """
        self.doubleCrosshairVisible = not self._CcpnGLWidget._doubleCrosshairVisible

    @property
    def pythonConsole(self):
        return self.mainWindow.pythonConsole

    def _openCopySelectedPeaks(self):
        from ccpn.ui.gui.popups.CopyPeaksPopup import CopyPeaks

        popup = CopyPeaks(parent=self.mainWindow, mainWindow=self.mainWindow)
        peaks = self.current.peaks
        popup._selectPeaks(peaks)
        popup.exec_()

    def _showPeakOnPLTable(self):

        current = self.application.current
        peaks = current.peaks
        clickedPeaks = self._lastClickedObjects

        if not (peaks or clickedPeaks):
            return
        if len(peaks) == 1:
            peak = peaks[-1]
            peakTableModule = self.application.showPeakTable(peakList=peak.peakList)

    def setStackingMode(self, value):
        pass

    def getStackingMode(self):
        pass

    def _updateStripLabel(self, callbackDict):
        """Update the striplabel if it represented a NmrResidue that has changed its id.
        """
        # self.header.processNotifier(callbackDict)
        pass

    def createMark(self):
        """Sets the marks at current position
        """
        self.spectrumDisplay.mainWindow.createMark()

    def clearMarks(self):
        """Sets the marks at current position
        """
        self.spectrumDisplay.mainWindow.clearMarks()

    def estimateNoise(self):
        """Estimate noise in the current region
        """
        from ccpn.ui.gui.popups.EstimateNoisePopup import EstimateNoisePopup

        popup = EstimateNoisePopup(parent=self.mainWindow, mainWindow=self.mainWindow, strip=self,
                                   orderedSpectrumViews=self.spectrumDisplay.orderedSpectrumViews(self.spectrumViews))
        popup.exec_()
        popup._cleanupWidget()

    def makeStripPlot(self, includePeakLists=True, includeNmrChains=True, includeSpectrumTable=False):
        """Make a strip plot in the current spectrumDisplay
        """
        from ccpn.ui.gui.popups.StripPlotPopup import StripPlotPopup

        popup = StripPlotPopup(parent=self.mainWindow, mainWindow=self.mainWindow, spectrumDisplay=self.spectrumDisplay,
                               includePeakLists=includePeakLists, includeNmrChains=includeNmrChains, includeSpectrumTable=includeSpectrumTable)
        popup.exec_()
        popup._cleanupWidget()

    def calibrateFromPeaks(self):
        if self.current.peaks and len(self.current.peaks) > 1:

            if not (self._lastClickedObjects and isinstance(self._lastClickedObjects, typing.Sequence)):
                MessageDialog.showMessage('Calibrate error', 'Select a single peak as the peak to calibrate to.')
                return
            else:
                if len(self._lastClickedObjects) > 1:
                    MessageDialog.showMessage('Too Many Peaks', 'Select a single peak as the peak to calibrate to.')
                    return

            # make sure that selected peaks are unique in each spectrum
            spectrumCount = {}
            for peak in self.current.peaks:
                if peak.peakList.spectrum in spectrumCount:
                    MessageDialog.showMessage('Too Many Peaks', 'Only select one peak in each spectrum')
                    break
                else:
                    spectrumCount[peak.peakList.spectrum] = peak

            else:
                # popup to calibrate from selected peaks in this display
                from ccpn.ui.gui.popups.CalibrateSpectraFromPeaksPopup import CalibrateSpectraFromPeaksPopupNd, CalibrateSpectraFromPeaksPopup1d

                if self.spectrumDisplay.is1D:
                    popup = CalibrateSpectraFromPeaksPopup1d(parent=self.mainWindow, mainWindow=self.mainWindow,
                                                             strip=self, spectrumCount=spectrumCount)
                else:
                    popup = CalibrateSpectraFromPeaksPopupNd(parent=self.mainWindow, mainWindow=self.mainWindow,
                                                             strip=self, spectrumCount=spectrumCount)

                popup.exec_()

        else:
            MessageDialog.showMessage('Not Enough Peaks', 'Select more than one peak, only one per spectrum')

    def close(self):
        self.deleteAllNotifiers()
        super().close()

    # GWV 20181127: changed implementation to use deleteAllNotifiers in close() method
    # def _unregisterStrip(self):
    #     """Unregister all notifiers
    #     """
    #     self._stripNotifier.unRegister()
    #     self._peakNotifier.unRegister()
    #     self._integralNotifier.unRegister()
    #     self._multipletNotifier.unRegister()
    #     self._stripLabelNotifier.unRegister()
    #     self._droppedNotifier.unRegister()
    #     self._moveEventNotifier.unRegister()

    def _updateSpectrumLabels(self, data):
        """Callback when spectra have changed
        """
        self._CcpnGLWidget._processSpectrumNotifier(data)

    def _checkAliasingRange(self, spectrum):
        """check whether the local aliasingRange has changed and entend the visible range if needed
        """
        newAliasingRange = spectrum.aliasingRange
        if not self._currentAliasingRange:
            self._currentAliasingRange[spectrum] = newAliasingRange

            # update
            with notificationBlanking():
                vARange = spectrum.visibleAliasingRange
                newRange = tuple((min(minL, minR), max(maxL, maxR))
                                 for (minL, maxL), (minR, maxR) in zip(vARange, newAliasingRange))
                spectrum.visibleAliasingRange = newRange

        if spectrum in self._currentAliasingRange and self._currentAliasingRange[spectrum] != newAliasingRange:
            self._currentAliasingRange[spectrum] = newAliasingRange

            # update
            with notificationBlanking():
                vARange = spectrum.visibleAliasingRange
                newRange = tuple((min(minL, minR), max(maxL, maxR))
                                 for (minL, maxL), (minR, maxR) in zip(vARange, newAliasingRange))
                spectrum.visibleAliasingRange = newRange

    def _checkVisibleAliasingRange(self, spectrum):
        """check whether the local visibleAliasingRange has changed and update the limits of the plane toolbar
        """
        newVisibleAliasingRange = spectrum.visibleAliasingRange
        if not self._currentVisibleAliasingRange:
            self._currentVisibleAliasingRange[spectrum] = newVisibleAliasingRange
            # update
            if not self.spectrumDisplay.is1D:
                self._setZWidgets()

        if spectrum in self._currentVisibleAliasingRange and self._currentVisibleAliasingRange[spectrum] != newVisibleAliasingRange:
            # update
            self._currentVisibleAliasingRange[spectrum] = newVisibleAliasingRange
            if not self.spectrumDisplay.is1D:
                self._setZWidgets()

    def _updateDisplayedPeaks(self, data):
        """Callback when peaks have changed
        """
        self._CcpnGLWidget._processPeakNotifier(data)

        # check whether the aliasing range has changed
        triggers = data[Notifier.TRIGGER]
        obj = data[Notifier.OBJECT]

        if isinstance(obj, Peak):

            # update the peak labelling
            if Notifier.DELETE in triggers or Notifier.CREATE in triggers:
                # need to update the aliasing limits
                pass

            spectrum = obj.peakList.spectrum
            self._checkVisibleAliasingRange(spectrum)

    def _updateDisplayedNmrAtoms(self, data):
        """Callback when nmrAtoms have changed
        """
        self._CcpnGLWidget._processNmrAtomNotifier(data)

    def _updateDisplayedMultiplets(self, data):
        """Callback when multiplets have changed
        """
        self._CcpnGLWidget._processMultipletNotifier(data)

    def refreshDevicePixelRatio(self):
        """Set the devicePixel ratio in the GL window
        """
        self._CcpnGLWidget.refreshDevicePixelRatio()

    def refresh(self):
        """Refresh the display for strip and redraw contours
        """
        self._CcpnGLWidget._updateVisibleSpectrumViews()

        # redraw the contours
        from ccpn.ui.gui.lib.OpenGL.CcpnOpenGL import GLNotifier

        GLSignals = GLNotifier(parent=self)

        for specNum, thisSpecView in enumerate(self.spectrumViews):
            thisSpecView.buildContours = True

        GLSignals.emitPaintEvent()

    def _checkMenuItems(self):
        """Update the menu check boxes from the strip
        Subclass if options needed, e.g. stackSpectra item
        """
        pass

    def _createMenuItemForNavigate(self, currentStrip, navigateAxes, navigatePos, showPos, strip, menuFunc, label, includeAxisCodes=True):
        from ccpn.ui.gui.lib.Strip import navigateToPositionInStrip

        if includeAxisCodes:
            item = ', '.join([cc + ":" + str(x if isinstance(x, str) else round(x, 3)) for x, cc in zip(showPos, strip.axisCodes)])
        else:
            item = ', '.join([str(x if isinstance(x, str) else round(x, 3)) for x in showPos])

        text = '%s (%s)' % (strip.pid, item)
        toolTip = 'Show cursor in strip %s at %s position (%s)' % (str(strip.id), label, item)
        # if len(list(set(strip.axisCodes) & set(currentStrip.axisCodes))) > 0:
        menuFunc.addItem(text=text,
                         callback=partial(navigateToPositionInStrip, strip=strip,
                                          positions=navigatePos,
                                          axisCodes=navigateAxes, ),
                         toolTip=toolTip)
        # else:
        #     print('skipping axisCodes %s %s' % (strip.axisCodes, currentStrip.axisCodes))

    def _createCommonMenuItem(self, currentStrip, includeAxisCodes, label, menuFunc, perm, position, strip):
        showPos = []
        navigatePos = []
        navigateAxes = []
        for jj, ii in enumerate(perm):
            if ii is not None:
                showPos.append(position[ii])
                navigatePos.append(position[ii])
                navigateAxes.append(strip.axisCodes[jj])
            else:
                showPos.append(' - ')
        self._createMenuItemForNavigate(currentStrip, navigateAxes, navigatePos, showPos, strip, menuFunc, label,
                                        includeAxisCodes=includeAxisCodes)

    def _addItemsToNavigateMenu(self, position, axisCodes, label, menuFunc, includeAxisCodes=True):
        """Adds item to navigate to section of context menu.
        """
        from ccpn.util.Common import getAxisCodeMatchIndices
        from itertools import product

        if not menuFunc:
            return

        menuFunc.clear()
        currentStrip = self

        if len(self.current.project.spectrumDisplays) > 0:
            menuFunc.setEnabled(True)

            # matchingItemAdded = False
            for spectrumDisplay in self.current.project.spectrumDisplays:
                for strip in spectrumDisplay.strips:

                    # add the opposite diagonals for matching axisCodes - always at the top of the list
                    if strip == currentStrip:

                        indices = getAxisCodeMatchIndices(strip.axisCodes, axisCodes, allMatches=False)
                        allIndices = getAxisCodeMatchIndices(strip.axisCodes, axisCodes, allMatches=True)
                        permutationList1 = [jj for jj in product(*(ii if ii else (None,) for ii in allIndices)) if len(set(jj)) == len(strip.axisCodes)]
                        for perm in permutationList1:

                            # skip any that match the original indexing
                            if any(ii != jj for ii, jj in zip(perm, indices)):
                                self._createCommonMenuItem(currentStrip, includeAxisCodes, label, menuFunc, perm, position, strip)
                        menuFunc.addSeparator()

                        # try:
                        #     # flip the first two axes, easy to do it here
                        #     flipAxisCodes = [strip.axisCodes[1], strip.axisCodes[0]] + list(strip.axisCodes[2:])
                        #
                        #     # get a list of all isotope code matches for each axis code in 'strip' matched to the flipped axes
                        #     perm = getAxisCodeMatchIndices(flipAxisCodes, axisCodes, allMatches=False)
                        #
                        #     self._createCommonMenuItem(currentStrip, includeAxisCodes, label, menuFunc, perm, position, strip)
                        #     menuFunc.addSeparator()
                        #     # matchingItemAdded = True
                        #
                        # except Exception as es:
                        #     # just skip if an error (but there shouldn't be any here)
                        #     pass

            # if not matchingItemAdded:
            #     print('>>> skipping menuitem')
            #     menuFunc.addItem(text='Skip matching isotopeCodes')
            #     menuFunc.addSeparator()

            for spectrumDisplay in self.current.project.spectrumDisplays:
                for strip in spectrumDisplay.strips:
                    if strip != currentStrip:

                        # get a list of all isotope code matches for each axis code in 'strip'
                        indices = getAxisCodeMatchIndices(strip.axisCodes, axisCodes, allMatches=True)

                        # generate a permutation list of the axis codes that have unique indices
                        # permutation list is list of tuples
                        # each element is list of indices to fetch from currentStrip and map to strip

                        # permutationList1 = [jj for jj in product(*(ii if ii else (None,) for ii in indices)) if len(set(jj)) == len(strip.axisCodes)]
                        permutationList1 = [jj for jj in product(*(ii if ii else (None,) for ii in indices))]  # if len(set(jj)) == len(strip.axisCodes)]

                        # print('>>>', strip.pid, indices)
                        for perm in permutationList1:
                            perm2 = [pp if pp is not None else -(cc + 1) for cc, pp in enumerate(perm)]
                            # print('>>>    ', perm, perm2)

                            if len(set(perm2)) == len(perm2):  # ignore None's
                                self._createCommonMenuItem(currentStrip, includeAxisCodes, label, menuFunc, perm, position, strip)

                        # menuFunc.addItem(text=' - ')

                        permutationList2 = [jj for jj in product(*(ii if ii else (None,) for ii in indices)) if len(set(jj)) == len(jj)]
                        if not permutationList2:

                            perm = list(getAxisCodeMatchIndices(strip.axisCodes, axisCodes, allMatches=False))

                            from collections import Counter
                            from itertools import product

                            maxIndexList = Counter(perm).most_common(1)
                            if maxIndexList:
                                index, maxCount = maxIndexList[0]
                                if index is not None:

                                    # iterate through all permutations of index/None
                                    combiList = [list(i) for i in product([None, index], repeat=maxCount)]
                                    indices = [ii for ii in range(len(perm)) if perm[ii] == index]

                                    # add all permutations except first (all unset)
                                    for combi in combiList[1:]:
                                        for ind, val in zip(indices, combi):
                                            perm[ind] = val

                                        self._createCommonMenuItem(currentStrip, includeAxisCodes, label, menuFunc, perm, position, strip)

                menuFunc.addSeparator()
        else:
            menuFunc.setEnabled(False)

    def _addItemsToNavigateToPeakMenu(self, peaks):
        """Adds item to navigate to peak position from context menu.
        """
        if peaks and self.navigateToPeakMenu:
            self._addItemsToNavigateMenu(peaks[0].position, peaks[0].axisCodes, 'Peak', self.navigateToPeakMenu, includeAxisCodes=True)

    def _addItemsToNavigateToCursorPosMenu(self):
        """Copied from old viewbox. This function apparently take the current cursorPosition
         and uses to pan a selected display from the list of spectrumViews or the current cursor position.
        """
        if self.navigateCursorMenu:
            position = [self.current.mouseMovedDict[AXIS_FULLATOMNAME][ax]
                        if ax in self.current.mouseMovedDict[AXIS_FULLATOMNAME] else None
                        for ax in self.axisCodes]
            if None in position:
                return

            self._addItemsToNavigateMenu(position, self.axisCodes, 'Cursor', self.navigateCursorMenu, includeAxisCodes=True)

    def markAxisIndices(self, indices=None):
        """Mark the X/Y/XY axisCodes by index
        """
        from functools import partial
        from ccpn.ui.gui.lib.Strip import navigateToPositionInStrip

        position = [self.current.mouseMovedDict[AXIS_FULLATOMNAME][ax] for ax in self.axisCodes]
        if indices is None:
            indices = tuple(range(len(self.axisCodes)))

        pos = [position[ii] for ii in indices]
        axes = [self.axisCodes[ii] for ii in indices]

        self._createMarkAtPosition(positions=pos, axisCodes=axes)

    def _addItemsToMenu(self, position, axisCodes, label, menuFunc):
        """Adds item to mark peak position from context menu.
        """
        from functools import partial

        if hasattr(self, 'markIn%sMenu' % label):
            menuFunc.clear()
            currentStrip = self

            if currentStrip:
                if len(self.current.project.spectrumDisplays) > 1:
                    menuFunc.setEnabled(True)
                    for spectrumDisplay in self.current.project.spectrumDisplays:
                        for strip in spectrumDisplay.strips:
                            if strip != currentStrip:
                                toolTip = 'Show cursor in strip %s at %s position %s' % (str(strip.id), label, str([round(x, 3) for x in position]))
                                if len(list(set(strip.axisCodes) & set(currentStrip.axisCodes))) <= 4:
                                    menuFunc.addItem(text=strip.pid,
                                                     callback=partial(self._createMarkAtPosition,
                                                                      positions=position,
                                                                      axisCodes=axisCodes),
                                                     toolTip=toolTip)
                        menuFunc.addSeparator()
                else:
                    menuFunc.setEnabled(False)

    def _addItemsToMarkInPeakMenu(self, peaks):
        """Adds item to mark peak position from context menu.
        """
        if peaks and hasattr(self, 'markInPeakMenu'):
            self._addItemsToMenu(peaks[0].position, peaks[0].axisCodes, 'Peak', self.markInPeakMenu)

    def _addItemsToMarkInCursorPosMenu(self):
        """Copied from old viewbox. This function apparently take the current cursorPosition
         and uses to pan a selected display from the list of spectrumViews or the current cursor position.
        """
        if hasattr(self, 'markInCursorMenu'):
            self._addItemsToMenu(self.current.cursorPosition, self.axisCodes, 'Cursor', self.markInCursorMenu)

    def _markSelectedPeaks(self, axisIndex=None):
        """Mark the positions of all selected peaks
        """
        with undoBlockWithoutSideBar():
            for peak in self.current.peaks:
                self._createObjectMark(peak, axisIndex)

    def _markSelectedMultiplets(self, axisIndex=None):
        """Mark the positions of all selected multiplets
        """
        with undoBlockWithoutSideBar():
            for multiplet in self.current.multiplets:
                self._createObjectMark(multiplet, axisIndex)

    def _addItemsToCopyAxisFromMenuesMainView(self):
        """Setup the menu for the main view
        """
        # self._addItemsToCopyAxisFromMenues([self.copyAllAxisFromMenu, self.copyXAxisFromMenu, self.copyYAxisFromMenu],
        #                                    ['All', 'X', 'Y'])
        self._addItemsToCopyAxisFromMenues(((self.copyAllAxisFromMenu, 'All'),
                                            (self.copyXAxisFromMenu, 'X'),
                                            (self.copyYAxisFromMenu, 'Y')))

    def _addItemsToCopyAxisFromMenuesAxes(self, viewPort, thisMenu, is1D):
        """Setup the menu for the axis views
        """
        from ccpn.ui.gui.lib.GuiStripContextMenus import _addCopyMenuItems

        copyAttribs, matchAttribs = _addCopyMenuItems(self, viewPort, thisMenu, is1D)

        self._addItemsToCopyAxisFromMenues(copyAttribs)
        for nm, ax in matchAttribs:
            self._addItemsToCopyAxisCodesFromMenues(ax, nm)

    def _addItemsToCopyAxisFromMenues(self, copyAttribs):  #, axisNames, axisIdList):
        """Copied from old viewbox. This function apparently take the current cursorPosition
         and uses to pan a selected display from the list of spectrumViews or the current cursor position.
        """
        # TODO needs clear documentation
        from functools import partial

        axisNames = tuple(nm[0] for nm in copyAttribs)
        axisIdList = tuple(nm[1] for nm in copyAttribs)

        for axisName, axisId in zip(axisNames, axisIdList):
            if axisName:
                axisName.clear()
                currentStrip = self.current.strip
                position = self.current.cursorPosition

                count = 0
                if currentStrip:
                    for spectrumDisplay in self.current.project.spectrumDisplays:
                        for strip in spectrumDisplay.strips:
                            if strip != currentStrip:
                                toolTip = 'Copy %s axis range from strip %s' % (str(axisId), str(strip.id))
                                if len(list(set(strip.axisCodes) & set(currentStrip.axisCodes))) <= 4:
                                    axisName.addItem(text=strip.pid,
                                                     callback=partial(self._copyAxisFromStrip,
                                                                      axisId=axisId, fromStrip=strip, ),
                                                     toolTip=toolTip)
                                    count += 1
                        axisName.addSeparator()

                axisName.setEnabled(True if count else False)

    def _addItemsToMarkAxesMenuAxesView(self, viewPort, thisMenu):
        """Setup the menu for the main view for marking axis codes
        """
        indices = {BOTTOMAXIS: (0,), RIGHTAXIS: (1,)}
        if viewPort in indices.keys():
            self._addItemsToMarkAxesMenuMainView(thisMenu, indices[viewPort])

    def _addItemsToMarkAxesMenuMainView(self, axisMenu=None, indices=None):
        """Setup the menu for the main view for marking axis codes
        """
        axisName = axisMenu if axisMenu else self.markAxesMenu
        position = [self.current.mouseMovedDict[AXIS_FULLATOMNAME][ax]
                    if ax in self.current.mouseMovedDict[AXIS_FULLATOMNAME] else None
                    for ax in self.axisCodes]
        if None in position:
            return

        row = 0
        if indices is None:
            # get the indices to add to the menu
            indices = tuple(range(len(self.axisCodes)))

            pos = [position[ii] for ii in indices]
            axes = [self.axisCodes[ii] for ii in indices]

            toolTip = 'Mark all axis codes'
            axisName.addItem(text='Mark All AxisCodes',
                             callback=partial(self._createMarkAtPosition, positions=pos, axisCodes=axes, ),
                             toolTip=toolTip)
            row += 1

        for ind in indices:
            pos = [position[ind], ]
            axes = [self.axisCodes[ind], ]

            toolTip = 'Mark %s axis code' % str(self.axisCodes[ind])
            axisName.addItem(text='Mark %s' % str(self.axisCodes[ind]),
                             callback=partial(self._createMarkAtPosition, positions=pos, axisCodes=axes, ),
                             toolTip=toolTip)
            row += 1

        if row:
            axisName.addSeparator()

    # def _addItemsToMarkAxesMenuXAxisView(self):
    #     """Setup the menu for the main view for marking axis codes
    #     """
    #     axisName = self.markAxesMenu
    #
    # def _addItemsToMarkAxesMenuYAxisView(self):
    #     """Setup the menu for the main view for marking axis codes
    #     """
    #     axisName = self.markAxesMenu

    def _addItemsToMatchAxisCodesFromMenuesMainView(self):
        """Setup the menu for the main view
        """
        self._addItemsToCopyAxisCodesFromMenues(0, self.matchXAxisCodeToMenu)
        self._addItemsToCopyAxisCodesFromMenues(1, self.matchYAxisCodeToMenu)

    # def _addItemsToMatchAxisCodesFromMenuesAxes(self):
    #     """Setup the menu for the axis views
    #     """
    #     self._addItemsToCopyAxisCodesFromMenues(0, [self.matchXAxisCodeToMenu2, self.matchYAxisCodeToMenu2])
    #     self._addItemsToCopyAxisCodesFromMenues(1, [self.matchXAxisCodeToMenu2, self.matchYAxisCodeToMenu2])

    def _addItemsToCopyAxisCodesFromMenues(self, axisIndex, axisName):  #, axisList):
        """Copied from old viewbox. This function apparently take the current cursorPosition
         and uses to pan a selected display from the list of spectrumViews or the current cursor position.
        """
        # TODO needs clear documentation
        from functools import partial
        from ccpn.util.Common import getAxisCodeMatchIndices

        # axisList = (self.matchXAxisCodeToMenu2, self.matchYAxisCodeToMenu2)

        # if axisIndex not in range(len(axisList)):
        #     return

        # axisName = axisList[axisIndex]
        axisCode = self.axisCodes[axisIndex]

        if axisName:
            axisName.clear()
            currentStrip = self.current.strip
            position = self.current.cursorPosition

            count = 0
            if currentStrip:
                for spectrumDisplay in self.current.project.spectrumDisplays:
                    addSeparator = False
                    for strip in spectrumDisplay.strips:
                        if strip != currentStrip:

                            indices = getAxisCodeMatchIndices(strip.axisCodes, (axisCode,))

                            for ii, ind in enumerate(indices):
                                if ind is not None:

                                    toolTip = 'Copy %s axis range from strip %s' % (str(strip.axisCodes[ii]), str(strip.id))
                                    if len(list(set(strip.axisCodes) & set(currentStrip.axisCodes))) <= 4:
                                        axisName.addItem(text='%s from %s' % (str(strip.axisCodes[ii]), str(strip.pid)),
                                                         callback=partial(self._copyAxisCodeFromStrip,
                                                                          axisIndex=axisIndex, fromStrip=strip, fromAxisId=ii),
                                                         toolTip=toolTip)
                                        count += 1
                                        addSeparator = True

                    if addSeparator:
                        axisName.addSeparator()

            axisName.setEnabled(True if count else False)

    # def _enableNdAxisMenuItems(self, axisName, axisMenu):
    #
    #     from ccpn.ui.gui.lib.OpenGL.CcpnOpenGLDefs import BOTTOMAXIS, RIGHTAXIS, AXISCORNER
    #
    #     axisMenuItems = (self.copyAllAxisFromMenu2, self.copyXAxisFromMenu2, self.copyYAxisFromMenu2,
    #                      self.matchXAxisCodeToMenu2, self.matchYAxisCodeToMenu2)
    #     enabledList = {BOTTOMAXIS: (False, True, False, True, False),
    #                    RIGHTAXIS : (False, False, True, False, True),
    #                    AXISCORNER: (True, True, True, True, True)
    #                    }
    #     if axisName in enabledList:
    #         axisSelect = enabledList[axisName]
    #         for menuItem, select in zip(axisMenuItems, axisSelect):
    #             # only disable if already enabled
    #             if menuItem.isEnabled():
    #                 menuItem.setEnabled(select)
    #     else:
    #         getLogger().warning('Error selecting menu item')

    # def _enable1dAxisMenuItems(self, axisName):
    #
    #     from ccpn.ui.gui.lib.OpenGL.CcpnOpenGLDefs import BOTTOMAXIS, RIGHTAXIS, AXISCORNER
    #
    #     axisMenuItems = (self.copyAllAxisFromMenu2, self.copyXAxisFromMenu2, self.copyYAxisFromMenu2)
    #     enabledList = {BOTTOMAXIS: (False, True, False),
    #                    RIGHTAXIS : (False, False, True),
    #                    AXISCORNER: (True, True, True)
    #                    }
    #     if axisName in enabledList:
    #         axisSelect = enabledList[axisName]
    #         for menuItem, select in zip(axisMenuItems, axisSelect):
    #             # only disable if already enabled
    #             if menuItem.isEnabled():
    #                 menuItem.setEnabled(select)
    #     else:
    #         getLogger().warning('Error selecting menu item')

    def _updateDisplayedIntegrals(self, data):
        """Callback when integrals have changed.
        """
        self._CcpnGLWidget._processIntegralNotifier(data)

    def _highlightStrip(self, flag):
        """(un)highLight the strip depending on flag

        CCPNINTERNAL: used in GuiMainWindow
        """
        self._CcpnGLWidget.highlightCurrentStrip(flag)
        if self.stripLabel:
            self.stripLabel.setLabelColour(CCPNGLWIDGET_HEXHIGHLIGHT if flag else CCPNGLWIDGET_HEXFOREGROUND)
            self.stripLabel.setHighlighted(flag)

    def _attachZPlaneWidgets(self):
        """Attach the ZPlane widgets for the curent strip intothe spectrumDisplay axis frame
        """
        if self.spectrumDisplay.is1D:
            return

        try:
            _prefsGeneral = self.application.preferences.general
        except:
            pass
        else:
            spec = self.spectrumDisplay
            if _prefsGeneral.zPlaneNavigationMode == ZPlaneNavigationModes.PERSPECTRUMDISPLAY.value:
                spec.zPlaneFrame.attachZPlaneWidgets(self)

    def _removeZPlaneWidgets(self):
        """Remove the ZPlane widgets for the curent strip from the spectrumDisplay axis frame
        """
        try:
            _prefsGeneral = self.application.preferences.general
        except:
            pass
        else:
            spec = self.spectrumDisplay
            if spec.zPlaneFrame and _prefsGeneral.zPlaneNavigationMode == ZPlaneNavigationModes.PERSPECTRUMDISPLAY.value:
                spec.zPlaneFrame.removeZPlaneWidgets()

    def _newPhasingTrace(self):
        self._CcpnGLWidget.newTrace()

    def _setPhasingPivot(self):

        phasingFrame = self.spectrumDisplay.phasingFrame
        direction = phasingFrame.getDirection()
        # position = self.current.cursorPosition[0] if direction == 0 else self.current.cursorPosition[1]
        # position = self.current.positions[0] if direction == 0 else self.current.positions[1]

        mouseMovedDict = self.current.mouseMovedDict
        if direction == 0:
            for mm in mouseMovedDict[AXIS_MATCHATOMTYPE].keys():
                if mm[0] == self.axisCodes[0][0]:
                    position = mouseMovedDict[AXIS_MATCHATOMTYPE][mm]
        else:
            for mm in mouseMovedDict[AXIS_MATCHATOMTYPE].keys():
                if mm[0] == self.axisCodes[1][0]:
                    position = mouseMovedDict[AXIS_MATCHATOMTYPE][mm]

        phasingFrame.pivotEntry.set(position)
        self._updatePivot()

    def removePhasingTraces(self):
        self._CcpnGLWidget.clearStaticTraces()

    def _updatePivot(self):
        # this is called if pivot entry at bottom of display is updated and then "return" key used

        # update the static traces from the phasing console
        # redraw should update the display
        self._CcpnGLWidget.rescaleStaticTraces()

    def setTraceScale(self, traceScale):
        for spectrumView in self.spectrumViews:
            spectrumView.traceScale = traceScale

    @property
    def contextMenuMode(self):
        return self._contextMenuMode

    @contextMenuMode.getter
    def contextMenuMode(self):
        return self._contextMenuMode

    @contextMenuMode.setter
    def contextMenuMode(self, mode):
        self._contextMenuMode = mode

    def turnOnPhasing(self):

        phasingFrame = self.spectrumDisplay.phasingFrame
        # self.hPhasingPivot.setVisible(True)
        # self.vPhasingPivot.setVisible(True)

        # change menu
        self._isPhasingOn = True
        self.viewStripMenu = self._phasingMenu

        if self.spectrumDisplay.is1D:

            self._hTraceActive = True
            self._vTraceActive = False
            self._newConsoleDirection = 0
        else:
            # TODO:ED remember trace direction
            self._hTraceActive = self.spectrumDisplay.hTraceAction  # self.hTraceAction.isChecked()
            self._vTraceActive = self.spectrumDisplay.vTraceAction  # self.vTraceAction.isChecked()

            # set to the first active or the remembered phasingDirection
            self._newConsoleDirection = phasingFrame.getDirection()
            if self._hTraceActive:
                self._newConsoleDirection = 0
                phasingFrame.directionList.setIndex(0)
            elif self._vTraceActive:
                self._newConsoleDirection = 1
                phasingFrame.directionList.setIndex(1)

        # for spectrumView in self.spectrumViews:
        #     spectrumView._turnOnPhasing()

        # # make sure that all traces are clear
        # from ccpn.util.CcpnOpenGL import GLNotifier
        # GLSignals = GLNotifier(parent=self)
        # if self.spectrumDisplay.is1D:
        #   GLSignals.emitEvent(triggers=[GLNotifier.GLADD1DPHASING], display=self.spectrumDisplay)
        # else:
        #   GLSignals.emitEvent(triggers=[GLNotifier.GLCLEARPHASING], display=self.spectrumDisplay)

        vals = self.spectrumDisplay.phasingFrame.getValues(self._newConsoleDirection)
        self.spectrumDisplay.phasingFrame.slider0.setValue(vals[0])
        self.spectrumDisplay.phasingFrame.slider1.setValue(vals[1])
        self.spectrumDisplay.phasingFrame.pivotEntry.set(vals[2])

        # TODO:ED remember direction
        self._newPosition = phasingFrame.pivotEntry.get()
        self.pivotLine = self._CcpnGLWidget.addInfiniteLine(colour='highlight', movable=True, lineStyle='dashed', lineWidth=2.0)

        if not self.pivotLine:
            getLogger().warning('no infiniteLine')
            return

        if self._newConsoleDirection == 0:
            self.pivotLine.orientation = ('v')

            # self.hTraceAction.setChecked(True)
            # self.vTraceAction.setChecked(False)
            if not self.spectrumDisplay.is1D:
                self.hTraceAction.setChecked(True)
                self.vTraceAction.setChecked(False)
                self._CcpnGLWidget.updateHTrace = True
                self._CcpnGLWidget.updateVTrace = False
        else:
            self.pivotLine.orientation = ('h')
            # self.hTraceAction.setChecked(False)
            # self.vTraceAction.setChecked(True)
            if not self.spectrumDisplay.is1D:
                self.hTraceAction.setChecked(False)
                self.vTraceAction.setChecked(True)
                self._CcpnGLWidget.updateHTrace = False
                self._CcpnGLWidget.updateVTrace = True

        # connect to the value in the GLwidget
        self.pivotLine.valuesChanged.connect(self._newPositionLineCallback)
        self.pivotLine.setValue(self._newPosition)
        phasingFrame.pivotEntry.valueChanged.connect(self._newPositionPivotCallback)

        # # make sure that all traces are clear
        # from ccpn.ui.gui.lib.OpenGL.CcpnOpenGL import GLNotifier
        #
        # GLSignals = GLNotifier(parent=self)
        if self.spectrumDisplay.is1D:
            self._CcpnGLWidget.GLSignals.emitEvent(triggers=[self._CcpnGLWidget.GLSignals.GLADD1DPHASING], display=self.spectrumDisplay)
        else:
            self._CcpnGLWidget.GLSignals.emitEvent(triggers=[self._CcpnGLWidget.GLSignals.GLCLEARPHASING], display=self.spectrumDisplay)

    def _newPositionLineCallback(self):
        if not self.isDeleted:
            phasingFrame = self.spectrumDisplay.phasingFrame
            self._newPosition = self.pivotLine.values  # [0]

            # disables feedback from the spinbox as event is spawned from the GLwidget
            phasingFrame.setPivotValue(self._newPosition)

            spectrumDisplay = self.spectrumDisplay
            for strip in spectrumDisplay.strips:
                if strip != self:
                    # set the pivotPosition in the other strips
                    strip._updatePivotLine(self._newPosition)

    def _updatePivotLine(self, newPosition):
        """Respond to changes in the other strips
        """
        if not self.isDeleted and self.pivotLine:
            self._newPosition = newPosition

            # don't emit a signal when changing - stops feedback loop
            self.pivotLine.setValue(newPosition, emitValuesChanged=False)

    def _newPositionPivotCallback(self, value):
        """Respond to change in value in the spinBox
        """
        self._newPosition = value
        self.pivotLine.setValue(value)

    def turnOffPhasing(self):
        phasingFrame = self.spectrumDisplay.phasingFrame

        # self.hPhasingPivot.setVisible(False)
        # self.vPhasingPivot.setVisible(False)

        # change menu
        self._isPhasingOn = False
        # for spectrumView in self.spectrumViews:
        #     spectrumView._turnOffPhasing()

        # make sure that all traces are clear
        self._CcpnGLWidget.GLSignals.emitEvent(triggers=[self._CcpnGLWidget.GLSignals.GLCLEARPHASING], display=self.spectrumDisplay)

        self._CcpnGLWidget.removeInfiniteLine(self.pivotLine)
        self.pivotLine.valuesChanged.disconnect(self._newPositionLineCallback)
        phasingFrame.pivotEntry.valueChanged.disconnect(self._newPositionPivotCallback)

        if self.spectrumDisplay.is1D:
            self._CcpnGLWidget.updateHTrace = False
            self._CcpnGLWidget.updateVTrace = False
        else:
            # TODO:ED remember trace direction
            self.hTraceAction.setChecked(False)  #self._hTraceActive)
            self.vTraceAction.setChecked(False)  #self._vTraceActive)
            self._CcpnGLWidget.updateHTrace = False  #self._hTraceActive
            self._CcpnGLWidget.updateVTrace = False  #self._vTraceActive

    def _changedPhasingDirection(self):

        phasingFrame = self.spectrumDisplay.phasingFrame
        direction = phasingFrame.getDirection()

        if not phasingFrame.isVisible():
            return

        if direction == 0:
            self.pivotLine.orientation = ('v')
            self.hTraceAction.setChecked(True)
            self.vTraceAction.setChecked(False)
            self._CcpnGLWidget.updateHTrace = True
            self._CcpnGLWidget.updateVTrace = False
        else:
            self.pivotLine.orientation = ('h')
            self.hTraceAction.setChecked(False)
            self.vTraceAction.setChecked(True)
            self._CcpnGLWidget.updateHTrace = False
            self._CcpnGLWidget.updateVTrace = True

        vals = phasingFrame.getValues(direction)
        # phasingFrame.slider0.setValue(self.spectrumDisplay._storedPhasingData[direction][0])
        # phasingFrame.slider1.setValue(self.spectrumDisplay._storedPhasingData[direction][1])
        # phasingFrame.pivotEntry.set(self.spectrumDisplay._storedPhasingData[direction][2])
        phasingFrame.slider0.setValue(vals[0])
        phasingFrame.slider1.setValue(vals[1])
        phasingFrame.pivotEntry.set(vals[2])

        self._CcpnGLWidget.clearStaticTraces()

        # for spectrumView in self.spectrumViews:
        #     spectrumView._changedPhasingDirection()

    def _updatePhasing(self):
        if self.spectrumDisplay.phasingFrame.isVisible():
            colour = getColours()[GUISTRIP_PIVOT]
            self._CcpnGLWidget.setInfiniteLineColour(self.pivotLine, colour)
            self._CcpnGLWidget.rescaleStaticTraces()

    def _toggleShowActivePhaseTrace(self):
        """Toggles whether the active phasing trace is visible.
        """
        self.showActivePhaseTrace = not self.showActivePhaseTrace
        self._CcpnGLWidget.showActivePhaseTrace = self.showActivePhaseTrace

    def _toggleShowSpectraOnPhasing(self):
        """Toggles whether spectraOnPhasing is visible.
        """
        self.showSpectraOnPhasing = not self.showSpectraOnPhasing
        self._CcpnGLWidget.showSpectraOnPhasing = self.showSpectraOnPhasing

    def _showSpectraOnPhasing(self):
        """Displays spectraOnPhasing in strip.
        """
        self.showSpectraOnPhasing = True
        self._CcpnGLWidget.showSpectraOnPhasing = True

    def _hideSpectraOnPhasing(self):
        """Hides spectraOnPhasing in strip.
        """
        self.showSpectraOnPhasing = False
        self._CcpnGLWidget.showSpectraOnPhasing = False

    #~~~~~~~~~~~~~~~~~~~~~~~~~~~~~~~~~~~~~~~~~~~~~~~~~~~~~~~~~~~~~~~~~~~~~~~~~~~~~~~
    # symbolLabelling

    def _setSymbolLabelling(self):
        if self.spectrumViews:
            for sV in self.spectrumViews:

                for peakListView in sV.peakListViews:
                    # peakListView.buildSymbols = True
                    peakListView.buildLabels = True

            # spawn a redraw of the GL windows
            self._CcpnGLWidget.GLSignals.emitPaintEvent()

    @property
    def symbolLabelling(self):
        """Get the symbol labelling for the strip
        """
        return self._CcpnGLWidget._symbolLabelling

    @symbolLabelling.setter
    def symbolLabelling(self, value):
        """Set the symbol labelling for the strip
        """
        if not isinstance(value, int):
            raise TypeError('Error: symbolLabelling not an int')

        oldValue = self._CcpnGLWidget._symbolLabelling
        self._CcpnGLWidget._symbolLabelling = value if (value in range(self.spectrumDisplay.MAXPEAKLABELTYPES)) else 0
        if value != oldValue:
            self._setSymbolLabelling()
            if self.spectrumViews:
                self._emitSymbolChanged()

    def cycleSymbolLabelling(self):
        """Toggles whether peak labelling is minimal is visible in the strip.
        """
        self.symbolLabelling += 1

    def setSymbolLabelling(self, value):
        """Toggles whether peak labelling is minimal is visible in the strip.
        """
        self.symbolLabelling = value

    def _emitSymbolChanged(self):
        # spawn a redraw of the GL windows
        self._CcpnGLWidget.GLSignals._emitSymbolsChanged(source=None, strip=self,
                                                         symbolDict={SYMBOLTYPES    : self.symbolType,
                                                                     ANNOTATIONTYPES: self.symbolLabelling,
                                                                     SYMBOLSIZE     : self.symbolSize,
                                                                     SYMBOLTHICKNESS: self.symbolThickness,
                                                                     ALIASENABLED   : self.aliasEnabled,
                                                                     ALIASSHADE     : self.aliasShade,
                                                                     # GRIDVISIBLE           : self.gridVisible,
                                                                     # CROSSHAIRVISIBLE      : self.crosshairVisible,
                                                                     # DOUBLECROSSHAIRVISIBLE: self.doubleCrosshairVisible,
                                                                     })

    #~~~~~~~~~~~~~~~~~~~~~~~~~~~~~~~~~~~~~~~~~~~~~~~~~~~~~~~~~~~~~~~~~~~~~~~~~~~~~~~
    # symbolTypes

    def _setSymbolType(self):
        if self.spectrumViews:
            for sV in self.spectrumViews:

                for peakListView in sV.peakListViews:
                    peakListView.buildSymbols = True
                    peakListView.buildLabels = True

                for multipletListView in sV.multipletListViews:
                    multipletListView.buildSymbols = True
                    multipletListView.buildLabels = True

            # spawn a redraw of the GL windows
            self._CcpnGLWidget.GLSignals.emitPaintEvent()

    @property
    def symbolType(self):
        """Get the symbol type for the strip
        """
        return self._CcpnGLWidget._symbolType

    @symbolType.setter
    def symbolType(self, value):
        """Set the symbol type for the strip
        """
        if not isinstance(value, int):
            raise TypeError('Error: symbolType not an int')

        oldValue = self._CcpnGLWidget._symbolType
        self._CcpnGLWidget._symbolType = value if (value in range(self.spectrumDisplay.MAXPEAKSYMBOLTYPES)) else 0
        if value != oldValue:
            self._setSymbolType()
            if self.spectrumViews:
                self._emitSymbolChanged()

    def cyclePeakSymbols(self):
        """Cycle through peak symbol types.
        """
        self.symbolType += 1

    def setPeakSymbols(self, value):
        """set the peak symbol type.
        """
        self.symbolType = value

    def _setSymbolsPaintEvent(self):
        # prompt the GLwidgets to update
        self._CcpnGLWidget.GLSignals.emitEvent(triggers=[self._CcpnGLWidget.GLSignals.GLRESCALE,
                                                         self._CcpnGLWidget.GLSignals.GLALLPEAKS,
                                                         self._CcpnGLWidget.GLSignals.GLALLMULTIPLETS,
                                                         ])

    def _symbolsChangedInSettings(self, aDict):
        """Respond to changes in the symbol values in the settings widget
        """
        symbolType = aDict[SYMBOLTYPES]
        annotationsType = aDict[ANNOTATIONTYPES]
        symbolSize = aDict[SYMBOLSIZE]
        symbolThickness = aDict[SYMBOLTHICKNESS]
        aliasEnabled = aDict[ALIASENABLED]
        aliasShade = aDict[ALIASSHADE]

        if self.isDeleted:
            return

        with self.spectrumDisplay._spectrumDisplaySettings.blockWidgetSignals():
            # update the current settings from the dict
            if symbolType != self.symbolType:
                self.setPeakSymbols(symbolType)

            elif annotationsType != self.symbolLabelling:
                self.setSymbolLabelling(annotationsType)

            elif symbolSize != self.symbolSize:
                self.symbolSize = symbolSize
                self._setSymbolsPaintEvent()

            elif symbolThickness != self.symbolThickness:
                self.symbolThickness = symbolThickness
                self._setSymbolsPaintEvent()

            elif aliasEnabled != self.aliasEnabled:
                self.aliasEnabled = aliasEnabled
                self._setSymbolsPaintEvent()

            elif aliasShade != self.aliasShade:
                self.aliasShade = aliasShade
                self._setSymbolsPaintEvent()

    #~~~~~~~~~~~~~~~~~~~~~~~~~~~~~~~~~~~~~~~~~~~~~~~~~~~~~~~~~~~~~~~~~~~~~~~~~~~~~~~
    # symbolSize

    @property
    def symbolSize(self):
        """Get the symbol size for the strip
        """
        return self._CcpnGLWidget._symbolSize

    @symbolSize.setter
    def symbolSize(self, value):
        """Set the symbol size for the strip
        """
        if not isinstance(value, (int, float)):
            raise TypeError('Error: symbolSize not an (int, float)')
        value = int(value)

        oldValue = self._CcpnGLWidget._symbolSize
        self._CcpnGLWidget._symbolSize = value if (value and value >= 0) else oldValue
        if value != oldValue:
            self._setSymbolLabelling()
            if self.spectrumViews:
                self._emitSymbolChanged()

    #~~~~~~~~~~~~~~~~~~~~~~~~~~~~~~~~~~~~~~~~~~~~~~~~~~~~~~~~~~~~~~~~~~~~~~~~~~~~~~~
    # symbolThickness

    @property
    def symbolThickness(self):
        """Get the symbol thickness for the strip
        """
        return self._CcpnGLWidget._symbolThickness

    @symbolThickness.setter
    def symbolThickness(self, value):
        """Set the symbol thickness for the strip
        """
        if not isinstance(value, (int, float)):
            raise TypeError('Error: symbolThickness not an (int, float)')
        value = int(value)

        oldValue = self._CcpnGLWidget._symbolThickness
        self._CcpnGLWidget._symbolThickness = value if (value and value >= 0) else oldValue
        if value != oldValue:
            self._setSymbolLabelling()
            if self.spectrumViews:
                self._emitSymbolChanged()

    #~~~~~~~~~~~~~~~~~~~~~~~~~~~~~~~~~~~~~~~~~~~~~~~~~~~~~~~~~~~~~~~~~~~~~~~~~~~~~~~
    # aliasEnabled

    @property
    def aliasEnabled(self):
        """Get aliasEnabled for the strip
        """
        return self._CcpnGLWidget._aliasEnabled

    @aliasEnabled.setter
    def aliasEnabled(self, value):
        """Set aliasEnabled for the strip
        """
        if not isinstance(value, bool):
            raise TypeError('Error: aliasEnabled not a bool')

        oldValue = self._CcpnGLWidget._aliasEnabled
        self._CcpnGLWidget._aliasEnabled = value
        if value != oldValue:
            self._setSymbolLabelling()
            if self.spectrumViews:
                self._emitSymbolChanged()

    #~~~~~~~~~~~~~~~~~~~~~~~~~~~~~~~~~~~~~~~~~~~~~~~~~~~~~~~~~~~~~~~~~~~~~~~~~~~~~~~
    # aliasShade

    @property
    def aliasShade(self):
        """Get aliasShade for the strip
        """
        return self._CcpnGLWidget._aliasShade

    @aliasShade.setter
    def aliasShade(self, value):
        """Set aliasShade for the strip
        """
        if not isinstance(value, (int, float)):
            raise TypeError('Error: aliasShade not an (int, float)')

        oldValue = self._CcpnGLWidget._aliasShade
        self._CcpnGLWidget._aliasShade = value if (value and value >= 0) else oldValue
        if value != oldValue:
            self._setSymbolLabelling()
            if self.spectrumViews:
                self._emitSymbolChanged()

    #~~~~~~~~~~~~~~~~~~~~~~~~~~~~~~~~~~~~~~~~~~~~~~~~~~~~~~~~~~~~~~~~~~~~~~~~~~~~~~~

    def updateAxisRatios(self):
        # notify strips to update fixed/locked state

        try:
            # update settings - not very nice, using the settings signal for the minute :|
            self.spectrumDisplay._spectrumDisplaySettings.updateFromDefaults()
        except Exception as es:
            print(str(es))

    def setFixedAspectRatios(self, ratios):
        # update the ratios for the fixed mode
        self._CcpnGLWidget._lockedAspectRatios = ratios.copy()

    def setAspectRatioMode(self, mode):
        # update the aspect ratio mode
        self._CcpnGLWidget._aspectRatioMode = mode

    #~~~~~~~~~~~~~~~~~~~~~~~~~~~~~~~~~~~~~~~~~~~~~~~~~~~~~~~~~~~~~~~~~~~~~~~~~~~~~~~
    # marks

    def _createMarkAtPosition(self, positions, axisCodes):
        try:
            _prefsGeneral = self.application.preferences.general
            defaultColour = _prefsGeneral.defaultMarksColour
            if not defaultColour.startswith('#'):
                colourList = colorSchemeTable[defaultColour] if defaultColour in colorSchemeTable else ['#FF0000']
                _prefsGeneral._defaultMarksCount = _prefsGeneral._defaultMarksCount % len(colourList)
                defaultColour = colourList[_prefsGeneral._defaultMarksCount]
                _prefsGeneral._defaultMarksCount += 1
        except:
            defaultColour = '#FF0000'

        self._project.newMark(defaultColour, positions, axisCodes)

    def _copyAxisFromStrip(self, axisId, fromStrip):
        try:
            axisRange = fromStrip.viewRange()
            if axisId == 'X':
                # copy X axis from strip
                self.zoomX(*axisRange[0])

            elif axisId == 'Y':
                # copy Y axis from strip
                self.zoomY(*axisRange[1])

            elif axisId == 'All':
                # copy both axes from strip
                self.zoom(axisRange[0], axisRange[1])

        except Exception as es:
            getLogger().warning('Error copying axis %s from strip %s' % (str(axisId), str(fromStrip)))
            raise (es)

    def _copyAxisCodeFromStrip(self, axisIndex, fromStrip, fromAxisId):
        try:
            axisRange = fromStrip.orderedAxes[fromAxisId].region
            if axisIndex == 0:
                # copy X axis from strip
                self.zoomX(*axisRange)

            elif axisIndex == 1:
                # copy Y axis from strip
                self.zoomY(*axisRange)

        except Exception as es:
            getLogger().warning('Error copying axis %s from strip %s' % (str(fromStrip.axisCodes[fromAxisId]), str(fromStrip)))
            raise (es)

    def _createMarkAtCursorPosition(self, axisIndex=None):
        try:
            if self.isDeleted or self._flaggedForDelete:
                return

            try:
                _prefsGeneral = self.application.preferences.general
                defaultColour = _prefsGeneral.defaultMarksColour
                if not defaultColour.startswith('#'):
                    colourList = colorSchemeTable[defaultColour] if defaultColour in colorSchemeTable else ['#FF0000']
                    _prefsGeneral._defaultMarksCount = _prefsGeneral._defaultMarksCount % len(colourList)
                    defaultColour = colourList[_prefsGeneral._defaultMarksCount]
                    _prefsGeneral._defaultMarksCount += 1
            except:
                defaultColour = '#FF0000'

            # defaultColour = self._preferences.defaultMarksColour
            mouseDict = self.current.mouseMovedDict[AXIS_FULLATOMNAME]
            positions = [mouseDict[ax] for ax in self.axisCodes if ax in mouseDict]
            axisCodes = [ax for ax in self.axisCodes if ax in mouseDict]

            if axisIndex is not None:
                if (0 <= axisIndex < len(positions)):
                    positions = (positions[axisIndex],)
                    axisCodes = (axisCodes[axisIndex],)
                    self._project.newMark(defaultColour, positions, axisCodes)
            else:
                self._project.newMark(defaultColour, positions, axisCodes)

            # add the marks for the double cursor - needs to be enabled in preferences
            if self.doubleCrosshairVisible and self._CcpnGLWidget._matchingIsotopeCodes:
                mouseDict = self.current.mouseMovedDict[DOUBLEAXIS_FULLATOMNAME]
                positions = [mouseDict[ax] for ax in self.axisCodes[:2] if ax in mouseDict]
                axisCodes = [ax for ax in self.axisCodes[:2] if ax in mouseDict]

                if axisIndex is not None:

                    if (0 <= axisIndex < 2):
                        # get the reflected axisCode and position
                        doubleIndex = 1 - axisIndex
                        positions = (positions[doubleIndex],)
                        axisCodes = (axisCodes[doubleIndex],)
                        self._project.newMark(defaultColour, positions, axisCodes)
                else:
                    self._project.newMark(defaultColour, positions, axisCodes)

            # need new mark method of the form newMark(colour=colour, axisCode=position)

        except Exception as es:
            getLogger().warning('Error setting mark at current cursor position')
            raise (es)

    def getObjectsUnderMouse(self):
        """Get the selected objects currently under the mouse
        """
        return self._CcpnGLWidget.getObjectsUnderMouse()

    def _showMousePosition(self, pos: QtCore.QPointF):
        """Displays mouse position for both axes by axis code.
        """
        if self.isDeleted:
            return

        # position = self.viewBox.mapSceneToView(pos)
        try:
            # this only calls a single _wrapper function
            if self.orderedAxes[1] and self.orderedAxes[1].code == 'intensity':
                format = "%s: %.3f\n%s: %.4g"
            else:
                format = "%s: %.2f\n%s: %.2f"
        except:
            format = "%s: %.3f  %s: %.4g"

    def autoRange(self):
        self._CcpnGLWidget.autoRange()

    def zoom(self, xRegion: typing.Tuple[float, float], yRegion: typing.Tuple[float, float]):
        """Zooms strip to the specified region.
        """
        self._CcpnGLWidget.zoom(xRegion, yRegion)

    def zoomX(self, x1: float, x2: float):
        """
        Zooms x axis of strip to the specified region
        """
        self._CcpnGLWidget.zoomX(x1, x2)

    def zoomY(self, y1: float, y2: float):
        """Zooms y axis of strip to the specified region
        """
        self._CcpnGLWidget.zoomY(y1, y2)

    # def showZoomPopup(self):
    #     """
    #     Creates and displays a popup for zooming to a region in the strip.
    #     """
    #     zoomPopup = QtWidgets.QDialog()
    #
    #     Label(zoomPopup, text='x1', grid=(0, 0))
    #     x1LineEdit = FloatLineEdit(zoomPopup, grid=(0, 1))
    #     Label(zoomPopup, text='x2', grid=(0, 2))
    #     x2LineEdit = FloatLineEdit(zoomPopup, grid=(0, 3))
    #     Label(zoomPopup, text='y1', grid=(1, 0))
    #     y1LineEdit = FloatLineEdit(zoomPopup, grid=(1, 1))
    #     Label(zoomPopup, text='y2', grid=(1, 2))
    #     y2LineEdit = FloatLineEdit(zoomPopup, grid=(1, 3))
    #
    #     def _zoomTo():
    #         x1 = x1LineEdit.get()
    #         y1 = y1LineEdit.get()
    #         x2 = x2LineEdit.get()
    #         y2 = y2LineEdit.get()
    #         if None in (x1, y1, x2, y2):
    #             getLogger().warning('Zoom: must specify region completely')
    #             return
    #         self.zoomToRegion(xRegion=(x1, x2), yRegion=(y1, y2))
    #         zoomPopup.close()
    #
    #     Button(zoomPopup, text='OK', callback=_zoomTo, grid=(2, 0), gridSpan=(1, 2))
    #     Button(zoomPopup, text='Cancel', callback=zoomPopup.close, grid=(2, 2), gridSpan=(1, 2))
    #
    #     zoomPopup.exec_()

    # TODO. Set limit range properly for each case: 1D/nD, flipped axis
    # def setZoomLimits(self, xLimits, yLimits, factor=5):
    #   '''
    #
    #   :param xLimits: List [min, max], e.g ppm [0,15]
    #   :param yLimits:  List [min, max]  eg. intensities [-300,2500]
    #   :param factor:
    #   :return: Limits the viewBox from zooming in too deeply(crashing the program) to zooming out too far.
    #   '''
    #   ratio = (abs(xLimits[0] - xLimits[1])/abs(yLimits[0] - yLimits[1]))/factor
    #   if max(yLimits)>max(xLimits):
    #     self.viewBox.setLimits(xMin=-abs(min(xLimits)) * factor,
    #                            xMax=max(xLimits) * factor,
    #                            yMin=-abs(min(yLimits)) * factor,
    #                            yMax=max(yLimits) * factor,
    #                            minXRange=((max(xLimits) - min(xLimits))/max(xLimits)) * ratio,
    #                            maxXRange=max(xLimits) * factor,
    #                            minYRange=(((max(yLimits) - min(yLimits))/max(yLimits))),
    #                            maxYRange=max(yLimits) * factor
    #                            )
    #   else:
    #     self.viewBox.setLimits(xMin=-abs(min(xLimits)) * factor,
    #                            xMax=max(xLimits) * factor,
    #                            yMin=-abs(min(yLimits)) * factor,
    #                            yMax=max(yLimits) * factor,
    #                            minXRange=((max(xLimits) - min(xLimits))/max(xLimits)),
    #                            maxXRange=max(xLimits) * factor,
    #                            minYRange=(((max(yLimits) - min(yLimits))/max(yLimits)))*ratio,
    #                            maxYRange=max(yLimits) * factor
    #                            )

    # def removeZoomLimits(self):
    #   self.viewBox.setLimits(xMin=None,
    #                          xMax=None,
    #                          yMin=None,
    #                          yMax=None,
    #                          # Zoom Limits
    #                          minXRange=None,
    #                          maxXRange=None,
    #                          minYRange=None,
    #                          maxYRange=None
    #                          )

    def _resetAllZoom(self):
        """
        Zooms x/y axes to maximum of data.
        """
        self._CcpnGLWidget.resetAllZoom()

    def _resetYZoom(self):
        """
        Zooms y axis to maximum of data.
        """
        self._CcpnGLWidget.resetYZoom()

    def _resetXZoom(self):
        """
        Zooms x axis to maximum value of data.
        """
        self._CcpnGLWidget.resetXZoom()

    def _storeZoom(self):
        """Adds current region to the zoom stack for the strip.
        """
        self._CcpnGLWidget.storeZoom()

    @property
    def zoomState(self):
        if self._CcpnGLWidget is not None:
            zoom = self._CcpnGLWidget.zoomState
            return zoom
        return []

    def restoreZoomFromState(self, zoomState):
        """
        Restore zoom from a saved state
        :param zoomState: list of Axis coordinate Left, Right, Bottom, Top
        """
        if zoomState is not None:
            if len(zoomState) == 4:
                # self._restoreZoom(zoomState=zoomState)
                axisL, axisR, axisB, axisT = zoomState[0], zoomState[1], zoomState[2], zoomState[3]

                self._CcpnGLWidget.setXRegion(axisL, axisR)
                self._CcpnGLWidget.setYRegion(axisT, axisB)

    def _restoreZoom(self, zoomState=None):
        """Restores last saved region to the zoom stack for the strip.
        """
        self._CcpnGLWidget.restoreZoom(zoomState)

    def _previousZoom(self):
        """Changes to the previous zoom for the strip.
        """
        self._CcpnGLWidget.previousZoom()

    def _nextZoom(self):
        """Changes to the next zoom for the strip.
        """
        self._CcpnGLWidget.nextZoom()

    def _setZoomPopup(self):
        from ccpn.ui.gui.popups.ZoomPopup import ZoomPopup

        popup = ZoomPopup(parent=self.mainWindow, mainWindow=self.mainWindow)
        popup.exec_()

    @logCommand(get='self')
    def resetZoom(self):
        self._CcpnGLWidget.resetZoom()

    def _zoomIn(self):
        """Zoom in to the strip.
        """
        self._CcpnGLWidget.zoomIn()

    def _zoomOut(self):
        """Zoom out of the strip.
        """
        self._CcpnGLWidget.zoomOut()

    def _panSpectrum(self, direction: str = 'up'):
        """Pan the spectrum with the cursor keys
        """
        self._CcpnGLWidget._panSpectrum(direction)

    def _movePeaks(self, direction: str = 'up'):
        """Move the peaks with the cursors
        """
        self._CcpnGLWidget._movePeaks(direction)

    def _resetRemoveStripAction(self):
        """Update interface when a strip is created or deleted.

          NB notifier is executed after deletion is final but before the wrapper is updated.
          len() > 1 check is correct also for delete
        """
        pass  # GWV: poor solution self.spectrumDisplay._resetRemoveStripAction()

    def setRightAxisVisible(self, axisVisible=False):
        """Set the visibility of the right axis
        """
        self._CcpnGLWidget.setRightAxisVisible(axisVisible=axisVisible)

    def setBottomAxisVisible(self, axisVisible=False):
        """Set the visibility of the bottom axis
        """
        self._CcpnGLWidget.setBottomAxisVisible(axisVisible=axisVisible)

    def setAxesVisible(self, rightAxisVisible=True, bottomAxisVisible=False):
        """Set the visibility of strip axes
        """
        self._CcpnGLWidget.setAxesVisible(rightAxisVisible=rightAxisVisible,
                                          bottomAxisVisible=bottomAxisVisible)

    def getRightAxisWidth(self):
        """return the width of the right axis margin
        """
        return self._CcpnGLWidget.AXIS_MARGINRIGHT

    def getBottomAxisHeight(self):
        """return the height of the bottom axis margin
        """
        return self._CcpnGLWidget.AXIS_MARGINBOTTOM

    def _moveToNextSpectrumView(self):

        if not self.spectrumDisplay.isGrouped:

            # cycle through the spectrumViews
            spectrumViews = self.spectrumDisplay.orderedSpectrumViews(self.spectrumViews)
            countSpvs = len(spectrumViews)
            if countSpvs > 0:
                visibleSpectrumViews = [i for i in spectrumViews if i.isVisible()]
                if len(visibleSpectrumViews) > 0:
                    currentIndex = spectrumViews.index(visibleSpectrumViews[-1])
                    if countSpvs > currentIndex + 1:
                        for visibleSpectrumView in visibleSpectrumViews:
                            visibleSpectrumView.setVisible(False)
                        spectrumViews[currentIndex + 1].setVisible(True)
                    elif countSpvs == currentIndex + 1:  #starts again from the first
                        for visibleSpectrumView in visibleSpectrumViews:
                            visibleSpectrumView.setVisible(False)
                        spectrumViews[0].setVisible(True)
                else:
                    spectrumViews[-1].setVisible(True)  #starts the loop again if none is selected
            else:
                MessageDialog.showWarning('Unable to select spectrum', 'Select a SpectrumDisplay with active spectra first')

        else:
            # cycle through the spectrumGroups
            spectrumViews = self.spectrumDisplay.orderedSpectrumViews(self.spectrumViews)

            actions = self.spectrumDisplay.spectrumGroupToolBar.actions()
            if not actions:
                return

            visibleGroups = [(act, self.project.getByPid(act.objectName())) for act in actions if act.isChecked()]

            countSpvs = len(actions)

            if visibleGroups:

                # get the last group in the toolbar buttons
                lastAct, lastObj = visibleGroups[-1]
                nextInd = (actions.index(lastAct) + 1) % len(actions)
                nextAct, nextObj = actions[nextInd], self.project.getByPid(actions[nextInd].objectName())

                # uncheck/check the toolbar buttons
                for action, obj in visibleGroups:
                    action.setChecked(False)
                nextAct.setChecked(True)

                if nextObj:
                    # set the associated spectrumViews as visible
                    for specView in spectrumViews:
                        specView.setVisible(specView.spectrum in nextObj.spectra)

            elif actions:

                # nothing visible so set the first toolbar button
                currentGroup = self.project.getByPid(actions[0].objectName())
                if currentGroup:
                    for specView in spectrumViews:
                        specView.setVisible(specView.spectrum in currentGroup.spectra)
                actions[0].setChecked(True)

    def _moveToPreviousSpectrumView(self):

        if not self.spectrumDisplay.isGrouped:

            # spectrumViews = self.orderedSpectrumViews()
            spectrumViews = self.spectrumDisplay.orderedSpectrumViews(self.spectrumViews)
            countSpvs = len(spectrumViews)
            if countSpvs > 0:
                visibleSpectrumViews = [i for i in spectrumViews if i.isVisible()]
                if len(visibleSpectrumViews) > 0:
                    currentIndex = spectrumViews.index(visibleSpectrumViews[0])
                    # if countSpvs > currentIndex + 1:
                    for visibleSpectrumView in visibleSpectrumViews:
                        visibleSpectrumView.setVisible(False)
                    spectrumViews[currentIndex - 1].setVisible(True)
                else:
                    spectrumViews[-1].setVisible(True)  # starts the loop again if none is selected

            else:
                MessageDialog.showWarning('Unable to select spectrum', 'Select a SpectrumDisplay with active spectra first')

        else:
            # cycle through the spectrumGroups
            spectrumViews = self.spectrumDisplay.orderedSpectrumViews(self.spectrumViews)

            actions = self.spectrumDisplay.spectrumGroupToolBar.actions()
            if not actions:
                return

            visibleGroups = [(act, self.project.getByPid(act.objectName())) for act in actions if act.isChecked()]

            countSpvs = len(actions)

            if visibleGroups:

                # get the first group in the toolbar buttons
                lastAct, lastObj = visibleGroups[0]
                nextInd = (actions.index(lastAct) - 1) % len(actions)
                nextAct, nextObj = actions[nextInd], self.project.getByPid(actions[nextInd].objectName())

                # uncheck/check the toolbar buttons
                for action, obj in visibleGroups:
                    action.setChecked(False)
                nextAct.setChecked(True)

                if nextObj:
                    # set the associated spectrumViews as visible
                    for specView in spectrumViews:
                        specView.setVisible(specView.spectrum in nextObj.spectra)

            elif actions:

                # nothing visible so set the last toolbar button
                currentGroup = self.project.getByPid(actions[-1].objectName())
                if currentGroup:
                    for specView in spectrumViews:
                        specView.setVisible(specView.spectrum in currentGroup.spectra)
                actions[-1].setChecked(True)

    def _showAllSpectrumViews(self, value: bool = True):

        # turn on/off all spectrumViews
        # spectrumViews = self.orderedSpectrumViews()
        spectrumViews = self.spectrumDisplay.orderedSpectrumViews(self.spectrumViews)
        for sp in spectrumViews:
            sp.setVisible(value)

        if self.spectrumDisplay.isGrouped:
            # turn on/off all toolbar buttons
            actions = self.spectrumDisplay.spectrumGroupToolBar.actions()
            for action in actions:
                action.setChecked(value)

    @property
    def visibleSpectra(self):
        """List of spectra currently visible in the strip. Ordered as in the spectrumDisplay
        """
        return [sv.spectrum for sv in self.spectrumDisplay.orderedSpectrumViews(self.spectrumViews) if sv.isVisible()]

    def _invertSelectedSpectra(self):

        if not self.spectrumDisplay.isGrouped:
            # spectrumViews = self.orderedSpectrumViews()
            spectrumViews = self.spectrumDisplay.orderedSpectrumViews(self.spectrumViews)
            countSpvs = len(spectrumViews)
            if countSpvs > 0:

                visibleSpectrumViews = [i.isVisible() for i in spectrumViews]
                if any(visibleSpectrumViews):
                    changeState = [i.setVisible(not i.isVisible()) for i in spectrumViews]
                else:
                    self._showAllSpectrumViews(True)

        else:

            actions = self.spectrumDisplay.spectrumGroupToolBar.actions()
            spectra = set()
            for action in actions:

                # toggle the visibility of the toolbar buttons
                newVisible = not action.isChecked()
                action.setChecked(newVisible)
                obj = self.project.getByPid(action.objectName())

                if newVisible and obj:
                    for spec in obj.spectra:
                        spectra.add(spec)

            # set the visibility of the spectrumViews
            spectrumViews = self.spectrumDisplay.orderedSpectrumViews(self.spectrumViews)
            for specView in spectrumViews:
                specView.setVisible(specView.spectrum in spectra)

    def report(self):
        """Generate a drawing object that can be added to reports
        :return reportlab drawing object:
        """
        if self._CcpnGLWidget:
            # from ccpn.ui.gui.lib.OpenGL.CcpnOpenGLExport import GLExporter

            glReport = self._CcpnGLWidget.exportToSVG()
            if glReport:
                return glReport.report()

    def axisRegionChanged(self, axis):
        """Notifier function: Update strips etc. for when axis position or width changes.
        """
        # axis = data[Notifier.OBJECT]
        strip = self  #axis.strip
        if not strip: return

        position = axis.position
        width = axis.width

        index = strip.axisOrder.index(axis.code)
        if not strip.beingUpdated and index > 1:
            strip.beingUpdated = True

            if len(strip.axisOrder) > 2:
                n = index - 2
                if n >= 0:

                    if strip.planeAxisBars and n < len(strip.planeAxisBars):
                        # strip.planeAxisBars[n].setPosition(ppmPosition, ppmWidth)
                        strip.planeAxisBars[n].updatePosition()

                    # planeLabel = strip.planeToolbar.planeLabels[n]
                    # planeSize = planeLabel.singleStep()
                    # planeLabel.setValue(position)
                    # strip.planeToolbar.planeCounts[n].setValue(width / planeSize)

        strip.beingUpdated = False

    @logCommand(get='self')
    def moveTo(self, newIndex: int):
        """Move strip to index newIndex in orderedStrips.
        """
        currentIndex = self._wrappedData.index
        if currentIndex == newIndex:
            return

        # get the current order
        stripCount = self.spectrumDisplay.stripCount

        if newIndex >= stripCount:
            # Put strip at the right, which means newIndex should be stripCount - 1
            if newIndex > stripCount:
                # warning
                raise TypeError("Attempt to copy strip to position %s in display with only %s strips"
                                % (newIndex, stripCount))
            newIndex = stripCount - 1

        with undoBlock():
            with undoStackBlocking() as addUndoItem:
                # needs to be first as it uses currentOrdering
                addUndoItem(undo=partial(self._moveToStripLayout, newIndex, currentIndex))

            self._wrappedData.moveTo(newIndex)
            # reorder the strips in the layout
            self._moveToStripLayout(currentIndex, newIndex)

            # add undo item to reorder the strips in the layout
            with undoStackBlocking() as addUndoItem:
                addUndoItem(redo=partial(self._moveToStripLayout, currentIndex, newIndex))

    def _moveToStripLayout(self, currentIndex, newIndex):
        # management of Qt layout
        # TBD: need to soup up below with extra loop when have tiles
        spectrumDisplay = self.spectrumDisplay
        layout = spectrumDisplay.stripFrame.layout()
        if not layout:  # should always exist but play safe:
            return

        # remove old widgets - this needs to done otherwise the layout swap destroys all children, and remember minimum widths
        _oldWidgets = []
        minSizes = []
        while layout.count():
            wid = layout.takeAt(0).widget()
            _oldWidgets.append(wid)
            minSizes.append(wid.minimumSize())

        # get the new strip order
        _widgets = list(spectrumDisplay.orderedStrips)

        if len(_widgets) != len(spectrumDisplay.strips):
            raise RuntimeError('bad ordered stripCount')

        # remember necessary layout info and create a new layout - ensures clean for new widgets
        margins = layout.getContentsMargins()
        space = layout.spacing()
        QtWidgets.QWidget().setLayout(layout)
        layout = QtWidgets.QGridLayout()
        spectrumDisplay.stripFrame.setLayout(layout)
        layout.setContentsMargins(*margins)
        layout.setSpacing(space)

        # need to switch the tile positions for the moved strips

        # reinsert strips in new order - reset minimum widths
        if spectrumDisplay.stripArrangement == 'Y':

            # horizontal strip layout
            for m, widgStrip in enumerate(_widgets):

                tilePosition = widgStrip.tilePosition
                if True:  # tilePosition is None:
                    layout.addWidget(widgStrip, 0, m)
                    widgStrip.tilePosition = (0, m)
                else:
                    layout.addWidget(widgStrip, tilePosition[0], tilePosition[1])

                widgStrip.setMinimumWidth(minSizes[m].width())

        elif spectrumDisplay.stripArrangement == 'X':

            # vertical strip layout
            for m, widgStrip in enumerate(_widgets):

                tilePosition = widgStrip.tilePosition
                if True:  # tilePosition is None:
                    layout.addWidget(widgStrip, m, 0)
                    widgStrip.tilePosition = (0, m)
                else:
                    layout.addWidget(widgStrip, tilePosition[1], tilePosition[0])

                widgStrip.setMinimumHeight(minSizes[m].height())

        elif spectrumDisplay.stripArrangement == 'T':

            # NOTE:ED - Tiled plots not fully implemented yet
            getLogger().warning('Tiled plots not implemented for spectrumDisplay: %s' % str(spectrumDisplay.pid))

        else:
            getLogger().warning('Strip direction is not defined for spectrumDisplay: %s' % str(spectrumDisplay.pid))

        # rebuild the axes for strips
        spectrumDisplay.showAxes(stretchValue=True, widths=False)

    def navigateToPosition(self, positions: typing.List[float],
                           axisCodes: typing.List[str] = None,
                           widths: typing.List[float] = None):
        from ccpn.ui.gui.lib.Strip import navigateToPositionInStrip

        navigateToPositionInStrip(self, positions, axisCodes, widths)

    def navigateToPeak(self, peak, widths: typing.List[float] = None):

        if peak:
            self.navigateToPosition(peak.position, peak.axisCodes)
        else:
            MessageDialog.showMessage('No Peak', 'Select a peak first')

    def _raiseContextMenu(self, event: QtGui.QMouseEvent):
        """
        Raise the context menu
        """

        position = event.screenPos()
        self.viewStripMenu.exec_(QtCore.QPoint(int(position.x()),
                                               int(position.y())))
        self.contextMenuPosition = self.current.cursorPosition

    def _updateVisibility(self):
        """Update visibility list in the OpenGL
        """
        self._CcpnGLWidget.updateVisibleSpectrumViews()

    def firstVisibleSpectrum(self):
        """return the first visible spectrum in the strip, or the first if none are visible.
        """
        return self._CcpnGLWidget._firstVisible

    def _toggleStackPhaseFromShortCut(self):
        """Not implemented, to be overwritten by subclasses
        """
        pass

    def mainViewSize(self):
        """Return the width/height for the mainView of the OpenGL widget
        """
        return self._CcpnGLWidget.mainViewSize()

    def getAxisPosition(self, axisIndex):
        return self._CcpnGLWidget.getAxisPosition(axisIndex)

    def setAxisPosition(self, axisIndex, position, rescale=True, update=True):
        """Set the axis position of the strip
        if rescale is False, the symbols, etc., must explicitly be refreshed
        """
        self._CcpnGLWidget.setAxisPosition(axisIndex, position, rescale=rescale, update=update)

    def getAxisWidth(self, axisIndex):
        return self._CcpnGLWidget.getAxisWidth(axisIndex)

    def setAxisWidth(self, axisIndex, width, rescale=True, update=True):
        """Set the axis width of the strip, centred on the axis position
        if rescale is False, the symbols, etc., must explicitly be refreshed
        """
        self._CcpnGLWidget.setAxisWidth(axisIndex, width, rescale=rescale, update=update)

    def getAxisRegion(self, axisIndex):
        """Return the region currently displayed in the strip as tuple(min, max) for given axis.
        axisIndex is the screen axis; X is 0, Y is 1
        """
        return self._CcpnGLWidget.getAxisRegion(axisIndex)

    def setAxisRegion(self, axisIndex, width, rescale=True, update=True):
        """Set the axis region for the strip.
        if rescale is False, the symbols, etc., must explicitly be refreshed
        """
        self._CcpnGLWidget.setAxisRegion(axisIndex, width, rescale=rescale, update=update)

    def getAxisRegions(self) -> typing.Tuple[typing.Tuple, ...]:
        """Return a tuple if tuples for the regions ((min, max), ...)
        Visible direction of axes is not preserved
        """
        regions = []
        for axis, position, width in zip(self.orderedAxes, self.positions, self.widths):
            regions.append((position - width / 2.0, position + width / 2.0))

        return tuple(regions)


# Notifiers:
def _updateDisplayedMarks(data):
    """Callback when marks have changed - Create, Change, Delete; defined above.
    """
    from ccpn.ui.gui.lib.OpenGL.CcpnOpenGL import GLNotifier

    GLSignals = GLNotifier(parent=None)
    GLSignals.emitEvent(triggers=[GLNotifier.GLMARKS])


def _updateSelectedPeaks(data):
    """Callback when peaks have changed.
    """
    from ccpn.ui.gui.lib.OpenGL.CcpnOpenGL import GLNotifier

    GLSignals = GLNotifier(parent=None)
    GLSignals.emitEvent(triggers=[GLNotifier.GLHIGHLIGHTPEAKS], targets=data[Notifier.OBJECT].peaks)


def _updateSelectedIntegrals(data):
    """Callback when integrals have changed.
    """
    from ccpn.ui.gui.lib.OpenGL.CcpnOpenGL import GLNotifier

    GLSignals = GLNotifier(parent=None)
    GLSignals.emitEvent(triggers=[GLNotifier.GLHIGHLIGHTINTEGRALS], targets=data[Notifier.OBJECT].integrals)


def _updateSelectedMultiplets(data):
    """Callback when multiplets have changed.
    """
    from ccpn.ui.gui.lib.OpenGL.CcpnOpenGL import GLNotifier

    GLSignals = GLNotifier(parent=None)
    GLSignals.emitEvent(triggers=[GLNotifier.GLHIGHLIGHTMULTIPLETS], targets=data[Notifier.OBJECT].multiplets)


def _axisRegionChanged(cDict):
    """Notifier function: Update strips etc. for when axis position or width changes.
    """
    axis = cDict[Notifier.OBJECT]
    strip = axis.strip

    position = axis.position
    width = axis.width
    region = (position - width / 2., position + width / 2.)

    index = strip.axisOrder.index(axis.code)
    if not strip.beingUpdated:

        strip.beingUpdated = True

        try:
            if index == 0:
                # X axis
                padding = strip.application.preferences.general.stripRegionPadding
                strip.viewBox.setXRange(*region, padding=padding)
            elif index == 1:
                # Y axis
                padding = strip.application.preferences.general.stripRegionPadding
                strip.viewBox.setYRange(*region, padding=padding)
            else:

                if len(strip.axisOrder) > 2:
                    n = index - 2
                    if n >= 0:

                        if strip.planeAxisBars and n < len(strip.planeAxisBars):
                            # strip.planeAxisBars[n].setPosition(ppmPosition, ppmWidth)
                            strip.planeAxisBars[n].updatePosition()

                        # planeLabel = strip.planeToolbar.planeLabels[n]
                        # planeSize = planeLabel.singleStep()
                        # planeLabel.setValue(position)
                        # strip.planeToolbar.planeCounts[n].setValue(width / planeSize)

        finally:
            strip.beingUpdated = False

# NB The following two notifiers could be replaced by wrapper notifiers on
# Mark, 'change'. But it would be rather more clumsy, so leave it as it is.

# NBNB TODO code uses API object. REFACTOR

# def _rulerCreated(project: Project, apiRuler: ApiRuler):
#     """Notifier function for creating rulers"""
#     for strip in project.strips:
#         strip.plotWidget._addRulerLine(apiRuler)


# def _rulerDeleted(project: Project, apiRuler: ApiRuler):
#     """Notifier function for deleting rulers"""
#     for strip in project.strips:
#         strip.plotWidget._removeRulerLine(apiRuler)<|MERGE_RESOLUTION|>--- conflicted
+++ resolved
@@ -14,11 +14,7 @@
 # Last code modification
 #=========================================================================================
 __modifiedBy__ = "$modifiedBy: Ed Brooksbank $"
-<<<<<<< HEAD
-__dateModified__ = "$dateModified: 2021-03-19 17:40:23 +0000 (Fri, March 19, 2021) $"
-=======
-__dateModified__ = "$dateModified: 2021-03-22 18:19:23 +0000 (Mon, March 22, 2021) $"
->>>>>>> b8ebb3e4
+__dateModified__ = "$dateModified: 2021-03-23 15:38:08 +0000 (Tue, March 23, 2021) $"
 __version__ = "$Revision: 3.0.3 $"
 #=========================================================================================
 # Created
@@ -194,16 +190,6 @@
         else:
 
             # get the values from the preferences
-<<<<<<< HEAD
-            self.symbolLabelling = min(self._preferences.annotationType, self.spectrumDisplay.MAXPEAKLABELTYPES - 1)
-            self.symbolType = min(self._preferences.symbolType, self.spectrumDisplay.MAXPEAKSYMBOLTYPES - 1)
-            self.symbolSize = self._preferences.symbolSizePixel
-            self.symbolThickness = self._preferences.symbolThickness
-            self.aliasEnabled = self._preferences.aliasEnabled
-            self.aliasShade = self._preferences.aliasShade
-
-=======
->>>>>>> b8ebb3e4
             self.gridVisible = self._preferences.showGrid
             self.crosshairVisible = self._preferences.showCrosshair
             self.doubleCrosshairVisible = self._preferences.showDoubleCrosshair
@@ -218,6 +204,8 @@
             self.symbolType = min(settings[SYMBOLTYPES], self.spectrumDisplay.MAXPEAKSYMBOLTYPES - 1)
             self.symbolSize = settings[SYMBOLSIZE]
             self.symbolThickness = settings[SYMBOLTHICKNESS]
+            self.aliasEnabled = settings[ALIASENABLED]
+            self.aliasShade = settings[ALIASSHADE]
 
             self.spectrumDisplay._setFloatingAxes(xUnits=settings[AXISXUNITS],
                                                   yUnits=settings[AXISYUNITS],
