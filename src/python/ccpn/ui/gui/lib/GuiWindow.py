--- conflicted
+++ resolved
@@ -14,13 +14,8 @@
 #=========================================================================================
 # Last code modification
 #=========================================================================================
-<<<<<<< HEAD
-__modifiedBy__ = "$modifiedBy: Luca Mureddu $"
-__dateModified__ = "$dateModified: 2022-01-13 16:19:04 +0000 (Thu, January 13, 2022) $"
-=======
-__modifiedBy__ = "$modifiedBy: Geerten Vuister $"
-__dateModified__ = "$dateModified: 2022-01-11 12:34:42 +0000 (Tue, January 11, 2022) $"
->>>>>>> 35913553
+__modifiedBy__ = "$modifiedBy: Ed Brooksbank $"
+__dateModified__ = "$dateModified: 2022-01-13 17:30:50 +0000 (Thu, January 13, 2022) $"
 __version__ = "$Revision: 3.0.4 $"
 #=========================================================================================
 # Created
@@ -940,9 +935,8 @@
         - Opens a new pythonConsole module if none available.
         - Show/hide the pythonConsole module if already one available.
         """
-
-
         from ccpn.ui.gui.modules.PythonConsoleModule import PythonConsoleModule
+
         _justCreated = False
         if self.pythonConsoleModule is None:  # No pythonConsole module detected, so create one.
             self.moduleArea.addModule(PythonConsoleModule(self), 'bottom')
