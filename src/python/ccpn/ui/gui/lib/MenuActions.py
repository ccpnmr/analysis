--- conflicted
+++ resolved
@@ -13,13 +13,8 @@
 #=========================================================================================
 # Last code modification
 #=========================================================================================
-<<<<<<< HEAD
-__modifiedBy__ = "$modifiedBy: Luca Mureddu $"
-__dateModified__ = "$dateModified: 2021-01-15 19:29:28 +0000 (Fri, January 15, 2021) $"
-=======
 __modifiedBy__ = "$modifiedBy: Ed Brooksbank $"
-__dateModified__ = "$dateModified: 2021-01-12 18:00:21 +0000 (Tue, January 12, 2021) $"
->>>>>>> 6fe4343c
+__dateModified__ = "$dateModified: 2021-01-22 15:44:49 +0000 (Fri, January 22, 2021) $"
 __version__ = "$Revision: 3.0.3 $"
 #=========================================================================================
 # Created
@@ -454,7 +449,7 @@
     def _deleteItemObject(self, objs):
         """Delete items from the project.
         """
-        from ccpn.core.lib.ContextManagers import undoBlock, undoBlockWithoutSideBar, notificationEchoBlocking
+
         try:
             if len(objs)>0:
                 getLogger().info('Deleting: %s' % ', '.join(map(str, objs)))
