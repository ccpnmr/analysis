--- conflicted
+++ resolved
@@ -793,12 +793,7 @@
         self.symbolY = abs(self._symbolSize * self.pixelY)
         self.strip.pixelSizeChanged.emit(self.strip, (self.pixelX, self.pixelY))
 
-<<<<<<< HEAD
         shader.setMVMatrixToIdentity()
-
-=======
-        currentShader.setMVMatrix(self._IMatrix)
->>>>>>> d912d959
         # map mouse coordinates to world coordinates - only needs to change on resize, move soon
         self._aMatrix = shader.getViewportMatrix(self.axisL, self.axisR, self.axisB, self.axisT, -1.0, 1.0)
 
