--- conflicted
+++ resolved
@@ -57,11 +57,7 @@
 # Last code modification
 #=========================================================================================
 __modifiedBy__ = "$modifiedBy: Ed Brooksbank $"
-<<<<<<< HEAD
 __dateModified__ = "$dateModified: 2024-08-28 18:22:04 +0100 (Wed, August 28, 2024) $"
-=======
-__dateModified__ = "$dateModified: 2024-08-07 13:10:49 +0100 (Wed, August 07, 2024) $"
->>>>>>> d2f51b47
 __version__ = "$Revision: 3.2.5 $"
 #=========================================================================================
 # Created
@@ -3605,14 +3601,9 @@
                         for specView in self._ordering
                         if not specView.isDeleted and specView.isDisplayed and
                         specView in self._spectrumSettings]
-<<<<<<< HEAD
-        _firstVisible = ((self._ordering[0], self._spectrumSettings[self._ordering[0]]),) if self._ordering and not \
-        self._ordering[0].isDeleted and self._ordering[0] in self._spectrumSettings else ()
-=======
         _firstVisible = ((self._ordering[0], self._spectrumSettings[self._ordering[0]]),) \
             if self._ordering and not self._ordering[0].isDeleted and \
                self._ordering[0] in self._spectrumSettings else ()
->>>>>>> d2f51b47
         self._visibleOrderingDict = _visibleSpec or _firstVisible
 
         # quick fix to take the set of matching letters from the spectrum axisCodes - append a '*' to denote trailing differences
