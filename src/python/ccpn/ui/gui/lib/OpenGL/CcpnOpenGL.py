--- conflicted
+++ resolved
@@ -56,13 +56,8 @@
 # Last code modification
 #=========================================================================================
 __modifiedBy__ = "$modifiedBy: Ed Brooksbank $"
-<<<<<<< HEAD
-__dateModified__ = "$dateModified: 2021-04-12 19:39:17 +0100 (Mon, April 12, 2021) $"
-__version__ = "$Revision: 3.0.3 $"
-=======
-__dateModified__ = "$dateModified: 2021-05-04 12:12:58 +0100 (Tue, May 04, 2021) $"
+__dateModified__ = "$dateModified: 2021-05-06 14:04:49 +0100 (Thu, May 06, 2021) $"
 __version__ = "$Revision: 3.0.4 $"
->>>>>>> caa6130e
 #=========================================================================================
 # Created
 #=========================================================================================
@@ -641,151 +636,148 @@
                 self.setYRegion(float(self._maxY), float(self._minY))
             self.update()
 
-<<<<<<< HEAD
-=======
-    def _buildSpectrumSetting(self, spectrumView, stackCount=0):
-        # if spectrumView.spectrum.headerSize == 0:
-        #     return
-
-        self._spectrumSettings[spectrumView] = {}
-
-        self._spectrumValues = spectrumView.getVisibleState()
-
-        # set defaults for undefined spectra
-        if not self._spectrumValues[0].pointCount:
-            dx = -1.0 if self.INVERTXAXIS else -1.0
-            fxMax, fxMin = 1.0, -1.0
-            dxAF = fxMax - fxMin
-            xScale = dx * dxAF
-
-            dy = -1.0 if self.INVERTYAXIS else -1.0
-            fyMax, fyMin = 1.0, -1.0
-            dyAF = fyMax - fyMin
-            yScale = dy * dyAF
-            xAliasingIndex = (0, 0)
-            yAliasingIndex = (0, 0)
-            xFoldingMode = yFoldingMode = None
-
-            self._minXRange = min(self._minXRange, GLDefs.RANGEMINSCALE * (fxMax - fxMin))
-            self._maxXRange = max(self._maxXRange, (fxMax - fxMin))
-            self._minYRange = min(self._minYRange, GLDefs.RANGEMINSCALE * (fyMax - fyMin))
-            self._maxYRange = max(self._maxYRange, (fyMax - fyMin))
-
-        else:
-
-            # get the bounding box of the spectra
-            dx = -1.0 if self.INVERTXAXIS else -1.0  # self.sign(self.axisR - self.axisL)
-            fxMax, fxMin = self._spectrumValues[0].maxSpectrumFrequency, self._spectrumValues[0].minSpectrumFrequency
-            xAliasingIndex = self._spectrumValues[0].aliasingIndex
-            xFoldingMode = self._spectrumValues[0].foldingMode
-
-            # check tolerances
-            if not self._widthsChangedEnough((fxMax, 0.0), (fxMin, 0.0), tol=1e-10):
-                fxMax, fxMin = 1.0, -1.0
-
-            dxAF = fxMax - fxMin
-            xScale = dx * dxAF / self._spectrumValues[0].pointCount
-
-            if spectrumView.spectrum.dimensionCount > 1:
-                # Nd spectra
-                dy = -1.0 if self.INVERTYAXIS else -1.0  # self.sign(self.axisT - self.axisB)
-                fyMax, fyMin = self._spectrumValues[1].maxSpectrumFrequency, self._spectrumValues[1].minSpectrumFrequency
-                yAliasingIndex = self._spectrumValues[1].aliasingIndex
-                yFoldingMode = self._spectrumValues[1].foldingMode
-
-                # check tolerances
-                if not self._widthsChangedEnough((fyMax, 0.0), (fyMin, 0.0), tol=1e-10):
-                    fyMax, fyMin = 1.0, -1.0
-
-                dyAF = fyMax - fyMin
-                yScale = dy * dyAF / self._spectrumValues[1].pointCount
-
-                # set to nD limits to twice the width of the spectrum and a few data points
-                self._minXRange = min(self._minXRange, GLDefs.RANGEMINSCALE * (fxMax - fxMin) / self._spectrumValues[0].pointCount)
-                self._maxXRange = max(self._maxXRange, (fxMax - fxMin))
-                self._minYRange = min(self._minYRange, GLDefs.RANGEMINSCALE * (fyMax - fyMin) / self._spectrumValues[1].pointCount)
-                self._maxYRange = max(self._maxYRange, (fyMax - fyMin))
-
-            else:
-                dy = -1.0 if self.INVERTYAXIS else -1.0  # dy = self.sign(self.axisT - self.axisB)
-
-                if spectrumView.spectrum.intensities is not None and spectrumView.spectrum.intensities.size != 0:
-                    fyMax = float(np.max(spectrumView.spectrum.intensities))
-                    fyMin = float(np.min(spectrumView.spectrum.intensities))
-                else:
-                    fyMax, fyMin = 0.0, 0.0
-                yAliasingIndex = (0, 0)
-                yFoldingMode = None
-
-                # check tolerances
-                if not self._widthsChangedEnough((fyMax, 0.0), (fyMin, 0.0), tol=1e-10):
-                    fyMax, fyMin = 1.0, -1.0
-
-                dyAF = fyMax - fyMin
-                yScale = dy * dyAF / 1.0
-
-                # set to 1D limits to twice the width of the spectrum and the intensity limit
-                self._minXRange = min(self._minXRange, GLDefs.RANGEMINSCALE * (fxMax - fxMin) / max(self._spectrumValues[0].pointCount, self.SPECTRUMXZOOM))
-                self._maxXRange = max(self._maxXRange, (fxMax - fxMin))
-                # self._minYRange = min(self._minYRange, 3.0 * (fyMax - fyMin) / self.SPECTRUMYZOOM)
-                self._minYRange = min(self._minYRange, self._intensityLimit)
-                self._maxYRange = max(self._maxYRange, (fyMax - fyMin))
-
-                self._spectrumSettings[spectrumView][GLDefs.SPECTRUM_STACKEDMATRIX] = np.zeros((16,), dtype=np.float32)
-
-                # if self._stackingMode:
-                stX = stackCount * self._stackingValue[0]
-                stY = stackCount * self._stackingValue[1]
-                # stackCount += 1
-                self._spectrumSettings[spectrumView][GLDefs.SPECTRUM_STACKEDMATRIX][0:16] = [1.0, 0.0, 0.0, 0.0,
-                                                                                             0.0, 1.0, 0.0, 0.0,
-                                                                                             0.0, 0.0, 1.0, 0.0,
-                                                                                             stX, stY, 0.0, 1.0]
-                self._spectrumSettings[spectrumView][GLDefs.SPECTRUM_STACKEDMATRIXOFFSET] = np.array((stX, stY), dtype=np.float32)
-
-        self._rangeXDefined = True
-        self._rangeYDefined = True
-
-        # create modelview matrix for the spectrum to be drawn
-        self._spectrumSettings[spectrumView][GLDefs.SPECTRUM_MATRIX] = np.zeros((16,), dtype=np.float32)
-
-        self._spectrumSettings[spectrumView][GLDefs.SPECTRUM_MATRIX][0:16] = [xScale, 0.0, 0.0, 0.0,
-                                                                              0.0, yScale, 0.0, 0.0,
-                                                                              0.0, 0.0, 1.0, 0.0,
-                                                                              fxMax, fyMax, 0.0, 1.0]
-        # setup information for the horizontal/vertical traces
-        self._spectrumSettings[spectrumView][GLDefs.SPECTRUM_XLIMITS] = (fxMin, fxMax)
-        self._spectrumSettings[spectrumView][GLDefs.SPECTRUM_YLIMITS] = (fyMin, fyMax)
-        self._spectrumSettings[spectrumView][GLDefs.SPECTRUM_AF] = (dxAF, dyAF)
-        self._spectrumSettings[spectrumView][GLDefs.SPECTRUM_SCALE] = (xScale, yScale)
-        self._spectrumSettings[spectrumView][GLDefs.SPECTRUM_SPINNINGRATE] = spectrumView.spectrum.spinningRate
-        self._spectrumSettings[spectrumView][GLDefs.SPECTRUM_ALIASINGINDEX] = (xAliasingIndex, yAliasingIndex)
-        self._spectrumSettings[spectrumView][GLDefs.SPECTRUM_FOLDINGMODE] = (xFoldingMode, yFoldingMode)
-
-        indices = getAxisCodeMatchIndices(self.strip.axisCodes, spectrumView.spectrum.axisCodes)
-        # only need the axes for this spectrum
-        indices = indices[:spectrumView.spectrum.dimensionCount]
-        self._spectrumSettings[spectrumView][GLDefs.SPECTRUM_POINTINDEX] = indices
-
-        if len(self._spectrumValues) > 2:
-            # store a list for the extra dimensions - should only be one per spectrumDisplay really
-            # needed so that the planeDepth is calculated correctly for visible spectra
-            vPP = ()
-            for dim in range(2, len(self._spectrumValues)):
-                specVal = self._spectrumValues[dim]
-                vPP = vPP + (specVal.valuePerPoint,)
-
-            self._spectrumSettings[spectrumView][GLDefs.SPECTRUM_VALUEPERPOINT] = vPP
-
-        else:
-            self._spectrumSettings[spectrumView][GLDefs.SPECTRUM_VALUEPERPOINT] = None
-
-        self._maxX = max(self._maxX, fxMax)
-        self._minX = min(self._minX, fxMin)
-        self._maxY = max(self._maxY, fyMax)
-        self._minY = min(self._minY, fyMin)
-
->>>>>>> caa6130e
+    # def _buildSpectrumSetting(self, spectrumView, stackCount=0):
+    #     # if spectrumView.spectrum.headerSize == 0:
+    #     #     return
+    #
+    #     self._spectrumSettings[spectrumView] = {}
+    #
+    #     self._spectrumValues = spectrumView.getVisibleState()
+    #
+    #     # set defaults for undefined spectra
+    #     if not self._spectrumValues[0].pointCount:
+    #         dx = -1.0 if self.INVERTXAXIS else -1.0
+    #         fxMax, fxMin = 1.0, -1.0
+    #         dxAF = fxMax - fxMin
+    #         xScale = dx * dxAF
+    #
+    #         dy = -1.0 if self.INVERTYAXIS else -1.0
+    #         fyMax, fyMin = 1.0, -1.0
+    #         dyAF = fyMax - fyMin
+    #         yScale = dy * dyAF
+    #         xAliasingIndex = (0, 0)
+    #         yAliasingIndex = (0, 0)
+    #         xFoldingMode = yFoldingMode = None
+    #
+    #         self._minXRange = min(self._minXRange, GLDefs.RANGEMINSCALE * (fxMax - fxMin))
+    #         self._maxXRange = max(self._maxXRange, (fxMax - fxMin))
+    #         self._minYRange = min(self._minYRange, GLDefs.RANGEMINSCALE * (fyMax - fyMin))
+    #         self._maxYRange = max(self._maxYRange, (fyMax - fyMin))
+    #
+    #     else:
+    #
+    #         # get the bounding box of the spectra
+    #         dx = -1.0 if self.INVERTXAXIS else -1.0  # self.sign(self.axisR - self.axisL)
+    #         fxMax, fxMin = self._spectrumValues[0].maxSpectrumFrequency, self._spectrumValues[0].minSpectrumFrequency
+    #         xAliasingIndex = self._spectrumValues[0].aliasingIndex
+    #         xFoldingMode = self._spectrumValues[0].foldingMode
+    #
+    #         # check tolerances
+    #         if not self._widthsChangedEnough((fxMax, 0.0), (fxMin, 0.0), tol=1e-10):
+    #             fxMax, fxMin = 1.0, -1.0
+    #
+    #         dxAF = fxMax - fxMin
+    #         xScale = dx * dxAF / self._spectrumValues[0].pointCount
+    #
+    #         if spectrumView.spectrum.dimensionCount > 1:
+    #             # Nd spectra
+    #             dy = -1.0 if self.INVERTYAXIS else -1.0  # self.sign(self.axisT - self.axisB)
+    #             fyMax, fyMin = self._spectrumValues[1].maxSpectrumFrequency, self._spectrumValues[1].minSpectrumFrequency
+    #             yAliasingIndex = self._spectrumValues[1].aliasingIndex
+    #             yFoldingMode = self._spectrumValues[1].foldingMode
+    #
+    #             # check tolerances
+    #             if not self._widthsChangedEnough((fyMax, 0.0), (fyMin, 0.0), tol=1e-10):
+    #                 fyMax, fyMin = 1.0, -1.0
+    #
+    #             dyAF = fyMax - fyMin
+    #             yScale = dy * dyAF / self._spectrumValues[1].pointCount
+    #
+    #             # set to nD limits to twice the width of the spectrum and a few data points
+    #             self._minXRange = min(self._minXRange, GLDefs.RANGEMINSCALE * (fxMax - fxMin) / self._spectrumValues[0].pointCount)
+    #             self._maxXRange = max(self._maxXRange, (fxMax - fxMin))
+    #             self._minYRange = min(self._minYRange, GLDefs.RANGEMINSCALE * (fyMax - fyMin) / self._spectrumValues[1].pointCount)
+    #             self._maxYRange = max(self._maxYRange, (fyMax - fyMin))
+    #
+    #         else:
+    #             dy = -1.0 if self.INVERTYAXIS else -1.0  # dy = self.sign(self.axisT - self.axisB)
+    #
+    #             if spectrumView.spectrum.intensities is not None and spectrumView.spectrum.intensities.size != 0:
+    #                 fyMax = float(np.max(spectrumView.spectrum.intensities))
+    #                 fyMin = float(np.min(spectrumView.spectrum.intensities))
+    #             else:
+    #                 fyMax, fyMin = 0.0, 0.0
+    #             yAliasingIndex = (0, 0)
+    #             yFoldingMode = None
+    #
+    #             # check tolerances
+    #             if not self._widthsChangedEnough((fyMax, 0.0), (fyMin, 0.0), tol=1e-10):
+    #                 fyMax, fyMin = 1.0, -1.0
+    #
+    #             dyAF = fyMax - fyMin
+    #             yScale = dy * dyAF / 1.0
+    #
+    #             # set to 1D limits to twice the width of the spectrum and the intensity limit
+    #             self._minXRange = min(self._minXRange, GLDefs.RANGEMINSCALE * (fxMax - fxMin) / max(self._spectrumValues[0].pointCount, self.SPECTRUMXZOOM))
+    #             self._maxXRange = max(self._maxXRange, (fxMax - fxMin))
+    #             # self._minYRange = min(self._minYRange, 3.0 * (fyMax - fyMin) / self.SPECTRUMYZOOM)
+    #             self._minYRange = min(self._minYRange, self._intensityLimit)
+    #             self._maxYRange = max(self._maxYRange, (fyMax - fyMin))
+    #
+    #             self._spectrumSettings[spectrumView][GLDefs.SPECTRUM_STACKEDMATRIX] = np.zeros((16,), dtype=np.float32)
+    #
+    #             # if self._stackingMode:
+    #             stX = stackCount * self._stackingValue[0]
+    #             stY = stackCount * self._stackingValue[1]
+    #             # stackCount += 1
+    #             self._spectrumSettings[spectrumView][GLDefs.SPECTRUM_STACKEDMATRIX][0:16] = [1.0, 0.0, 0.0, 0.0,
+    #                                                                                          0.0, 1.0, 0.0, 0.0,
+    #                                                                                          0.0, 0.0, 1.0, 0.0,
+    #                                                                                          stX, stY, 0.0, 1.0]
+    #             self._spectrumSettings[spectrumView][GLDefs.SPECTRUM_STACKEDMATRIXOFFSET] = np.array((stX, stY), dtype=np.float32)
+    #
+    #     self._rangeXDefined = True
+    #     self._rangeYDefined = True
+    #
+    #     # create modelview matrix for the spectrum to be drawn
+    #     self._spectrumSettings[spectrumView][GLDefs.SPECTRUM_MATRIX] = np.zeros((16,), dtype=np.float32)
+    #
+    #     self._spectrumSettings[spectrumView][GLDefs.SPECTRUM_MATRIX][0:16] = [xScale, 0.0, 0.0, 0.0,
+    #                                                                           0.0, yScale, 0.0, 0.0,
+    #                                                                           0.0, 0.0, 1.0, 0.0,
+    #                                                                           fxMax, fyMax, 0.0, 1.0]
+    #     # setup information for the horizontal/vertical traces
+    #     self._spectrumSettings[spectrumView][GLDefs.SPECTRUM_XLIMITS] = (fxMin, fxMax)
+    #     self._spectrumSettings[spectrumView][GLDefs.SPECTRUM_YLIMITS] = (fyMin, fyMax)
+    #     self._spectrumSettings[spectrumView][GLDefs.SPECTRUM_AF] = (dxAF, dyAF)
+    #     self._spectrumSettings[spectrumView][GLDefs.SPECTRUM_SCALE] = (xScale, yScale)
+    #     self._spectrumSettings[spectrumView][GLDefs.SPECTRUM_SPINNINGRATE] = spectrumView.spectrum.spinningRate
+    #     self._spectrumSettings[spectrumView][GLDefs.SPECTRUM_ALIASINGINDEX] = (xAliasingIndex, yAliasingIndex)
+    #     self._spectrumSettings[spectrumView][GLDefs.SPECTRUM_FOLDINGMODE] = (xFoldingMode, yFoldingMode)
+    #
+    #     indices = getAxisCodeMatchIndices(self.strip.axisCodes, spectrumView.spectrum.axisCodes)
+    #     # only need the axes for this spectrum
+    #     indices = indices[:spectrumView.spectrum.dimensionCount]
+    #     self._spectrumSettings[spectrumView][GLDefs.SPECTRUM_POINTINDEX] = indices
+    #
+    #     if len(self._spectrumValues) > 2:
+    #         # store a list for the extra dimensions - should only be one per spectrumDisplay really
+    #         # needed so that the planeDepth is calculated correctly for visible spectra
+    #         vPP = ()
+    #         for dim in range(2, len(self._spectrumValues)):
+    #             specVal = self._spectrumValues[dim]
+    #             vPP = vPP + (specVal.valuePerPoint,)
+    #
+    #         self._spectrumSettings[spectrumView][GLDefs.SPECTRUM_VALUEPERPOINT] = vPP
+    #
+    #     else:
+    #         self._spectrumSettings[spectrumView][GLDefs.SPECTRUM_VALUEPERPOINT] = None
+    #
+    #     self._maxX = max(self._maxX, fxMax)
+    #     self._minX = min(self._minX, fxMin)
+    #     self._maxY = max(self._maxY, fyMax)
+    #     self._minY = min(self._minY, fyMin)
+
     def refreshDevicePixelRatio(self):
         """refresh the devicePixelRatio for the viewports
         """
@@ -3380,159 +3372,155 @@
         GL.glDisableClientState(GL.GL_TEXTURE_COORD_ARRAY)
         GL.glDisableClientState(GL.GL_VERTEX_ARRAY)
         GL.glDisableClientState(GL.GL_COLOR_ARRAY)
-<<<<<<< HEAD
-        GL.glDisableVertexAttribArray(_attribArrayIndex)
-=======
-        GL.glDisableVertexAttribArray(self._glClientIndex)
-
-    def drawSpectra(self):
-        if self.strip.isDeleted:
-            return
-
-        currentShader = self.globalGL._shaderProgram1
-
-        # self.buildSpectra()
-
-        GL.glLineWidth(self._contourThickness * self.viewports.devicePixelRatio)
-        GL.glDisable(GL.GL_BLEND)
-
-        for spectrumView in self._ordering:  #self._ordering:                             # strip.spectrumViews:       #.orderedSpectrumViews():
-
-            if spectrumView.isDeleted or not spectrumView._showContours:
-                continue
-
-            if spectrumView.isVisible():
-
-                if spectrumView.spectrum.dimensionCount > 1:
-                    if spectrumView in self._spectrumSettings.keys():
-                        # set correct transform when drawing this contour
-
-                        if spectrumView.spectrum.displayFoldedContours:
-                            specSettings = self._spectrumSettings[spectrumView]
-
-                            pIndex = specSettings[GLDefs.SPECTRUM_POINTINDEX]
-                            if None in pIndex:
-                                continue
-
-                            # should move this to buildSpectrumSettings
-                            # and emit a signal when visibleAliasingRange or foldingModes are changed
-
-                            _, fxMax = specSettings[GLDefs.SPECTRUM_XLIMITS]
-                            _, fyMax = specSettings[GLDefs.SPECTRUM_YLIMITS]
-                            dxAF, dyAF = specSettings[GLDefs.SPECTRUM_AF]
-                            xScale, yScale = specSettings[GLDefs.SPECTRUM_SCALE]
-                            alias = specSettings[GLDefs.SPECTRUM_ALIASINGINDEX]
-                            folding = specSettings[GLDefs.SPECTRUM_FOLDINGMODE]
-
-                            specMatrix = np.array(specSettings[GLDefs.SPECTRUM_MATRIX], dtype=np.float32)
-
-                            for ii in range(alias[0][0], alias[0][1] + 1, 1):
-                                for jj in range(alias[1][0], alias[1][1] + 1, 1):
-
-                                    foldX = foldY = 1.0
-                                    foldXOffset = foldYOffset = 0
-                                    if folding[0] == 'mirror':
-                                        foldX = pow(-1, ii)
-                                        foldXOffset = -dxAF if foldX < 0 else 0
-
-                                    if folding[1] == 'mirror':
-                                        foldY = pow(-1, jj)
-                                        foldYOffset = -dyAF if foldY < 0 else 0
-
-                                    specMatrix[0:16] = [xScale * foldX, 0.0, 0.0, 0.0,
-                                                        0.0, yScale * foldY, 0.0, 0.0,
-                                                        0.0, 0.0, 1.0, 0.0,
-                                                        fxMax + (ii * dxAF) + foldXOffset, fyMax + (jj * dyAF) + foldYOffset, 0.0, 1.0]
-
-                                    # flipping in the same GL region -  xScale = -xScale
-                                    #                                   offset = fxMax-dxAF
-                                    # circular -    offset = fxMax + dxAF*alias, alias = min->max
-                                    currentShader.setMVMatrix(specMatrix)
-
-                                    self._contourList[spectrumView].drawIndexVBO()
-
-                        else:
-                            # set the scaling/offset for a single spectrum GL contour
-                            currentShader.setMVMatrix(self._spectrumSettings[spectrumView][
-                                                          GLDefs.SPECTRUM_MATRIX])
-
-                            self._contourList[spectrumView].drawIndexVBO()
-                else:
-
-                    # only draw the traces for the spectra that are visible
-                    specTraces = [trace.spectrumView for trace in self._staticHTraces]
-
-                    if spectrumView in self._contourList.keys() and \
-                            (spectrumView not in specTraces or self.showSpectraOnPhasing):
-
-                        if self._stackingMode:
-                            # use the stacking matrix to offset the 1D spectra
-                            currentShader.setMVMatrix(self._spectrumSettings[spectrumView][
-                                                          GLDefs.SPECTRUM_STACKEDMATRIX])
-                        # draw contours
-                        self._contourList[spectrumView].drawVertexColorVBO()
-                    else:
-                        pass
-
-        # reset lineWidth
-        GL.glLineWidth(GLDefs.GLDEFAULTLINETHICKNESS * self.viewports.devicePixelRatio)
-
-    def buildBoundingBoxes(self):
-        # NOTE:ED - routine below should be split into build/draw
-        pass
-
-    def drawBoundingBoxes(self):
-        if self.strip.isDeleted:
-            return
-
-        currentShader = self.globalGL._shaderProgram1
-
-        # set transform to identity - ensures only the pMatrix is applied
-        currentShader.setMVMatrix(self._IMatrix)
-
-        # build the bounding boxes
-        index = 0
-        drawList = self.boundingBoxes
-        drawList.clearArrays()
-
-        if self.strip.spectrumBordersVisible:
-            for spectrumView in self._ordering:  #self._ordering:                             # strip.spectrumViews:
-
-                if spectrumView.isDeleted:
-                    continue
-
-                if spectrumView.isVisible() and spectrumView.spectrum.dimensionCount > 1 and spectrumView in self._spectrumSettings.keys():
-                    specSettings = self._spectrumSettings[spectrumView]
-
-                    fxMin, fxMax = specSettings[GLDefs.SPECTRUM_XLIMITS]
-                    fyMin, fyMax = specSettings[GLDefs.SPECTRUM_YLIMITS]
-
-                    _posColour = spectrumView.posColours[0]
-                    col = (*_posColour[0:3], 0.5)
-
-                    # add lines to drawList
-                    drawList.indices = np.append(drawList.indices, np.array((index, index + 1,
-                                                                             index + 1, index + 2,
-                                                                             index + 2, index + 3,
-                                                                             index + 3, index), dtype=np.uint32))
-                    drawList.vertices = np.append(drawList.vertices, np.array((fxMax, fyMax, fxMax, fyMin, fxMin, fyMin, fxMin, fyMax), dtype=np.float32))
-                    drawList.colors = np.append(drawList.colors, np.array(col * 4, dtype=np.float32))
-                    drawList.numVertices += 4
-                    index += 4
-
-            drawList.defineIndexVBO()
-
-        with self._disableGLAliasing():
-            GL.glEnable(GL.GL_BLEND)
-
-            # use the viewports.devicePixelRatio for retina displays
-            GL.glLineWidth(self._contourThickness * self.viewports.devicePixelRatio)
-
-            drawList.drawIndexVBO()
-
-            # reset lineWidth
-            GL.glLineWidth(GLDefs.GLDEFAULTLINETHICKNESS * self.viewports.devicePixelRatio)
->>>>>>> caa6130e
+        GL.glDisableVertexAttribArray(self._attribArrayIndex)
+
+    # def drawSpectra(self):
+    #     if self.strip.isDeleted:
+    #         return
+    #
+    #     currentShader = self.globalGL._shaderProgram1
+    #
+    #     # self.buildSpectra()
+    #
+    #     GL.glLineWidth(self._contourThickness * self.viewports.devicePixelRatio)
+    #     GL.glDisable(GL.GL_BLEND)
+    #
+    #     for spectrumView in self._ordering:  #self._ordering:                             # strip.spectrumViews:       #.orderedSpectrumViews():
+    #
+    #         if spectrumView.isDeleted or not spectrumView._showContours:
+    #             continue
+    #
+    #         if spectrumView.isVisible():
+    #
+    #             if spectrumView.spectrum.dimensionCount > 1:
+    #                 if spectrumView in self._spectrumSettings.keys():
+    #                     # set correct transform when drawing this contour
+    #
+    #                     if spectrumView.spectrum.displayFoldedContours:
+    #                         specSettings = self._spectrumSettings[spectrumView]
+    #
+    #                         pIndex = specSettings[GLDefs.SPECTRUM_POINTINDEX]
+    #                         if None in pIndex:
+    #                             continue
+    #
+    #                         # should move this to buildSpectrumSettings
+    #                         # and emit a signal when visibleAliasingRange or foldingModes are changed
+    #
+    #                         _, fxMax = specSettings[GLDefs.SPECTRUM_XLIMITS]
+    #                         _, fyMax = specSettings[GLDefs.SPECTRUM_YLIMITS]
+    #                         dxAF, dyAF = specSettings[GLDefs.SPECTRUM_AF]
+    #                         xScale, yScale = specSettings[GLDefs.SPECTRUM_SCALE]
+    #                         alias = specSettings[GLDefs.SPECTRUM_ALIASINGINDEX]
+    #                         folding = specSettings[GLDefs.SPECTRUM_FOLDINGMODE]
+    #
+    #                         specMatrix = np.array(specSettings[GLDefs.SPECTRUM_MATRIX], dtype=np.float32)
+    #
+    #                         for ii in range(alias[0][0], alias[0][1] + 1, 1):
+    #                             for jj in range(alias[1][0], alias[1][1] + 1, 1):
+    #
+    #                                 foldX = foldY = 1.0
+    #                                 foldXOffset = foldYOffset = 0
+    #                                 if folding[0] == 'mirror':
+    #                                     foldX = pow(-1, ii)
+    #                                     foldXOffset = -dxAF if foldX < 0 else 0
+    #
+    #                                 if folding[1] == 'mirror':
+    #                                     foldY = pow(-1, jj)
+    #                                     foldYOffset = -dyAF if foldY < 0 else 0
+    #
+    #                                 specMatrix[0:16] = [xScale * foldX, 0.0, 0.0, 0.0,
+    #                                                     0.0, yScale * foldY, 0.0, 0.0,
+    #                                                     0.0, 0.0, 1.0, 0.0,
+    #                                                     fxMax + (ii * dxAF) + foldXOffset, fyMax + (jj * dyAF) + foldYOffset, 0.0, 1.0]
+    #
+    #                                 # flipping in the same GL region -  xScale = -xScale
+    #                                 #                                   offset = fxMax-dxAF
+    #                                 # circular -    offset = fxMax + dxAF*alias, alias = min->max
+    #                                 currentShader.setMVMatrix(specMatrix)
+    #
+    #                                 self._contourList[spectrumView].drawIndexVBO()
+    #
+    #                     else:
+    #                         # set the scaling/offset for a single spectrum GL contour
+    #                         currentShader.setMVMatrix(self._spectrumSettings[spectrumView][
+    #                                                       GLDefs.SPECTRUM_MATRIX])
+    #
+    #                         self._contourList[spectrumView].drawIndexVBO()
+    #             else:
+    #
+    #                 # only draw the traces for the spectra that are visible
+    #                 specTraces = [trace.spectrumView for trace in self._staticHTraces]
+    #
+    #                 if spectrumView in self._contourList.keys() and \
+    #                         (spectrumView not in specTraces or self.showSpectraOnPhasing):
+    #
+    #                     if self._stackingMode:
+    #                         # use the stacking matrix to offset the 1D spectra
+    #                         currentShader.setMVMatrix(self._spectrumSettings[spectrumView][
+    #                                                       GLDefs.SPECTRUM_STACKEDMATRIX])
+    #                     # draw contours
+    #                     self._contourList[spectrumView].drawVertexColorVBO()
+    #                 else:
+    #                     pass
+    #
+    #     # reset lineWidth
+    #     GL.glLineWidth(GLDefs.GLDEFAULTLINETHICKNESS * self.viewports.devicePixelRatio)
+    #
+    # def buildBoundingBoxes(self):
+    #     # NOTE:ED - routine below should be split into build/draw
+    #     pass
+    #
+    # def drawBoundingBoxes(self):
+    #     if self.strip.isDeleted:
+    #         return
+    #
+    #     currentShader = self.globalGL._shaderProgram1
+    #
+    #     # set transform to identity - ensures only the pMatrix is applied
+    #     currentShader.setMVMatrix(self._IMatrix)
+    #
+    #     # build the bounding boxes
+    #     index = 0
+    #     drawList = self.boundingBoxes
+    #     drawList.clearArrays()
+    #
+    #     if self.strip.spectrumBordersVisible:
+    #         for spectrumView in self._ordering:  #self._ordering:                             # strip.spectrumViews:
+    #
+    #             if spectrumView.isDeleted:
+    #                 continue
+    #
+    #             if spectrumView.isVisible() and spectrumView.spectrum.dimensionCount > 1 and spectrumView in self._spectrumSettings.keys():
+    #                 specSettings = self._spectrumSettings[spectrumView]
+    #
+    #                 fxMin, fxMax = specSettings[GLDefs.SPECTRUM_XLIMITS]
+    #                 fyMin, fyMax = specSettings[GLDefs.SPECTRUM_YLIMITS]
+    #
+    #                 _posColour = spectrumView.posColours[0]
+    #                 col = (*_posColour[0:3], 0.5)
+    #
+    #                 # add lines to drawList
+    #                 drawList.indices = np.append(drawList.indices, np.array((index, index + 1,
+    #                                                                          index + 1, index + 2,
+    #                                                                          index + 2, index + 3,
+    #                                                                          index + 3, index), dtype=np.uint32))
+    #                 drawList.vertices = np.append(drawList.vertices, np.array((fxMax, fyMax, fxMax, fyMin, fxMin, fyMin, fxMin, fyMax), dtype=np.float32))
+    #                 drawList.colors = np.append(drawList.colors, np.array(col * 4, dtype=np.float32))
+    #                 drawList.numVertices += 4
+    #                 index += 4
+    #
+    #         drawList.defineIndexVBO()
+    #
+    #     with self._disableGLAliasing():
+    #         GL.glEnable(GL.GL_BLEND)
+    #
+    #         # use the viewports.devicePixelRatio for retina displays
+    #         GL.glLineWidth(self._contourThickness * self.viewports.devicePixelRatio)
+    #
+    #         drawList.drawIndexVBO()
+    #
+    #         # reset lineWidth
+    #         GL.glLineWidth(GLDefs.GLDEFAULTLINETHICKNESS * self.viewports.devicePixelRatio)
 
     def buildGrid(self):
         """Build the grids for the mainGrid and the bottom/right axes
@@ -5113,71 +5101,68 @@
             for dd in deleteVList:
                 del self._vTraces[dd]
 
-<<<<<<< HEAD
-=======
-    def initialiseTraces(self):
-        # set up the arrays and dimension for showing the horizontal/vertical traces
-        for spectrumView in self._ordering:  # strip.spectrumViews:
-
-            if spectrumView.isDeleted:
-                continue
-
-            self._spectrumSettings[spectrumView] = {}
-            self._spectrumValues = spectrumView.getVisibleState(dimensionCount=2)
-
-            # get the bounding box of the spectra
-            dx = self.sign(self.axisR - self.axisL)
-            fxMax, fxMin = self._spectrumValues[0].maxSpectrumFrequency, self._spectrumValues[0].minSpectrumFrequency
-
-            # check tolerances
-            if not self._widthsChangedEnough((fxMax, 0.0), (fxMin, 0.0), tol=1e-10):
-                fxMax, fxMin = 1.0, -1.0
-
-            dxAF = fxMax - fxMin
-            xScale = dx * dxAF / self._spectrumValues[0].pointCount
-
-            if spectrumView.spectrum.dimensionCount > 1:
-                dy = self.sign(self.axisT - self.axisB)
-                fyMax, fyMin = self._spectrumValues[1].maxSpectrumFrequency, self._spectrumValues[1].minSpectrumFrequency
-
-                # check tolerances
-                if not self._widthsChangedEnough((fyMax, 0.0), (fyMin, 0.0), tol=1e-10):
-                    fyMax, fyMin = 1.0, -1.0
-
-                dyAF = fyMax - fyMin
-                yScale = dy * dyAF / self._spectrumValues[1].pointCount
-            else:
-                dy = self.sign(self.axisT - self.axisB)
-                if spectrumView.spectrum.intensities is not None and spectrumView.spectrum.intensities.size != 0:
-                    fyMax = float(np.max(spectrumView.spectrum.intensities))
-                    fyMin = float(np.min(spectrumView.spectrum.intensities))
-                else:
-                    fyMax, fyMin = 0.0, 0.0
-
-                # check tolerances
-                if not self._widthsChangedEnough((fyMax, 0.0), (fyMin, 0.0), tol=1e-10):
-                    fyMax, fyMin = 1.0, -1.0
-
-                dyAF = fyMax - fyMin
-                yScale = dy * dyAF / 1.0
-
-            # create modelview matrix for the spectrum to be drawn
-            self._spectrumSettings[spectrumView][GLDefs.SPECTRUM_MATRIX] = np.zeros((16,), dtype=np.float32)
-
-            self._spectrumSettings[spectrumView][GLDefs.SPECTRUM_MATRIX][0:16] = [xScale, 0.0, 0.0, 0.0,
-                                                                                  0.0, yScale, 0.0, 0.0,
-                                                                                  0.0, 0.0, 1.0, 0.0,
-                                                                                  fxMax, fyMax, 0.0, 1.0]
-            # setup information for the horizontal/vertical traces
-            self._spectrumSettings[spectrumView][GLDefs.SPECTRUM_XLIMITS] = (fxMin, fxMax)
-            self._spectrumSettings[spectrumView][GLDefs.SPECTRUM_YLIMITS] = (fyMin, fyMax)
-            self._spectrumSettings[spectrumView][GLDefs.SPECTRUM_AF] = (dxAF, dyAF)
-            self._spectrumSettings[spectrumView][GLDefs.SPECTRUM_SCALE] = (xScale, yScale)
-
-            indices = getAxisCodeMatchIndices(self.strip.axisCodes, spectrumView.spectrum.axisCodes)
-            self._spectrumSettings[spectrumView][GLDefs.SPECTRUM_POINTINDEX] = indices
-
->>>>>>> caa6130e
+    # def initialiseTraces(self):
+    #     # set up the arrays and dimension for showing the horizontal/vertical traces
+    #     for spectrumView in self._ordering:  # strip.spectrumViews:
+    #
+    #         if spectrumView.isDeleted:
+    #             continue
+    #
+    #         self._spectrumSettings[spectrumView] = {}
+    #         self._spectrumValues = spectrumView.getVisibleState(dimensionCount=2)
+    #
+    #         # get the bounding box of the spectra
+    #         dx = self.sign(self.axisR - self.axisL)
+    #         fxMax, fxMin = self._spectrumValues[0].maxSpectrumFrequency, self._spectrumValues[0].minSpectrumFrequency
+    #
+    #         # check tolerances
+    #         if not self._widthsChangedEnough((fxMax, 0.0), (fxMin, 0.0), tol=1e-10):
+    #             fxMax, fxMin = 1.0, -1.0
+    #
+    #         dxAF = fxMax - fxMin
+    #         xScale = dx * dxAF / self._spectrumValues[0].pointCount
+    #
+    #         if spectrumView.spectrum.dimensionCount > 1:
+    #             dy = self.sign(self.axisT - self.axisB)
+    #             fyMax, fyMin = self._spectrumValues[1].maxSpectrumFrequency, self._spectrumValues[1].minSpectrumFrequency
+    #
+    #             # check tolerances
+    #             if not self._widthsChangedEnough((fyMax, 0.0), (fyMin, 0.0), tol=1e-10):
+    #                 fyMax, fyMin = 1.0, -1.0
+    #
+    #             dyAF = fyMax - fyMin
+    #             yScale = dy * dyAF / self._spectrumValues[1].pointCount
+    #         else:
+    #             dy = self.sign(self.axisT - self.axisB)
+    #             if spectrumView.spectrum.intensities is not None and spectrumView.spectrum.intensities.size != 0:
+    #                 fyMax = float(np.max(spectrumView.spectrum.intensities))
+    #                 fyMin = float(np.min(spectrumView.spectrum.intensities))
+    #             else:
+    #                 fyMax, fyMin = 0.0, 0.0
+    #
+    #             # check tolerances
+    #             if not self._widthsChangedEnough((fyMax, 0.0), (fyMin, 0.0), tol=1e-10):
+    #                 fyMax, fyMin = 1.0, -1.0
+    #
+    #             dyAF = fyMax - fyMin
+    #             yScale = dy * dyAF / 1.0
+    #
+    #         # create modelview matrix for the spectrum to be drawn
+    #         self._spectrumSettings[spectrumView][GLDefs.SPECTRUM_MATRIX] = np.zeros((16,), dtype=np.float32)
+    #
+    #         self._spectrumSettings[spectrumView][GLDefs.SPECTRUM_MATRIX][0:16] = [xScale, 0.0, 0.0, 0.0,
+    #                                                                               0.0, yScale, 0.0, 0.0,
+    #                                                                               0.0, 0.0, 1.0, 0.0,
+    #                                                                               fxMax, fyMax, 0.0, 1.0]
+    #         # setup information for the horizontal/vertical traces
+    #         self._spectrumSettings[spectrumView][GLDefs.SPECTRUM_XLIMITS] = (fxMin, fxMax)
+    #         self._spectrumSettings[spectrumView][GLDefs.SPECTRUM_YLIMITS] = (fyMin, fyMax)
+    #         self._spectrumSettings[spectrumView][GLDefs.SPECTRUM_AF] = (dxAF, dyAF)
+    #         self._spectrumSettings[spectrumView][GLDefs.SPECTRUM_SCALE] = (xScale, yScale)
+    #
+    #         indices = getAxisCodeMatchIndices(self.strip.axisCodes, spectrumView.spectrum.axisCodes)
+    #         self._spectrumSettings[spectrumView][GLDefs.SPECTRUM_POINTINDEX] = indices
+
     def _makeSpectrumArray(self, spectrumView, drawList):
         drawList.renderMode = GLRENDERMODE_DRAW
         drawList.clearArrays()
