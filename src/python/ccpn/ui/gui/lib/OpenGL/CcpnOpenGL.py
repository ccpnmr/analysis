"""
By Functionality:

Zoom and pan:
    Left-drag:                          pans the spectrum.

    shift-left-drag:                    draws a zooming box and zooms the viewing window.
    shift-middle-drag:                  draws a zooming box and zooms the viewing window.
    shift-right-drag:                   draws a zooming box and zooms the viewing window.
    Two successive shift-right-clicks:  define zoombox
    control-right click:                reset the zoom

Peaks:
    Left-click:                         select peak near cursor in a spectrum display, deselecting others
    Control(Cmd)-left-click:            (de)select peak near cursor in a spectrum display, adding/removing to selection.
    Control(Cmd)-left-drag:             selects peaks in an area specified by the dragged region.
    Middle-drag:                        Moves a selected peak.
    Control(Cmd)-Shift-Left-click:      picks a peak at the cursor position, adding to selection
    Control(Cmd)-shift-left-drag:       picks peaks in an area specified by the dragged region.

Others:
    Right-click:                        raises the context menu.


By Mouse button:

    Left-click:                         select peak near cursor in a spectrum display, deselecting others
    Control(Cmd)-left-click:            (de)select peak near cursor in a spectrum display, adding/removing to selection.
    Control(Cmd)-Shift-Left-click:      picks a peak at the cursor position, adding to selection

    Left-drag:                          pans the spectrum.
    shift-left-drag:                    draws a zooming box and zooms the viewing window.
    Control(Cmd)-left-drag:             selects peaks in an area specified by the dragged region.
    Control(Cmd)-shift-left-drag:       picks peaks in an area specified by the dragged region.


    shift-middle-drag:                  draws a zooming box and zooms the viewing window.

    Right-click:                        raises the context menu.
    control-right click:                reset the zoom
    Two successive shift-right-clicks:  define zoombox

    shift-right-drag:                   draws a zooming box and zooms the viewing window.
"""
#=========================================================================================
# Licence, Reference and Credits
#=========================================================================================
__copyright__ = "Copyright (C) CCPN project (https://www.ccpn.ac.uk) 2014 - 2024"
__credits__ = ("Ed Brooksbank, Joanna Fox, Morgan Hayward, Victoria A Higman, Luca Mureddu",
               "Eliza Płoskoń, Timothy J Ragan, Brian O Smith, Gary S Thompson & Geerten W Vuister")
__licence__ = ("CCPN licence. See https://ccpn.ac.uk/software/licensing/")
__reference__ = ("Skinner, S.P., Fogh, R.H., Boucher, W., Ragan, T.J., Mureddu, L.G., & Vuister, G.W.",
                 "CcpNmr AnalysisAssign: a flexible platform for integrated NMR analysis",
                 "J.Biomol.Nmr (2016), 66, 111-124, https://doi.org/10.1007/s10858-016-0060-y")
#=========================================================================================
# Last code modification
#=========================================================================================
__modifiedBy__ = "$modifiedBy: Ed Brooksbank $"
<<<<<<< HEAD
__dateModified__ = "$dateModified: 2024-04-17 12:03:17 +0100 (Wed, April 17, 2024) $"
__version__ = "$Revision: 3.2.5 $"
=======
__dateModified__ = "$dateModified: 2024-05-17 13:15:08 +0100 (Fri, May 17, 2024) $"
__version__ = "$Revision: 3.2.4 $"
>>>>>>> b9bf9e18
#=========================================================================================
# Created
#=========================================================================================
__author__ = "$Author: Ed Brooksbank $"
__date__ = "$Date: 2018-12-20 13:28:13 +0000 (Thu, December 20, 2018) $"

#=========================================================================================
# Start of code
#=========================================================================================

import math
import re
import time
import numpy as np
from functools import partial
from typing import Tuple
from pyqtgraph import functions as fn
from PyQt5 import QtCore, QtGui, QtWidgets
from PyQt5.QtCore import QPoint, Qt, pyqtSlot
from PyQt5.QtWidgets import QApplication, QOpenGLWidget
from PyQt5.QtGui import QSurfaceFormat
from ccpn.core.PeakList import PeakList
from ccpn.core.Peak import Peak
from ccpn.core.Integral import Integral
from ccpn.core.Multiplet import Multiplet
from ccpn.ui.gui.lib.mouseEvents import getCurrentMouseMode
<<<<<<< HEAD
from ccpn.ui.gui.lib.GuiStrip import DefaultMenu, PeakMenu, IntegralMenu, \
    MultipletMenu, PhasingMenu, AxisMenu
from ccpn.ui.gui.guiSettings import CCPNGLWIDGET_BACKGROUND, CCPNGLWIDGET_FOREGROUND, CCPNGLWIDGET_PICKCOLOUR, \
    CCPNGLWIDGET_GRID, CCPNGLWIDGET_HIGHLIGHT, CCPNGLWIDGET_LABELLING, CCPNGLWIDGET_PHASETRACE, \
    CCPNGLWIDGET_HEXBACKGROUND, CCPNGLWIDGET_ZOOMAREA, CCPNGLWIDGET_PICKAREA, \
    CCPNGLWIDGET_SELECTAREA, CCPNGLWIDGET_ZOOMLINE, CCPNGLWIDGET_MOUSEMOVELINE, \
    CCPNGLWIDGET_HARDSHADE, CCPNGLWIDGET_BADAREA, CCPNGLWIDGET_BUTTON_FOREGROUND, \
    colourSchemes, getColourScheme, getColours
import ccpn.util.Phasing as Phasing
from ccpn.ui.gui.lib.mouseEvents import \
    leftMouse, shiftLeftMouse, controlLeftMouse, controlShiftLeftMouse, controlShiftRightMouse, \
    middleMouse, shiftMiddleMouse, rightMouse, shiftRightMouse, controlRightMouse, PICK, \
    makeDragEvent

=======
from ccpn.ui.gui.lib.GuiStrip import (DefaultMenu, PeakMenu, IntegralMenu,
                                      MultipletMenu, PhasingMenu, AxisMenu)
from ccpn.ui.gui.guiSettings import (CCPNGLWIDGET_BACKGROUND, CCPNGLWIDGET_FOREGROUND, CCPNGLWIDGET_PICKCOLOUR,
                                     CCPNGLWIDGET_GRID, CCPNGLWIDGET_HIGHLIGHT, CCPNGLWIDGET_LABELLING,
                                     CCPNGLWIDGET_PHASETRACE, getColours,
                                     CCPNGLWIDGET_HEXBACKGROUND, CCPNGLWIDGET_ZOOMAREA, CCPNGLWIDGET_PICKAREA,
                                     CCPNGLWIDGET_SELECTAREA, CCPNGLWIDGET_ZOOMLINE, CCPNGLWIDGET_MOUSEMOVELINE,
                                     CCPNGLWIDGET_HARDSHADE, CCPNGLWIDGET_BADAREA, CCPNGLWIDGET_BUTTON_FOREGROUND)
from ccpn.ui.gui.lib.mouseEvents import (leftMouse, shiftLeftMouse, controlLeftMouse, controlShiftLeftMouse,
                                         controlShiftRightMouse,
                                         middleMouse, shiftMiddleMouse, rightMouse, shiftRightMouse, controlRightMouse,
                                         PICK,
                                         makeDragEvent)
>>>>>>> b9bf9e18
from ccpn.ui.gui.lib.OpenGL import GL
from ccpn.ui.gui.lib.OpenGL.CcpnOpenGLNotifier import GLNotifier
from ccpn.ui.gui.lib.OpenGL.CcpnOpenGLGlobal import GLGlobalData
from ccpn.ui.gui.lib.OpenGL.CcpnOpenGLFonts import GLString
from ccpn.ui.gui.lib.OpenGL.CcpnOpenGLSimpleLabels import GLSimpleStrings
from ccpn.ui.gui.lib.OpenGL.CcpnOpenGLArrays import (GLRENDERMODE_DRAW, GLRENDERMODE_RESCALE, GLRENDERMODE_REBUILD,
                                                     GLREFRESHMODE_REBUILD, GLVertexArray)
from ccpn.ui.gui.lib.OpenGL.CcpnOpenGLViewports import GLViewports
from ccpn.ui.gui.lib.OpenGL.CcpnOpenGLWidgets import (GLExternalRegion, GLRegion, REGION_COLOURS, GLInfiniteLine)
from ccpn.ui.gui.lib.OpenGL.CcpnOpenGLMultiplet import GLmultipletNdLabelling, GLmultiplet1dLabelling
from ccpn.ui.gui.lib.OpenGL.CcpnOpenGLPeak import GLpeakNdLabelling, GLpeak1dLabelling
from ccpn.ui.gui.lib.OpenGL.CcpnOpenGLIntegral import GLintegralNdLabelling, GLintegral1dLabelling
from ccpn.ui.gui.lib.OpenGL.CcpnOpenGLExport import GLExporter
import ccpn.ui.gui.lib.OpenGL.CcpnOpenGLDefs as GLDefs
from ccpn.ui.gui.lib.OpenGL.CcpnOpenGLDefs import PaintModes
import ccpn.util.Phasing as Phasing
from ccpn.ui.gui.widgets.DropBase import DropBase
from ccpn.ui.gui.lib.mouseEvents import getMouseEventDict
from ccpn.ui.gui.lib.ModuleLib import getBlockingDialogs
from ccpn.ui.gui.lib.GuiStripContextMenus import (_hidePeaksSingleActionItems, _setEnabledAllItems, _ARRANGELABELS,
                                                  _RESETLABELS)
from ccpn.core.lib.AxisCodeLib import getAxisCodeMatchIndices
from ccpn.core.lib.ContextManagers import undoBlockWithoutSideBar, notificationEchoBlocking, undoStackBlocking
from ccpn.core.lib.Notifiers import Notifier
from ccpn.core.lib import Pid
<<<<<<< HEAD
from ccpn.ui.gui.lib.GuiStripContextMenus import _hidePeaksSingleActionItems, _setEnabledAllItems, _ARRANGELABELS, \
    _RESETLABELS
=======
from ccpn.util.Constants import AXIS_FULLATOMNAME
from ccpn.util.Logging import getLogger
>>>>>>> b9bf9e18


UNITS_PPM = 'ppm'
UNITS_HZ = 'Hz'
UNITS_POINT = 'point'
UNITS = [UNITS_PPM, UNITS_HZ, UNITS_POINT]

ZOOMTIMERDELAY = 1
ZOOMMAXSTORE = 1
ZOOMHISTORYSTORE = 10

STRINGOFFSET = -2
removeTrailingZero = re.compile(r'^(\d*[\d.]*?)\.?0*$')

PEAKSELECT = Peak._pluralLinkName
INTEGRALSELECT = Integral._pluralLinkName
MULTIPLETSELECT = Multiplet._pluralLinkName
SELECTOBJECTS = [PEAKSELECT, INTEGRALSELECT, MULTIPLETSELECT]

CURSOR_SOURCE_NONE = None
CURSOR_SOURCE_SELF = 'self'
CURSOR_SOURCE_OTHER = 'other'

SCROLL_DELTA_LIMIT = 12.0
SCROLL_DELTA_SCALE = 12.0

AXES_MARKER_MIN_PIXEL = 10


class CcpnGLWidget(QOpenGLWidget):
    """Widget to handle all visible spectra/peaks/integrals/multiplets
    """
    AXIS_MARGINRIGHT = 50
    AXIS_MARGINBOTTOM = 25
    AXIS_LINE = 7
    AXIS_OFFSET = 3
    AXIS_INSIDE = False
    YAXISUSEEFORMAT = False
    INVERTXAXIS = True
    INVERTYAXIS = True
    AXISLOCKEDBUTTON = True
    AXISLOCKEDBUTTONALLSTRIPS = True
    SPECTRUMXZOOM = 1.0e1
    SPECTRUMYZOOM = 1.0e1
    SHOWSPECTRUMONPHASING = True
    XAXES = GLDefs.XAXISUNITS
    YAXES = GLDefs.YAXISUNITS
    AXIS_MOUSEYOFFSET = AXIS_MARGINBOTTOM + (0 if AXIS_INSIDE else AXIS_LINE)

    def __init__(self, strip=None, mainWindow=None, stripIDLabel=None, antiAlias=4):

        # add a flag so that scaling cannot be done until the gl attributes are initialised
        self.glReady = False

        super().__init__(strip)

        # GST add antiAliasing, no perceptible speed impact on my mac (intel iris graphics!)
        # samples = 4 is good enough but 8 also works well in terms of speed...
        try:
            self.setUpdateBehavior(QtWidgets.QOpenGLWidget.PartialUpdate)
            fmt = QSurfaceFormat()
            fmt.setSamples(antiAlias)
            self.setFormat(fmt)

            samples = self.format().samples()  # GST a use for the walrus
            if samples != antiAlias:
                getLogger().warning('hardware changed antialias level, expected %i got %i...' % (samples, antiAlias))
        except Exception as es:
            getLogger().warning(f'error during anti aliasing setup {str(es)}, anti aliasing disabled...')

        # flag to display paintGL but keep an empty screen
        self._blankDisplay = False
        self.setAutoFillBackground(False)

        if not strip:  # don't initialise if nothing there
            return

        self.strip = strip
        self.spectrumDisplay = strip.spectrumDisplay

        self.mainWindow = mainWindow
        if mainWindow:
            self.application = mainWindow.application
            self.project = mainWindow.application.project
            self.current = mainWindow.application.current
        else:
            self.application = None
            self.project = None
            self.current = None

        self._preferences = self.application.preferences.general
        self.globalGL = None

        self.stripIDLabel = stripIDLabel or ''

        self.setMouseTracking(True)  # generate mouse events when button not pressed

        # always respond to mouse events
        self.setFocusPolicy(Qt.StrongFocus)

        # initialise all attributes
        self._initialiseAll()

        # set a minimum size so that the strips resize nicely
        self.setMinimumSize(self.AXIS_MARGINRIGHT + 10, self.AXIS_MARGINBOTTOM + 10)

        # initialise the pyqt-signal notifier
        self.GLSignals = GLNotifier(parent=self, strip=strip)

        self.lastPixelRatio = None

        #     # Tell the window that we accept touch events.
        #     self.setAttribute(Qt.WA_AcceptTouchEvents, True)
        #     self.setAttribute(Qt.WA_TouchPadAcceptSingleTouchEvents, True)
        #     # Install an event filter to filter the touch events.
        #     self.installEventFilter(self)
        #
        #     self._touches = {QtCore.QEvent.TouchBegin     : 'Begin',
        #                      QtCore.QEvent.TouchEnd       : 'End',
        #                      QtCore.QEvent.TouchCancel    : 'Cancel',
        #                      QtCore.QEvent.TouchUpdate    : 'Update',
        #                      }
        #     self._touching = False
        #
        # def eventFilter(self, obj, event):
        #     """Event filter to handle touch events for touchpad scrolling.
        #     """
        #     if event.type() in [QtCore.QEvent.TouchBegin, QtCore.QEvent.TouchUpdate]:
        #         self._touching = True
        #         return True
        #     elif event.type() in [QtCore.QEvent.TouchEnd, QtCore.QEvent.TouchCancel]:
        #         # cancel touch-mode and clear the scroll queue
        #         self._touching = False
        #         return True
        #
        #     return super().eventFilter(obj, event)

        self._setStyle()

    def _setStyle(self):
        self._checkPalette(self.palette())
        QtWidgets.QApplication.instance().paletteChanged.connect(self._checkPalette)

    def _checkPalette(self, pal: QtGui.QPalette):
        # print the colours from the updated palette - only 'highlight' seems to be effective
        # QT modifies this to give different selection shades depending on the widget
        #   see highlight colour in paintEvent
        # print(f'--> {self.__class__.__name__} ')
        self._setColourScheme(pal)
        # set the flag to update the background in the paint event
        self._updateBackgroundColour = True
        self.update()

    def _initialiseAll(self):
        """Initialise all attributes for the display
        """
        # if self.glReady: return

        self.w = self.width()
        self.h = self.height()

        self._threads = {}
        self._threadUpdate = False

        self.lastPos = QPoint()
        self._mouseX = 0
        self._mouseY = 0
        self._mouseStart = (0.0, 0.0)
        self._mouseEnd = (0.0, 0.0)

        self.pixelX = 1.0
        self.pixelY = 1.0
        self.deltaX = 1.0
        self.deltaY = 1.0
        self.symbolX = 1.0
        self.symbolY = 1.0

        self.peakWidthPixels = 16

        # set initial axis limits - should be changed by strip.display..
        self.axisL = -1.0
        self.axisR = 1.0
        self.axisT = 1.0
        self.axisB = -1.0

        self._zoomHistory = [None] * ZOOMHISTORYSTORE
        self._zoomHistoryCurrent = 0
        self._zoomHistoryHead = 0
        self._zoomHistoryTail = 0
        self._zoomTimerLast = time.time()

        self.base = None
        self.spectrumValues = []

        self.highlighted = False
        self._drawSelectionBox = False
        self._drawMouseMoveLine = False
        self._drawDeltaOffset = False
        self._mouseInLabel = False
        self._selectionMode = 0
        self._startCoordinate = None
        self._endCoordinate = None
        self.cursorSource = CURSOR_SOURCE_NONE  # can be CURSOR_SOURCE_NONE / CURSOR_SOURCE_SELF / CURSOR_SOURCE_OTHER
        self.cursorCoordinate = np.zeros((4,), dtype=np.float32)
        self.doubleCursorCoordinate = np.zeros((4,), dtype=np.float32)

        self._shift = False
        self._command = False

        self._lastClick = None
        self._mousePressed = False
        self._draggingLabel = False
        self._lastTimeClicked = time.time_ns() // 1e6
        self._clickInterval = QtWidgets.QApplication.instance().doubleClickInterval()

        self.buildMarks = True
        self._marksList = None
        self._infiniteLines = []
        self._regionList = None
        self._orderedAxes = None
        self._axisOrder = None
        self._axisCodes = None
        self._refreshMouse = False
        self._successiveClicks = None  # GWV: Store successive click events for zooming; None means first click not set
        self._dottedCursorCoordinate = None
        self._dottedCursorVisible = None
        self._spectrumBordersVisible = True

        self.gridList = []
        self._gridVisible = True  #self._preferences.showGrid
        self._crosshairVisible = True  #self._preferences.showCrosshair
        # self._doubleCrosshairVisible = True  #self._preferences.showDoubleCrosshair
        self._sideBandsVisible = True

        self.diagonalGLList = None
        self.diagonalSideBandsGLList = None
        self.boundingBoxes = None
        self._updateAxes = True
        self.axesChanged = False
        self.axisLabelling = {'0': [], '1': []}

        self._axesVisible = True
        self._aspectRatioMode = 0
        self._aspectRatios = {}
        self._lockedAspectRatios = {}

        self._fixedAspectX = 1.0
        self._fixedAspectY = 1.0

        self._showSpectraOnPhasing = False
        self._xUnits = 0
        self._yUnits = 0

        self.modeDecimal = [False, False]

        # here for completeness, although they should be updated in rescale
        self._currentView = GLDefs.MAINVIEW
        self._currentRightAxisView = GLDefs.RIGHTAXIS
        self._currentRightAxisBarView = GLDefs.RIGHTAXISBAR
        self._currentBottomAxisView = GLDefs.BOTTOMAXIS
        self._currentBottomAxisBarView = GLDefs.BOTTOMAXISBAR

        self._oldStripIDLabel = None
        self.stripIDString = None
        self._spectrumSettings = {}
        self._newStripID = False
        self._lockedStringFalse = None
        self._lockedStringTrue = None
        self._fixedStringFalse = None
        self._fixedStringTrue = None
        self._setColourScheme()

        self._updateHTrace = False
        self._updateVTrace = False
        self._lastTracePoint = {}  # [-1, -1]
        self.showActivePhaseTrace = True

        self._applyXLimit = True  #.zoomXLimitApply
        self._applyYLimit = True  #self._preferences.zoomYLimitApply
        self._intensityLimit = True  #self._preferences.intensityLimit

        self._GLIntegralLists = {}
        self._GLIntegralLabels = {}

        self._marksAxisCodes = []

        self._regions = []
        self._infiniteLines = []
        self._buildTextFlag = True

        # define a new class holding the entire peak-list symbols and labelling
        if self.is1D:
            self._drawRightAxis = True
            self._drawBottomAxis = True
            self._fullHeightRightAxis = True
            self._fullWidthBottomAxis = True

            self._GLPeaks = GLpeak1dLabelling(parent=self, strip=self.strip,
                                              name='peaks', enableResize=True)
            self._GLIntegrals = GLintegral1dLabelling(parent=self, strip=self.strip,
                                                      name='integrals', enableResize=True)
            self._GLMultiplets = GLmultiplet1dLabelling(parent=self, strip=self.strip,
                                                        name='multiplets', enableResize=True)
        else:
            self._drawRightAxis = True
            self._drawBottomAxis = True
            self._fullHeightRightAxis = True
            self._fullWidthBottomAxis = True

            self._GLPeaks = GLpeakNdLabelling(parent=self, strip=self.strip,
                                              name='peaks', enableResize=True)
            self._GLIntegrals = GLintegralNdLabelling(parent=self, strip=self.strip,
                                                      name='integrals', enableResize=True)
            self._GLMultiplets = GLmultipletNdLabelling(parent=self, strip=self.strip,
                                                        name='multiplets', enableResize=True)

        self._buildMouse = True
        self._mouseCoords = [-1.0, -1.0]
        self.mouseString = None
        # self.diffMouseString = None
        self._symbolLabelling = 0
        self._symbolType = 0
        self._symbolSize = 12
        self._symbolThickness = 1
        self._multipletLabelling = 0
        self._multipletType = 0
        self._contourThickness = 1
        self._aliasEnabled = True
        self._aliasShade = 0.0
        self._aliasLabelsEnabled = True
        self._peakSymbolsEnabled = True
        self._peakLabelsEnabled = True
        self._peakArrowsEnabled = True
        self._multipletSymbolsEnabled = True
        self._multipletLabelsEnabled = True
        self._multipletArrowsEnabled = True
        self._arrowType = 0
        self._arrowSize = 0
        self._arrowMinimum = 0

        self._contourList = {}

        self._hTraces = {}
        self._vTraces = {}
        self._staticHTraces = []
        self._staticVTraces = []
        self._currentTraces = []
        self._axisXLabelling = []
        self._axisYLabelling = []
        self._axisScaleLabelling = []

        self._stackingValue = (0.0, 0.0)
        self._stackingMode = False
        self._hTraceVisible = False
        self._vTraceVisible = False
        self.w = 0
        self.h = 0

        self._uPMatrix = np.zeros((16,), dtype=np.float32)
        self._uMVMatrix = np.zeros((16,), dtype=np.float32)
        self._uVMatrix = np.zeros((16,), dtype=np.float32)
        self._dataMatrix = np.zeros((16,), dtype=np.float32)
        self._aMatrix = np.zeros((16,), dtype=np.float32)
        self._IMatrix = np.zeros((16,), dtype=np.float32)
        self._IMatrix[0:16] = [1.0, 0.0, 0.0, 0.0,
                               0.0, 1.0, 0.0, 0.0,
                               0.0, 0.0, 1.0, 0.0,
                               0.0, 0.0, 0.0, 1.0]

        self.vInv = None
        self.mouseTransform = None

        self._useTexture = np.zeros((1,), dtype=int)
        self._axisScale = np.zeros((4,), dtype=np.float32)
        self._background = np.zeros((4,), dtype=np.float32)
        self._parameterList = np.zeros((4,), dtype=np.int32)
        # self._view = np.zeros((4,), dtype=np.float32)
        self._updateBackgroundColour = True

        # get information from the parent class (strip)
        self.orderedAxes = self.strip.orderedAxes
        self.axisOrder = self.strip.axisOrder
        self.axisCodes = self.strip.axisCodes

        self._dragRegions = set()
        self._dragValues = {}

        self.resetRangeLimits()

        self._ordering = []
        self._visibleOrdering = []
        self._firstVisible = None
        self.visiblePlaneList = {}
        self.visiblePlaneListPointValues = {}
        self.visiblePlaneDimIndices = {}
        self._visibleSpectrumViewsChange = False
        self._matchingIsotopeCodes = False
        self._visibleOrderingDict = {}
        self._visibleOrderingAxisCodes = ()
        self._tilePosition = (0, 0)

        self.viewports = None

        self._cursorFrameCounter = GLDefs.CursorFrameCounterModes.CURSOR_DEFAULT
        self._menuActive = False
        self._disableCursorUpdate = False

    def close(self):
        self.GLSignals.glXAxisChanged.disconnect()
        self.GLSignals.glYAxisChanged.disconnect()
        self.GLSignals.glAllAxesChanged.disconnect()
        self.GLSignals.glMouseMoved.disconnect()
        self.GLSignals.glEvent.disconnect()
        self.GLSignals.glAxisLockChanged.disconnect()
        self.GLSignals.glAxisUnitsChanged.disconnect()
        self.GLSignals.glKeyEvent.disconnect()

    def threadUpdate(self):
        self.update()

    def update(self, mode=PaintModes.PAINT_ALL):
        """Update the glWidget with the correct refresh mode
        """
        self._paintMode = mode
        super().update()

    def rescale(self, rescaleOverlayText=True, rescaleMarksRulers=True,
                rescaleIntegralLists=True, rescaleRegions=True,
                rescaleSpectra=True, rescaleStaticHTraces=True,
                rescaleStaticVTraces=True, rescaleSpectrumLabels=True,
                rescaleLegend=True):
        """Change to axes of the view, axis visibility, scale and rebuild matrices when necessary
        to improve display speed
        """

        if self.strip.isDeleted or not self.globalGL:
            return

        # update the shader settings - assume axis limits have changed
        self._resizeGL()

        # calculate the aspect ratios for the current screen
        self._lockedAspectRatios = self._aspectRatios.copy()
        kx = self._getValidAspectRatioKey(self.axisCodes[0])
        ky = self._getValidAspectRatioKey(self.axisCodes[1])
        base = self._preferences._baseAspectRatioAxisCode
        if kx == base:
            if ky != base:
                self._lockedAspectRatios[ky] = abs(self._lockedAspectRatios[kx] * self.pixelY / self.pixelX)
        elif ky == base:
            if kx != base:
                self._lockedAspectRatios[kx] = abs(self._lockedAspectRatios[ky] * self.pixelX / self.pixelY)

        # rescale all the items in the scene
        if rescaleOverlayText:
            self._rescaleOverlayText()

        if rescaleMarksRulers:
            self.rescaleMarksRulers()

        if rescaleIntegralLists:
            self._GLIntegrals.rescaleIntegralLists()
            self._GLIntegrals.rescale()

        if rescaleRegions:
            self._rescaleRegions()

        if rescaleSpectra:
            self.rescaleSpectra()

        if rescaleSpectrumLabels:
            self._spectrumLabelling.rescale()

        # if rescaleLegend:
        #     self._legend.rescale()

        if rescaleStaticHTraces:
            self.rescaleStaticHTraces()

        if rescaleStaticVTraces:
            self.rescaleStaticVTraces()

    def mainViewHeight(self):
        if self.viewports:
            vp = self.viewports.getViewportFromWH(self._currentView, self.w, self.h)
            return vp.height

    def setStackingValue(self, val):
        self._stackingValue = val

    def setStackingMode(self, value):
        self._stackingMode = value
        self.rescaleSpectra()
        self._spectrumLabelling.rescale()
        self.update()

    # def setLegendMode(self, value):
    #     self._legendMode = value
    #     self._legend.rescale()
    #     self.update()

    def resetRangeLimits(self, allLimits=True):
        # reset zoom limits for the display
        self._minXRange, self._maxXRange = GLDefs.RANGELIMITS
        self._minYRange, self._maxYRange = GLDefs.RANGELIMITS
        self._maxX, self._minX = GLDefs.AXISLIMITS
        self._maxY, self._minY = GLDefs.AXISLIMITS
        if allLimits:
            self._rangeXDefined = False
            self._rangeYDefined = False
            self._minXReached = False
            self._minYReached = False
            self._maxXReached = False
            self._maxYReached = False

            self._minReached = False
            self._maxReached = False

    def rescaleSpectra(self):
        if self.strip.isDeleted:
            return
        self.updateVisibleSpectrumViews()

        self.resetRangeLimits(allLimits=False)

        for stackCount, spectrumView in enumerate(self._ordering):
            if spectrumView.isDeleted:
                self._spectrumSettings[spectrumView] = {}
                continue

            self._buildSpectrumSetting(spectrumView=spectrumView, stackCount=stackCount)

    def setXRegion(self, axisL=None, axisR=None):
        if axisL is not None:
            self.axisL = axisL
        if axisR is not None:
            self.axisR = axisR
        self._setRegion(self._orderedAxes[0], (self.axisL, self.axisR))

    def setYRegion(self, axisT=None, axisB=None):
        if axisT is not None:
            self.axisT = axisT
        if axisB is not None:
            self.axisB = axisB
        self._setRegion(self._orderedAxes[1], (self.axisT, self.axisB))

    def _setRegion(self, axisObject, value):
        """Set the region attribute in the axis object"""
        # self.strip.project._undo.increaseBlocking()
        undo = self.mainWindow.application._getUndo()
        undo.increaseBlocking()
        if axisObject:
            axisObject.region = value
        # self.strip.project._undo.decreaseBlocking()
        undo.decreaseBlocking()

    def autoRange(self):
        self._updateVisibleSpectrumViews()
        for spectrumView in self._ordering:
            if spectrumView.isDeleted:
                self._spectrumSettings[spectrumView] = {}
                continue

            self._buildSpectrumSetting(spectrumView)

            if self.INVERTXAXIS:
                self.setXRegion(float(self._maxX), float(self._minX))
            else:
                self.setXRegion(float(self._minX), float(self._maxX))

            if self.INVERTYAXIS:
                self.setYRegion(float(self._minY), float(self._maxY))
            else:
                self.setYRegion(float(self._maxY), float(self._minY))
            self.update()

    def refreshDevicePixelRatio(self):
        """refresh the devicePixelRatio for the viewports
        """
        # control for changing screens has now been moved to mainWindow so only one signal is needed
        # GST this most probably ought to be deferred until the drag completes...
        # possibly via an event...
        newPixelRatio = self.devicePixelRatioF()
        if newPixelRatio != self.lastPixelRatio:
            self.lastPixelRatio = newPixelRatio
            if hasattr(self, GLDefs.VIEWPORTSATTRIB) and self.viewports:
                self.viewports.devicePixelRatio = newPixelRatio

                self.buildOverlayStrings()
                for spectrumView in self._ordering:
                    for listView in spectrumView.peakListViews:
                        listView.buildLabels = True
                    for listView in spectrumView.integralListViews:
                        listView.buildLabels = True
                    for listView in spectrumView.multipletListViews:
                        listView.buildLabels = True
                self.buildMarks = True
                self.update()

    def _getValidAspectRatio(self, axisCode):
        va = [ax for ax in self._aspectRatios.keys() if ax.upper()[0] == axisCode.upper()[0]]
        if va and len(va) > 0:
            return self._aspectRatios[va[0]]
        else:
            return 1.0

    def _getValidAspectRatioKey(self, axisCode):
        """Get the valid key from the axis ratios dict - valid for _aspectRatios and _lockedAspectRatios
        """
        va = [ax for ax in self._aspectRatios.keys() if ax.upper()[0] == axisCode.upper()[0]]
        if va and len(va) > 0:
            return va[0]

    def _getValidLockedAspectRatio(self, axisCode):
        va = [ax for ax in self._lockedAspectRatios.keys() if ax.upper()[0] == axisCode.upper()[0]]
        if va and len(va) > 0:
            return abs(self._lockedAspectRatios[va[0]])
        else:
            return 1.0

    def resizeGL(self, w, h):
        """Resize event from the openGL architecture
        """
        # must be set here to catch the change of screen - possibly when unplugging a monitor
        self.refreshDevicePixelRatio()
        self.w, self.h = w, h

        if not self.glReady:
            return

        self._rescaleAllZoom()

    def _resizeGL(self):
        """Resize - update the GL settings
        update  viewports
                shader settings
                pixel ratios
        """
        if not self.viewports:
            getLogger().debug(f'viewport not defined: {self}')
            return

        currentShader = self.globalGL._shaderProgram1.makeCurrent()

        # set projection to axis coordinates
        currentShader.setProjectionAxes(self._uPMatrix, self.axisL, self.axisR, self.axisB,
                                        self.axisT, -1.0, 1.0)
        currentShader.setPMatrix(self._uPMatrix)
        currentShader.setMVMatrix(self._IMatrix)

        # needs to be offset from (0, 0) for mouse scaling
        if self._drawRightAxis and self._drawBottomAxis:

            self._currentView = GLDefs.MAINVIEW
            self._currentRightAxisView = GLDefs.RIGHTAXIS
            self._currentRightAxisBarView = GLDefs.RIGHTAXISBAR
            self._currentBottomAxisView = GLDefs.BOTTOMAXIS
            self._currentBottomAxisBarView = GLDefs.BOTTOMAXISBAR

        elif self._drawRightAxis and not self._drawBottomAxis:

            self._currentView = GLDefs.MAINVIEWFULLHEIGHT
            self._currentRightAxisView = GLDefs.FULLRIGHTAXIS
            self._currentRightAxisBarView = GLDefs.FULLRIGHTAXISBAR

        elif not self._drawRightAxis and self._drawBottomAxis:

            self._currentView = GLDefs.MAINVIEWFULLWIDTH
            self._currentBottomAxisView = GLDefs.FULLBOTTOMAXIS
            self._currentBottomAxisBarView = GLDefs.FULLBOTTOMAXISBAR

        else:

            self._currentView = GLDefs.FULLVIEW

        vp = self.viewports.getViewportFromWH(self._currentView, self.w, self.h)
        vpwidth, vpheight = vp.width or 1, vp.height or 1
        currentShader.setViewportMatrix(self._uVMatrix, 0, vpwidth, 0, vpheight,
                                        -1.0, 1.0)

        self.pixelX = (self.axisR - self.axisL) / vpwidth
        self.pixelY = (self.axisT - self.axisB) / vpheight
        self.deltaX = 1.0 / vpwidth
        self.deltaY = 1.0 / vpheight
        self.strip.pixelSizeChanged.emit((self.pixelX, self.pixelY))

        self.symbolX = abs(self._symbolSize * self.pixelX)
        self.symbolY = abs(self._symbolSize * self.pixelY)

        currentShader.setMVMatrix(self._IMatrix)

        # map mouse coordinates to world coordinates - only needs to change on resize, move soon
        currentShader.setViewportMatrix(self._aMatrix, self.axisL, self.axisR, self.axisB,
                                        self.axisT, -1.0, 1.0)

        # calculate the screen to axes transform
        self.vInv = np.linalg.inv(self._uVMatrix.reshape((4, 4)))
        self.mouseTransform = np.matmul(self._aMatrix.reshape((4, 4)), self.vInv)

        self.modelViewMatrix = (GL.GLdouble * 16)()
        self.projectionMatrix = (GL.GLdouble * 16)()
        self.viewport = (GL.GLint * 4)()

        # change to the text shader
        currentShader = self.globalGL._shaderProgramTex.makeCurrent()

        currentShader.setProjectionAxes(self._uPMatrix, self.axisL, self.axisR, self.axisB, self.axisT, -1.0, 1.0)
        currentShader.setPTexMatrix(self._uPMatrix)

        self._axisScale[0:4] = [self.pixelX, self.pixelY, 1.0, 1.0]

        currentShader.setAxisScale(self._axisScale)

    def viewRange(self):
        return ((self.axisL, self.axisR),
                (self.axisT, self.axisB))

    def mainViewSize(self):
        """Return the width/height for the mainView of the OpenGL widget
        """
        if self.viewports:
            mw = self.viewports.getViewportFromWH(self._currentView, self.w, self.h)
            return (mw.width, mw.height)
        else:
            return (self.w, self.h)

    def wheelEvent(self, event):

        if self.strip and not self._ordering:  # strip.spectrumViews:
            return

        # check the movement of the wheel first
        zoomCentre = self._preferences.zoomCentreType

        # get the keyboard state
        keyModifiers = QApplication.keyboardModifiers()

        # read the deltas from wheel/touchpad
        pixDelta = event.pixelDelta()
        angDelta = event.angleDelta()

        if not pixDelta.isNull():  # not for Windows?
            x, y = pixDelta.x(), pixDelta.y()
        elif not angDelta.isNull():
            x, y = angDelta.x() / SCROLL_DELTA_SCALE, angDelta.y() / SCROLL_DELTA_SCALE
        else:
            return

        scrollDirection = x if abs(x) > abs(y) else y
        zoomScale = min(abs(scrollDirection), SCROLL_DELTA_LIMIT)

        if (keyModifiers & (Qt.ShiftModifier | Qt.ControlModifier | Qt.AltModifier)):

            # process wheel with buttons here
            # transfer event to the correct widget for changing the plane OR raising base contour level...
            if (keyModifiers & Qt.ShiftModifier):
                # raise/lower base contour level - should be strip I think
                if self.strip.spectrumDisplay.is1D:
                    return
                if scrollDirection > 0:
                    self.strip.spectrumDisplay.raiseContourBase()
                else:
                    self.strip.spectrumDisplay.lowerContourBase()

            elif (keyModifiers & Qt.ControlModifier):
                # scroll through planes
                pT = self.strip.planeAxisBars if hasattr(self.strip, 'planeAxisBars') else None
                activePlaneAxis = self.strip.activePlaneAxis
                if pT and activePlaneAxis is not None and (activePlaneAxis - 2) < len(pT):
                    # pass the event to the correct double spinbox
                    pT[activePlaneAxis - 2].scrollPpmPosition(event)

            elif (keyModifiers & Qt.AltModifier):
                if scrollDirection > 0:
                    self.strip.spectrumDisplay.increaseSpectrumScale()
                else:
                    self.strip.spectrumDisplay.decreaseSpectrumScale()

            return

        # test whether the limits have been reached in either axis
        if (scrollDirection > 0 and self._minReached and self._aspectRatioMode) or \
                (scrollDirection < 0 and self._maxReached and self._aspectRatioMode):
            return

        zoomIn = (100.0 + zoomScale) / 100.0
        zoomOut = 100.0 / (100.0 + zoomScale)

        h = self.h
        w = self.w

        # find the correct viewport
        if (self._drawRightAxis and self._drawBottomAxis):
            mw = self.viewports.getViewportFromWH(self._currentView, w, h)
            ba = self.viewports.getViewportFromWH(self._currentBottomAxisBarView, w, h)
            ra = self.viewports.getViewportFromWH(self._currentRightAxisBarView, w, h)

        elif (self._drawBottomAxis):
            mw = self.viewports.getViewportFromWH(self._currentView, w, h)
            ba = self.viewports.getViewportFromWH(self._currentBottomAxisBarView, w, h)
            ra = (0, 0, 0, 0)

        elif (self._drawRightAxis):
            mw = self.viewports.getViewportFromWH(self._currentView, w, h)
            ba = (0, 0, 0, 0)
            ra = self.viewports.getViewportFromWH(self._currentRightAxisBarView, w, h)

        else:  # no axes visible
            mw = self.viewports.getViewportFromWH(self._currentView, w, h)
            ba = (0, 0, 0, 0)
            ra = (0, 0, 0, 0)

        mx = event.pos().x()
        my = self.height() - event.pos().y()

        tilePos = self.strip.tilePosition if self.strip else self.tilePosition
        if self.between(mx, mw[0], mw[0] + mw[2]) and self.between(my, mw[1], mw[1] + mw[3]):

            # if in the mainView

            if (scrollDirection > 0 and self._minReached) or \
                    (scrollDirection < 0 and self._maxReached):
                return

            if zoomCentre == 0:  # centre on mouse
                mb0 = (mx - mw[0]) / (mw[2] - mw[0])
                mb1 = (my - mw[1]) / (mw[3] - mw[1])
            else:  # centre on the screen
                mb0 = 0.5
                mb1 = 0.5

            mbx = self.axisL + mb0 * (self.axisR - self.axisL)
            mby = self.axisB + mb1 * (self.axisT - self.axisB)

            if scrollDirection < 0:
                self.axisL = mbx + zoomIn * (self.axisL - mbx)
                self.axisR = mbx - zoomIn * (mbx - self.axisR)
                self.axisB = mby + zoomIn * (self.axisB - mby)
                self.axisT = mby - zoomIn * (mby - self.axisT)
            else:
                self.axisL = mbx + zoomOut * (self.axisL - mbx)
                self.axisR = mbx - zoomOut * (mbx - self.axisR)
                self.axisB = mby + zoomOut * (self.axisB - mby)
                self.axisT = mby - zoomOut * (mby - self.axisT)

            self.GLSignals._emitAllAxesChanged(source=self, strip=self.strip,
                                               axisB=self.axisB, axisT=self.axisT,
                                               axisL=self.axisL, axisR=self.axisR,
                                               row=tilePos[0], column=tilePos[1],
                                               zoomAll=True)

            self._rescaleAllAxes()
            self._storeZoomHistory()

        elif self.between(mx, ba[0], ba[0] + ba[2]) and self.between(my, ba[1], ba[1] + ba[3]):

            # in the bottomAxisBar, so zoom in the X axis

            # check the X limits
            if (scrollDirection > 0 and self._minXReached) or (scrollDirection < 0 and self._maxXReached):
                return

            if zoomCentre == 0:  # centre on mouse
                mb = (mx - ba[0]) / (ba[2] - ba[0])
            else:  # centre on the screen
                mb = 0.5

            mbx = self.axisL + mb * (self.axisR - self.axisL)

            if scrollDirection < 0:
                self.axisL = mbx + zoomIn * (self.axisL - mbx)
                self.axisR = mbx - zoomIn * (mbx - self.axisR)
            else:
                self.axisL = mbx + zoomOut * (self.axisL - mbx)
                self.axisR = mbx - zoomOut * (mbx - self.axisR)

            if not self._aspectRatioMode:
                self._rescaleXAxis()
                self.GLSignals._emitXAxisChanged(source=self, strip=self.strip,
                                                 axisB=self.axisB, axisT=self.axisT,
                                                 axisL=self.axisL, axisR=self.axisR,
                                                 row=tilePos[0], column=tilePos[1],
                                                 aspectRatios=self._lockedAspectRatios)

                self._storeZoomHistory()

            else:
                self._scaleToXAxis()

                self.GLSignals._emitAllAxesChanged(source=self, strip=self.strip,
                                                   axisB=self.axisB, axisT=self.axisT,
                                                   axisL=self.axisL, axisR=self.axisR,
                                                   row=tilePos[0], column=tilePos[1])

                self._storeZoomHistory()

        elif self.between(mx, ra[0], ra[0] + ra[2]) and self.between(my, ra[1], ra[1] + ra[3]):

            # in the rightAxisBar, so zoom in the Y axis

            # check the Y limits
            if (scrollDirection > 0 and self._minYReached) or (scrollDirection < 0 and self._maxYReached):
                return

            if zoomCentre == 0:  # centre on mouse
                mb = (my - ra[1]) / (ra[3] - ra[1])
            else:  # centre on the screen
                mb = 0.5

            mby = self.axisB + mb * (self.axisT - self.axisB)

            if scrollDirection < 0:
                self.axisB = mby + zoomIn * (self.axisB - mby)
                self.axisT = mby - zoomIn * (mby - self.axisT)
            else:
                self.axisB = mby + zoomOut * (self.axisB - mby)
                self.axisT = mby - zoomOut * (mby - self.axisT)

            if not self._aspectRatioMode:
                self._rescaleYAxis()
                self.GLSignals._emitYAxisChanged(source=self, strip=self.strip,
                                                 axisB=self.axisB, axisT=self.axisT,
                                                 axisL=self.axisL, axisR=self.axisR,
                                                 row=tilePos[0], column=tilePos[1],
                                                 aspectRatios=self._lockedAspectRatios)

                self._storeZoomHistory()

            else:
                self._scaleToYAxis()

                self.GLSignals._emitAllAxesChanged(source=self, strip=self.strip,
                                                   axisB=self.axisB, axisT=self.axisT,
                                                   axisL=self.axisL, axisR=self.axisR,
                                                   row=tilePos[0], column=tilePos[1])

                self._storeZoomHistory()

    def emitAllAxesChanged(self, allStrips=False):
        """Signal all strips in the spectrumDisplay to refresh
        Strips will be scaled to the Y-Axis if aspect ratio is set to Locked/Fixed
        :param allStrips: True/False, if true, apply scaling to all strips; False, ignore the current strip in spectrumDisplay
        """
        tilePos = self.strip.tilePosition if self.strip else self.tilePosition
        self.GLSignals._emitAllAxesChanged(source=None if allStrips else self,
                                           strip=None, spectrumDisplay=self.spectrumDisplay,
                                           axisB=self.axisB, axisT=self.axisT,
                                           axisL=self.axisL, axisR=self.axisR,
                                           row=tilePos[0], column=tilePos[1])

    def emitYAxisChanged(self, allStrips=False, aspectRatios=None):
        """Signal all strips in the spectrumDisplay to refresh
        Strips will be scaled to the Y-Axis if aspect ratio is set to Locked/Fixed
        :param allStrips: True/False, if true, apply scaling to all strips; False, ignore the current strip in spectrumDisplay
        """
        tilePos = self.strip.tilePosition if self.strip else self.tilePosition
        self.GLSignals._emitYAxisChanged(source=None if allStrips else self,
                                         strip=None, spectrumDisplay=self.spectrumDisplay,
                                         axisB=self.axisB, axisT=self.axisT,
                                         axisL=self.axisL, axisR=self.axisR,
                                         row=tilePos[0], column=tilePos[1],
                                         aspectRatios=aspectRatios.copy() if aspectRatios else None)

    def emitXAxisChanged(self, allStrips=False, aspectRatios=None):
        """Signal all strips in the spectrumDisplay to refresh
        Strips will be scaled to the X-Axis if aspect ratio is set to Locked/Fixed
        :param allStrips: True/False, if true, apply scaling to all strips; False, ignore the current strip in spectrumDisplay
        """
        tilePos = self.strip.tilePosition if self.strip else self.tilePosition
        self.GLSignals._emitXAxisChanged(source=None if allStrips else self,
                                         strip=None, spectrumDisplay=self.spectrumDisplay,
                                         axisB=self.axisB, axisT=self.axisT,
                                         axisL=self.axisL, axisR=self.axisR,
                                         row=tilePos[0], column=tilePos[1],
                                         aspectRatios=aspectRatios.copy() if aspectRatios else None)

    def _scaleToXAxis(self, rescale=True, update=False):
        _useFirstDefault = getattr(self.strip.spectrumDisplay, '_useFirstDefault', False)
        if (self._aspectRatioMode or _useFirstDefault):

            if (self._aspectRatioMode == 2) or _useFirstDefault:
                ax0 = self._getValidAspectRatio(self._axisCodes[0])
                ax1 = self._getValidAspectRatio(self._axisCodes[1])
            else:
                try:
                    ax0, ax1 = self.spectrumDisplay._stripAddMode
                except:
                    ax0 = self.pixelX
                    ax1 = self.pixelY

            if self.viewports:
                vp = self.viewports.getViewportFromWH(self._currentView, self.w, self.h)
                width = vp.width
                height = vp.height
            else:
                width = (self.w - self.AXIS_MARGINRIGHT) if self._drawRightAxis else self.w
                height = (self.h - self.AXIS_MOUSEYOFFSET) if self._drawBottomAxis else self.h

            ratio = (height / width) * 0.5 * abs((self.axisL - self.axisR) * ax1 / ax0)
            mby = 0.5 * (self.axisT + self.axisB)
            self.axisB = mby + ratio * self.sign(self.axisB - mby)
            self.axisT = mby - ratio * self.sign(mby - self.axisT)

            if rescale:
                self._rescaleAllAxes(update)
        else:
            if rescale:
                self._rescaleXAxis(update)

    def _scaleToYAxis(self, rescale=True, update=False):
        _useFirstDefault = getattr(self.strip.spectrumDisplay, '_useFirstDefault', False)
        if (self._aspectRatioMode or _useFirstDefault):

            if (self._aspectRatioMode == 2) or _useFirstDefault:
                ax0 = self._getValidAspectRatio(self._axisCodes[0])
                ax1 = self._getValidAspectRatio(self._axisCodes[1])
            else:  # must be 1
                try:
                    ax0, ax1 = self.spectrumDisplay._stripAddMode
                except:
                    ax0 = self.pixelX
                    ax1 = self.pixelY

            if self.viewports:
                vp = self.viewports.getViewportFromWH(self._currentView, self.w, self.h)
                width = vp.width
                height = vp.height
            else:
                width = (self.w - self.AXIS_MARGINRIGHT) if self._drawRightAxis else self.w
                height = (self.h - self.AXIS_MOUSEYOFFSET) if self._drawBottomAxis else self.h

            ratio = (width / height) * 0.5 * abs((self.axisT - self.axisB) * ax0 / ax1)
            mbx = 0.5 * (self.axisR + self.axisL)
            self.axisL = mbx + ratio * self.sign(self.axisL - mbx)
            self.axisR = mbx - ratio * self.sign(mbx - self.axisR)

            if rescale:
                self._rescaleAllAxes()
        else:
            if rescale:
                self._rescaleYAxis(update)

    def _getSelectionBoxRatio(self, delta=(0.0, 0.0)):
        """Get the current deltas for the selection box and restrict to the aspectRatio if locked/fixed
        """
        if (self._aspectRatioMode == 2):
            ax0 = self._getValidAspectRatio(self._axisCodes[0])
            ax1 = self._getValidAspectRatio(self._axisCodes[1])
        else:  # must be 1
            ax0 = self.pixelX
            ax1 = self.pixelY

        if self.viewports:
            vp = self.viewports.getViewportFromWH(self._currentView, self.w, self.h)
            width = vp.width
            height = vp.height
        else:
            width = (self.w - self.AXIS_MARGINRIGHT) if self._drawRightAxis else self.w
            height = (self.h - self.AXIS_MOUSEYOFFSET) if self._drawBottomAxis else self.h

        if width > height:
            dy = abs(height * delta[0] * ax1 / (ax0 * width)) * self.sign(delta[1])
            return (delta[0], dy)
        else:
            dx = abs(width * delta[1] * ax0 / (ax1 * height)) * self.sign(delta[0])
            return (dx, delta[1])

    def _rescaleXAxis(self, rescale=True, update=True):
        if rescale:
            self._testAxisLimits()
            self.rescale(rescaleStaticHTraces=False)

            # spawn rebuild event for the grid
            self._updateAxes = True
            if self.gridList:
                for gr in self.gridList:
                    gr.renderMode = GLRENDERMODE_REBUILD

            # ratios have changed so rescale the peak/multiplet symbols
            self._GLPeaks.rescale()
            self._GLMultiplets.rescale()

            self._rescaleOverlayText()

        self.setXRegion()

        if update:
            self.update()

    def _rescaleYAxis(self, rescale=True, update=True):
        if rescale:
            self._testAxisLimits()
            self.rescale(rescaleStaticVTraces=False)

            # spawn rebuild event for the grid
            self._updateAxes = True
            if self.gridList:
                for gr in self.gridList:
                    gr.renderMode = GLRENDERMODE_REBUILD

            # ratios have changed so rescale the peak/multiplet symbols
            self._GLPeaks.rescale()
            self._GLMultiplets.rescale()

            self._rescaleOverlayText()

        self.setYRegion()

        if update:
            self.update()

    def _testAxisLimits(self, setLimits=False):
        xRange = abs(self.axisL - self.axisR) / 3.0
        yRange = abs(self.axisT - self.axisB) / 3.0
        self._minXReached = False
        self._minYReached = False
        self._maxXReached = False
        self._maxYReached = False

        if xRange < self._minXRange and self._rangeXDefined and self._applyXLimit:
            if setLimits:
                xMid = (self.axisR + self.axisL) / 2.0
                self.axisL = xMid - self._minXRange * self.sign(self.pixelX)
                self.axisR = xMid + self._minXRange * self.sign(self.pixelX)
            self._minXReached = True

        if yRange < self._minYRange and self._rangeYDefined and self._applyYLimit:
            if setLimits:
                yMid = (self.axisT + self.axisB) / 2.0
                self.axisT = yMid + self._minYRange * self.sign(self.pixelY)
                self.axisB = yMid - self._minYRange * self.sign(self.pixelY)
            self._minYReached = True

        if xRange > self._maxXRange and self._rangeXDefined and self._applyXLimit:
            if setLimits:
                xMid = (self.axisR + self.axisL) / 2.0
                self.axisL = xMid - self._maxXRange * self.sign(self.pixelX)
                self.axisR = xMid + self._maxXRange * self.sign(self.pixelX)
            self._maxXReached = True

        if yRange > self._maxYRange and self._rangeYDefined and self._applyYLimit:
            if setLimits:
                yMid = (self.axisT + self.axisB) / 2.0
                self.axisT = yMid + self._maxYRange * self.sign(self.pixelY)
                self.axisB = yMid - self._maxYRange * self.sign(self.pixelY)
            self._maxYReached = True

        self._minReached = self._minXReached or self._minYReached
        self._maxReached = self._maxXReached or self._maxYReached

    def _rescaleAllZoom(self, rescale=True):
        """Reset the zoom to fit the spectra, including aspect checking
        """
        if self.strip.isDeleted:
            return

        _useFirstDefault = getattr(self.strip.spectrumDisplay, '_useFirstDefault', False)
        if (self._aspectRatioMode or _useFirstDefault):

            # check which is the primary axis and update the opposite axis - similar to wheelEvent
            if self.spectrumDisplay.stripArrangement == 'Y':

                # strips are arranged in a row
                self._scaleToYAxis(rescale=rescale)

            elif self.spectrumDisplay.stripArrangement == 'X':

                # strips are arranged in a column
                self._scaleToXAxis(rescale=rescale)

            elif self.spectrumDisplay.stripArrangement == 'T':

                # NOTE:ED - Tiled plots not fully implemented yet
                getLogger().warning(
                        'Tiled plots not implemented for spectrumDisplay: %s' % str(self.spectrumDisplay.pid))

            else:
                getLogger().warning(
                        'Strip direction is not defined for spectrumDisplay: %s' % str(self.spectrumDisplay.pid))

        else:
            self.rescale()

            # put stuff in here that will change on a resize
            self._updateAxes = True
            for gr in self.gridList:
                gr.renderMode = GLRENDERMODE_REBUILD
            self._GLPeaks.rescale()
            self._GLMultiplets.rescale()

        self._clearAndUpdate()
        self.update()

        self.emitAllAxesChanged(allStrips=True)

    def _rescaleAllAxes(self, mouseMoveOnly=False, update=True):
        self._testAxisLimits()
        self.rescale(rescaleStaticHTraces=True, rescaleStaticVTraces=True,
                     rescaleSpectra=not mouseMoveOnly)

        # spawn rebuild event for the grid
        self._updateAxes = True
        if self.gridList:
            for gr in self.gridList:
                gr.renderMode = GLRENDERMODE_REBUILD

        if not mouseMoveOnly:
            # if (self._useLockedAspect or self._useDefaultAspect):
            # ratios have changed so rescale the peak/multiplet symbols
            self._GLPeaks.rescale()
            self._GLMultiplets.rescale()

        self._rescaleOverlayText()
        self.setXRegion()
        self.setYRegion()

        if update:
            self.update()

    def _movePeaks(self, direction: str = 'up'):
        """Move the peaks with the cursor keys
        """
        # this is a bit convoluted
        if len(self.current.peaks) < 1:
            return

        moveFactor = 5
        moveDict = {
            'left' : (-self.pixelX * moveFactor, 0),
            'right': (self.pixelX * moveFactor, 0),
            'up'   : (0, self.pixelX * moveFactor),
            'down' : (0, -self.pixelX * moveFactor)
            }

        if direction in moveDict:
            with undoBlockWithoutSideBar():
                for peak in self.current.peaks:
                    self._movePeak(peak, moveDict.get(direction))

    def _panSpectrum(self, direction, movePercent=20):
        """Implements Arrows up,down, left, right to pan the spectrum """
        # percentage of the view to set as single step

        moveFactor = movePercent / 100.0
        dx = (self.axisR - self.axisL) / 2.0
        dy = (self.axisT - self.axisB) / 2.0

        if direction == 'left':
            self.axisL -= moveFactor * dx
            self.axisR -= moveFactor * dx

        elif direction == 'up':
            self.axisT += moveFactor * dy
            self.axisB += moveFactor * dy

        elif direction == 'right':
            self.axisL += moveFactor * dx
            self.axisR += moveFactor * dx

        elif direction == 'down':
            self.axisT -= moveFactor * dy
            self.axisB -= moveFactor * dy

        elif direction == 'plus':
            self._testAxisLimits()
            if self._minReached:
                return

            self.zoomIn()

        elif direction == 'minus':
            self._testAxisLimits()
            if self._maxReached:
                return

            self.zoomOut()

        else:
            # not a movement key
            return

        tilePos = self.strip.tilePosition if self.strip else self.tilePosition
        self.GLSignals._emitAllAxesChanged(source=self, strip=self.strip,
                                           axisB=self.axisB, axisT=self.axisT,
                                           axisL=self.axisL, axisR=self.axisR,
                                           row=tilePos[0], column=tilePos[1])

        self._rescaleAllAxes()
        self._storeZoomHistory()

    def _panGLSpectrum(self, key, movePercent=20):
        """Implements Arrows up,down, left, right to pan the spectrum """
        # percentage of the view to set as single step

        moveFactor = movePercent / 100.0
        dx = (self.axisR - self.axisL) / 2.0
        dy = (self.axisT - self.axisB) / 2.0

        if key == QtCore.Qt.Key_Left:
            self.axisL -= moveFactor * dx
            self.axisR -= moveFactor * dx

        elif key == QtCore.Qt.Key_Up:
            self.axisT += moveFactor * dy
            self.axisB += moveFactor * dy

        elif key == QtCore.Qt.Key_Right:
            self.axisL += moveFactor * dx
            self.axisR += moveFactor * dx

        elif key == QtCore.Qt.Key_Down:
            self.axisT -= moveFactor * dy
            self.axisB -= moveFactor * dy

        elif key == QtCore.Qt.Key_Plus or key == QtCore.Qt.Key_Equal:  # Plus:
            self._testAxisLimits()
            if self._minReached:
                return

            self.zoomIn()

        elif key == QtCore.Qt.Key_Minus:
            self._testAxisLimits()
            if self._maxReached:
                return

            self.zoomOut()

        else:
            # not a movement key
            return

        tilePos = self.strip.tilePosition if self.strip else self.tilePosition
        self.GLSignals._emitAllAxesChanged(source=self, strip=self.strip,
                                           axisB=self.axisB, axisT=self.axisT,
                                           axisL=self.axisL, axisR=self.axisR,
                                           row=tilePos[0], column=tilePos[1])

        self._rescaleAllAxes()
        self._storeZoomHistory()

    def _moveAxes(self, delta=(0.0, 0.0)):
        """Implements Arrows up,down, left, right to pan the spectrum """
        # percentage of the view to set as single step

        self.axisL += delta[0]
        self.axisR += delta[0]
        self.axisT += delta[1]
        self.axisB += delta[1]

        tilePos = self.strip.tilePosition if self.strip else self.tilePosition
        self.GLSignals._emitAllAxesChanged(source=self, strip=self.strip,
                                           axisB=self.axisB, axisT=self.axisT,
                                           axisL=self.axisL, axisR=self.axisR,
                                           row=tilePos[0], column=tilePos[1])
        self._rescaleAllAxes()

    def initialiseAxes(self, strip=None):
        """set up the correct axis range and padding
        """
        self.orderedAxes = strip.orderedAxes
        self._axisCodes = strip.axisCodes
        self._axisOrder = strip.axisOrder

        axis = self.orderedAxes[0]
        if axis:
            # trap missing axis for a bad strip
            region = axis.region
            if self.INVERTXAXIS:
                self.axisL = max(region[0], region[1])
                self.axisR = min(region[0], region[1])
            else:
                self.axisL = min(region[0], region[1])
                self.axisR = max(region[0], region[1])
            # self._xUnits = axis._unitIndex

        axis = self.orderedAxes[1]
        if axis:
            # trap missing axis for a bad strip
            region = axis.region
            if self.INVERTYAXIS:
                self.axisB = max(region[0], region[1])
                self.axisT = min(region[0], region[1])
            else:
                self.axisB = min(region[0], region[1])
                self.axisT = max(region[0], region[1])
            # if not self.spectrumDisplay.is1D:
            #     self._yUnits = axis._unitIndex

        self.update()

    def zoom(self, xRegion: Tuple[float, float], yRegion: Tuple[float, float]):
        """Zooms strip to the specified region
        """
        if self.INVERTXAXIS:
            self.axisL = max(xRegion[0], xRegion[1])
            self.axisR = min(xRegion[0], xRegion[1])
        else:
            self.axisL = min(xRegion[0], xRegion[1])
            self.axisR = max(xRegion[0], xRegion[1])

        if self.INVERTYAXIS:
            self.axisB = max(yRegion[0], yRegion[1])
            self.axisT = min(yRegion[0], yRegion[1])
        else:
            self.axisB = min(yRegion[0], yRegion[1])
            self.axisT = max(yRegion[0], yRegion[1])
        self._rescaleAllAxes()

    def zoomX(self, x1: float, x2: float):
        """Zooms x axis of strip to the specified region
        """
        if self.INVERTXAXIS:
            self.axisL = max(x1, x2)
            self.axisR = min(x1, x2)
        else:
            self.axisL = min(x1, x2)
            self.axisR = max(x1, x2)
        self._rescaleXAxis()

    def zoomY(self, y1: float, y2: float):
        """Zooms y axis of strip to the specified region
        """
        if self.INVERTYAXIS:
            self.axisB = max(y1, y2)
            self.axisT = min(y1, y2)
        else:
            self.axisB = min(y1, y2)
            self.axisT = max(y1, y2)
        self._rescaleYAxis()

    def resetXZoom(self):
        self._resetAxisRange(xAxis=True, yAxis=False)

        self._zoomHistoryCurrent = self._zoomHistoryHead
        self._storeZoomHistory()

        self._rescaleXAxis()

    def resetYZoom(self):
        self._resetAxisRange(xAxis=False, yAxis=True)

        self._zoomHistoryCurrent = self._zoomHistoryHead
        self._storeZoomHistory()

        self._rescaleYAxis()

    def resetAllZoom(self):
        self._resetAxisRange(xAxis=True, yAxis=True)

        self._zoomHistoryCurrent = self._zoomHistoryHead
        self._storeZoomHistory()

        self._rescaleAllAxes()

    def _storeZoomHistory(self, force=False):
        """Store the current axis state to the zoom history
        """
        currentAxis = (self.axisL, self.axisR, self.axisB, self.axisT)
        zC = self._zoomHistoryCurrent % len(self._zoomHistory)

        # store the current value if current zoom has not been set
        if self._zoomHistory[zC] is None:
            self._zoomHistory[zC] = currentAxis

        if self._widthsChangedEnough(currentAxis, self._zoomHistory[zC], tol=1e-8) or force:
            currentTime = time.time()
            if currentTime - self._zoomTimerLast < ZOOMTIMERDELAY:

                # still on the current zoom item - write new value
                self._zoomHistory[zC] = currentAxis

            else:
                # increment the head of the zoom history
                self._zoomHistoryCurrent += 1
                zC = self._zoomHistoryCurrent % len(self._zoomHistory)
                self._zoomHistory[zC] = currentAxis
                self._zoomHistoryHead = self._zoomHistoryCurrent
                if (self._zoomHistoryHead - self._zoomHistoryTail) >= len(self._zoomHistory):
                    self._zoomHistoryTail = self._zoomHistoryHead - len(self._zoomHistory) + 1

            # reset the timer, so you have to wait another 5 seconds
            self._zoomTimerLast = currentTime

    def previousZoom(self):
        """Move to the previous stored zoom
        """
        if self._zoomHistoryCurrent > self._zoomHistoryTail:
            self._zoomHistoryCurrent -= 1

            restoredZooms = self._zoomHistory[self._zoomHistoryCurrent % len(self._zoomHistory)]
            if restoredZooms:
                # only update if a zoom as been stored
                self.axisL, self.axisR, self.axisB, self.axisT = restoredZooms[0], restoredZooms[1], restoredZooms[2], \
                    restoredZooms[3]
                # use this because it rescales all the symbols
                self._rescaleXAxis()

    def nextZoom(self):
        """Move to the next stored zoom
        """
        if self._zoomHistoryCurrent < self._zoomHistoryHead:
            self._zoomHistoryCurrent += 1

            restoredZooms = self._zoomHistory[self._zoomHistoryCurrent % len(self._zoomHistory)]
            if restoredZooms:
                # only update if a zoom as been stored
                self.axisL, self.axisR, self.axisB, self.axisT = restoredZooms[0], restoredZooms[1], restoredZooms[2], \
                    restoredZooms[3]
                # use this because it rescales all the symbols
                self._rescaleXAxis()

    def storeZoom(self):
        """Store the current axis values to the zoom stack
        Sets this to the top of the stack, removing everything after
        """
        self._storeZoomHistory(force=True)

    @property
    def zoomState(self):
        return (self.axisL, self.axisR, self.axisB, self.axisT)

    def restoreZoom(self, zoomState=None):
        """Restore zoom to the last stored zoom
        zoomState = (axisL, axisR, axisB, axisT)
        """
        if self._zoomHistoryCurrent < self._zoomHistoryHead:
            self._zoomHistoryCurrent = self._zoomHistoryHead

            restoredZooms = self._zoomHistory[self._zoomHistoryCurrent % len(self._zoomHistory)]
            if restoredZooms:
                # only update if a zoom as been stored
                self.axisL, self.axisR, self.axisB, self.axisT = restoredZooms[0], restoredZooms[1], restoredZooms[2], \
                    restoredZooms[3]
                # use this because it rescales all the symbols
                self._rescaleXAxis()

    def resetZoom(self):
        self._resetAxisRange()
        self._rescaleAllAxes()

    def zoomIn(self):
        zoomPercent = -self._preferences.zoomPercent / 100.0
        dx = (self.axisR - self.axisL) / 2.0
        dy = (self.axisT - self.axisB) / 2.0
        self.axisL -= zoomPercent * dx
        self.axisR += zoomPercent * dx
        self.axisT += zoomPercent * dy
        self.axisB -= zoomPercent * dy

        self._rescaleAllAxes()
        self.emitAllAxesChanged(allStrips=True)

    def zoomOut(self):
        zoomPercent = self._preferences.zoomPercent / 100.0
        dx = (self.axisR - self.axisL) / 2.0
        dy = (self.axisT - self.axisB) / 2.0
        self.axisL -= zoomPercent * dx
        self.axisR += zoomPercent * dx
        self.axisT += zoomPercent * dy
        self.axisB -= zoomPercent * dy

        self._rescaleAllAxes()
        self.emitAllAxesChanged(allStrips=True)

    def _resetAxisRange(self, xAxis=True, yAxis=True):
        """
        reset the axes to the limits of the spectra in this view
        """
        # set a default empty axisRange
        axisLimits = []

        # iterate over spectrumViews
        for spectrumView in self._ordering:  # strip.spectrumViews:
            if spectrumView.isDeleted:
                continue

            fxMin, fxMax = self._spectrumSettings[spectrumView][GLDefs.SPECTRUM_XLIMITS]
            fyMin, fyMax = self._spectrumSettings[spectrumView][GLDefs.SPECTRUM_YLIMITS]

            if not axisLimits:
                axisLimits = [fxMax, fxMin, fyMax, fyMin]
            else:
                axisLimits[0] = max(axisLimits[0], fxMax)
                axisLimits[1] = min(axisLimits[1], fxMin)
                axisLimits[2] = max(axisLimits[2], fyMax)
                axisLimits[3] = min(axisLimits[3], fyMin)

        if axisLimits:
            if xAxis:
                if self.INVERTXAXIS:
                    self.axisL, self.axisR = axisLimits[0:2]
                else:
                    self.axisR, self.axisL = axisLimits[0:2]

            if yAxis:
                if self.INVERTYAXIS:
                    self.axisB, self.axisT = axisLimits[2:4]
                else:
                    self.axisT, self.axisB = axisLimits[2:4]

        self._rescaleAllZoom(rescale=False)

    def initializeGL(self):
        # GLversionFunctions = self.context().versionFunctions()
        # GLversionFunctions.initializeOpenGLFunctions()
        # self._GLVersion = GLversionFunctions.glGetString(GL.GL_VERSION)

        # initialise a common to all OpenGL windows
        self.globalGL = GLGlobalData(parent=self, mainWindow=self.mainWindow)

        # move outside of GLGlobalData to check threading on windows
        self.globalGL.bindFonts()

        # initialise the arrays for the grid and axes
        self.gridList = []
        for li in range(3):
            self.gridList.append(GLVertexArray(numLists=1,
                                               renderMode=GLRENDERMODE_REBUILD,
                                               blendMode=False,
                                               drawMode=GL.GL_LINES,
                                               dimension=2,
                                               GLContext=self))

        self.diagonalGLList = GLVertexArray(numLists=1,
                                            renderMode=GLRENDERMODE_REBUILD,
                                            blendMode=False,
                                            drawMode=GL.GL_LINES,
                                            dimension=2,
                                            GLContext=self)

        self.diagonalSideBandsGLList = GLVertexArray(numLists=1,
                                                     renderMode=GLRENDERMODE_REBUILD,
                                                     blendMode=False,
                                                     drawMode=GL.GL_LINES,
                                                     dimension=2,
                                                     GLContext=self)

        self.boundingBoxes = GLVertexArray(numLists=1,
                                           renderMode=GLRENDERMODE_REBUILD,
                                           blendMode=False,
                                           drawMode=GL.GL_LINES,
                                           dimension=2,
                                           GLContext=self)

        # get the current buffering mode and set the required length to the number of buffers
        fmt = self.format()
        self._numBuffers = int(fmt.swapBehavior()) or 2
        self._glCursorQueue = ()
        for buf in range(self._numBuffers):
            self._glCursorQueue += (GLVertexArray(numLists=1,
                                                  renderMode=GLRENDERMODE_REBUILD,
                                                  blendMode=False,
                                                  drawMode=GL.GL_LINES,
                                                  dimension=2,
                                                  GLContext=self),)
        self._clearGLCursorQueue()

        self._glCursor = GLVertexArray(numLists=1,
                                       renderMode=GLRENDERMODE_REBUILD,
                                       blendMode=False,
                                       drawMode=GL.GL_LINES,
                                       dimension=2,
                                       GLContext=self)

        self._externalRegions = GLExternalRegion(project=self.project, GLContext=self, spectrumView=None,
                                                 integralListView=None)

        self._selectionBox = GLVertexArray(numLists=1,
                                           renderMode=GLRENDERMODE_REBUILD,
                                           blendMode=True,
                                           drawMode=GL.GL_QUADS,
                                           dimension=3,
                                           GLContext=self)
        self._selectionOutline = GLVertexArray(numLists=1,
                                               renderMode=GLRENDERMODE_REBUILD,
                                               blendMode=True,
                                               drawMode=GL.GL_LINES,
                                               dimension=3,
                                               GLContext=self)
        self._marksList = GLVertexArray(numLists=1,
                                        renderMode=GLRENDERMODE_REBUILD,
                                        blendMode=False,
                                        drawMode=GL.GL_LINES,
                                        dimension=2,
                                        GLContext=self)
        self._regionList = GLVertexArray(numLists=1,
                                         renderMode=GLRENDERMODE_REBUILD,
                                         blendMode=True,
                                         drawMode=GL.GL_QUADS,
                                         dimension=2,
                                         GLContext=self)

        self._testSpectrum = GLVertexArray(numLists=1,
                                           renderMode=GLRENDERMODE_REBUILD,
                                           blendMode=True,
                                           drawMode=GL.GL_TRIANGLES,
                                           dimension=4,
                                           GLContext=self)

        self._spectrumLabelling = GLSimpleStrings(parent=self, strip=self.strip, name='spectrumLabelling')

        # self._legend = GLSimpleLegend(parent=self, strip=self.strip, name='legend')
        # for ii, spectrum in enumerate(self.project.spectra):
        #     # add some test strings
        #     self._legend.addString(spectrum, (ii*15,ii*15),
        #                                       colour="#FE64C6", alpha=0.75)

        self.viewports = GLViewports()
        self._initialiseViewPorts()

        # set strings for the overlay text
        self.buildOverlayStrings()

        # This is the correct blend function to ignore stray surface blending functions
        GL.glBlendFuncSeparate(GL.GL_SRC_ALPHA, GL.GL_ONE_MINUS_SRC_ALPHA, GL.GL_ONE, GL.GL_ONE)

        self._setColourScheme()
        self.setBackgroundColour(self.background, silent=True)
        _shader = self.globalGL._shaderProgramTex
        _shader.makeCurrent()
        _shader.setBlendEnabled(False)
        _shader.setAlpha(1.0)

        _shader = self.globalGL._shaderProgramTexAlias
        _shader.makeCurrent()
        _shader.setBlendEnabled(True)
        _shader.setAlpha(1.0)

        if self.strip:
            self.updateVisibleSpectrumViews()

            self.initialiseAxes(self.strip)
            self.initialiseTraces()

        # set the painting mode
        self._paintMode = PaintModes.PAINT_ALL
        self._paintLastFrame = True
        self._leavingWidget = False

        # check that the screen device pixel ratio is correct
        self.refreshDevicePixelRatio()

        # set the pyqtsignal responders
        self.GLSignals.glXAxisChanged.connect(self._glXAxisChanged)
        self.GLSignals.glYAxisChanged.connect(self._glYAxisChanged)
        self.GLSignals.glAllAxesChanged.connect(self._glAllAxesChanged)
        self.GLSignals.glMouseMoved.connect(self._glMouseMoved)
        self.GLSignals.glEvent.connect(self._glEvent)
        self.GLSignals.glAxisLockChanged.connect(self._glAxisLockChanged)
        self.GLSignals.glAxisUnitsChanged.connect(self._glAxisUnitsChanged)
        self.GLSignals.glKeyEvent.connect(self._glKeyEvent)

        self.glReady = True

        # make sure that the shaders are initialised
        self._resizeGL()

    def _clearGLCursorQueue(self):
        """Clear the cursor glLists
        """
        if not self._disableCursorUpdate:
            for glBuf in self._glCursorQueue:
                glBuf.clearArrays()
            self._glCursorHead = 0
            self._glCursorTail = (self._glCursorHead - 1) % self._numBuffers

    def _advanceGLCursor(self):
        """Advance the pointers for the cursor glLists
        """
        if not self._disableCursorUpdate:
            self._glCursorHead = (self._glCursorHead + 1) % self._numBuffers
            self._glCursorTail = (self._glCursorHead - 1) % self._numBuffers

    def _initialiseViewPorts(self):
        """Initialise all the viewports for the widget
        """
        self.viewports.clearViewports()

        # define the main viewports
        if self.AXIS_INSIDE:
            self.viewports.addViewport(GLDefs.MAINVIEW, self, (0, 'a'), (self.AXIS_MARGINBOTTOM, 'a'),
                                       (-self.AXIS_MARGINRIGHT, 'w'), (-self.AXIS_MARGINBOTTOM, 'h'))

            self.viewports.addViewport(GLDefs.MAINVIEWFULLWIDTH, self, (0, 'a'), (self.AXIS_MARGINBOTTOM, 'a'),
                                       (0, 'w'), (-self.AXIS_MARGINBOTTOM, 'h'))

            self.viewports.addViewport(GLDefs.MAINVIEWFULLHEIGHT, self, (0, 'a'), (0, 'a'),
                                       (-self.AXIS_MARGINRIGHT, 'w'), (0, 'h'))
        else:
            self.viewports.addViewport(GLDefs.MAINVIEW, self, (0, 'a'), (self.AXIS_MARGINBOTTOM + self.AXIS_LINE, 'a'),
                                       (-(self.AXIS_MARGINRIGHT + self.AXIS_LINE), 'w'),
                                       (-(self.AXIS_MARGINBOTTOM + self.AXIS_LINE), 'h'))

            self.viewports.addViewport(GLDefs.MAINVIEWFULLWIDTH, self, (0, 'a'),
                                       (self.AXIS_MARGINBOTTOM + self.AXIS_LINE, 'a'),
                                       (0, 'w'), (-(self.AXIS_MARGINBOTTOM + self.AXIS_LINE), 'h'))

            self.viewports.addViewport(GLDefs.MAINVIEWFULLHEIGHT, self, (0, 'a'), (0, 'a'),
                                       (-(self.AXIS_MARGINRIGHT + self.AXIS_LINE), 'w'), (0, 'h'))

        # define the viewports for the right axis bar
        if self.AXIS_INSIDE:
            self.viewports.addViewport(GLDefs.RIGHTAXIS, self, (-(self.AXIS_MARGINRIGHT + self.AXIS_LINE), 'w'),
                                       (self.AXIS_MARGINBOTTOM, 'a'),
                                       (self.AXIS_LINE, 'a'), (-self.AXIS_MARGINBOTTOM, 'h'))
            self.viewports.addViewport(GLDefs.RIGHTAXISBAR, self, (-self.AXIS_MARGINRIGHT, 'w'),
                                       (self.AXIS_MARGINBOTTOM, 'a'),
                                       (self.AXIS_MARGINRIGHT, 'a'), (-self.AXIS_MARGINBOTTOM, 'h'))

        else:
            self.viewports.addViewport(GLDefs.RIGHTAXIS, self, (-(self.AXIS_MARGINRIGHT + self.AXIS_LINE), 'w'),
                                       (self.AXIS_MARGINBOTTOM + self.AXIS_LINE, 'a'),
                                       (self.AXIS_LINE, 'a'), (-(self.AXIS_MARGINBOTTOM + self.AXIS_LINE), 'h'))

            self.viewports.addViewport(GLDefs.RIGHTAXISBAR, self, (-self.AXIS_MARGINRIGHT, 'w'),
                                       (self.AXIS_MARGINBOTTOM + self.AXIS_LINE, 'a'),
                                       (self.AXIS_MARGINRIGHT, 'a'), (-(self.AXIS_MARGINBOTTOM + self.AXIS_LINE), 'h'))

        self.viewports.addViewport(GLDefs.FULLRIGHTAXIS, self, (-(self.AXIS_MARGINRIGHT + self.AXIS_LINE), 'w'),
                                   (0, 'a'),
                                   (self.AXIS_LINE, 'a'), (0, 'h'))

        self.viewports.addViewport(GLDefs.FULLRIGHTAXISBAR, self, (-self.AXIS_MARGINRIGHT, 'w'), (0, 'a'),
                                   (self.AXIS_MARGINRIGHT, 'a'), (0, 'h'))

        # define the viewports for the bottom axis bar
        if self.AXIS_INSIDE:
            self.viewports.addViewport(GLDefs.BOTTOMAXIS, self, (0, 'a'), (self.AXIS_MARGINBOTTOM, 'a'),
                                       (-self.AXIS_MARGINRIGHT, 'w'), (self.AXIS_LINE, 'a'))

            self.viewports.addViewport(GLDefs.BOTTOMAXISBAR, self, (0, 'a'), (0, 'a'),
                                       (-self.AXIS_MARGINRIGHT, 'w'), (self.AXIS_MARGINBOTTOM, 'a'))
        else:
            self.viewports.addViewport(GLDefs.BOTTOMAXIS, self, (0, 'a'), (self.AXIS_MARGINBOTTOM, 'a'),
                                       (-(self.AXIS_MARGINRIGHT + self.AXIS_LINE), 'w'), (self.AXIS_LINE, 'a'))

            self.viewports.addViewport(GLDefs.BOTTOMAXISBAR, self, (0, 'a'), (0, 'a'),
                                       (-(self.AXIS_MARGINRIGHT + self.AXIS_LINE), 'w'), (self.AXIS_MARGINBOTTOM, 'a'))

        self.viewports.addViewport(GLDefs.FULLBOTTOMAXIS, self, (0, 'a'), (self.AXIS_MARGINBOTTOM, 'a'),
                                   (0, 'w'), (self.AXIS_LINE, 'a'))

        self.viewports.addViewport(GLDefs.FULLBOTTOMAXISBAR, self, (0, 'a'), (0, 'a'),
                                   (0, 'w'), (self.AXIS_MARGINBOTTOM, 'a'))

        # define the full viewport
        self.viewports.addViewport(GLDefs.FULLVIEW, self, (0, 'a'), (0, 'a'), (0, 'w'), (0, 'h'))

        # define the remaining corner
        self.viewports.addViewport(GLDefs.AXISCORNER, self, (-self.AXIS_MARGINRIGHT, 'w'), (0, 'a'),
                                   (self.AXIS_MARGINRIGHT, 'a'),
                                   (self.AXIS_MARGINBOTTOM, 'a'))

        # define an empty view (for printing mainly)
        self.viewports.addViewport(GLDefs.BLANKVIEW, self, (0, 'a'), (0, 'a'), (0, 'a'), (0, 'a'))

    def buildOverlayStrings(self):
        smallFont = self.getSmallFont()

        dy = STRINGOFFSET * self.deltaY
        self._lockedStringFalse = GLString(text=GLDefs.LOCKEDSTRING, font=smallFont, x=0, y=dy,
                                           colour=self.buttonForeground, GLContext=self)
        self._lockedStringTrue = GLString(text=GLDefs.LOCKEDSTRING, font=smallFont, x=0, y=dy,
                                          colour=self.highlightColour, GLContext=self)

        dx = self._lockedStringTrue.width * self.deltaX
        self._fixedStringFalse = GLString(text=GLDefs.FIXEDSTRING, font=smallFont, x=dx, y=dy,
                                          colour=self.buttonForeground, GLContext=self)
        self._fixedStringTrue = GLString(text=GLDefs.FIXEDSTRING, font=smallFont, x=dx, y=dy,
                                         colour=self.highlightColour, GLContext=self)
        cornerButtons = ((self._lockedStringTrue, self._toggleAxisLocked),
                         (self._fixedStringTrue, self._toggleAxisFixed))
        self._buttonCentres = ()
        buttonOffset = 0
        for button, callBack in cornerButtons:
            w = (button.width / 2)
            h = (button.height / 2)
            # define a slightly wider, lower box
            self._buttonCentres += ((w + 2 + buttonOffset, h - 2, w, h - 3, callBack),)
            buttonOffset += button.width
        self.stripIDString = GLString(text='', font=smallFont, x=0, y=0, GLContext=self, obj=None)

    def getSmallFont(self, transparent=False):
        """Get the current active font
        """
        scale = self.viewports.devicePixelRatio
        size = self.globalGL.glSmallFontSize

        # get the correct font depending on the scaling and set the scaled height/width
        _font = list(self.globalGL.fonts.values())[0].closestFont(size * scale)

        if not (0.9999 < scale < 1.0001):
            _font.charHeight = _font.height / scale
            _font.charWidth = _font.width / scale

        return _font

    def getAxisFont(self, transparent=False):
        """Get the font for the axes
        """
        scale = self.viewports.devicePixelRatio
        size = self.globalGL.glAxisFontSize

        # get the correct font depending on the scaling and set the scaled height/width
        _font = list(self.globalGL.fonts.values())[0].closestFont(size * scale)

        if not (0.9999 < scale < 1.0001):
            _font.charHeight = _font.height / scale
            _font.charWidth = _font.width / scale

        return _font

    def _setColourScheme(self, pal: QtGui.QPalette = None):
        """Update colours from colourScheme
        """
        # colourScheme = getColourScheme()
        #
        # pal = pal or self.palette()
        # base = pal.base().color().lightness()
        # highlight = pal.highlight().color()
        # self.highlightColour = QtGui.QColor.fromHslF(highlight.hueF(),
        #                                # tweak the highlight colour depending on the theme
        #                                #    needs to go in the correct place
        #                                0.9 if base > 127 else 0.9,
        #                                0.4 if base > 127 else 0.6
        #                                ).getRgbF()
        # if colourScheme == 'default':
        #     if base < 127:
        #         colourScheme = 'dark'
        #     else:
        #         colourScheme = 'light'
        # self.colours = colourSchemes['default'].copy() | colourSchemes[colourScheme]

        self.colours = getColours()
        self.hexBackground = self.colours[CCPNGLWIDGET_HEXBACKGROUND]
        self.background = self.colours[CCPNGLWIDGET_BACKGROUND]
        self.foreground = self.colours[CCPNGLWIDGET_FOREGROUND]
        self.buttonForeground = self.colours[CCPNGLWIDGET_BUTTON_FOREGROUND]
        self.mousePickColour = self.colours[CCPNGLWIDGET_PICKCOLOUR]
        self.gridColour = self.colours[CCPNGLWIDGET_GRID]
        self.highlightColour = self.colours[CCPNGLWIDGET_HIGHLIGHT]
        self._labellingColour = self.colours[CCPNGLWIDGET_LABELLING]
        self._phasingTraceColour = self.colours[CCPNGLWIDGET_PHASETRACE]

        self.zoomAreaColour = self.colours[CCPNGLWIDGET_ZOOMAREA]
        self.pickAreaColour = self.colours[CCPNGLWIDGET_PICKAREA]
        self.selectAreaColour = self.colours[CCPNGLWIDGET_SELECTAREA]
        self.badAreaColour = self.colours[CCPNGLWIDGET_BADAREA]

        self.zoomLineColour = self.colours[CCPNGLWIDGET_ZOOMLINE]
        self.mouseMoveLineColour = self.colours[CCPNGLWIDGET_MOUSEMOVELINE]

        self.zoomAreaColourHard = (*self.colours[CCPNGLWIDGET_ZOOMAREA][0:3], CCPNGLWIDGET_HARDSHADE)
        self.pickAreaColourHard = (*self.colours[CCPNGLWIDGET_PICKAREA][0:3], CCPNGLWIDGET_HARDSHADE)
        self.selectAreaColourHard = (*self.colours[CCPNGLWIDGET_SELECTAREA][0:3], CCPNGLWIDGET_HARDSHADE)
        self.badAreaColourHard = (*self.colours[CCPNGLWIDGET_BADAREA][0:3], CCPNGLWIDGET_HARDSHADE)

    def _preferencesUpdate(self):
        """update GL values after the preferences have changed
        """
        self._preferences = self.application.preferences.general

        self._setColourScheme()
        # set the new limits
        self._applyXLimit = self._preferences.zoomXLimitApply
        self._applyYLimit = self._preferences.zoomYLimitApply
        self._intensityLimit = self._preferences.intensityLimit

        # set the flag to update the background in the paint event
        self._updateBackgroundColour = True

        self.stripIDString.renderMode = GLRENDERMODE_REBUILD

        # rebuild all the strings if the fontSize has changed
        _size = self.application.preferences.appearance.spectrumDisplayFontSize
        if _size != self.globalGL.glSmallFontSize:
            self.globalGL.glSmallFontSize = _size

        _size = self.application.preferences.appearance.spectrumDisplayAxisFontSize
        if _size != self.globalGL.glAxisFontSize:
            self.globalGL.glAxisFontSize = _size

        self.refreshDevicePixelRatio()

        self.buildOverlayStrings()

        # # get the updated font
        # smallFont = self.getSmallFont()
        #
        # # change the colour of the selected 'Lock' string
        # self._lockedStringTrue = GLString(text=GLDefs.LOCKEDSTRING, font=smallFont, x=0, y=0,
        #                                   colour=self.highlightColour, GLContext=self)
        #
        # # change the colour of the selected 'Fixed' string
        # self._fixedStringTrue = GLString(text=GLDefs.FIXEDSTRING, font=smallFont, x=0, y=0,
        #                                  colour=self.highlightColour, GLContext=self)

    def setBackgroundColour(self, col, silent=False):
        """
        set all background colours in the shaders
        :param col - vec4, 4 element list e.g.: [0.05, 0.05, 0.05, 1.0], very dark gray
        """
        GL.glClearColor(*col)
        self.background = np.array(col, dtype=np.float32)

        self.globalGL._shaderProgramTex.makeCurrent()
        self.globalGL._shaderProgramTex.setBackground(self.background)
        self.globalGL._shaderProgramAlias.makeCurrent()
        self.globalGL._shaderProgramAlias.setBackground(self.background)
        self.globalGL._shaderProgramTexAlias.makeCurrent()
        self.globalGL._shaderProgramTexAlias.setBackground(self.background)
        if not silent:
            self.update()

    def mapMouseToAxis(self, pnt):
        if isinstance(pnt, QPoint):
            mx = pnt.x()
            if self._drawBottomAxis:
                my = self.height() - pnt.y() - self.AXIS_MOUSEYOFFSET
            else:
                my = self.height() - pnt.y()

            return tuple(self.mouseTransform.dot([mx, my, 0.0, 1.0])[:2])
        else:
            return None

    def _toggleAxisLocked(self):
        """Toggle the axis locked button
        """
        self._aspectRatioMode = 0 if self._aspectRatioMode == 1 else 1

        # create a dict and event to update this strip first
        aDict = {GLNotifier.GLSOURCE         : None,
                 GLNotifier.GLSPECTRUMDISPLAY: self.spectrumDisplay,
                 GLNotifier.GLVALUES         : (self._aspectRatioMode,)
                 }
        self._glAxisLockChanged(aDict)
        self.GLSignals._emitAxisLockChanged(source=self, strip=self.strip, lockValues=(self._aspectRatioMode,))

    def _toggleAxisFixed(self):
        """Toggle the use fixed aspect button
        """
        self._aspectRatioMode = 0 if self._aspectRatioMode == 2 else 2
        self._emitAxisFixed()

    def _emitAxisFixed(self):
        # create a dict and event to update this strip first
        aDict = {GLNotifier.GLSOURCE         : None,
                 GLNotifier.GLSPECTRUMDISPLAY: self.spectrumDisplay,
                 GLNotifier.GLVALUES         : (self._aspectRatioMode,)
                 }
        self._glAxisLockChanged(aDict)
        self.GLSignals._emitAxisLockChanged(source=self, strip=self.strip, lockValues=(self._aspectRatioMode,))

    def _getAxisDict(self):
        # create a dict and event to update this strip first
        aDict = {GLNotifier.GLSOURCE         : None,
                 GLNotifier.GLSPECTRUMDISPLAY: self.spectrumDisplay,
                 GLNotifier.GLVALUES         : (self._aspectRatioMode,)
                 }
        return aDict

    def mousePressInCornerButtons(self, mx, my):
        """Check if the mouse has been pressed in the lock button
        """
        if self.AXISLOCKEDBUTTON and (
                self.AXISLOCKEDBUTTONALLSTRIPS or self.strip == self.strip.spectrumDisplay.strips[0]):
            for button in self._buttonCentres:
                minDiff = abs(mx - button[0])
                maxDiff = abs(my - button[1])

                if (minDiff < button[2]) and (maxDiff < button[3]):
                    button[4]()
                    return True

    def mousePressInLabel(self, mx, my, ty):
        """Check if the mouse has been pressed in the stripIDlabel
        """
        smallFont = self.getSmallFont()

        buttons = (((GLDefs.TITLEXOFFSET + 0.5 * len(self.stripIDLabel)) * smallFont.charWidth,
                    ty - ((GLDefs.TITLEYOFFSET - 0.5) * smallFont.charHeight),
                    0.5 * len(self.stripIDLabel) * smallFont.charWidth,
                    0.4 * smallFont.charHeight),)

        for button in buttons:
            minDiff = abs(mx - button[0])
            maxDiff = abs(my - button[1])

            if (minDiff < button[2]) and (maxDiff < button[3]):
                return True

    def _dragStrip(self, mouseDict):  #, event: QtGui.QMouseEvent):
        """
        Re-implementation of the mouse press event to enable a NmrResidue label to be dragged as a json object
        containing its id and a modifier key to encode the direction to drop the strip.
        """
        # create the dataDict
        dataDict = {DropBase.PIDS: [self.strip.pid]}

        # update the dataDict with all mouseEvents{"controlRightMouse": false, "text": "NR:@-.@27.", "leftMouse": true, "controlShiftMiddleMouse": false, "middleMouse": false, "controlMiddleMouse": false, "controlShiftLeftMouse": false, "controlShiftRightMouse": false, "shiftMiddleMouse": false, "_connectDir": "isRight", "controlLeftMouse": false, "rightMouse": false, "shiftLeftMouse": false, "shiftRightMouse": false}
        dataDict.update(mouseDict)

        makeDragEvent(self, dataDict, [self.stripIDLabel], self.stripIDLabel)

    def mousePressIn1DArea(self, regions):
        cursorCoordinate = self.getCurrentCursorCoordinate()
        for region in regions:
            if region._objectView and not region._objectView.isDisplayed:
                continue

            if isinstance(region._object, Integral):
                thisRegion = region._object._1Dregions
                if thisRegion:
                    mid = np.median(thisRegion[1])
                    delta = (np.max(thisRegion[1]) - np.min(thisRegion[1])) / 2.0
                    inX = self._widthsChangedEnough((mid, 0.0),
                                                    (cursorCoordinate[0], 0.0),
                                                    tol=delta)

                    mx = np.max([thisRegion[0], np.max(thisRegion[2])])
                    mn = np.min([thisRegion[0], np.min(thisRegion[2])])
                    mid = (mx + mn) / 2.0
                    delta = (mx - mn) / 2.0
                    inY = self._widthsChangedEnough((0.0, mid),
                                                    (0.0, cursorCoordinate[1]),
                                                    tol=delta)
                    if not inX and not inY:
                        self._dragRegions.add((region, 'v', 3))

        return self._dragRegions

    def mousePressInRegion(self, regions):
        cursorCoordinate = self.getCurrentCursorCoordinate()
        for region in regions:
            if region._objectView and not region._objectView.isDisplayed:
                continue

            if region.visible and region.movable:
                if region.orientation == 'h':
                    if not self._widthsChangedEnough((0.0, region.values[0]),
                                                     (0.0, cursorCoordinate[1]),
                                                     tol=abs(3 * self.pixelY)):
                        self._dragRegions.add((region, 'h', 0))  # line 0 of h-region
                        # break

                    elif not self._widthsChangedEnough((0.0, region.values[1]),
                                                       (0.0, cursorCoordinate[1]),
                                                       tol=abs(3 * self.pixelY)):
                        self._dragRegions.add((region, 'h', 1))  # line 1 of h-region
                        # break
                    else:
                        mid = (region.values[0] + region.values[1]) / 2.0
                        delta = abs(region.values[0] - region.values[1]) / 2.0
                        if not self._widthsChangedEnough((0.0, mid),
                                                         (0.0, cursorCoordinate[1]),
                                                         tol=delta):
                            self._dragRegions.add((region, 'h', 3))  # both lines of h-region
                            # break

                elif region.orientation == 'v':
                    if not self._widthsChangedEnough((region.values[0], 0.0),
                                                     (cursorCoordinate[0], 0.0),
                                                     tol=abs(3 * self.pixelX)):
                        self._dragRegions.add((region, 'v', 0))  # line 0 of v-region
                        # break

                    elif not self._widthsChangedEnough((region.values[1], 0.0),
                                                       (cursorCoordinate[0], 0.0),
                                                       tol=abs(3 * self.pixelX)):
                        self._dragRegions.add((region, 'v', 1))  # line 1 of v-region
                        # break
                    else:
                        mid = (region.values[0] + region.values[1]) / 2.0
                        delta = abs(region.values[0] - region.values[1]) / 2.0
                        if not self._widthsChangedEnough((mid, 0.0),
                                                         (cursorCoordinate[0], 0.0),
                                                         tol=delta):
                            self._dragRegions.add((region, 'v', 3))  # both lines of v-region
                            # break

        return self._dragRegions

    def mousePressInfiniteLine(self, regions):
        cursorCoordinate = self.getCurrentCursorCoordinate()
        for region in regions:
            if region._objectView and not region._objectView.isDisplayed:
                continue

            if region.visible and region.movable and region.values == region.values:  # nan/inf check
                if region.orientation == 'h':
                    if not self._widthsChangedEnough((0.0, region.values),
                                                     (0.0, cursorCoordinate[1]),
                                                     tol=abs(3 * self.pixelY)):
                        self._dragRegions.add((region, 'h', 4))  # line 0 of h-region

                elif region.orientation == 'v':
                    if not self._widthsChangedEnough((region.values, 0.0),
                                                     (cursorCoordinate[0], 0.0),
                                                     tol=abs(3 * self.pixelX)):
                        self._dragRegions.add((region, 'v', 4))  # line 0 of v-region

        return self._dragRegions

    def mousePressInIntegralLists(self):
        """Check whether the mouse has been pressed in an integral
        """

        # check moved to 1D class
        # if not self._stackingMode and not(self.is1D and self.strip._isPhasingOn):

        # for reg in self._GLIntegralLists.values():
        for reg in self._GLIntegrals._GLSymbols.values():
            if not reg.integralListView.isDisplayed or \
                    not reg.spectrumView.isDisplayed:
                continue

            integralPressed = self.mousePressInRegion(reg._regions)
            # if integralPressed:
            #   break

    def _checkMousePressAllowed(self):
        """Check whether a mouse click is allowed
        """
        # get delta between now and last mouse click
        _lastTime = self._lastTimeClicked
        _thisTime = time.time_ns() // 1e6
        delta = _thisTime - _lastTime

        # if interval large enough then reset timer and return True
        if delta > self._clickInterval:
            self._lastTimeClicked = _thisTime
            return True

    def _handleLabelDrag(self, event):
        """handle a mouse drag event of a label
        """
        if self._mouseButton == QtCore.Qt.LeftButton and self._pids:
            if (event.pos() - self._dragStartPosition).manhattanLength() >= QtWidgets.QApplication.startDragDistance():
                mouseDict = getMouseEventDict(event)
                self._dragStrip(mouseDict)
                self._draggingLabel = False

    def mousePressEvent(self, ev):

        # disable mouse presses in the double-click interval
        if not self._checkMousePressAllowed():
            return
        # get the keyboard state
        keyModifiers = QApplication.keyboardModifiers()

        cursorCoordinate = self.getCurrentCursorCoordinate()
        self._mousePressed = True
        self.lastPos = ev.pos()

        mx = ev.pos().x()
        if self._drawBottomAxis:
            my = self.height() - ev.pos().y() - self.AXIS_MOUSEYOFFSET
            top = self.height() - self.AXIS_MOUSEYOFFSET
        else:
            my = self.height() - ev.pos().y()
            top = self.height()
        self._mouseStart = (mx, my)
        self._startCoordinate = self.mouseTransform.dot([mx, my, 0.0, 1.0])
        self._startMiddleDrag = False
        self._validRegionPick = False
        self._mouseInLabel = False

        self._endCoordinate = self._startCoordinate

        if int(ev.buttons() & (Qt.MiddleButton | Qt.RightButton)):
            # no modifiers pressed
            if not (keyModifiers & (Qt.ShiftModifier | Qt.ControlModifier | Qt.AltModifier | Qt.MetaModifier)):
                # drag a peak
                xPosition = cursorCoordinate[0]  # self.mapSceneToView(event.pos()).x()
                yPosition = cursorCoordinate[1]  #
                if self._mouseInPeakLabel(xPosition, yPosition, firstOnly=True) or self._mouseInMultipletLabel(
                        xPosition, yPosition, firstOnly=True):
                    # move from the mouse position
                    # NOTE:ED - need stacking offset!
                    # try:
                    #     if self.spectrumDisplay.is1D:  # and \
                    #             # (specViews := [spectrumView for spectrumView in self.strip.spectrumViews
                    #             #                for plv in spectrumView.peakListViews if spectrumView.isDisplayed and plv.isDisplayed
                    #             #                for pv in plv.peakViews if pv.peak in objs]) and \
                    #             # (_coord := self._spectrumSettings[specViews[0]].get(GLDefs.SPECTRUM_STACKEDMATRIXOFFSET)) is not None:
                    #
                    #         specViews = [spectrumView for spectrumView in self.strip.spectrumViews
                    #                        for plv in spectrumView.peakListViews if spectrumView.isDisplayed and plv.isDisplayed
                    #                        for pv in plv.peakViews if pv.peak in objs]
                    #         _coord = self._spectrumSettings[specViews[0]].get(GLDefs.SPECTRUM_STACKEDMATRIXOFFSET)
                    #
                    #         xOffset, yOffset = _coord
                    #         # self._startCoordinate = [cursorCoordinate[0] + xOffset, cursorCoordinate[1] + yOffset]
                    #         self._startCoordinate = cursorCoordinate[:2]
                    #
                    #     else:
                    #         self._startCoordinate = cursorCoordinate[:2]
                    #
                    # except Exception as es:
                    # DUH! always the screen co-ordinate
                    self._startCoordinate = cursorCoordinate[:2]

                    # set the flags for middle mouse dragging
                    self._startMiddleDrag = True
                    self._drawMouseMoveLine = True
                    self._drawDeltaOffset = True
                    self._mouseInLabel = True

                elif objs := self._mouseInPeak(xPosition, yPosition, firstOnly=True):
                    # move from the centre of the clicked peak
                    self.getPeakPositionFromMouse(objs[0], self._startCoordinate, cursorCoordinate)

                    # set the flags for middle mouse dragging
                    self._startMiddleDrag = True
                    self._drawMouseMoveLine = True
                    self._drawDeltaOffset = True

        if self.mousePressInLabel(mx, my, top):
            self._draggingLabel = False  # True to enable dragging of label

        else:
            # check if the corner buttons have been pressed
            self.mousePressInCornerButtons(mx, my)

            # check for dragging of infinite lines, region boundaries, integrals
            self.mousePressInfiniteLine(self._infiniteLines)

            while len(self._dragRegions) > 1:
                self._dragRegions.pop()

            if not self._dragRegions:
                if not self.mousePressInRegion(self._externalRegions._regions):
                    self.mousePressInIntegralLists()

        if int(ev.buttons() & (Qt.LeftButton | Qt.RightButton)):
            # find the bounds for the region that has currently been clicked
            # if (keyModifiers & (Qt.ShiftModifier | Qt.ControlModifier)):

            if self.is1D:
                bounds = ([],)
                self._minBounds = [None, ]
                self._maxBounds = [None, ]
            else:
                bounds = ([], [])
                self._minBounds = [None, None]
                self._maxBounds = [None, None]

            # get the list of visible spectrumViews, or the first in the list
            visibleSpectrumViews = [specView for specView in self._ordering if
                                    not specView.isDeleted and specView.isDisplayed]

            for specView in visibleSpectrumViews:
                specSettings = self._spectrumSettings[specView]

                if not self.is1D:
                    pIndex = specSettings[GLDefs.SPECTRUM_POINTINDEX]
                    if None in pIndex:
                        continue

                for ii in range(len(bounds)):
                    _rb = list(specSettings[GLDefs.SPECTRUM_REGIONBOUNDS][ii])
                    bounds[ii].extend(_rb[1:-1])  # skip the outer ppm values

            bounds = [sorted(set([round(b, 12) for b in bnd])) for bnd in bounds]

            mn = min(self.axisL, self.axisR)
            mx = max(self.axisL, self.axisR)
            bounds[0] = [mn] + [bnd for bnd in bounds[0] if mn < bnd < mx] + [mx]
            if len(bounds) > 1:
                mn = min(self.axisB, self.axisT)
                mx = max(self.axisB, self.axisT)
                bounds[1] = [mn] + [bnd for bnd in bounds[1] if mn < bnd < mx] + [mx]

            for jj in range(len(bounds)):
                for minB, maxB in zip(bounds[jj], bounds[jj][1:]):
                    if minB < self._startCoordinate[jj] < maxB:
                        self._minBounds[jj] = minB
                        self._maxBounds[jj] = maxB
                        break

            if None not in self._minBounds and None not in self._maxBounds:
                # not currently used, but available to set the region to red if required
                self._validRegionPick = True

        self.current.strip = self.strip
        self.update()

    def mouseDoubleClickEvent(self, ev):
        self._mouseDoubleClickEvent(ev)

    def mouseReleaseEvent(self, ev):

        # if no self.current then strip is not defined correctly
        if not getattr(self.current, 'mouseMovedDict', None):
            return

        if not self._mousePressed:
            return

        self._mousePressed = False
        self._draggingLabel = False

        # here or at the end of release?
        self._clearAndUpdate()

        mx = ev.pos().x()
        if self._drawBottomAxis:
            my = self.height() - ev.pos().y() - self.AXIS_MOUSEYOFFSET
        else:
            my = self.height() - ev.pos().y()
        self._mouseEnd = (mx, my)

        # add a 2-pixel tolerance to the click event - in case of a small wiggle on coordinates
        if not self._widthsChangedEnough(self._mouseStart, self._mouseEnd, tol=2):
            # perform click action
            self._mouseClickEvent(ev)

        else:
            # end of drag event - perform action
            self._mouseDragEvent(ev)

        self._startMiddleDrag = False

    def _movePeakFromGLKeys(self, key):

        if len(self.current.peaks) < 1:
            return

        # move by 5 pixels
        moveFactor = 5
        moveDict = {
            QtCore.Qt.Key_Left : (-self.pixelX * moveFactor, 0),
            QtCore.Qt.Key_Right: (self.pixelX * moveFactor, 0),
            QtCore.Qt.Key_Up   : (0, self.pixelY * moveFactor),
            QtCore.Qt.Key_Down : (0, -self.pixelY * moveFactor)
            }

        if key in moveDict:

            with undoBlockWithoutSideBar():
                for peak in self.current.peaks:
                    self._movePeak(peak, moveDict.get(key))

    def _referenceSpectrumFromGLKeys(self, key):

        if len(self.current.spectra) < 1:
            return
        # move by 5 pixels
        moveFactor = 5
        moveDict = {
            QtCore.Qt.Key_Left : (-self.pixelX * moveFactor, 0),
            QtCore.Qt.Key_Right: (self.pixelX * moveFactor, 0),
            QtCore.Qt.Key_Up   : (0, self.pixelY * moveFactor),
            QtCore.Qt.Key_Down : (0, -self.pixelY * moveFactor)
            }

        if key in moveDict:
            with undoBlockWithoutSideBar():
                for spectrum in self.current.spectra:
                    if spectrum.dimensionCount == 1:
                        if key in [QtCore.Qt.Key_Left, QtCore.Qt.Key_Right]:
                            shift = moveDict.get(key)[0]
                            spectrum.referenceValues = [spectrum.referenceValues[0] + shift]
                            spectrum.positions = np.array(spectrum.positions) + shift
                        if key in [QtCore.Qt.Key_Up, QtCore.Qt.Key_Down]:
                            offset = moveDict.get(key)[1]
                            # need to check the peak position/height
                            spectrum.intensities = spectrum.intensities + offset
                    else:
                        getLogger().warning('This option is not yet available for nD spectra')

    def _singleKeyAction(self, key, isShift, isOption=False):
        """
        :return: Actions for single key press. If current peaks, moves the peaks when using
        directional arrow otherwise pans the spectrum.
        """
        if isOption:
            self._referenceSpectrumFromGLKeys(key)
            return

        if not isShift:
            self._panGLSpectrum(key)

        if isShift:
            self._movePeakFromGLKeys(key)

    def _KeyModifiersAction(self, key):
        keyModifiers = QApplication.keyboardModifiers()
        if keyModifiers & (Qt.MetaModifier | Qt.ControlModifier) and key == Qt.Key_A:
            self.mainWindow.selectAllPeaks(self.strip)
        # elif keyModifiers & (Qt.MetaModifier | Qt.AltModifier) and key == Qt.Key_Left:
        #     print('@@@ Left')

    def glKeyPressEvent(self, aDict):
        """Process the key events from GLsignals
        """
        if (self.strip and not self.strip.isDeleted):

            # this may not be the current strip
            if self.strip == self.current.strip:
                self._singleKeyAction(aDict[GLNotifier.GLKEY], aDict[GLNotifier.GLMODIFIER])
                self.update()

    def keyPressEvent(self, event: QtGui.QKeyEvent):
        """Process key events or pass to current strip of required
        """
        if (self.strip and not self.strip.isDeleted):
            _key = event.key()
            keyModifiers = QApplication.keyboardModifiers()

            isShift = True if (keyModifiers & Qt.ShiftModifier) else False
            isOption = True if (keyModifiers & Qt.AltModifier) else False

            if self.strip == self.current.strip:
                self._singleKeyAction(_key, isShift=isShift, isOption=isOption)
                self._KeyModifiersAction(_key)

            elif not self._preferences.currentStripFollowsMouse:
                self.GLSignals._emitKeyEvent(strip=self.strip, key=event.key(),
                                             modifier=True if (keyModifiers & Qt.ShiftModifier) else False)

    def _clearAndUpdate(self):
        self._drawSelectionBox = False
        self._drawDeltaOffset = False
        self._drawMouseMoveLine = False
        self._dragRegions = set()
        self.update()

    def enterEvent(self, ev: QtCore.QEvent):
        self.GLSignals._mouseInGLWidget = True
        super().enterEvent(ev)
        if not getBlockingDialogs('GL enter-event'):
            if self.strip and not self.strip.isDeleted:
                if self._preferences.currentStripFollowsMouse and self.current.strip != self.strip:
                    self.current.strip = self.strip
                    self.application._focusStrip = self.strip
                    self.setFocus()
                elif self._preferences.focusFollowsMouse and not self.hasFocus():
                    if getattr(self.application, '_focusStrip', None) != self.strip:
                        self.application._focusStrip = self.strip
                        self.setFocus()
        self._clearAndUpdate()

    def focusInEvent(self, ev: QtGui.QFocusEvent):
        super().focusInEvent(ev)
        self._clearAndUpdate()

    def focusOutEvent(self, ev: QtGui.QFocusEvent):
        super().focusOutEvent(ev)
        self._clearAndUpdate()

    def leaveEvent(self, ev: QtCore.QEvent):
        # set a flag for leaving this widget
        self._leavingWidget = True
        self._cursorFrameCounter = GLDefs.CursorFrameCounterModes.CURSOR_DRAWLAST
        self.GLSignals._mouseInGLWidget = False

        super().leaveEvent(ev)
        self._clearAndUpdate()

    def getMousePosition(self):
        """Get the coordinates of the mouse in the window (in ppm) based on the current axes
        """
        point = self.mapFromGlobal(QtGui.QCursor.pos())

        # calculate mouse coordinate within the mainView
        _mouseX = point.x()
        if self._drawBottomAxis:
            _mouseY = self.height() - point.y() - self.AXIS_MOUSEYOFFSET
            _top = self.height() - self.AXIS_MOUSEYOFFSET
        else:
            _mouseY = self.height() - point.y()
            _top = self.height()

        # translate from screen (0..w, 0..h) to NDC (-1..1, -1..1) to axes (axisL, axisR, axisT, axisB)
        return self.mouseTransform.dot([_mouseX, _mouseY, 0.0, 1.0])

    def mouseMoveEvent(self, event):

        self.cursorSource = CURSOR_SOURCE_SELF

        if self.strip.isDeleted:
            return
        if not self._ordering:  # strip.spectrumViews:
            return
        if self._draggingLabel:
            self._handleLabelDrag(event)
            return

        if abs(self.axisL - self.axisR) < 1.0e-6 or abs(self.axisT - self.axisB) < 1.0e-6:
            return

        # reset on the first mouseMove - frees the locked/default axis
        setattr(self.strip.spectrumDisplay, '_useFirstDefault', False)

        keyModifiers = QApplication.keyboardModifiers()

        cursorCoordinate, dx, dy, mouseMovedDict = self._updateMouseEvent()

        if int(event.buttons() & (Qt.LeftButton | Qt.RightButton)):
            # do the complicated key-presses first
            # other keys are: Key_Alt, Key_Meta, and _isALT, _isMETA

            # NOTE:ED I think that Linux is doing a strange button switch when you press shift/ctrl

            if (keyModifiers & Qt.ShiftModifier) and (keyModifiers & Qt.ControlModifier):

                if self.is1D:
                    # self._endCoordinate = cursorCoordinate  #[event.pos().x(), self.height() - event.pos().y()]
                    # self._selectionMode = 3
                    # check for a valid region pick
                    if self._validRegionPick:
                        self._endCoordinate = [np.clip(cursorCoordinate[0], self._minBounds[0], self._maxBounds[0]),
                                               cursorCoordinate[1]]
                        self._selectionMode = 3
                    else:
                        # in case bad picking needs to be shown to the user, shows a red box
                        # awkward for overlaid spectra with different aliasing regions specified
                        self._endCoordinate = [np.clip(cursorCoordinate[0], self._minBounds[0], self._maxBounds[0]),
                                               cursorCoordinate[1]]
                        self._selectionMode = 4

                    self._drawSelectionBox = True
                    self._drawDeltaOffset = True
                else:
                    # check for a valid region pick
                    if self._validRegionPick:
                        self._endCoordinate = [np.clip(pos, mn, mx) for pos, mn, mx in
                                               zip(cursorCoordinate, self._minBounds, self._maxBounds)]
                        self._selectionMode = 3
                    else:
                        # in case bad picking needs to be shown to the user, shows a red box
                        # awkward for overlaid spectra with different aliasing regions specified
                        self._endCoordinate = [np.clip(pos, mn, mx) for pos, mn, mx in
                                               zip(cursorCoordinate, self._minBounds,
                                                   self._maxBounds)]  #cursorCoordinate  #[event.pos().x(), self.height() - event.pos().y()]
                        self._selectionMode = 4

                    self._drawSelectionBox = True
                    self._drawDeltaOffset = True

            elif (keyModifiers & Qt.ShiftModifier) and int(event.buttons() & Qt.LeftButton):

                # fix the box to the screen ratio
                if self.aspectRatioMode:
                    self._endCoordinate = cursorCoordinate
                    dx = self._startCoordinate[0] - self._endCoordinate[0]  # deltaX
                    dy = self._startCoordinate[1] - self._endCoordinate[1]  # deltaY
                    _delta = self._getSelectionBoxRatio((dx, dy))
                    dx = _delta[0]  #* self.sign(dx)
                    dy = _delta[1]  #* self.sign(dy)
                    # dx = abs(dy * self.pixelX / self.pixelY) * self.sign(dx)
                    self._endCoordinate[0] = self._startCoordinate[0] - dx
                    self._endCoordinate[1] = self._startCoordinate[1] - dy
                else:
                    self._endCoordinate = cursorCoordinate  #[event.pos().x(), self.height() - event.pos().y()]
                self._selectionMode = 1
                self._drawSelectionBox = True
                self._drawDeltaOffset = True

            elif (keyModifiers & Qt.ControlModifier) and int(event.buttons() & Qt.LeftButton):

                self._endCoordinate = cursorCoordinate  #[event.pos().x(), self.height() - event.pos().y()]
                self._selectionMode = 2
                self._drawSelectionBox = True
                self._drawDeltaOffset = True

            elif int(event.buttons() & Qt.LeftButton):

                if self._dragRegions:
                    for reg in self._dragRegions:
                        values = reg[0].values
                        if reg[1] == 'v':

                            if reg[2] == 3:

                                # moving the mouse in a region
                                values[0] += dx * self.pixelX
                                values[1] += dx * self.pixelX
                            elif reg[2] == 4:

                                # moving an infinite line
                                values += dx * self.pixelX
                            else:

                                # moving one edge of a region
                                values[reg[2]] += dx * self.pixelX

                        elif reg[1] == 'h':

                            if reg[2] == 3:

                                # moving the mouse in a region
                                values[0] -= dy * self.pixelY
                                values[1] -= dy * self.pixelY
                            elif reg[2] == 4:

                                # moving an infinite line
                                values -= dy * self.pixelY
                            else:

                                # moving one edge of a region
                                values[reg[2]] -= dy * self.pixelY

                        # keep first and last drag values
                        if reg[0] in self._dragValues:
                            firstVal, _newVal = self._dragValues[reg[0]]
                        else:
                            firstVal = reg[0].values

                        reg[0].values = values
                        # write into drag values to update when the mouse is released
                        self._dragValues[reg[0]] = (firstVal, values)

                        # # NOTE:ED check moving of baseline
                        # if hasattr(reg[0], '_integralArea'):
                        #     # reg[0].renderMode = GLRENDERMODE_REBUILD
                        #     reg[0]._rebuildIntegral()
                else:

                    # Main mouse drag event - handle moving the axes with the mouse
                    self.axisL -= dx * self.pixelX
                    self.axisR -= dx * self.pixelX
                    self.axisT += dy * self.pixelY
                    self.axisB += dy * self.pixelY

                    tilePos = self.strip.tilePosition if self.strip else self.tilePosition
                    self.GLSignals._emitAllAxesChanged(source=self, strip=self.strip,
                                                       axisB=self.axisB, axisT=self.axisT,
                                                       axisL=self.axisL, axisR=self.axisR,
                                                       row=tilePos[0], column=tilePos[1])
                    self._selectionMode = 0
                    self._rescaleAllAxes(mouseMoveOnly=True)
                    self._storeZoomHistory()

        elif event.buttons() & Qt.MiddleButton:
            if self._startMiddleDrag and not (
                    keyModifiers & (Qt.ShiftModifier | Qt.ControlModifier | Qt.AltModifier | Qt.MetaModifier)):
                # drag a peak
                self._endCoordinate = cursorCoordinate
                self._drawMouseMoveLine = True
                self._drawDeltaOffset = True

        if not event.buttons():
            self.GLSignals._emitMouseMoved(source=self, coords=cursorCoordinate, mouseMovedDict=mouseMovedDict,
                                           mainWindow=self.mainWindow)

        # spawn rebuild/paint of traces
        if self._updateHTrace or self._updateVTrace:
            self.updateTraces()

        self.update()

    def _updateMouseEvent(self):
        """Update the current mouse dict
        """
        currentPos = self.mapFromGlobal(QtGui.QCursor.pos())
        dx = currentPos.x() - self.lastPos.x()
        dy = currentPos.y() - self.lastPos.y()
        self.lastPos = currentPos
        cursorCoordinate = self.getCurrentCursorCoordinate()
        mouseMovedDict = self._updateMouseDict(cursorCoordinate)

        return cursorCoordinate, dx, dy, mouseMovedDict

    # def _updateMouseDict(self, cursorCoordinate):
    #     try:
    #         mouseMovedDict = self.current.mouseMovedDict
    #     except:
    #         # initialise a new mouse moved dict
    #         mouseMovedDict = {MOUSEDICTSTRIP          : self.strip,
    #                           AXIS_MATCHATOMTYPE      : {},
    #                           AXIS_FULLATOMNAME       : {},
    #                           }
    #
    #     xPos = yPos = 0
    #     atTypes = mouseMovedDict[AXIS_MATCHATOMTYPE] = {}
    #     atCodes = mouseMovedDict[AXIS_FULLATOMNAME] = {}
    #
    #     # transfer the mouse position from the coords to the mouseMovedDict for the other displays
    #     for n, (atomType, axis) in enumerate(zip(self.spectrumDisplay.isotopeCodes, self._orderedAxes)):
    #         ats = atTypes.setdefault(atomType, [])
    #         atcs = atCodes.setdefault(axis.code, [])
    #         if n == 0:
    #             xPos = pos = cursorCoordinate[0]
    #         elif n == 1:
    #             yPos = pos = cursorCoordinate[1]
    #         else:
    #             # for other Nd dimensions
    #             pos = axis.position
    #
    #         ats.append(pos)
    #         atcs.append(pos)
    #
    #     if self._matchingIsotopeCodes:
    #         # add a copy to show the reflected ppm values
    #         for n, (atomType, axis) in enumerate(zip(self.spectrumDisplay.isotopeCodes, self._orderedAxes)):
    #             ats = atTypes.setdefault(atomType, [])
    #             atcs = atCodes.setdefault(axis.code, [])
    #             if n == 0:
    #                 xPos = pos = cursorCoordinate[1]
    #             elif n == 1:
    #                 yPos = pos = cursorCoordinate[0]
    #             else:
    #                 # can ignore the rest
    #                 break
    #
    #             ats.append(pos)
    #             atcs.append(pos)
    #
    #     self.current.cursorPosition = (xPos, yPos)
    #     self.current.mouseMovedDict = mouseMovedDict
    #
    #     return mouseMovedDict

    @staticmethod
    def sign(x):
        return 1.0 if x >= 0 else -1.0

    def _rescaleOverlayText(self):
        if self.stripIDString:
            smallFont = self.getSmallFont()
            offsets = [GLDefs.TITLEXOFFSET * smallFont.charWidth * self.deltaX,
                       1.0 - (GLDefs.TITLEYOFFSET * smallFont.charHeight * self.deltaY),
                       0.0]

            self.stripIDString.attribs[:] = offsets * self.stripIDString.numVertices
            self.stripIDString.updateTextArrayVBOAttribs()

        if self._lockedStringTrue:
            dy = STRINGOFFSET * self.deltaY
            offsets = [0.0, dy, 0.0]
            self._lockedStringTrue.attribs[:] = offsets * self._lockedStringTrue.numVertices
            self._lockedStringTrue.updateTextArrayVBOAttribs()

            if self._lockedStringTrue:
                self._lockedStringFalse.attribs[:] = offsets * self._lockedStringFalse.numVertices
                self._lockedStringFalse.updateTextArrayVBOAttribs()
            dx = self._lockedStringTrue.width * self.deltaX

            offsets = [dx, dy, 0.0]
            if self._fixedStringFalse:
                self._fixedStringFalse.attribs[:] = offsets * self._fixedStringFalse.numVertices
                self._fixedStringFalse.updateTextArrayVBOAttribs()

            if self._fixedStringTrue:
                self._fixedStringTrue.attribs[:] = offsets * self._fixedStringTrue.numVertices
                self._fixedStringTrue.updateTextArrayVBOAttribs()

    def _updateHighlightedIntegrals(self, spectrumView, integralListView):
        drawList = self._GLIntegralLists[integralListView]
        drawList._rebuild()

    def _processSpectrumNotifier(self, data):
        trigger = data[Notifier.TRIGGER]

        if trigger in [Notifier.RENAME]:
            obj = data[Notifier.OBJECT]
            self._spectrumLabelling.renameString(obj)

        self.update()

    def _processPeakNotifier(self, data):
        self._updateVisibleSpectrumViews()
        self._GLPeaks._processNotifier(data)

        self.update()

    def _processPeakListNotifier(self, data):
        self._updateVisibleSpectrumViews()
        self._GLPeaks._processNotifier(data)

        self.update()

    def _processNmrAtomNotifier(self, data):
        self._updateVisibleSpectrumViews()
        self._GLPeaks._processNotifier(data)
        self._GLMultiplets._processNotifier(data)
        self._nmrAtomsNotifier(data)

        self.update()

    def _processIntegralNotifier(self, data):
        self._updateVisibleSpectrumViews()
        self._GLIntegrals._processNotifier(data)

        self.update()

    def _processMultipletNotifier(self, data):
        self._updateVisibleSpectrumViews()
        self._GLMultiplets._processNotifier(data)

        self.update()

    def _processMultipletListNotifier(self, data):
        self._updateVisibleSpectrumViews()
        self._GLMultiplets._processNotifier(data)

        self.update()

    def _nmrAtomsNotifier(self, data):
        """respond to a rename-notifier on an nmrAtom, and update marks
        """
        trigger = data[Notifier.TRIGGER]

        if trigger in [Notifier.RENAME]:
            nmrAtom = data[Notifier.OBJECT]
            oldPid = Pid.Pid(data[Notifier.OLDPID])
            oldId = oldPid.id

            # search for the old name in the strings and remake
            for mark in self._marksAxisCodes:
                if mark.text == oldId:
                    mark.text = nmrAtom.id

                    # rebuild string
                    mark.buildString()
                    self._rescaleMarksAxisCode(mark)

            self.update()

    @staticmethod
    def _round_sig(x, sig=6, small_value=1.0e-9):
        return 0 if x == 0 else round(x, sig - int(math.floor(math.log10(max(abs(x), abs(small_value))))) - 1)

    @staticmethod
    def between(val, l, r):
        return (l - val) * (r - val) <= 0

    def _setViewPortFontScale(self):
        # set the scale for drawing the overlay text correctly
        self._axisScale[0:4] = [self.deltaX, self.deltaY, 1.0, 1.0]
        self.globalGL._shaderProgramTex.setAxisScale(self._axisScale)
        self.globalGL._shaderProgramTex.setProjectionAxes(self._uPMatrix, 0.0, 1.0, 0, 1.0, -1.0, 1.0)
        self.globalGL._shaderProgramTex.setPTexMatrix(self._uPMatrix)

    def updateVisibleSpectrumViews(self):
        self._visibleSpectrumViewsChange = True
        self.update()

    # @contextmanager
    def glBlocking(self):
        try:
            # stop notifiers and logging interfering with paint event
            self.project.blankNotification()
            self.application._increaseNotificationBlocking()

            yield

        finally:
            # re-enable notifiers
            self.application._decreaseNotificationBlocking()
            self.project.unblankNotification()

    def _buildGL(self):
        """Separate the building of the display from the paint event; not sure that this is required
        """
        # if abs(self.axisL - self.axisR) < 1e-9 or abs(self.axisT - self.axisB) < 1e-9:
        #     return

        self.buildCursors()
        if self.underMouse():
            self.buildMouseCoords()

        # build spectrumSettings, spectrumView visibility
        self.buildSpectra()

        # only call if the axes have changed, and after spectra
        if self._updateAxes:
            self.buildGrid()
            self.buildDiagonals()
            self._updateAxes = False

        # self.buildBoundingBoxes()

        self._GLPeaks._spectrumSettings = self._spectrumSettings
        self._GLMultiplets._spectrumSettings = self._spectrumSettings
        self._GLIntegrals._spectrumSettings = self._spectrumSettings

        self._GLPeaks.buildSymbols()
        self._GLPeaks.buildArrows()
        self._GLMultiplets.buildSymbols()
        self._GLMultiplets.buildArrows()
        if not self._stackingMode:
            self._GLIntegrals.buildSymbols()
            self.buildRegions()

        if self.buildMarks:
            self._marksList.renderMode = GLRENDERMODE_REBUILD
            self.buildMarks = False

        self.buildMarksRulers()

        self._GLPeaks.buildLabels()
        self._GLMultiplets.buildLabels()
        if not self._stackingMode:
            self._GLIntegrals.buildLabels()

        phasingFrame = self.spectrumDisplay.phasingFrame
        if phasingFrame.isVisible():
            self.buildStaticTraces()

    from ccpn.util.decorators import profile

    @profile()
    def _buildGLWithProfile(self):
        """A new test method for profiling the _buildGL
        """
        self._buildGL()

    def paintGL(self):
        """Handle the GL painting
        """
        if self._blankDisplay:
            return

        if self.strip.isDeleted:
            return

        # tt = time.perf_counter()

        # NOTE:ED - testing, remove later
        # self._paintMode = PaintModes.PAINT_ALL

        if self._paintMode == PaintModes.PAINT_NONE:

            # do nothing
            pass

        elif self._paintMode == PaintModes.PAINT_ALL or self._leavingWidget:

            # NOTE:ED - paint all content to the GL widget - need to work on this
            self._clearGLCursorQueue()

            # check whether the visible spectra list needs updating
            if self._visibleSpectrumViewsChange:
                self._visibleSpectrumViewsChange = False
                self._updateVisibleSpectrumViews()

            # if there are no spectra then skip the paintGL event
            if not self._ordering:
                return

            for _ in self.glBlocking():
                # simple profile of building all

                # NOTE:ED - this should be updated to explicit build calls
                #   and the _buildGL only moves it to the graphics card

                if hasattr(self.project, '_buildWithProfile') and self.project._buildWithProfile is True:
                    self.project._buildWithProfile = False

                    # create simple speed-caches for the current peaks/multiplets/integrals
                    for objList in [self._GLPeaks, self._GLMultiplets, self._GLIntegrals]:
                        objList._caching = True
                        objList._objCache = None

                    self._buildGLWithProfile()

                    for objList in [self._GLPeaks, self._GLMultiplets, self._GLIntegrals]:
                        objList._caching = False
                        objList._objCache = None

                else:
                    # create simple speed-caches for the current peaks/multiplets/integrals
                    for objList in [self._GLPeaks, self._GLMultiplets, self._GLIntegrals]:
                        objList._caching = True
                        objList._objCache = None

                    self._buildGL()

                    for objList in [self._GLPeaks, self._GLMultiplets, self._GLIntegrals]:
                        objList._caching = False
                        objList._objCache = None

                self._paintGL()

            # make all following paint events into mouse only
            # so only paints a single frame from an update event
            self._paintMode = PaintModes.PAINT_MOUSEONLY
            self._paintLastFrame = True
            self._leavingWidget = False

        elif self._paintMode == PaintModes.PAINT_MOUSEONLY:
            self._paintLastFrame = False
            self._leavingWidget = False

            # only need to paint the mouse cursor
            self._paintGLMouseOnly()

        # print(f'{round((time.perf_counter() - tt) * 1000.0, 2)},')

    # @contextmanager
    def _disableGLAliasing(self):
        """Disable aliasing for the contained routines
        """
        try:
            GL.glDisable(GL.GL_MULTISAMPLE)
            yield
        finally:
            GL.glEnable(GL.GL_MULTISAMPLE)

    # @contextmanager
    def _enableGLAliasing(self):
        """Enable aliasing for the contained routines
        """
        try:
            GL.glEnable(GL.GL_MULTISAMPLE)
            yield
        finally:
            GL.glDisable(GL.GL_MULTISAMPLE)

    # @contextmanager
    def _enableLogicOp(self, logicOp=GL.GL_COPY):
        """Enable logic operation for the contained routines
        """
        # valid values are: GL_CLEAR, GL_SET, GL_COPY, GL_COPY_INVERTED, GL_NOOP,
        #                   GL_INVERT, GL_AND, GL_NAND, GL_OR, GL_NOR,
        #                   GL_XOR, GL_EQUIV, GL_AND_REVERSE, GL_AND_INVERTED,
        #                   GL_OR_REVERSE, and GL_OR_INVERTED.The
        # initial value is GL_COPY

        try:
            GL.glEnable(GL.GL_COLOR_LOGIC_OP)
            GL.glLogicOp(logicOp)

            # NOTE:ED needed to cure that strange pyqt5 window-mask
            GL.glColorMask(GL.GL_TRUE, GL.GL_TRUE, GL.GL_TRUE, GL.GL_FALSE)

            yield  # pass control to the calling function

        finally:
            GL.glColorMask(GL.GL_TRUE, GL.GL_TRUE, GL.GL_TRUE, GL.GL_TRUE)
            GL.glLogicOp(GL.GL_COPY)
            GL.glDisable(GL.GL_COLOR_LOGIC_OP)

    def _paintGLMouseOnly(self):
        """paintGL event - paint only the mouse in Xor mode
        """
        # reset the paint mode - need to check the logic here
        # self._paintMode = PaintModes.PAINT_ALL

        currentShader = self.globalGL._shaderProgram1.makeCurrent()
        currentShader.setMVMatrix(self._IMatrix)

        # draw the spectra, need to reset the viewport
        self.viewports.setViewport(self._currentView)

        for _ in self._disableGLAliasing():
            currentShader.setProjectionAxes(self._uPMatrix, 0.0, 1.0, 0.0, 1.0, -1.0, 1.0)
            currentShader.setPMatrix(self._uPMatrix)
            self.buildCursors()

            for _ in self._enableLogicOp(GL.GL_INVERT):
                # enable invert mode so that only the cursor needs to be refreshed in the other viewports
                self.drawLastCursors()
                self.drawCursors()

    def _paintGL(self):

        if self._updateBackgroundColour:
            self._updateBackgroundColour = False
            self.setBackgroundColour(self.background, silent=True)

        GL.glClear(GL.GL_COLOR_BUFFER_BIT)
        GL.glEnable(GL.GL_MULTISAMPLE)
        GL.glColorMask(GL.GL_TRUE, GL.GL_TRUE, GL.GL_TRUE, GL.GL_TRUE)

        currentShader = self.globalGL._shaderProgram1.makeCurrent()

        # start with the grid mapped to (0..1, 0..1) to remove zoom errors here
        currentShader.setProjectionAxes(self._uPMatrix, 0.0, 1.0, 0.0, 1.0, -1.0, 1.0)
        currentShader.setPMatrix(self._uPMatrix)
        currentShader.setMVMatrix(self._IMatrix)

        for _ in self._disableGLAliasing():
            # draw the grid components
            self.drawGrid()

        # set the scale to the axis limits, needs addressing correctly, possibly same as grid
        currentShader.setProjectionAxes(self._uPMatrix, self.axisL, self.axisR, self.axisB,
                                        self.axisT, -1.0, 1.0)
        currentShader.setPMatrix(self._uPMatrix)

        # draw the spectra, need to reset the viewport
        self.viewports.setViewport(self._currentView)

        self.drawSpectra()
        self.drawBoundingBoxes()

        if self._peakSymbolsEnabled or self._peakArrowsEnabled or self._multipletSymbolsEnabled or self._multipletArrowsEnabled:
            # draw all the aliased symbols
            self.drawAliasedSymbols(self._peakSymbolsEnabled, self._peakArrowsEnabled,
                                    self._multipletSymbolsEnabled, self._multipletArrowsEnabled)

        self.globalGL._shaderProgram1.makeCurrent()

        if not self._stackingMode:
            if not (self.is1D and self.strip._isPhasingOn):  # other mouse buttons checks needed here
                self._GLIntegrals.drawSymbols(self._spectrumSettings)
                for _ in self._disableGLAliasing():
                    self._GLIntegrals.drawSymbolRegions(self._spectrumSettings)
                    self.drawRegions()

            for _ in self._disableGLAliasing():
                self.drawMarksRulers()

        # draw the text to the screen
        self.enableTexture()
        self.enableTextClientState()

        if self._peakLabelsEnabled or self._multipletLabelsEnabled:
            self.drawAliasedLabels()

        # change to the text shader
        currentShader = self.globalGL._shaderProgramTex.makeCurrent()

        currentShader.setProjectionAxes(self._uPMatrix, self.axisL, self.axisR, self.axisB, self.axisT, -1.0, 1.0)
        currentShader.setPTexMatrix(self._uPMatrix)

        self._axisScale[0:4] = [self.pixelX, self.pixelY, 0.0, 1.0]
        currentShader.setAxisScale(self._axisScale)
        currentShader.setStackOffset(np.array((0.0, 0.0), dtype=np.float32))

        if not self._stackingMode:
            if not (self.is1D and self.strip._isPhasingOn):
                self.drawIntegralLabels()

            self.drawMarksAxisCodes()

        else:
            # make the overlay/axis solid
            currentShader.setBlendEnabled(False)
            self._spectrumLabelling.drawStrings()

            # not fully implemented yet
            # self._legend.drawStrings()

            currentShader.setBlendEnabled(True)

        self.disableTextClientState()

        currentShader = self.globalGL._shaderProgram1.makeCurrent()

        self.drawTraces()
        currentShader.setMVMatrix(self._IMatrix)

        for _ in self._disableGLAliasing():
            self.drawInfiniteLines()

            currentShader.setProjectionAxes(self._uPMatrix, 0.0, 1.0, 0.0, 1.0, -1.0, 1.0)
            currentShader.setPMatrix(self._uPMatrix)

            self.drawSelectionBox()
            self.drawMouseMoveLine()

            if self._successiveClicks:
                self.drawDottedCursor()

            for _ in self._enableLogicOp(GL.GL_INVERT):
                # enable invert mode so that only the cursor needs to be refreshed in the other viewports
                self.drawCursors()

        currentShader = self.globalGL._shaderProgramTex.makeCurrent()
        self.enableTextClientState()
        self._setViewPortFontScale()

        self.drawMouseCoords()

        # make the overlay/axis solid
        currentShader.setBlendEnabled(False)
        self.drawOverlayText()
        self.drawAxisLabels()
        currentShader.setBlendEnabled(True)

        self.disableTextClientState()
        self.disableTexture()

    def enableTexture(self):
        GL.glEnable(GL.GL_BLEND)
        # GL.glEnable(GL.GL_TEXTURE_2D)
        # GL.glBindTexture(GL.GL_TEXTURE_2D, self.globalGL.glSmallFont.textureId)

        GL.glActiveTexture(GL.GL_TEXTURE0)
        GL.glBindTexture(GL.GL_TEXTURE_2D, self.getSmallFont()._parent.textureId)
        # GL.glActiveTexture(GL.GL_TEXTURE1)
        # GL.glBindTexture(GL.GL_TEXTURE_2D, self.getSmallFont(transparent=True).textureId)

    def disableTexture(self):
        GL.glDisable(GL.GL_BLEND)

    def buildAllContours(self):
        for spectrumView in self._ordering:  # strip.spectrumViews:
            if not spectrumView.isDeleted:
                spectrumView.buildContours = True

    def buildSpectra(self):
        if self.strip.isDeleted:
            return

        # self._spectrumSettings = {}
        rebuildFlag = False
        for spectrumView in self._ordering:  # strip.spectrumViews:
            if spectrumView.isDeleted:
                continue

            if spectrumView.buildContours or spectrumView.buildContoursOnly:

                # flag the peaks for rebuilding
                if not spectrumView.buildContoursOnly:
                    for peakListView in spectrumView.peakListViews:
                        peakListView.buildSymbols = True
                        peakListView.buildLabels = True
                        peakListView.buildArrows = True
                    for integralListView in spectrumView.integralListViews:
                        integralListView.buildSymbols = True
                        integralListView.buildLabels = True
                    for multipletListView in spectrumView.multipletListViews:
                        multipletListView.buildSymbols = True
                        multipletListView.buildLabels = True
                        multipletListView.buildArrows = True

                spectrumView.buildContours = False
                spectrumView.buildContoursOnly = False

                # rebuild the contours
                if spectrumView not in self._contourList.keys():
                    self._contourList[spectrumView] = GLVertexArray(numLists=1,
                                                                    renderMode=GLRENDERMODE_DRAW,
                                                                    blendMode=False,
                                                                    drawMode=GL.GL_LINES,
                                                                    dimension=2,
                                                                    GLContext=self)

                spectrumView._buildGLContours(self._contourList[spectrumView])

                self._buildSpectrumSetting(spectrumView=spectrumView)

                rebuildFlag = True

                # define the VBOs to pass to the graphics card
                self._contourList[spectrumView].defineIndexVBO()

        # rebuild the traces as the spectrum/plane may have changed
        if rebuildFlag:
            self.rebuildTraces()

    def enableTextClientState(self):
        _attribArrayIndex = 1
        GL.glEnableClientState(GL.GL_VERTEX_ARRAY)
        GL.glEnableClientState(GL.GL_COLOR_ARRAY)
        GL.glEnableClientState(GL.GL_TEXTURE_COORD_ARRAY)
        GL.glEnableVertexAttribArray(_attribArrayIndex)

    def disableTextClientState(self):
        _attribArrayIndex = 1
        GL.glDisableClientState(GL.GL_TEXTURE_COORD_ARRAY)
        GL.glDisableClientState(GL.GL_VERTEX_ARRAY)
        GL.glDisableClientState(GL.GL_COLOR_ARRAY)
        GL.glDisableVertexAttribArray(_attribArrayIndex)

    def buildGrid(self):
        """Build the grids for the mainGrid and the bottom/right axes
        """

        # build the axes
        self.axisLabelling, self.axesChanged = self._buildAxes(self.gridList[0], axisList=[0, 1],
                                                               scaleGrid=[1, 0],
                                                               r=self.foreground[0],
                                                               g=self.foreground[1],
                                                               b=self.foreground[2],
                                                               transparency=300.0,
                                                               _includeDiagonal=self._matchingIsotopeCodes,
                                                               _diagonalList=None,
                                                               _includeAxis=False)  #self.diagonalGLList)

        if self.axesChanged:
            if self.highlighted:
                self._buildAxes(self.gridList[1], axisList=[1], scaleGrid=[1, 0], r=self.highlightColour[0],
                                g=self.highlightColour[1],
                                b=self.highlightColour[2], transparency=32.0)
                self._buildAxes(self.gridList[2], axisList=[0], scaleGrid=[1, 0], r=self.highlightColour[0],
                                g=self.highlightColour[1],
                                b=self.highlightColour[2], transparency=32.0)
            else:
                self._buildAxes(self.gridList[1], axisList=[1], scaleGrid=[1, 0], r=self.foreground[0],
                                g=self.foreground[1],
                                b=self.foreground[2], transparency=32.0)
                self._buildAxes(self.gridList[2], axisList=[0], scaleGrid=[1, 0], r=self.foreground[0],
                                g=self.foreground[1],
                                b=self.foreground[2], transparency=32.0)

            # buffer the lists to VBOs
            for gr in self.gridList:
                gr.defineIndexVBO()

            # # buffer the diagonal GL line
            # self.diagonalGLList.defineIndexVBO()

    def drawGrid(self):
        # set to the mainView and draw the grid
        # self.buildGrid()

        GL.glEnable(GL.GL_BLEND)
        GL.glLineWidth(GLDefs.GLDEFAULTLINETHICKNESS * self.viewports.devicePixelRatio)

        # draw the main grid
        if self._gridVisible:
            self.viewports.setViewport(self._currentView)
            self.gridList[0].drawIndexVBO()

        # draw the diagonal line - independent of viewing the grid
        if self._matchingIsotopeCodes:  # and self.diagonalGLList:
            # viewport above may not be set
            if not self._gridVisible:
                self.viewports.setViewport(self._currentView)
            if self.diagonalGLList:
                self.diagonalGLList.drawIndexVBO()
            if self.diagonalSideBandsGLList and self._sideBandsVisible:
                self.diagonalSideBandsGLList.drawIndexVBO()

        # draw the axes tick marks (effectively the same grid in smaller viewport)
        if self._axesVisible:
            if self._drawRightAxis:
                # draw the grid marks for the right axis
                self.viewports.setViewport(self._currentRightAxisView)
                self.gridList[1].drawIndexVBO()

            if self._drawBottomAxis:
                # draw the grid marks for the bottom axis
                self.viewports.setViewport(self._currentBottomAxisView)
                self.gridList[2].drawIndexVBO()

    def _floatFormat(self, f=0.0, prec=3):
        """return a float string, remove trailing zeros after decimal
        """
        return (('%.' + str(prec) + 'f') % f).rstrip('0').rstrip('.')

    def _intFormat(self, ii=0, prec=0):
        """return an integer string
        """
        return self._floatFormat(ii, 1)
        # return '%i' % ii

    def _eFormat(self, f=0.0, prec=4):
        """return an exponential with trailing zeroes removed
        """
        s = '%.*e' % (prec, f)
        if 'e' in s:
            mantissa, exp = s.split('e')
            mantissa = mantissa.rstrip('0')
            if mantissa.endswith('.'):
                mantissa += '0'
            exp = exp.lstrip('0+')
            if exp:
                if exp.startswith('-'):
                    return '%se%d' % (mantissa, int(exp))
                else:
                    return '%se+%d' % (mantissa, int(exp))
            else:
                return '%s' % mantissa

        else:
            return ''

    def _buildSingleWildCard(self, _axisCodes):
        """Buld the axisCode appending wildcard as required
        """
        _code = ''
        if _axisCodes:
            _maxLen = max(len(ax) for ax in _axisCodes)
            _chs = [a for a in zip(*_axisCodes)]
            for ch in _chs:
                chSet = set(ch)
                if len(chSet) == 1:
                    _code += ch[0]
                else:
                    _code += '*'
                    break
            else:
                if len(_code) < _maxLen:
                    _code += '*'
        _code = _code or '*'

        return _code

    def _buildAxisCodesWithWildCards(self):
        """Build the visible axis codes from the visible spectra appending wildcard as required
        """
        _visibleSpec = [(specView, self._spectrumSettings[specView]) for specView in self._ordering
                        if not specView.isDeleted and specView.isDisplayed and
                        specView in self._spectrumSettings]
        _firstVisible = ((self._ordering[0], self._spectrumSettings[self._ordering[0]]),) if self._ordering and not \
<<<<<<< HEAD
        self._ordering[0].isDeleted and self._ordering[0] in self._spectrumSettings else ()
=======
            self._ordering[0].isDeleted and self._ordering[0] in self._spectrumSettings else ()
>>>>>>> b9bf9e18
        self._visibleOrderingDict = _visibleSpec or _firstVisible

        # quick fix to take the set of matching letters from the spectrum axisCodes - append a '*' to denote trailing differences
        if self.spectrumDisplay.is1D:
            # get the x-axis codes for 1d
            _axisCodes = [spec.spectrum.axisCodes[0] for spec, settings in self._visibleOrderingDict]
            _axisWildCards = (self._buildSingleWildCard(_axisCodes),
                              self.axisCodes[1] or '*')
        else:
            dim = len(self.spectrumDisplay.axisCodes)
            _axisWildCards = []
            for axis in range(dim):
                # get the correct x-axis mapped axis codes for Nd
                _axisCodes = []
                for spec, settings in self._visibleOrderingDict:
                    try:
                        _axisCodes.append(spec.spectrum.axisCodes[settings[GLDefs.SPECTRUM_POINTINDEX][axis]])
                    except Exception as es:
                        # can skip for now
                        pass
                _code = self._buildSingleWildCard(_axisCodes)
                _axisWildCards.append(_code)

        self._visibleOrderingAxisCodes = _axisWildCards

    def buildAxisLabels(self, refresh=False):
        # build axes labelling
        if refresh or self.axesChanged:

            self._axisXLabelling = []
            self._axisScaleLabelling = []

            if self.highlighted:
                labelColour = self.highlightColour
            else:
                labelColour = self.foreground

            smallFont = self.getAxisFont()

            if self._drawBottomAxis:
                # create the X axis labelling
                for axLabel in self.axisLabelling['0'].values():
                    axisX = axLabel[2]
                    axisXLabel = axLabel[3]

                    axisXText = self._intFormat(axisXLabel) if axLabel[4] >= 1 else self.XMode(axisXLabel)

                    self._axisXLabelling.append(GLString(text=axisXText,
                                                         font=smallFont,
                                                         x=axisX - (0.4 * smallFont.charWidth * self.deltaX * len(
                                                                 axisXText)),
                                                         y=self.AXIS_MARGINBOTTOM - GLDefs.TITLEYOFFSET * smallFont.charHeight,

                                                         colour=labelColour, GLContext=self,
                                                         obj=None))

                # append the axisCode
                self._axisXLabelling.append(
                        GLString(text=self._visibleOrderingAxisCodes[0] if self._visibleOrderingAxisCodes else '*',
                                 font=smallFont,
                                 x=GLDefs.AXISTEXTXOFFSET * self.deltaX,
                                 y=self.AXIS_MARGINBOTTOM - GLDefs.TITLEYOFFSET * smallFont.charHeight,
                                 colour=labelColour, GLContext=self,
                                 obj=None))
                # and the axis dimensions
                xUnitsLabels = self.XAXES[self._xUnits]
                self._axisXLabelling.append(GLString(text=xUnitsLabels,
                                                     font=smallFont,
                                                     x=1.0 - (self.deltaX * len(xUnitsLabels) * smallFont.charWidth),
                                                     y=self.AXIS_MARGINBOTTOM - GLDefs.TITLEYOFFSET * smallFont.charHeight,
                                                     colour=labelColour, GLContext=self,
                                                     obj=None))

            self._axisYLabelling = []

            if self._drawRightAxis:
                # create the Y axis labelling
                for xx, ayLabel in enumerate(self.axisLabelling['1'].values()):
                    axisY = ayLabel[2]
                    axisYLabel = ayLabel[3]

                    if self.YAXISUSEEFORMAT:
                        axisYText = self.YMode(axisYLabel)
                    else:
                        axisYText = self._intFormat(axisYLabel) if ayLabel[4] >= 1 else self.YMode(axisYLabel)

                    self._axisYLabelling.append(GLString(text=axisYText,
                                                         font=smallFont,
                                                         x=self.AXIS_OFFSET,
                                                         y=axisY - (GLDefs.AXISTEXTYOFFSET * self.deltaY),
                                                         colour=labelColour, GLContext=self,
                                                         obj=None))

                # append the axisCode
                self._axisYLabelling.append(GLString(
                        text=self._visibleOrderingAxisCodes[1] if self._visibleOrderingAxisCodes and len(
                                self._visibleOrderingAxisCodes) > 1 else '*',
                        font=smallFont,
                        x=self.AXIS_OFFSET,
                        y=1.0 - (GLDefs.TITLEYOFFSET * smallFont.charHeight * self.deltaY),
                        colour=labelColour, GLContext=self,
                        obj=None))
                # and the axis dimensions
                yUnitsLabels = self.YAXES[self._yUnits]
                self._axisYLabelling.append(GLString(text=yUnitsLabels,
                                                     font=smallFont,
                                                     x=self.AXIS_OFFSET,
                                                     y=1.0 * self.deltaY,
                                                     colour=labelColour, GLContext=self,
                                                     obj=None))

    def drawAxisLabels(self):
        # draw axes labelling

        if self._axesVisible:
            self.buildAxisLabels()

            if self._drawBottomAxis:
                # put the axis labels into the bottom bar
                self.viewports.setViewport(self._currentBottomAxisBarView)

                self._axisScale[0:4] = [self.deltaX, 1.0, 1.0, 1.0]

                self.globalGL._shaderProgramTex.setAxisScale(self._axisScale)
                self.globalGL._shaderProgramTex.setProjectionAxes(self._uPMatrix, 0.0, 1.0, 0,
                                                                  self.AXIS_MARGINBOTTOM, -1.0, 1.0)
                self.globalGL._shaderProgramTex.setPTexMatrix(self._uPMatrix)

                for lb in self._axisXLabelling:
                    lb.drawTextArrayVBO()

            if self._drawRightAxis:
                # put the axis labels into the right bar
                self.viewports.setViewport(self._currentRightAxisBarView)

                self._axisScale[0:4] = [1.0, self.deltaY, 1.0, 1.0]

                self.globalGL._shaderProgramTex.setAxisScale(self._axisScale)
                self.globalGL._shaderProgramTex.setProjectionAxes(self._uPMatrix, 0, self.AXIS_MARGINRIGHT,
                                                                  0.0, 1.0, -1.0, 1.0)
                self.globalGL._shaderProgramTex.setPTexMatrix(self._uPMatrix)

                for lb in self._axisYLabelling:
                    lb.drawTextArrayVBO()

    def removeInfiniteLine(self, line):
        if line in self._infiniteLines:
            self._infiniteLines.remove(line)
        self.update()

    def addInfiniteLine(self, values=None, axisCode=None, orientation=None,
                        brush=None, colour='blue',
                        movable=True, visible=True, bounds=None,
                        obj=None, lineStyle='dashed', lineWidth=1.0):

        if colour in REGION_COLOURS.keys():
            if colour == 'highlight':
                brush = self.highlightColour
            else:
                brush = REGION_COLOURS[colour]
        else:
            brush = colour

        if orientation == 'h':
            axisCode = self._axisCodes[1]
        elif orientation == 'v':
            axisCode = self._axisCodes[0]
        else:
            if axisCode:
                axisIndex = None
                for ps, psCode in enumerate(self._axisCodes[0:2]):
                    if self._preferences.matchAxisCode == 0:  # default - match atom type

                        if axisCode[0] == psCode[0]:
                            axisIndex = ps
                    elif self._preferences.matchAxisCode == 1:  # match full code
                        if axisCode == psCode:
                            axisIndex = ps

                    if axisIndex == 0:
                        orientation = 'v'
                    elif axisIndex == 1:
                        orientation = 'h'

                if not axisIndex:
                    getLogger().warning('Axis code %s not found in current strip' % axisCode)
                    return None
            else:
                axisCode = self._axisCodes[0]
                orientation = 'v'

        newInfiniteLine = GLInfiniteLine(self.strip, self._regionList,
                                         values=values,
                                         axisCode=axisCode,
                                         orientation=orientation,
                                         brush=brush,
                                         colour=colour,
                                         movable=movable,
                                         visible=visible,
                                         bounds=bounds,
                                         obj=obj,
                                         lineStyle=lineStyle,
                                         lineWidth=lineWidth)
        self._infiniteLines.append(newInfiniteLine)

        self.update()
        return newInfiniteLine

    def removeExternalRegion(self, region):
        pass
        self._externalRegions._removeRegion(region)
        self._externalRegions.renderMode = GLRENDERMODE_REBUILD
        # if self._dragRegions[0] == region:
        #   self._dragRegions = set()
        for reg in self._dragRegions:
            if reg[0] == region:
                self._dragRegions.remove(reg)
                break

        self.update()

    def addExternalRegion(self, values=None, axisCode=None, orientation=None,
                          brush=None, colour='blue',
                          movable=True, visible=True, bounds=None,
                          obj=None, **kwds):

        newRegion = self._externalRegions._addRegion(values=values, axisCode=axisCode, orientation=orientation,
                                                     brush=brush, colour=colour,
                                                     movable=movable, visible=visible, bounds=bounds,
                                                     obj=obj, **kwds)

        self._externalRegions.renderMode = GLRENDERMODE_REBUILD
        self.update()

        return newRegion

    def addRegion(self, values=None, axisCode=None, orientation=None,
                  brush=None, colour='blue',
                  movable=True, visible=True, bounds=None,
                  obj=None):

        if colour in REGION_COLOURS.keys():
            brush = REGION_COLOURS[colour]

        if orientation == 'h':
            axisCode = self._axisCodes[1]
        elif orientation == 'v':
            axisCode = self._axisCodes[0]
        else:
            if axisCode:
                axisIndex = None
                for ps, psCode in enumerate(self._axisCodes[0:2]):
                    if self._preferences.matchAxisCode == 0:  # default - match atom type

                        if axisCode[0] == psCode[0]:
                            axisIndex = ps
                    elif self._preferences.matchAxisCode == 1:  # match full code
                        if axisCode == psCode:
                            axisIndex = ps

                    if axisIndex == 0:
                        orientation = 'v'
                    elif axisIndex == 1:
                        orientation = 'h'

                if not axisIndex:
                    getLogger().warning('Axis code %s not found in current strip' % axisCode)
                    return None
            else:
                axisCode = self._axisCodes[0]
                orientation = 'v'

        newRegion = GLRegion(self.strip, self._regionList,
                             values=values,
                             axisCode=axisCode,
                             orientation=orientation,
                             brush=brush,
                             colour=colour,
                             movable=movable,
                             visible=visible,
                             bounds=bounds,
                             obj=obj)
        self._regions.append(newRegion)

        self._regionList.renderMode = GLRENDERMODE_REBUILD
        self.update()
        return newRegion

    def buildRegions(self):

        drawList = self._externalRegions
        if drawList.renderMode == GLRENDERMODE_REBUILD:
            drawList.renderMode = GLRENDERMODE_DRAW  # back to draw mode
            drawList._rebuild()

            drawList.defineIndexVBO()

        elif drawList.renderMode == GLRENDERMODE_RESCALE:
            drawList.renderMode = GLRENDERMODE_DRAW  # back to draw mode
            drawList._resize()

            drawList.defineIndexVBO()

    def buildMarksRulers(self):
        drawList = self._marksList

        if drawList.renderMode == GLRENDERMODE_REBUILD:
            drawList.renderMode = GLRENDERMODE_DRAW  # back to draw mode
            drawList.refreshMode = GLREFRESHMODE_REBUILD
            drawList.clearArrays()

            # clear the attached strings
            self._marksAxisCodes = []

            # build the marks VBO
            index = 0
            # for mark in self.project.marks:
            for mark in self.mainWindow.marks + \
                        self.strip.spectrumDisplay.marks + \
                        self.strip.marks:

                # find the matching axisCodes to the display
                exactMatch = (self._preferences.matchAxisCode == AXIS_FULLATOMNAME)
                indices = getAxisCodeMatchIndices(mark.axisCodes, self._axisCodes[:2], exactMatch=exactMatch,
                                                  allMatches=not exactMatch)

                for axisIndices, rr in zip(indices, mark.rulerData):
                    if not isinstance(axisIndices, tuple):  # may be single axis-code
                        axisIndices = (axisIndices,)

                    for axisIndex in axisIndices:
                        if axisIndex is not None and axisIndex < 2:

                            # NOTE:ED check axis units - assume 'ppm' for the minute
                            if axisIndex == 0:
                                # vertical ruler
                                pos = x0 = x1 = rr.position
                                y0 = self.axisT
                                y1 = self.axisB
                                textX = pos + (3.0 * self.pixelX)
                                textY = self.axisB + (3.0 * self.pixelY)
                            else:
                                # horizontal ruler
                                pos = y0 = y1 = rr.position
                                x0 = self.axisL
                                x1 = self.axisR
                                textX = self.axisL + (3.0 * self.pixelX)
                                textY = pos + (3.0 * self.pixelY)

                            colour = mark.colour
                            colR = int(colour.strip('# ')[0:2], 16) / 255.0
                            colG = int(colour.strip('# ')[2:4], 16) / 255.0
                            colB = int(colour.strip('# ')[4:6], 16) / 255.0

                            drawList.indices = np.append(drawList.indices,
                                                         np.array((index, index + 1), dtype=np.uint32))
                            drawList.vertices = np.append(drawList.vertices,
                                                          np.array((x0, y0, x1, y1), dtype=np.float32))
                            drawList.colors = np.append(drawList.colors,
                                                        np.array((colR, colG, colB, 1.0) * 2, dtype=np.float32))
                            drawList.attribs = np.append(drawList.attribs, (axisIndex, pos, axisIndex, pos))

                            # build the string and add the extra axis code
                            label = rr.label or rr.axisCode

                            newMarkString = GLString(text=label,
                                                     font=self.getSmallFont(),
                                                     x=textX,
                                                     y=textY,
                                                     colour=(colR, colG, colB, 1.0),
                                                     GLContext=self,
                                                     obj=None)
                            # this is in the attribs
                            newMarkString.axisIndex = axisIndex
                            newMarkString.axisPosition = pos
                            self._marksAxisCodes.append(newMarkString)

                            index += 2
                            drawList.numVertices += 2

            drawList.defineIndexVBO()

        elif drawList.renderMode == GLRENDERMODE_RESCALE:
            drawList.renderMode = GLRENDERMODE_DRAW  # back to draw mode

            drawList.defineIndexVBO()

    def drawMarksRulers(self):
        if self.strip.isDeleted:
            return

        self._marksList.drawIndexVBO()

    def drawRegions(self):
        if self.strip.isDeleted:
            return

        self._externalRegions.drawIndexVBO()

    def drawMarksAxisCodes(self):
        if self.strip.isDeleted:
            return

        # strings are generated when the marksRulers are modified
        for mark in self._marksAxisCodes:
            mark.drawTextArrayVBO()

    def _scaleAxisToRatio(self, values):
        return [((values[0] - self.axisL) / (self.axisR - self.axisL)) if values[0] is not None and abs(
                self.axisR - self.axisL) > 1e-9 else 0.0,
                ((values[1] - self.axisB) / (self.axisT - self.axisB)) if values[1] is not None and abs(
                        self.axisT - self.axisB) > 1e-9 else 0.0]

    # def buildCursors(self):
    #     """Build and draw the cursors/doubleCursors
    #     """
    #     if not self._disableCursorUpdate and self._crosshairVisible:
    #
    #         # get the next cursor drawList
    #         self._advanceGLCursor()
    #         drawList = self._glCursorQueue[self._glCursorHead]
    #         vertices = []
    #         indices = []
    #         index = 0
    #
    #         # map the cursor to the ratio coordinates - double cursor is flipped about the line x=y
    #
    #         cursorCoordinate = self.getCurrentCursorCoordinate()
    #
    #         newCoords = self._scaleAxisToRatio(cursorCoordinate[0:2])
    #         # doubleCoords = self._scaleAxisToRatio(self.getCurrentDoubleCursorCoordinates()[0:2])
    #
    #         if getCurrentMouseMode() == PICK and self.underMouse():
    #
    #             x = self.deltaX * 8
    #             y = self.deltaY * 8
    #
    #             vertices = [newCoords[0] - x, newCoords[1] - y,
    #                         newCoords[0] + x, newCoords[1] - y,
    #                         newCoords[0] + x, newCoords[1] - y,
    #                         newCoords[0] + x, newCoords[1] + y,
    #                         newCoords[0] + x, newCoords[1] + y,
    #                         newCoords[0] - x, newCoords[1] + y,
    #                         newCoords[0] - x, newCoords[1] + y,
    #                         newCoords[0] - x, newCoords[1] - y
    #                         ]
    #             indices = [0, 1, 2, 3, 4, 5, 6, 7]
    #             col = self.mousePickColour
    #             index = 8
    #
    #         else:
    #             col = self.foreground
    #
    #         phasingFrame = self.spectrumDisplay.phasingFrame
    #         if not phasingFrame.isVisible():
    #             if (coords := self.current.mouseMovedDict):
    #
    #                 # read values from isotopeCode or axisCode
    #                 if self._preferences.matchAxisCode == 0:  # default - match atom type
    #                     atomTypes = self.spectrumDisplay.isotopeCodes
    #                     xPosList = coords[AXIS_MATCHATOMTYPE].get(atomTypes[0], [])
    #                     if not self.spectrumDisplay.is1D:
    #                         yPosList = coords[AXIS_MATCHATOMTYPE].get(atomTypes[1], [])
    #                 else:
    #                     atCodes = self._orderedAxes
    #                     xPosList = coords[AXIS_FULLATOMNAME].get(atCodes[0].code, [])
    #                     if not self.spectrumDisplay.is1D:
    #                         yPosList = coords[AXIS_FULLATOMNAME].get(atCodes[1].code, [])
    #
    #                 foundX = []
    #                 foundY = []
    #                 if not self._updateVTrace and newCoords[0] is not None:
    #                     for pos in xPosList:
    #                         x, _y = self._scaleAxisToRatio([pos, 0])
    #                         if all(abs(x - val) > self.deltaX for val in foundX):
    #
    #                             # store the found value so that overlaying lines are not drawn - OpenGL uses an XOR draw mode
    #                             foundX.append(x)
    #                             vertices.extend([x, 1.0, x, 0.0])
    #                             indices.extend([index, index + 1])
    #                             index += 2
    #
    #                         if self._matchingIsotopeCodes:
    #                             # draw the cursor reflected about the x=y line (need to check gammaRatio)
    #                             _x, y = self._scaleAxisToRatio([0, pos])
    #                             if all(abs(y - val) > self.deltaY for val in foundY):
    #                                 foundY.append(y)
    #                                 vertices.extend([0.0, y, 1.0, y])
    #                                 indices.extend([index, index + 1])
    #                                 index += 2
    #
    #                 if not self._updateHTrace and newCoords[1] is not None and not self.spectrumDisplay.is1D:
    #                     for pos in yPosList:
    #                         _x, y = self._scaleAxisToRatio([0, pos])
    #                         if all(abs(y - val) > self.deltaY for val in foundY):
    #                             foundY.append(y)
    #                             vertices.extend([0.0, y, 1.0, y])
    #                             indices.extend([index, index + 1])
    #                             index += 2
    #
    #                         if self._matchingIsotopeCodes:
    #                             # draw the cursor reflected about the x=y line (need to check gammaRatio)
    #                             x, _y = self._scaleAxisToRatio([pos, 0])
    #                             if all(abs(x - val) > self.deltaX for val in foundX):
    #                                 foundX.append(x)
    #                                 vertices.extend([x, 1.0, x, 0.0])
    #                                 indices.extend([index, index + 1])
    #                                 index += 2
    #
    #             # _drawDouble = True  # self._doubleCrosshairVisible  # any([specView.spectrum.showDoubleCrosshair == True for specView in self._ordering])
    #             #
    #             # if not self._updateVTrace and newCoords[0] is not None:
    #             #     vertices.extend([newCoords[0], 1.0, newCoords[0], 0.0])
    #             #     indices.extend([index, index + 1])
    #             #     index += 2
    #             #
    #             #     # add the double cursor
    #             #     if _drawDouble and self._matchingIsotopeCodes and doubleCoords[0] is not None and abs(doubleCoords[0] - newCoords[0]) > self.deltaX:
    #             #         vertices.extend([doubleCoords[0], 1.0, doubleCoords[0], 0.0])
    #             #         indices.extend([index, index + 1])
    #             #         index += 2
    #             #
    #             # if not self._updateHTrace and newCoords[1] is not None:
    #             #     vertices.extend([0.0, newCoords[1], 1.0, newCoords[1]])
    #             #     indices.extend([index, index + 1])
    #             #     index += 2
    #             #
    #             #     # add the double cursor
    #             #     if _drawDouble and self._matchingIsotopeCodes and doubleCoords[1] is not None and abs(doubleCoords[1] - newCoords[1]) > self.deltaY:
    #             #         vertices.extend([0.0, doubleCoords[1], 1.0, doubleCoords[1]])
    #             #         indices.extend([index, index + 1])
    #             #         index += 2
    #
    #         drawList.vertices = np.array(vertices, dtype=np.float32)
    #         drawList.indices = np.array(indices, dtype=np.int32)
    #         drawList.numVertices = len(vertices) // 2
    #         drawList.colors = np.array(col * drawList.numVertices, dtype=np.float32)
    #
    #         # build and draw the VBO
    #         drawList.defineIndexVBO()

    def drawLastCursors(self):
        """Draw the cursors/doubleCursors
        """
        cursor = self._glCursorQueue[self._glCursorTail]
        if cursor.indices.size:
            cursor.drawIndexVBO()

    def drawCursors(self):
        """Draw the cursors/doubleCursors
        """
        cursor = self._glCursorQueue[self._glCursorHead]
        if cursor.indices.size:
            cursor.drawIndexVBO()

    def getCurrentCursorCoordinate(self):

        if self.cursorSource is None or self.cursorSource == 'self':
            currentPos = self.mapFromGlobal(QtGui.QCursor.pos())

            # calculate mouse coordinate within the mainView
            _mouseX = currentPos.x()
            if self._drawBottomAxis:
                _mouseY = self.height() - currentPos.y() - self.AXIS_MOUSEYOFFSET
                _top = self.height() - self.AXIS_MOUSEYOFFSET
            else:
                _mouseY = self.height() - currentPos.y()
                _top = self.height()

            # translate from screen (0..w, 0..h) to NDC (-1..1, -1..1) to axes (axisL, axisR, axisT, axisB)
            result = self.mouseTransform.dot([_mouseX, _mouseY, 0.0, 1.0])

        else:
            result = self.cursorCoordinate

        return result

    # def getCurrentDoubleCursorCoordinates(self):
    #     if self.cursorSource in (CURSOR_SOURCE_NONE, CURSOR_SOURCE_SELF):
    #         cursorCoordinate = self.getCurrentCursorCoordinate()
    #
    #         # flip cursor about x=y to get double cursor
    #         result = [cursorCoordinate[1],
    #                   cursorCoordinate[0],
    #                   cursorCoordinate[2],
    #                   cursorCoordinate[3]]
    #     else:
    #         result = self.doubleCursorCoordinate
    #
    #     return result

    def drawDottedCursor(self):
        # draw the cursors
        # need to change to VBOs

        GL.glColor4f(*self.zoomLineColour)
        GL.glLineStipple(1, 0xF0F0)
        GL.glEnable(GL.GL_LINE_STIPPLE)

        succClick = self._scaleAxisToRatio(self._successiveClicks[0:2])

        GL.glBegin(GL.GL_LINES)
        GL.glVertex2d(succClick[0], 1.0)
        GL.glVertex2d(succClick[0], 0.0)
        GL.glVertex2d(0.0, succClick[1])
        GL.glVertex2d(1.0, succClick[1])
        GL.glEnd()

        GL.glDisable(GL.GL_LINE_STIPPLE)

    def setInfiniteLineColour(self, infLine, colour):
        for reg in self._infiniteLines:
            if reg == infLine:
                colR = int(colour.strip('# ')[0:2], 16) / 255.0
                colG = int(colour.strip('# ')[2:4], 16) / 255.0
                colB = int(colour.strip('# ')[4:6], 16) / 255.0
                reg.brush = (colR, colG, colB, 1.0)

    def drawInfiniteLines(self):
        # draw the simulated infinite lines - using deprecated GL :)

        GL.glDisable(GL.GL_BLEND)
        GL.glEnable(GL.GL_LINE_STIPPLE)
        for infLine in self._infiniteLines:

            if infLine.visible:
                GL.glColor4f(*infLine.brush)
                GL.glLineStipple(1, GLDefs.GLLINE_STYLES[infLine.lineStyle])

                GL.glLineWidth(infLine.lineWidth * self.viewports.devicePixelRatio)
                GL.glBegin(GL.GL_LINES)
                if infLine.orientation == 'h':
                    GL.glVertex2d(self.axisL, infLine.values)
                    GL.glVertex2d(self.axisR, infLine.values)
                else:
                    GL.glVertex2d(infLine.values, self.axisT)
                    GL.glVertex2d(infLine.values, self.axisB)

                GL.glEnd()

        GL.glDisable(GL.GL_LINE_STIPPLE)
        GL.glLineWidth(GLDefs.GLDEFAULTLINETHICKNESS * self.viewports.devicePixelRatio)

    def setStripID(self, name):
        self.stripIDLabel = name
        self._newStripID = True

    def drawOverlayText(self, refresh=False):
        """Draw extra information to the screen
        """
        # cheat for the moment
        if self._newStripID or self.stripIDString.renderMode == GLRENDERMODE_REBUILD:
            self.stripIDString.renderMode = GLRENDERMODE_DRAW
            self._newStripID = False

            if self.highlighted:
                colour = self.highlightColour
            else:
                colour = self.buttonForeground

            smallFont = self.getSmallFont()
            self.stripIDString = GLString(text=self.stripIDLabel,
                                          font=smallFont,
                                          x=GLDefs.TITLEXOFFSET * smallFont.charWidth * self.deltaX,
                                          y=1.0 - (GLDefs.TITLEYOFFSET * smallFont.charHeight * self.deltaY),
                                          colour=colour, GLContext=self,
                                          obj=None, blendMode=False)

            self._oldStripIDLabel = self.stripIDLabel

        # Don't draw for the minute, but keep for print strip
        # # draw the strip ID to the screen
        # self.stripIDString.drawTextArrayVBO()

        # only display buttons in the first strip (not required in others)
        if self.AXISLOCKEDBUTTON and (
                self.AXISLOCKEDBUTTONALLSTRIPS or self.strip == self.strip.spectrumDisplay.strips[0]):
            if self._aspectRatioMode == 2:
                self._fixedStringTrue.drawTextArrayVBO()
            else:
                self._fixedStringFalse.drawTextArrayVBO()

            if self._aspectRatioMode == 1:
                self._lockedStringTrue.drawTextArrayVBO()
            else:
                self._lockedStringFalse.drawTextArrayVBO()

    def _rescaleRegions(self):
        self._externalRegions._rescale()

    def _rescaleMarksRulers(self):
        vertices = self._marksList.numVertices

        if vertices:
            for pp in range(0, 2 * vertices, 4):
                axisIndex = int(self._marksList.attribs[pp])
                axisPosition = self._marksList.attribs[pp + 1]

                if axisIndex == 0:
                    offsets = [axisPosition, self.axisT,
                               axisPosition, self.axisB]
                else:
                    offsets = [self.axisL, axisPosition,
                               self.axisR, axisPosition]
                self._marksList.vertices[pp:pp + 4] = offsets

            self._marksList.defineIndexVBO()

    def _rescaleMarksAxisCode(self, mark):
        vertices = mark.numVertices

        # mark.attribs[0][0] = axisIndex
        # mark.attribs[0][1] = axisPosition
        if vertices:
            if mark.axisIndex == 0:
                offsets = [mark.axisPosition + (GLDefs.MARKTEXTXOFFSET * self.pixelX),
                           self.axisB + (GLDefs.MARKTEXTYOFFSET * self.pixelY)]
            else:
                offsets = [self.axisL + (GLDefs.MARKTEXTXOFFSET * self.pixelX),
                           mark.axisPosition + (GLDefs.MARKTEXTYOFFSET * self.pixelY)]

            for pp in range(0, 3 * vertices, 3):
                mark.attribs[pp:pp + 2] = offsets

            # redefine the mark's VBOs
            mark.updateTextArrayVBOAttribs()

    def rescaleMarksRulers(self):
        """rescale the marks
        """
        self._rescaleMarksRulers()
        for mark in self._marksAxisCodes:
            self._rescaleMarksAxisCode(mark)

    def setRightAxisVisible(self, axisVisible=True):
        """Set the visibility of the right axis
        """
        self._drawRightAxis = axisVisible
        if self._drawRightAxis and self._drawBottomAxis:
            self._fullHeightRightAxis = self._fullWidthBottomAxis = False
        else:
            self._fullHeightRightAxis = self._fullWidthBottomAxis = True

        self.rescale(rescaleStaticHTraces=False)
        self.update()

    def setBottomAxisVisible(self, axisVisible=True):
        """Set the visibility of the bottom axis
        """
        self._drawBottomAxis = axisVisible
        if self._drawRightAxis and self._drawBottomAxis:
            self._fullHeightRightAxis = self._fullWidthBottomAxis = False
        else:
            self._fullHeightRightAxis = self._fullWidthBottomAxis = True

        self.rescale(rescaleStaticVTraces=False)
        self.update()

    def getAxesVisible(self):
        """Get the visibility of the axes
        """
        return (self._drawRightAxis, self._drawBottomAxis)

    def setAxesVisible(self, rightAxisVisible=True, bottomAxisVisible=False):
        """Set the visibility of the axes
        """
        self._drawRightAxis = rightAxisVisible
        self._drawBottomAxis = bottomAxisVisible

    @property
    def axesVisible(self):
        return self._axesVisible

    @axesVisible.setter
    def axesVisible(self, visible):
        self._axesVisible = visible
        self.update()

    def toggleAxes(self):
        self._axesVisible = not self._axesVisible
        self.update()

    @property
    def showSpectraOnPhasing(self):
        return self._showSpectraOnPhasing

    @showSpectraOnPhasing.setter
    def showSpectraOnPhasing(self, visible):
        self._showSpectraOnPhasing = visible
        self.update()

    def toggleShowSpectraOnPhasing(self):
        self._showSpectraOnPhasing = not self._showSpectraOnPhasing
        self.update()

    @property
    def axisOrder(self):
        return self._axisOrder

    @axisOrder.setter
    def axisOrder(self, axisOrder):
        self._axisOrder = axisOrder

    @property
    def axisCodes(self):
        return self._axisCodes

    @axisCodes.setter
    def axisCodes(self, axisCodes):
        self._axisCodes = axisCodes

    @property
    def xUnits(self):
        return self._xUnits

    @xUnits.setter
    def xUnits(self, xUnits):
        self._xUnits = xUnits
        self._rescaleAllAxes()

    @property
    def yUnits(self):
        return self._yUnits

    @yUnits.setter
    def yUnits(self, yUnits):
        self._yUnits = yUnits
        self._rescaleAllAxes()

    @property
    def aspectRatioMode(self):
        return self._aspectRatioMode

    @aspectRatioMode.setter
    def aspectRatioMode(self, value):
        self._aspectRatioMode = value
        self._rescaleAllAxes()

    @property
    def aspectRatios(self):
        return self._aspectRatios

    @aspectRatios.setter
    def aspectRatios(self, value):
        self._aspectRatios = value
        self._rescaleAllAxes()

    @property
    def orderedAxes(self):
        return self._orderedAxes

    @orderedAxes.setter
    def orderedAxes(self, axes):
        self._orderedAxes = axes

        try:
            if self._orderedAxes[1] and self._orderedAxes[1].code == 'intensity':
                self.mouseFormat = " %s: %.3f\n %s: %.6g"
                self.diffMouseFormat = " d%s: %.3f\n d%s: %.6g"
            else:
                self.mouseFormat = " %s: %.3f\n %s: %.3f"
                self.diffMouseFormat = " d%s: %.3f\n d%s: %.3f"
        except:
            self.mouseFormat = " %s: %.3f  %s: %.4g"
            self.diffMouseFormat = " d%s: %.3f  d%s: %.4g"

    @property
    def updateHTrace(self):
        return self._updateHTrace

    @updateHTrace.setter
    def updateHTrace(self, visible):
        self._updateHTrace = visible

    @property
    def updateVTrace(self):
        return self._updateVTrace

    @updateVTrace.setter
    def updateVTrace(self, visible):
        self._updateVTrace = visible

    def buildMouseCoords(self, refresh=False):

        def valueToRatio(val, x0, x1):
            if abs(x1 - x0) > 1e-9:
                return (val - x0) / (x1 - x0)
            else:
                return 0.0

        cursorCoordinate = self.getCurrentCursorCoordinate()
        if refresh or self._widthsChangedEnough(cursorCoordinate[:2], self._mouseCoords[:2], tol=1e-8):

            if not self._drawDeltaOffset:
                self._startCoordinate = cursorCoordinate

            # get the list of visible spectrumViews, or the first in the list
            visibleSpectrumViews = [specView for specView in self._ordering if
                                    not specView.isDeleted and specView.isDisplayed]
            thisSpecView = visibleSpectrumViews[0] if visibleSpectrumViews else self._ordering[
                0] if self._ordering and not self._ordering[
                0].isDeleted else None

            if thisSpecView:
                thisSpec = thisSpecView.spectrum

                # generate different axes depending on units - X Axis
                if self.XAXES[self._xUnits] == GLDefs.AXISUNITSPPM:
                    cursorX = cursorCoordinate[0]
                    startX = self._startCoordinate[0]
                    # XMode = '%.3f'

                elif self.XAXES[self._xUnits] == GLDefs.AXISUNITSHZ:
                    if self._ordering:

                        # get the axis ordering from the spectrumDisplay and map to the strip
                        indices = self._spectrumSettings[thisSpecView][GLDefs.SPECTRUM_POINTINDEX]
                        cursorX = cursorCoordinate[0] * thisSpec.spectrometerFrequencies[indices[0]]
                        startX = self._startCoordinate[0] * thisSpec.spectrometerFrequencies[indices[0]]

                    else:
                        # error trap all spectra deleted
                        cursorX = cursorCoordinate[0]
                        startX = self._startCoordinate[0]

                else:
                    if self._ordering:

                        indices = self._spectrumSettings[thisSpecView][GLDefs.SPECTRUM_POINTINDEX]
                        # map to a point
                        cursorX = thisSpec.spectrumDimensions[indices[0]].valueToPoint(cursorCoordinate[0])
                        startX = thisSpec.spectrumDimensions[indices[0]].valueToPoint(self._startCoordinate[0])

                    else:
                        # error trap all spectra deleted
                        cursorX = cursorCoordinate[0]
                        startX = self._startCoordinate[0]

                # generate different axes depending on units - Y Axis, always use first option for 1d
                if self.is1D:
                    cursorY = cursorCoordinate[1]
                    startY = self._startCoordinate[1]

                elif self.YAXES[self._yUnits] == GLDefs.AXISUNITSPPM:
                    cursorY = cursorCoordinate[1]
                    startY = self._startCoordinate[1]

                elif self.YAXES[self._yUnits] == GLDefs.AXISUNITSHZ:
                    if self._ordering:

                        # get the axis ordering from the spectrumDisplay and map to the strip
                        indices = self._spectrumSettings[thisSpecView][GLDefs.SPECTRUM_POINTINDEX]
                        cursorY = cursorCoordinate[1] * thisSpec.spectrometerFrequencies[indices[1]]
                        startY = self._startCoordinate[1] * thisSpec.spectrometerFrequencies[indices[1]]

                    else:
                        # error trap all spectra deleted
                        cursorY = cursorCoordinate[1]
                        startY = self._startCoordinate[1]

                else:
                    if self._ordering:

                        # get the axis ordering from the spectrumDisplay and map to the strip
                        indices = self._spectrumSettings[thisSpecView][GLDefs.SPECTRUM_POINTINDEX]

                        # map to a point
                        cursorY = thisSpec.spectrumDimensions[indices[1]].valueToPoint(cursorCoordinate[1])
                        startY = thisSpec.spectrumDimensions[indices[1]].valueToPoint(self._startCoordinate[1])

                    else:
                        # error trap all spectra deleted
                        cursorY = cursorCoordinate[1]
                        startY = self._startCoordinate[1]

            else:

                # no visible spectra
                return

            deltaOffset = 0
            newCoords = ' %s: %s\n %s: %s' % (self._visibleOrderingAxisCodes[0], self.XMode(cursorX),
                                              self._visibleOrderingAxisCodes[1], self.YMode(cursorY))

            smallFont = self.getSmallFont()

            if self._drawDeltaOffset:
                newCoords += '\n d%s: %s\n d%s: %s' % (self._visibleOrderingAxisCodes[0], self.XMode(cursorX - startX),
                                                       self._visibleOrderingAxisCodes[1], self.YMode(cursorY - startY))
                deltaOffset = smallFont.charHeight * 2.0 * self.pixelY

            mx, my = cursorCoordinate[0], cursorCoordinate[1] - deltaOffset
            self.mouseString = GLString(text=newCoords,
                                        font=smallFont,
                                        x=valueToRatio(mx, self.axisL, self.axisR),
                                        y=valueToRatio(my, self.axisB, self.axisT),
                                        colour=self.foreground, GLContext=self,
                                        obj=None)
            self._mouseCoords = (cursorCoordinate[0], cursorCoordinate[1])

            # check that the string is actually visible, or constraint to the bounds of the strip
            _offset = self.pixelX * 80.0
            _mouseOffsetR = valueToRatio(mx + _offset, self.axisL, self.axisR)
            _mouseOffsetL = valueToRatio(mx, self.axisL, self.axisR)
            ox = -min(max(_mouseOffsetR - 1.0, 0.0), _mouseOffsetL)

            _offset = self.pixelY * self.mouseString.height
            _mouseOffsetT = valueToRatio(my + _offset, self.axisB, self.axisT)
            _mouseOffsetB = valueToRatio(my, self.axisB, self.axisT)
            oy = -min(max(_mouseOffsetT - 1.0, 0.0), _mouseOffsetB)

            self.mouseString.setStringOffset((ox, oy))
            self.mouseString.updateTextArrayVBOAttribs()

    def drawMouseCoords(self):
        # if self.underMouse() or self._disableCursorUpdate:  # and self.mouseString:  # crosshairVisible
        #     self.buildMouseCoords()

        if self.underMouse():
            if self.mouseString is not None:
                # draw the mouse coordinates to the screen
                self.mouseString.drawTextArrayVBO()

    def drawSelectionBox(self):
        # should really use the proper VBOs for this
        if self._drawSelectionBox:
            GL.glEnable(GL.GL_BLEND)

            self._dragStart = self._scaleAxisToRatio(self._startCoordinate[0:2])
            self._dragEnd = self._scaleAxisToRatio(self._endCoordinate[0:2])

            if self._selectionMode == 1:  # yellow
                GL.glColor4f(*self.zoomAreaColour)
            elif self._selectionMode == 2:  # purple
                GL.glColor4f(*self.selectAreaColour)
            elif self._selectionMode == 3:  # cyan
                GL.glColor4f(*self.pickAreaColour)
            else:  # red
                GL.glColor4f(*self.badAreaColour)

            GL.glBegin(GL.GL_QUADS)
            GL.glVertex2d(self._dragStart[0], self._dragStart[1])
            GL.glVertex2d(self._dragEnd[0], self._dragStart[1])
            GL.glVertex2d(self._dragEnd[0], self._dragEnd[1])
            GL.glVertex2d(self._dragStart[0], self._dragEnd[1])
            GL.glEnd()

            if self._selectionMode == 1:  # yellow
                GL.glColor4f(*self.zoomAreaColourHard)
            elif self._selectionMode == 2:  # purple
                GL.glColor4f(*self.selectAreaColourHard)
            elif self._selectionMode == 3:  # cyan
                GL.glColor4f(*self.pickAreaColourHard)
            else:  # red
                GL.glColor4f(*self.badAreaColourHard)

            GL.glBegin(GL.GL_LINE_STRIP)
            GL.glVertex2d(self._dragStart[0], self._dragStart[1])
            GL.glVertex2d(self._dragEnd[0], self._dragStart[1])
            GL.glVertex2d(self._dragEnd[0], self._dragEnd[1])
            GL.glVertex2d(self._dragStart[0], self._dragEnd[1])
            GL.glVertex2d(self._dragStart[0], self._dragStart[1])
            GL.glEnd()
            GL.glDisable(GL.GL_BLEND)

    def drawMouseMoveLine(self):
        """Draw the line for the middleMouse dragging of peaks
        """
        if self._drawMouseMoveLine:
            GL.glColor4f(*self.mouseMoveLineColour)
            GL.glBegin(GL.GL_LINES)

            cursorCoordinate = self.getCurrentCursorCoordinate()
            startCoord = self._scaleAxisToRatio(self._startCoordinate[0:2])
            cursCoord = self._scaleAxisToRatio(cursorCoordinate[0:2])

            GL.glVertex2d(startCoord[0], startCoord[1])
            GL.glVertex2d(cursCoord[0], cursCoord[1])
            GL.glEnd()

    def _getSliceDataTest(self, spectrumView, points, sliceDim, ppmPositions, range):
        # quick method for testing
        # need to block logging
        with notificationEchoBlocking(self.application):
            code = spectrumView.spectrum.axisCodes[0]
            vpps = spectrumView.spectrum.ppmPerPoints
            axisCodes = spectrumView.spectrum.axisCodes

            _region = {axis: (ppmPosition + 0.5 * vpp, ppmPosition + 0.5 * vpp)
                       for axis, ppmPosition, vpp, in zip(axisCodes, ppmPositions, vpps)}
            _region[code] = sorted(range)

            data = spectrumView.spectrum.getRegion(**_region)

            if spectrumView._traceScale is None:
                spectrumView._traceScale = 1.0 / max(data) * 0.5
        return data

    #~~~~~~~~~~~~~~~~~~~~~~~~~~~~~~~~~~~~~~~~~~~~~~~~~~~~~~~~~~~~~~~~~~~~~~~~~~~~~~~~~~~~~~~~~~~~~~
    # Code for traces
    #~~~~~~~~~~~~~~~~~~~~~~~~~~~~~~~~~~~~~~~~~~~~~~~~~~~~~~~~~~~~~~~~~~~~~~~~~~~~~~~~~~~~~~~~~~~~~~

    def _newStaticHTraceData(self, spectrumView, tracesDict,
                             point, dim, positionPixel):

        try:
            data = spectrumView._getSliceData(points=point, sliceDim=dim)
            x = spectrumView.spectrum.getPpmArray(dimension=dim)
            _posColour = spectrumView.posColours[0]
            colR, colG, colB = _posColour[0:3]

            hSpectrum = GLVertexArray(numLists=1,
                                      renderMode=GLRENDERMODE_RESCALE,
                                      blendMode=False,
                                      drawMode=GL.GL_LINE_STRIP,
                                      dimension=2,
                                      GLContext=self)
            tracesDict.append(hSpectrum)

            # add extra vertices to give a horizontal line across the trace
            xLen = x.size
            x = np.append(x, (x[xLen - 1], x[0]))

            numVertices = len(x)
            hSpectrum.indices = numVertices
            hSpectrum.numVertices = numVertices
            hSpectrum.indices = np.arange(numVertices, dtype=np.uint32)
            hSpectrum.vertices = np.empty(hSpectrum.numVertices * 2, dtype=np.float32)
            hSpectrum.vertices[::2] = x
            hSpectrum.colors = np.array(self._phasingTraceColour * numVertices, dtype=np.float32)

            # change to colour of the last 2 points to the spectrum colour
            colLen = hSpectrum.colors.size
            hSpectrum.colors[colLen - 8:colLen] = (colR, colG, colB, 1.0, colR, colG, colB, 1.0)

            # store the pre-phase data
            hSpectrum.data = data
            hSpectrum.positionPixel = positionPixel
            hSpectrum.spectrumView = spectrumView

        except Exception as es:
            tracesDict = []

    def _newStaticVTraceData(self, spectrumView, tracesDict,
                             point, dim, positionPixel):

        try:
            data = spectrumView._getSliceData(points=point, sliceDim=dim)
            y = spectrumView.spectrum.getPpmArray(dimension=dim)
            _posColour = spectrumView.posColours[0]
            colR, colG, colB = _posColour[0:3]

            vSpectrum = GLVertexArray(numLists=1,
                                      renderMode=GLRENDERMODE_RESCALE,
                                      blendMode=False,
                                      drawMode=GL.GL_LINE_STRIP,
                                      dimension=2,
                                      GLContext=self)
            tracesDict.append(vSpectrum)

            # add extra vertices to give a horizontal line across the trace
            yLen = y.size
            y = np.append(y, (y[yLen - 1], y[0]))

            numVertices = len(y)
            vSpectrum.indices = numVertices
            vSpectrum.numVertices = numVertices
            vSpectrum.indices = np.arange(numVertices, dtype=np.uint32)
            vSpectrum.vertices = np.empty(vSpectrum.numVertices * 2, dtype=np.float32)
            vSpectrum.vertices[1::2] = y
            vSpectrum.colors = np.array(self._phasingTraceColour * numVertices, dtype=np.float32)

            # change to colour of the last 2 points to the spectrum colour
            colLen = vSpectrum.colors.size
            vSpectrum.colors[colLen - 8:colLen] = (colR, colG, colB, 1.0, colR, colG, colB, 1.0)

            # store the pre-phase data
            vSpectrum.data = data
            vSpectrum.positionPixel = positionPixel
            vSpectrum.spectrumView = spectrumView

        except Exception as es:
            tracesDict = []

    def _updateHTraceData(self, spectrumView, tracesDict,
                          point, dim, positionPixel,
                          ph0=None, ph1=None, pivot=None):

        try:
            data = spectrumView._getSliceData(points=point, sliceDim=dim)

            if ph0 is not None and ph1 is not None and pivot is not None:
                data = Phasing.phaseRealData(data, ph0, ph1, pivot)

            x = spectrumView.spectrum.getPpmArray(dimension=dim)

            # x = spectrumView.spectrum.getPpmAliasingLimitsArray(dimension=dim)  # this seems okay - need to check _getSliceData
            # data = self._getSliceDataTest(spectrumView=spectrumView, points=point, sliceDim=dim,
            #                               ppmPositions=positionPixel, range=[x[0], x[-1]])
            # data = data[0]
            # if ph0 is not None and ph1 is not None and pivot is not None:
            #     data = Phasing.phaseRealData(data, ph0, ph1, pivot)

            y = positionPixel[1] + spectrumView._traceScale * (self.axisT - self.axisB) * data
            _posColour = spectrumView.posColours[0]
            colR, colG, colB = _posColour[0:3]

            if spectrumView not in tracesDict.keys():
                tracesDict[spectrumView] = GLVertexArray(numLists=1,
                                                         renderMode=GLRENDERMODE_REBUILD,
                                                         blendMode=False,
                                                         drawMode=GL.GL_LINE_STRIP,
                                                         dimension=2,
                                                         GLContext=self)

            # add extra vertices to give a horizontal line across the trace
            xLen = x.size
            x = np.append(x, (x[xLen - 1], x[0]))
            y = np.append(y, (positionPixel[1], positionPixel[1]))

            numVertices = len(x)
            hSpectrum = tracesDict[spectrumView]
            hSpectrum.indices = numVertices
            hSpectrum.numVertices = numVertices
            hSpectrum.indices = np.arange(numVertices, dtype=np.uint32)
            hSpectrum.vertices = np.empty(numVertices * 2, dtype=np.float32)
            hSpectrum.vertices[::2] = x
            hSpectrum.vertices[1::2] = y
            hSpectrum.colors = np.array([colR, colG, colB, 1.0] * numVertices, dtype=np.float32)

            # colour the negative points - gives a nice fade
            if self._preferences.traceIncludeNegative:
                _negColour = spectrumView.negColours[0]
                _negCol = [*_negColour[0:3], 1.0]
                mask = np.nonzero(data < 0.0)
                for mm in mask[0]:
                    m4 = mm * 4
                    hSpectrum.colors[m4:m4 + 4] = _negCol

        except Exception as es:
            tracesDict[spectrumView].clearArrays()

    def _updateVTraceData(self, spectrumView, tracesDict,
                          point, dim, positionPixel,
                          ph0=None, ph1=None, pivot=None):

        try:
            data = spectrumView._getSliceData(points=point, sliceDim=dim)

            if ph0 is not None and ph1 is not None and pivot is not None:
                data = Phasing.phaseRealData(data, ph0, ph1, pivot)

            y = spectrumView.spectrum.getPpmArray(dimension=dim)
            x = positionPixel[0] + spectrumView._traceScale * (self.axisL - self.axisR) * data
            _posColour = spectrumView.posColours[0]
            colR, colG, colB = _posColour[0:3]

            if spectrumView not in tracesDict.keys():
                tracesDict[spectrumView] = GLVertexArray(numLists=1,
                                                         renderMode=GLRENDERMODE_REBUILD,
                                                         blendMode=False,
                                                         drawMode=GL.GL_LINE_STRIP,
                                                         dimension=2,
                                                         GLContext=self)

            # add extra vertices to give a vertical line across the trace
            yLen = y.size
            y = np.append(y, (y[yLen - 1], y[0]))
            x = np.append(x, (positionPixel[0], positionPixel[0]))

            numVertices = len(x)
            vSpectrum = tracesDict[spectrumView]
            vSpectrum.indices = numVertices
            vSpectrum.numVertices = numVertices
            vSpectrum.indices = np.arange(numVertices, dtype=np.uint32)
            vSpectrum.vertices = np.zeros(numVertices * 2, dtype=np.float32)
            vSpectrum.vertices[::2] = x
            vSpectrum.vertices[1::2] = y
            vSpectrum.colors = np.array([colR, colG, colB, 1.0] * numVertices, dtype=np.float32)

            # colour the negative points - gives a nice fade
            if self._preferences.traceIncludeNegative:
                _negColour = spectrumView.negColours[0]
                _negCol = [*_negColour[0:3], 1.0]
                mask = np.nonzero(data < 0.0)
                for mm in mask[0]:
                    m4 = mm * 4
                    vSpectrum.colors[m4:m4 + 4] = _negCol

        except Exception as es:
            tracesDict[spectrumView].clearArrays()

    # NOTE:ED - remember these for later, may create larger vertex arrays for symbols, but should be quicker
    #       --
    #       x = np.array([1, 2, 3, -1, 5, 0, 3, 4, 4, 7, 3, 5, 9, 0, 5, 4, 3], dtype=np.uint32)
    #       seems to be the fastest way of getting masked values
    #           SKIPINDEX = np.uint32(-1) = 4294967295
    #           i.e. max index number, use as fill
    #           timeit.timeit('import numpy as np; x = np.array([1, 2, 3, -1, 5, 0, 3, 4, 4, 7, 3, 5, 9, 0, 5, 4, 3], dtype=np.uint32); x[np.where(x != 3)]', number=200000)
    #       fastest way to create filled arrays
    #           *** timeit.timeit('import numpy as np; x = np.array([1, 2, 3, -1, 5, 0, 3, 4, 4, 7, 3, 5, 9, 0, 5, 4, 3], dtype=np.uint32); a = x[x != SKIPINDEX]', number=200000)
    #               timeit.timeit('import numpy as np; x = np.array([1, 2, 3, -1, 5, 0, 3, 4, 4, 7, 3, 5, 9, 0, 5, 4, 3], dtype=np.uint32); mx = np.full(200000, SKIPINDEX, dtype=np.uint32)', number=20000)
    #       --
    #       np.take(x, np.where(x != 3))
    #       mx = np.ma.masked_values(x, 3)
    #       a = x[np.where(x != 3)]
    #       *** a = x[x != SKIPINDEX]
    #       np.where(data < 0)[0] * 4

    def updateTraces(self):
        if self.strip.isDeleted:
            return

        cursorCoordinate = self.getCurrentCursorCoordinate()
        position = [cursorCoordinate[0], cursorCoordinate[1]]  #list(cursorPosition)
        for axis in self._orderedAxes[2:]:
            position.append(axis.position)

        for spectrumView in self._ordering:  # strip.spectrumViews:
            if spectrumView.isDeleted:
                continue

            if self.showActivePhaseTrace and self._tracesNeedUpdating(spectrumView):

                phasingFrame = self.spectrumDisplay.phasingFrame
                dimension = spectrumView.dimensionIndices
                ppm2point = spectrumView.spectrum.ppm2point
                point2ppm = spectrumView.spectrum.point2ppm

                if phasingFrame.isVisible():
                    ph0 = phasingFrame.slider0.value()
                    ph1 = phasingFrame.slider1.value()
                    pivotPpm = phasingFrame.pivotEntry.get()
                    direction = phasingFrame.getDirection()

                    axisIndex = dimension[direction]
                    pivot = ppm2point(pivotPpm, dimension=axisIndex + 1) - 1
                else:
                    direction = 0
                    ph0 = ph1 = pivot = None

                # map to the spectrum pointPositions
                point = [ppm2point(position[dimension.index(n)], dimension=n + 1) - 1 for n in range(len(dimension))]
                intPositionPixel = [point2ppm(round(point[n]) + 1, dimension=n + 1) for n in dimension]

                if direction == 0:
                    if self._updateHTrace:
                        self._updateHTraceData(spectrumView, self._hTraces, point, dimension[0] + 1, intPositionPixel,
                                               ph0, ph1, pivot)
                    if self._updateVTrace:
                        self._updateVTraceData(spectrumView, self._vTraces, point, dimension[1] + 1, intPositionPixel)
                else:
                    # pivots are on the opposite axis
                    if self._updateHTrace:
                        self._updateHTraceData(spectrumView, self._hTraces, point, dimension[0] + 1, intPositionPixel)
                    if self._updateVTrace:
                        self._updateVTraceData(spectrumView, self._vTraces, point, dimension[1] + 1, intPositionPixel,
                                               ph0, ph1, pivot)

    def newTrace(self, position=None):
        # cursorCoordinate = self.getCurrentCursorCoordinate(self.cursorCoordinate)
        cursorCoordinate = self.current.cursorPosition
        position = position if position else [cursorCoordinate[0], cursorCoordinate[1]]

        # add to the list of traces
        self._currentTraces.append(position)

        for axis in self._orderedAxes[2:]:
            position.append(axis.position)

        for spectrumView in self._ordering:  # strip.spectrumViews:

            if spectrumView.isDeleted:
                continue

            # only add phasing trace for the visible spectra
            if spectrumView.isDisplayed:

                phasingFrame = self.spectrumDisplay.phasingFrame

                ph0 = phasingFrame.slider0.value()
                ph1 = phasingFrame.slider1.value()
                pivotPpm = phasingFrame.pivotEntry.get()
                direction = phasingFrame.getDirection()
                dimension = spectrumView.dimensionIndices
                ppm2point = spectrumView.spectrum.ppm2point
                point2ppm = spectrumView.spectrum.point2ppm

                if self.is1D:
                    pivot = spectrumView.spectrum.ppm2point(pivotPpm, dimension=1) - 1

                    self._newStatic1DTraceData(spectrumView, self._staticHTraces, position, ph0, ph1, pivot)

                else:
                    # map to the spectrum pointPositions
                    point = [ppm2point(position[dimension.index(n)], dimension=n + 1) - 1 for n in
                             range(len(dimension))]
                    intPositionPixel = [point2ppm(round(point[n]) + 1, dimension=n + 1) for n in dimension]

                    if direction == 0:
                        self._newStaticHTraceData(spectrumView, self._staticHTraces, point, dimension[0] + 1,
                                                  intPositionPixel)
                    else:
                        self._newStaticVTraceData(spectrumView, self._staticVTraces, point, dimension[1] + 1,
                                                  intPositionPixel)

    def clearStaticTraces(self):
        self._staticVTraces = []
        self._staticHTraces = []
        self._currentTraces = []
        self.update()

    def rescaleStaticTraces(self):
        for hTrace in self._staticHTraces:
            hTrace.renderMode = GLRENDERMODE_RESCALE

        for vTrace in self._staticVTraces:
            vTrace.renderMode = GLRENDERMODE_RESCALE

        # need to update the current active trace - force reset of lastVisible trace
        for spectrumView in self._ordering:
            numDim = len(spectrumView.strip.axes)
            self._lastTracePoint[spectrumView] = [-1] * numDim

        # rebuild traces
        self.updateTraces()
        self.update()

    def rescaleStaticHTraces(self):
        for hTrace in self._staticHTraces:
            hTrace.renderMode = GLRENDERMODE_RESCALE

    def rescaleStaticVTraces(self):
        for vTrace in self._staticVTraces:
            vTrace.renderMode = GLRENDERMODE_RESCALE

    def rebuildTraces(self):
        traces = self._currentTraces
        self.clearStaticTraces()
        for trace in traces:
            self.newTrace(trace[:2])

    def buildStaticTraces(self):

        phasingFrame = self.spectrumDisplay.phasingFrame
        if phasingFrame.isVisible():
            ph0 = phasingFrame.slider0.value()
            ph1 = phasingFrame.slider1.value()
            pivotPpm = phasingFrame.pivotEntry.get()
            direction = phasingFrame.getDirection()

            deleteHList = []
            for hTrace in self._staticHTraces:

                specView = hTrace.spectrumView

                if specView and specView.isDeleted:
                    deleteHList.append(hTrace)
                    continue

                if hTrace.renderMode == GLRENDERMODE_RESCALE:
                    hTrace.renderMode = GLRENDERMODE_DRAW

                    axisIndex = specView.dimensionIndices[direction]
                    pivot = specView.spectrum.ppm2point(pivotPpm, dimension=axisIndex + 1)
                    positionPixel = hTrace.positionPixel
                    preData = Phasing.phaseRealData(hTrace.data, ph0, ph1, pivot)

                    if self.is1D:
                        hTrace.vertices[1::2] = preData
                    else:
                        y = positionPixel[1] + specView._traceScale * (self.axisT - self.axisB) * preData
                        y = np.append(y, (positionPixel[1], positionPixel[1]))
                        hTrace.vertices[1::2] = y

                    # build the VBOs here
                    hTrace.defineVertexColorVBO()

            for dd in deleteHList:
                self._staticHTraces.remove(dd)

            deleteVList = []
            for vTrace in self._staticVTraces:

                specView = vTrace.spectrumView

                if specView and specView.isDeleted:
                    deleteVList.append(vTrace)
                    continue

                if vTrace.renderMode == GLRENDERMODE_RESCALE:
                    vTrace.renderMode = GLRENDERMODE_DRAW

                    axisIndex = specView.dimensionIndices[direction]
                    pivot = specView.spectrum.ppm2point(pivotPpm, dimension=axisIndex + 1)
                    positionPixel = vTrace.positionPixel
                    preData = Phasing.phaseRealData(vTrace.data, ph0, ph1, pivot)

                    x = positionPixel[0] + specView._traceScale * (self.axisL - self.axisR) * preData
                    x = np.append(x, (positionPixel[0], positionPixel[0]))
                    vTrace.vertices[::2] = x

                    # build the VBOs here
                    vTrace.defineVertexColorVBO()

            for dd in deleteVList:
                self._staticVTraces.remove(dd)

    def drawTraces(self):
        if self.strip.isDeleted:
            return

        phasingFrame = self.spectrumDisplay.phasingFrame
        if phasingFrame.isVisible():

            for hTrace in self._staticHTraces:
                if hTrace.spectrumView and not hTrace.spectrumView.isDeleted and hTrace.spectrumView.isDisplayed:

                    if self._stackingMode:
                        # use the stacking matrix to offset the 1D spectra
                        self.globalGL._shaderProgram1.setMVMatrix(self._spectrumSettings[hTrace.spectrumView][
                                                                      GLDefs.SPECTRUM_STACKEDMATRIX])
                    hTrace.drawVertexColorVBO()

            for vTrace in self._staticVTraces:
                if vTrace.spectrumView and not vTrace.spectrumView.isDeleted and vTrace.spectrumView.isDisplayed:
                    # vTrace.drawVertexColor()

                    if self._stackingMode:
                        # use the stacking matrix to offset the 1D spectra
                        self.globalGL._shaderProgram1.setMVMatrix(self._spectrumSettings[vTrace.spectrumView][
                                                                      GLDefs.SPECTRUM_STACKEDMATRIX])
                    vTrace.drawVertexColorVBO()

        # only paint if mouse is in the window, or menu has been raised in this strip
        if self.underMouse() or self._menuActive:

            deleteHList = []
            if self._updateHTrace and (self.showActivePhaseTrace or not phasingFrame.isVisible()):
                for hTrace in self._hTraces.keys():
                    trace = self._hTraces[hTrace]
                    if hTrace and hTrace.isDeleted:
                        deleteHList.append(hTrace)
                        continue

                    if hTrace and not hTrace.isDeleted and hTrace.isVisible():
                        # trace.drawVertexColor()
                        trace.defineVertexColorVBO()
                        trace.drawVertexColorVBO()

            for dd in deleteHList:
                del self._hTraces[dd]

            deleteVList = []
            if self._updateVTrace and (self.showActivePhaseTrace or not phasingFrame.isVisible()):
                for vTrace in self._vTraces.keys():
                    trace = self._vTraces[vTrace]
                    if vTrace and vTrace.isDeleted:
                        deleteVList.append(vTrace)
                        continue

                    if vTrace and not vTrace.isDeleted and vTrace.isVisible():
                        # trace.drawVertexColor()
                        trace.defineVertexColorVBO()
                        trace.drawVertexColorVBO()

            for dd in deleteVList:
                del self._vTraces[dd]

    # NOTE:ED - don't delete this yet
    # def _makeSpectrumArray(self, spectrumView, drawList):
    #     drawList.renderMode = GLRENDERMODE_DRAW
    #     drawList.clearArrays()
    #
    #     for position, dataArray in spectrumView._getPlaneData():
    #         ma = np.amax(dataArray)
    #         mi = np.amin(dataArray)
    #         # min(  abs(  fract(P.z * gsize) - 0.5), 0.2);
    #         # newData = np.clip(np.absolute(np.remainder((50.0*dataArray/ma), 1.0)-0.5), 0.2, 50.0)
    #         dataScale = 15.0
    #         newData = dataScale * dataArray / ma
    #         npX = dataArray.shape[0]
    #         npY = dataArray.shape[1]
    #
    #         indexing = (npX - 1) * (npY - 1)
    #         elements = npX * npY
    #         drawList.indices = np.zeros(int(indexing * 6), dtype=np.uint32)
    #         drawList.vertices = np.zeros(int(elements * 4), dtype=np.float32)
    #         drawList.colors = np.zeros(int(elements * 4), dtype=np.float32)
    #
    #         ii = 0
    #         for y0 in range(0, npY):
    #             for x0 in range(0, npX):
    #                 vertex = [y0, x0, newData[x0, y0], 0.5 + newData[x0, y0] / (2.0 * dataScale)]
    #                 color = [0.5, 0.5, 0.5, 1.0]
    #                 drawList.vertices[ii * 4:ii * 4 + 4] = vertex
    #                 drawList.colors[ii * 4:ii * 4 + 4] = color
    #                 ii += 1
    #         drawList.numVertices = elements
    #
    #         ii = 0
    #         for y0 in range(0, npY - 1):
    #             for x0 in range(0, npX - 1):
    #                 corner = x0 + (y0 * npX)
    #                 indices = [corner, corner + 1, corner + npX,
    #                            corner + 1, corner + npX, corner + 1 + npX]
    #                 drawList.indices[ii * 6:ii * 6 + 6] = indices
    #                 ii += 1
    #         break

    def set3DProjection(self):
        GL.glMatrixMode(GL.GL_PROJECTION)
        GL.glLoadIdentity()
        GL.glOrtho(-0.5, +0.5, +0.5, -0.5, 4.0, 15.0)
        GL.glMatrixMode(GL.GL_MODELVIEW)
        GL.glLoadIdentity()

    def setClearColor(self, c):
        GL.glClearColor(c.redF(), c.greenF(), c.blueF(), c.alphaF())

    def setColor(self, c):
        GL.glColor4f(c.redF(), c.greenF(), c.blueF(), c.alphaF())

    def highlightCurrentStrip(self, current):
        if current:
            self.highlighted = True

            self._updateAxes = True
            for gr in self.gridList:
                gr.renderMode = GLRENDERMODE_REBUILD
            if self.stripIDString:
                self.stripIDString.renderMode = GLRENDERMODE_REBUILD

        else:
            self.highlighted = False

            self._updateAxes = True
            for gr in self.gridList:
                gr.renderMode = GLRENDERMODE_REBUILD
            if self.stripIDString:
                self.stripIDString.renderMode = GLRENDERMODE_REBUILD

        self.update()

    def _buildAxes(self, gridGLList, axisList=None, scaleGrid=None, r=0.0, g=0.0, b=0.0, transparency=256.0,
                   _includeDiagonal=False, _diagonalList=None, _includeAxis=True):
        """Build the grid
        """

        def getDigit(ll, order):
            ss = '{0:.1f}'.format(ll[3] / order)
            valLen = len(ss)
            return ss[valLen - 3]

        def getDigitLen(ll, order):
            ss = '{0:.1f}'.format(ll[3] / order)
            return len(ss)

        def check(ll):
            # check if a number ends in an even digit
            val = '%.0f' % (ll[3] / ll[4])
            valLen = len(val)
            if val[valLen - 1] in '02468':
                return True

        def valueToRatio(val, x0, x1):
            return (val - x0) / (x1 - x0)

        labelling = {'0': {}, '1': {}}
        axesChanged = False
        _minPow = None
        _minOrder = None
        _minSet = False
        _labelRestrictList = ('0123456789', '0258', '05', '0')

        # check if the width is too small to draw too many grid levels
        boundX = (self.w - self.AXIS_MARGINRIGHT) if self._drawRightAxis else self.w
        boundY = (self.h - self.AXIS_MOUSEYOFFSET) if self._drawBottomAxis else self.h
        scaleBounds = (boundX, boundY)

        if gridGLList.renderMode == GLRENDERMODE_REBUILD:

            # get the list of visible spectrumViews, or the first in the list
            visibleSpectrumViews = [specView for specView in self._ordering if
                                    not specView.isDeleted and specView.isDisplayed]
            thisSpecView = visibleSpectrumViews[0] if visibleSpectrumViews else self._ordering[
                0] if self._ordering and not self._ordering[
                0].isDeleted else None

            if thisSpecView:
                thisSpec = thisSpecView.spectrum

                # generate different axes depending on units - X Axis
                if self.XAXES[self._xUnits] == GLDefs.AXISUNITSPPM:
                    axisLimitL = self.axisL
                    axisLimitR = self.axisR
                    self.XMode = self._floatFormat

                elif self.XAXES[self._xUnits] == GLDefs.AXISUNITSHZ:
                    if self._ordering:

                        if self.is1D:
                            axisLimitL = self.axisL * thisSpec.spectrometerFrequencies[0]
                            axisLimitR = self.axisR * thisSpec.spectrometerFrequencies[0]

                        else:
                            # get the axis ordering from the spectrumDisplay and map to the strip
                            indices = self._spectrumSettings[thisSpecView][GLDefs.SPECTRUM_POINTINDEX]
                            axisLimitL = self.axisL * thisSpec.spectrometerFrequencies[indices[0]]
                            axisLimitR = self.axisR * thisSpec.spectrometerFrequencies[indices[0]]

                    else:
                        # error trap all spectra deleted
                        axisLimitL = self.axisL
                        axisLimitR = self.axisR
                    self.XMode = self._floatFormat

                else:
                    if self._ordering:

                        if self.is1D:
                            axisLimitL = thisSpec.spectrumDimensions[0].valueToPoint(self.axisL)
                            axisLimitR = thisSpec.spectrumDimensions[0].valueToPoint(self.axisR)

                        else:
                            # get the axis ordering from the spectrumDisplay and map to the strip
                            indices = self._spectrumSettings[thisSpecView][GLDefs.SPECTRUM_POINTINDEX]

                            # map to a point
                            axisLimitL = thisSpec.spectrumDimensions[indices[0]].valueToPoint(self.axisL)
                            axisLimitR = thisSpec.spectrumDimensions[indices[0]].valueToPoint(self.axisR)

                    else:
                        # error trap all spectra deleted
                        axisLimitL = self.axisL
                        axisLimitR = self.axisR
                    self.XMode = self._intFormat

                # generate different axes depending on units - Y Axis, always use first option for 1d
                if self.is1D:
                    axisLimitT = self.axisT
                    axisLimitB = self.axisB
                    self.YMode = self._eFormat  # '%.6g'

                elif self.YAXES[self._yUnits] == GLDefs.AXISUNITSPPM:
                    axisLimitT = self.axisT
                    axisLimitB = self.axisB
                    self.YMode = self._floatFormat  # '%.3f'

                elif self.YAXES[self._yUnits] == GLDefs.AXISUNITSHZ:
                    if self._ordering:

                        # get the axis ordering from the spectrumDisplay and map to the strip
                        indices = self._spectrumSettings[thisSpecView][GLDefs.SPECTRUM_POINTINDEX]
                        axisLimitT = self.axisT * thisSpec.spectrometerFrequencies[indices[1]]
                        axisLimitB = self.axisB * thisSpec.spectrometerFrequencies[indices[1]]

                    else:
                        # error trap all spectra deleted
                        axisLimitT = self.axisT
                        axisLimitB = self.axisB
                    self.YMode = self._floatFormat  # '%.3f'

                else:
                    if self._ordering:

                        # get the axis ordering from the spectrumDisplay and map to the strip
                        indices = self._spectrumSettings[thisSpecView][GLDefs.SPECTRUM_POINTINDEX]

                        # map to a point
                        axisLimitT = thisSpec.spectrumDimensions[indices[1]].valueToPoint(self.axisT)
                        axisLimitB = thisSpec.spectrumDimensions[indices[1]].valueToPoint(self.axisB)

                    else:
                        # error trap all spectra deleted
                        axisLimitT = self.axisT
                        axisLimitB = self.axisB
                    self.YMode = self._intFormat  # '%i'

                # ul = np.array([min(self.axisL, self.axisR), min(self.axisT, self.axisB)])
                # br = np.array([max(self.axisL, self.axisR), max(self.axisT, self.axisB)])

                minX = min(axisLimitL, axisLimitR)
                maxX = max(axisLimitL, axisLimitR)
                minY = min(axisLimitT, axisLimitB)
                maxY = max(axisLimitT, axisLimitB)
                ul = np.array([minX, minY])
                br = np.array([maxX, maxY])

                gridGLList.renderMode = GLRENDERMODE_DRAW
                axesChanged = True

                gridGLList.clearArrays()

                vertexList = ()
                indexList = ()
                colorList = ()

                index = 0
                for scaleOrder, i in enumerate(scaleGrid):  #  [2,1,0]:   ## Draw three different scales of grid
                    dist = br - ul

                    if 0 in dist:
                        # skip if one of the axes is zero
                        continue

                    nlTarget = 10.**i  # i: 0 -> major tick-marks, 1 -> minor, (2 -> tiny-minor :) if needed)
                    _pow = np.log10(abs(dist / nlTarget)) + 0.5
                    d = 10.**np.floor(_pow)
                    if 0 in d:
                        continue

                    ul1 = np.ceil(ul / d) * d  # get the first tick-mark inside
                    br1 = np.ceil(br / d) * d  # get the last tick-mark outside
                    dist = br1 - ul1
                    nl = (dist / d) + 0.5  # tick marks to draw - 0.5 fixes rounding errors for small numbers
                    # _kk = 0
                    # print(f'i:{i}  dx:{(br-ul)[_kk]:0.5f}    dist:{dist[_kk]:5}  _pow:{_pow[_kk]:5}'
                    #       f'  d:{d[_kk]:5}  min:{ul1[_kk]:5}  max:{br1[_kk]:5}  nl:{nl[_kk]:5}')

                    # _minPow = np.floor(_pow) if _minPow is None else np.minimum(_minPow, np.floor(_pow))
                    _minOrder = d if _minOrder is None else np.minimum(_minOrder, d)
                    p1 = np.array([0., 0.])
                    p2 = np.array([0., 0.])
                    for ax in axisList:  #   range(0,2):  ## Draw grid for both axes

                        c = 30.0 + (scaleOrder * 20)
                        bx = (ax + 1) % 2  # x-y ordering

                        for x in range(0, int(nl[ax])):
                            p1[ax] = ul1[ax] + x * d[ax]
                            p2[ax] = p1[ax]
                            p1[bx] = ul[bx]
                            p2[bx] = br[bx]
                            if p1[ax] < min(ul[ax], br[ax]) or p1[ax] > max(ul[ax], br[ax]):
                                continue

                            if i == 1:  # should be largest scale grid
                                d[0] = self._round_sig(d[0], sig=4)
                                d[1] = self._round_sig(d[1], sig=4)

                                if ax == 0:
                                    includeGrid = not (
                                            self.XMode == self._intFormat and d[0] < 1 and abs(p1[0] - int(p1[0])) >
                                            d[0] / 2.0)
                                else:
                                    includeGrid = not (
                                            self.YMode == self._intFormat and d[1] < 1 and abs(p1[1] - int(p1[1])) >
                                            d[1] / 2.0)

                                if includeGrid:
                                    if '%.5f' % p1[0] == '%.5f' % p2[0]:  # check whether a vertical line - x axis
                                        pp = self._round_sig(p1[0], sig=10)

                                        # xLabel = str(int(p1[0])) if d[0] >=1 else self.XMode % p1[0]
                                        labelling[str(ax)][pp] = ((i, ax, valueToRatio(p1[0], axisLimitL, axisLimitR),
                                                                   pp, d[0]))
                                    else:
                                        pp = self._round_sig(p1[1], sig=10)

                                        # num = int(p1[1]) if d[1] >=1 else self.XMode % p1[1]
                                        labelling[str(ax)][pp] = ((i, ax, valueToRatio(p1[1], axisLimitB, axisLimitT),
                                                                   pp, d[1]))

                                    # append the new points to the end of nparray, ignoring narrow grids
                                    if scaleBounds[ax] * (scaleOrder + 1) > AXES_MARKER_MIN_PIXEL:
                                        indexList += (index, index + 1)
                                        vertexList += (valueToRatio(p1[0], axisLimitL, axisLimitR),
                                                       valueToRatio(p1[1], axisLimitB, axisLimitT),
                                                       valueToRatio(p2[0], axisLimitL, axisLimitR),
                                                       valueToRatio(p2[1], axisLimitB, axisLimitT))

                                        alpha = min([1.0, c / transparency])
                                        colorList += (r, g, b, alpha, r, g, b, alpha)

                                        gridGLList.numVertices += 2
                                        index += 2

                # add the extra axis lines
                if _includeAxis:
                    for ax in axisList:

                        offset = GLDefs.AXISDRAWOFFSET if self.AXIS_INSIDE else (1 - GLDefs.AXISDRAWOFFSET)
                        if ax == 0:
                            # add the x-axis line
                            indexList += (index, index + 1)
                            vertexList += (0.0, offset, 1.0, offset)
                            colorList += (r, g, b, 1.0, r, g, b, 1.0)
                            gridGLList.numVertices += 2
                            index += 2

                        elif ax == 1:
                            # add the y-axis line
                            indexList += (index, index + 1)
                            vertexList += (1.0 - offset, 0.0, 1.0 - offset, 1.0)
                            colorList += (r, g, b, 1.0, r, g, b, 1.0)
                            gridGLList.numVertices += 2
                            index += 2

                # copy the arrays the GLstore
                gridGLList.vertices = np.array(vertexList, dtype=np.float32)
                gridGLList.indices = np.array(indexList, dtype=np.uint32)
                gridGLList.colors = np.array(colorList, dtype=np.float32)

                # restrict the labelling to the maximum without overlap based on width
                # should be dependent on font size though
                _maxChars = 1
                for k, val in list(labelling['0'].items()):
                    _maxChars = max(_maxChars, getDigitLen(val, _minOrder[0]))
                _width = self.w / (7.0 * _maxChars)  # num of columns
                restrictList = 0
                ll = len(labelling['0'])
                while ll > _width and restrictList < 3:
                    ll /= 2
                    restrictList += 1
                for k, val in list(labelling['0'].items()):
                    if getDigit(val, _minOrder[0]) not in _labelRestrictList[restrictList]:
                        # remove the item
                        del labelling['0'][k]

                _height = self.h / 15.0  # num of rows
                restrictList = 0
                ll = len(labelling['1'])
                while ll > _height and restrictList < 3:
                    ll /= 2
                    restrictList += 1
                for k, val in list(labelling['1'].items()):
                    if getDigit(val, _minOrder[1]) not in _labelRestrictList[restrictList]:
                        # remove the item
                        del labelling['1'][k]

        return labelling, axesChanged

    @staticmethod
    def _widthsChangedEnough(r1, r2, tol=1e-5):
        if len(r1) != len(r2):
            raise ValueError('WidthsChanged must be the same length')

        for ii in zip(r1, r2):
            if abs(ii[0] - ii[1]) > tol:
                return True

    def getAxisPosition(self, axisIndex):
        position = None
        if axisIndex == 0:
            position = (self.axisR + self.axisL) / 2.0

        elif axisIndex == 1:
            position = (self.axisT + self.axisB) / 2.0

        return position

    def setAxisPosition(self, axisIndex, position, rescale=True, update=True):
        if axisIndex == 0:
            diff = (self.axisR - self.axisL) / 2.0
            self.axisL = position - diff
            self.axisR = position + diff

            if rescale:
                self._rescaleXAxis(rescale=rescale, update=update)

        elif axisIndex == 1:
            diff = (self.axisT - self.axisB) / 2.0
            self.axisB = position - diff
            self.axisT = position + diff

            if rescale:
                self._rescaleYAxis(rescale=rescale, update=update)

    def getAxisWidth(self, axisIndex):
        width = None
        if axisIndex == 0:
            width = abs(self.axisR - self.axisL)

        elif axisIndex == 1:
            width = abs(self.axisT - self.axisB)

        return width

    def setAxisWidth(self, axisIndex, width, rescale=True, update=True):
        if axisIndex == 0:
            diff = self.sign(self.axisR - self.axisL) * abs(width) / 2.0
            mid = (self.axisR + self.axisL) / 2.0
            self.axisL = mid - diff
            self.axisR = mid + diff

            self._scaleToXAxis(rescale=rescale, update=update)

        elif axisIndex == 1:
            diff = self.sign(self.axisT - self.axisB) * abs(width) / 2.0
            mid = (self.axisT + self.axisB) / 2.0
            self.axisB = mid - diff
            self.axisT = mid + diff

            self._scaleToYAxis(rescale=rescale, update=update)

    def getAxisRegion(self, axisIndex):
        """Return the region for visible axisIndex 0/1 (for X/Y)
        if axis is reversed, the region will be returned as (max, min)
        """
        if axisIndex == 0:
            return self.axisL, self.axisR

        elif axisIndex == 1:
            return self.axisB, self.axisT

    def setAxisRegion(self, axisIndex, region, rescale=True, update=True):
        if axisIndex == 0:
            if self.INVERTXAXIS:
                self.axisL = max(region)
                self.axisR = min(region)
            else:
                self.axisL = min(region)
                self.axisR = max(region)

            if rescale:
                self._rescaleXAxis(rescale=rescale, update=update)

        elif axisIndex == 1:
            if self.INVERTYAXIS:
                self.axisB = max(region)
                self.axisT = min(region)
            else:
                self.axisB = min(region)
                self.axisT = max(region)

            if rescale:
                self._rescaleYAxis(rescale=rescale, update=update)

    @pyqtSlot(dict)
    def _glXAxisChanged(self, aDict):
        if self._aspectRatioMode:
            self._glAllAxesChanged(aDict)
            return

        if self.strip.isDeleted:
            return

        if aDict[GLNotifier.GLSOURCE] != self and aDict[GLNotifier.GLSPECTRUMDISPLAY] == self.spectrumDisplay:

            # match only the scale for the X axis
            _dict = aDict[GLNotifier.GLAXISVALUES]

            axisL = _dict[GLNotifier.GLLEFTAXISVALUE]
            axisR = _dict[GLNotifier.GLRIGHTAXISVALUE]
            row = _dict[GLNotifier.GLSTRIPROW]
            col = _dict[GLNotifier.GLSTRIPCOLUMN]

            if any(val is None for val in (axisL, axisR, row, col)):
                return

            if self._widthsChangedEnough([axisL, self.axisL], [axisR, self.axisR]):

                if self.spectrumDisplay.stripArrangement == 'Y':
                    if self.strip.tilePosition[1] == col:
                        self.axisL = axisL
                        self.axisR = axisR
                    else:
                        diff = (axisR - axisL) / 2.0
                        mid = (self.axisR + self.axisL) / 2.0
                        self.axisL = mid - diff
                        self.axisR = mid + diff

                elif self.spectrumDisplay.stripArrangement == 'X':
                    if self.strip.tilePosition[0] == row:
                        self.axisL = axisL
                        self.axisR = axisR
                    else:
                        diff = (axisR - axisL) / 2.0
                        mid = (self.axisR + self.axisL) / 2.0
                        self.axisL = mid - diff
                        self.axisR = mid + diff
                else:
                    raise
                self._rescaleXAxis()
                self._storeZoomHistory()

    @pyqtSlot(dict)
    def _glAxisLockChanged(self, aDict):
        if self.strip.isDeleted:
            return

        if aDict[GLNotifier.GLSOURCE] != self and aDict[GLNotifier.GLSPECTRUMDISPLAY] == self.spectrumDisplay:
            self._aspectRatioMode = aDict[GLNotifier.GLVALUES][0]

            if self._aspectRatioMode:

                # check which is the primary axis and update the opposite axis - similar to wheelEvent
                if self.spectrumDisplay.stripArrangement == 'Y':

                    # strips are arranged in a row
                    self._scaleToYAxis()

                elif self.spectrumDisplay.stripArrangement == 'X':

                    # strips are arranged in a column
                    self._scaleToXAxis()

                elif self.spectrumDisplay.stripArrangement == 'T':

                    # NOTE:ED - Tiled plots not fully implemented yet
<<<<<<< HEAD
                    getLogger().warning(f'Tiled plots not implemented for spectrumDisplay: '
                                        f'{str(self.spectrumDisplay.pid)}')

                else:
                    getLogger().warning(f'Strip direction is not defined for spectrumDisplay: '
                                        f'{str(self.spectrumDisplay.pid)}')
=======
                    getLogger().warning(
                            'Tiled plots not implemented for spectrumDisplay: %s' % str(self.spectrumDisplay.pid))

                else:
                    getLogger().warning(
                            'Strip direction is not defined for spectrumDisplay: %s' % str(self.spectrumDisplay.pid))
>>>>>>> b9bf9e18

            else:
                # paint to update lock button colours
                self.update()

    @pyqtSlot(dict)
    def _glAxisUnitsChanged(self, aDict):
        if self.strip.isDeleted:
            return

        # update the list of visible spectra
        self._updateVisibleSpectrumViews()

        if aDict[GLNotifier.GLSOURCE] != self and aDict[GLNotifier.GLSPECTRUMDISPLAY] == self.spectrumDisplay:

            # read values from dataDict and set units
            if aDict[GLNotifier.GLVALUES]:  # and aDict[GLNotifier.GLVALUES][GLDefs.AXISLOCKASPECTRATIO]:

                self._xUnits = aDict[GLNotifier.GLVALUES][GLDefs.AXISXUNITS]
                self._yUnits = aDict[GLNotifier.GLVALUES][GLDefs.AXISYUNITS]
                if GLDefs.AXISASPECTRATIOMODE in aDict[GLNotifier.GLVALUES]:
                    aRM = aDict[GLNotifier.GLVALUES][GLDefs.AXISASPECTRATIOMODE]

                    if self._aspectRatioMode != aRM:
                        self._aspectRatioMode = aRM
                        changeDict = {GLNotifier.GLSOURCE         : None,
                                      GLNotifier.GLSPECTRUMDISPLAY: self.spectrumDisplay,
                                      GLNotifier.GLVALUES         : (aRM,)
                                      }
                        self._glAxisLockChanged(changeDict)

                    if GLDefs.AXISASPECTRATIOS in aDict[GLNotifier.GLVALUES]:
                        self._aspectRatios.update(aDict[GLNotifier.GLVALUES][GLDefs.AXISASPECTRATIOS])
                        if aRM == 2:
                            self._rescaleAllZoom(rescale=True)

            # spawn rebuild event for the grid
            self._updateAxes = True
            if self.gridList:
                for gr in self.gridList:
                    gr.renderMode = GLRENDERMODE_REBUILD
            self.update()

    @pyqtSlot(dict)
    def _glYAxisChanged(self, aDict):
        if self._aspectRatioMode:
            self._glAllAxesChanged(aDict)
            return

        if self.strip.isDeleted:
            return

        if aDict[GLNotifier.GLSOURCE] != self and aDict[GLNotifier.GLSPECTRUMDISPLAY] == self.spectrumDisplay:

            # match the Y axis
            _dict = aDict[GLNotifier.GLAXISVALUES]

            axisB = _dict[GLNotifier.GLBOTTOMAXISVALUE]
            axisT = _dict[GLNotifier.GLTOPAXISVALUE]
            row = _dict[GLNotifier.GLSTRIPROW]
            col = _dict[GLNotifier.GLSTRIPCOLUMN]

            if any(val is None for val in (axisB, axisT, row, col)):
                return

            if self._widthsChangedEnough([axisB, self.axisB], [axisT, self.axisT]):

                if self.spectrumDisplay.stripArrangement == 'Y':
                    if self.strip.tilePosition[0] == row:
                        self.axisB = axisB
                        self.axisT = axisT
                    else:
                        diff = (axisT - axisB) / 2.0
                        mid = (self.axisT + self.axisB) / 2.0
                        self.axisB = mid - diff
                        self.axisT = mid + diff

                elif self.spectrumDisplay.stripArrangement == 'X':
                    if self.strip.tilePosition[1] == col:
                        self.axisB = axisB
                        self.axisT = axisT
                    else:
                        diff = (axisT - axisB) / 2.0
                        mid = (self.axisT + self.axisB) / 2.0
                        self.axisB = mid - diff
                        self.axisT = mid + diff
                else:
                    raise

                self._rescaleYAxis()
                self._storeZoomHistory()

    @pyqtSlot(dict)
    def _glAllAxesChanged(self, aDict):
        if self.strip.isDeleted:
            return

        sDisplay = aDict[GLNotifier.GLSPECTRUMDISPLAY]
        source = aDict[GLNotifier.GLSOURCE]

        if source != self and sDisplay == self.spectrumDisplay:

            # match the values for the Y axis, and scale for the X axis
            _dict = aDict[GLNotifier.GLAXISVALUES]

            axisB = _dict[GLNotifier.GLBOTTOMAXISVALUE]
            axisT = _dict[GLNotifier.GLTOPAXISVALUE]
            axisL = _dict[GLNotifier.GLLEFTAXISVALUE]
            axisR = _dict[GLNotifier.GLRIGHTAXISVALUE]
            row = _dict[GLNotifier.GLSTRIPROW]
            col = _dict[GLNotifier.GLSTRIPCOLUMN]
            # zoomAll = _dict[GLNotifier.GLSTRIPZOOMALL]

            if any(val is None for val in (axisB, axisT, axisL, axisR, row, col)):
                return

            if self._widthsChangedEnough([axisB, self.axisB], [axisT, self.axisT]) and \
                    self._widthsChangedEnough([axisL, self.axisL], [axisR, self.axisR]):

                # # do the matching row and column only unless _useLockedAspect or self._useDefaultAspect are set
                # if not (self.strip.tilePosition[0] == row or self.strip.tilePosition[1] == col) and \
                #         not (self._useLockedAspect or self._useDefaultAspect) and zoomAll:
                #     return

                if self.spectrumDisplay.stripArrangement == 'Y':

                    # strips are arranged in a row
                    if self.strip.tilePosition[1] == col:
                        self.axisL = axisL
                        self.axisR = axisR
                    else:  #if self._useLockedAspect or self._useDefaultAspect:
                        diff = (axisR - axisL) / 2.0
                        mid = (self.axisR + self.axisL) / 2.0
                        self.axisL = mid - diff
                        self.axisR = mid + diff

                    if self.strip.tilePosition[0] == row:
                        self.axisB = axisB
                        self.axisT = axisT
                    else:  #if self._useLockedAspect or self._useDefaultAspect:
                        diff = (axisT - axisB) / 2.0
                        mid = (self.axisT + self.axisB) / 2.0
                        self.axisB = mid - diff
                        self.axisT = mid + diff

                elif self.spectrumDisplay.stripArrangement == 'X':

                    # strips are arranged in a column
                    if self.strip.tilePosition[1] == col:
                        self.axisB = axisB
                        self.axisT = axisT
                    else:  #if self._useLockedAspect or self._useDefaultAspect:
                        diff = (axisT - axisB) / 2.0
                        mid = (self.axisT + self.axisB) / 2.0
                        self.axisB = mid - diff
                        self.axisT = mid + diff

                    if self.strip.tilePosition[0] == row:
                        self.axisL = axisL
                        self.axisR = axisR
                    else:  #if self._useLockedAspect or self._useDefaultAspect:
                        diff = (axisR - axisL) / 2.0
                        mid = (self.axisR + self.axisL) / 2.0
                        self.axisL = mid - diff
                        self.axisR = mid + diff

                elif self.spectrumDisplay.stripArrangement == 'T':

                    # NOTE:ED - Tiled plots not fully implemented yet
                    pass

                else:
                    # currently ignore - warnings will be logged elsewhere
                    pass

                self._rescaleAllAxes()
                self._storeZoomHistory()

    @pyqtSlot(dict)
    def _glMouseMoved(self, aDict):
        if self.strip.isDeleted:
            return

        if aDict[GLNotifier.GLSOURCE] != self:

            mouseMovedDict = aDict[GLNotifier.GLMOUSEMOVEDDICT]

            if self._crosshairVisible:
                exactMatch = (self._preferences.matchAxisCode == AXIS_FULLATOMNAME)
                # indices = getAxisCodeMatchIndices(self._axisCodes[:2], mouseMovedDict[AXIS_ACTIVEAXES], exactMatch=exactMatch)
                #
                # if indices and len(indices) > 1:
                #     for n in range(2):
                #         if indices[n] is not None:
                #
                #             axis = mouseMovedDict[AXIS_ACTIVEAXES][indices[n]]
                #             self.cursorSource = CURSOR_SOURCE_OTHER
                #             self.cursorCoordinate[n] = mouseMovedDict[AXIS_FULLATOMNAME][axis]
                #
                #             # coordinates have already been flipped
                #             self.doubleCursorCoordinate[1 - n] = self.cursorCoordinate[n]
                #
                #         else:
                #             self.cursorSource = CURSOR_SOURCE_OTHER
                #             self.cursorCoordinate[n] = None
                #             self.doubleCursorCoordinate[1 - n] = None

                self.update(mode=PaintModes.PAINT_MOUSEONLY)

    @pyqtSlot(dict)
    def _glKeyEvent(self, aDict):
        """Process Key events from the application/popups and other strips
        :param aDict - dictionary containing event flags:
        """
        if self.strip.isDeleted:
            return

        if not self.globalGL:
            return

        self.glKeyPressEvent(aDict)

    @pyqtSlot(dict)
    def _glEvent(self, aDict):
        """Process events from the application/popups and other strips
        :param aDict - dictionary containing event flags:
        """
        if self.strip.isDeleted:
            return

        if not self.globalGL:
            return

        if aDict:
            if aDict[GLNotifier.GLSOURCE] != self:

                # check the params for actions and update the display
                triggers = aDict[GLNotifier.GLTRIGGERS]
                targets = aDict[GLNotifier.GLTARGETS]

                if triggers or targets:

                    if GLNotifier.GLRESCALE in triggers:
                        self._rescaleXAxis(update=False)

                    if GLNotifier.GLPREFERENCES in triggers:
                        self._preferencesUpdate()
                        self._rescaleXAxis(update=False)
                        self.stripIDString.renderMode = GLRENDERMODE_REBUILD

                    if GLNotifier.GLPEAKLISTS in triggers:
                        for spectrumView in self._ordering:  # strip.spectrumViews:

                            if spectrumView.isDeleted:
                                continue

                            for peakListView in spectrumView.peakListViews:
                                for peakList in targets:
                                    if peakList == peakListView.peakList:
                                        peakListView.buildSymbols = True
                                        peakListView.buildArrows = True
                        # self.buildPeakLists()

                    if GLNotifier.GLPEAKLISTLABELS in triggers:
                        for spectrumView in self._ordering:  # strip.spectrumViews:

                            if spectrumView.isDeleted:
                                continue

                            for peakListView in spectrumView.peakListViews:
                                for peakList in targets:
                                    if peakList == peakListView.peakList:
                                        peakListView.buildLabels = True
                                        peakListView.buildArrows = True
                        # self.buildPeakListLabels()

                    if GLNotifier.GLMARKS in triggers:
                        self.buildMarks = True

                    if GLNotifier.GLHIGHLIGHTPEAKS in triggers:
                        self._GLPeaks.updateHighlightSymbols()

                    if GLNotifier.GLHIGHLIGHTMULTIPLETS in triggers:
                        self._GLMultiplets.updateHighlightSymbols()

                    if GLNotifier.GLHIGHLIGHTINTEGRALS in triggers:
                        self._GLIntegrals.updateHighlightSymbols()

                    if GLNotifier.GLALLCONTOURS in triggers:
                        self.buildAllContours()

                    if GLNotifier.GLALLPEAKS in triggers:
                        self._GLPeaks.updateAllSymbols()

                    if GLNotifier.GLALLMULTIPLETS in triggers:
                        self._GLMultiplets.updateAllSymbols()

                    if GLNotifier.GLANY in targets:
                        self._rescaleXAxis(update=False)

                    if GLNotifier.GLPEAKNOTIFY in targets:
                        self._GLPeaks.updateHighlightSymbols()

                    if GLNotifier.GLINTEGRALLISTS in triggers:
                        for spectrumView in self._ordering:  # strip.spectrumViews:

                            if spectrumView.isDeleted:
                                continue

                            for integralListView in spectrumView.integralListViews:
                                for integralList in targets:
                                    if integralList == integralListView.integralList:
                                        integralListView.buildSymbols = True

                    if GLNotifier.GLINTEGRALLISTLABELS in triggers:
                        for spectrumView in self._ordering:  # strip.spectrumViews:

                            if spectrumView.isDeleted:
                                continue

                            for integralListView in spectrumView.integralListViews:
                                for integralList in targets:
                                    if integralList == integralListView.integralList:
                                        integralListView.buildLabels = True

                    if GLNotifier.GLMULTIPLETLISTS in triggers:
                        for spectrumView in self._ordering:  # strip.spectrumViews:

                            if spectrumView.isDeleted:
                                continue

                            for multipletListView in spectrumView.multipletListViews:
                                for multipletList in targets:
                                    if multipletList == multipletListView.multipletList:
                                        multipletListView.buildSymbols = True
                                        multipletListView.buildArrows = True

                    if GLNotifier.GLMULTIPLETLISTLABELS in triggers:
                        for spectrumView in self._ordering:  # strip.spectrumViews:

                            if spectrumView.isDeleted:
                                continue

                            for multipletListView in spectrumView.multipletListViews:
                                for multipletList in targets:
                                    if multipletList == multipletListView.multipletList:
                                        multipletListView.buildLabels = True
                                        multipletListView.buildArrows = True

                    if GLNotifier.GLCLEARPHASING in triggers:
                        if self.spectrumDisplay == aDict[GLNotifier.GLSPECTRUMDISPLAY]:
                            self.clearStaticTraces()

                    if GLNotifier.GLADD1DPHASING in triggers:
                        if self.spectrumDisplay == aDict[GLNotifier.GLSPECTRUMDISPLAY]:
                            self.clearStaticTraces()
                            self.newTrace()

        # repaint
        self.update()

    def _renderCursorOnly(self):

        # NOTE:ED - use partialUpdate
        #           when the mouse is moving somewhere else then only render the mouse using XOR
        #           without clearing the screen
        #           normal paintGL should include GL.glClear(GL.GL_COLOR_BUFFER_BIT)

        #           draw original mouse in Xor - OR replace vertical/horizontal columns as bitmap
        #           update mouse coordinates
        #            OR grab vertical/horizontal columns as bitmap
        #           draw new mouse in Xor

        self.makeCurrent()

        if self._crosshairVisible:

            drawList = self._glCursor

            vertices = []
            indices = []
            index = 0

            # map the cursor to the ratio coordinates - double cursor is flipped about the line x=y
            newCoords = self._scaleAxisToRatio(self.cursorCoordinate[0:2])

            if getCurrentMouseMode() == PICK and self.underMouse():

                x = self.deltaX * 8
                y = self.deltaY * 8

                vertices = [newCoords[0] - x, newCoords[1] - y,
                            newCoords[0] + x, newCoords[1] - y,
                            newCoords[0] + x, newCoords[1] - y,
                            newCoords[0] + x, newCoords[1] + y,
                            newCoords[0] + x, newCoords[1] + y,
                            newCoords[0] - x, newCoords[1] + y,
                            newCoords[0] - x, newCoords[1] + y,
                            newCoords[0] - x, newCoords[1] - y
                            ]
                indices = [0, 1, 2, 3, 4, 5, 6, 7]
                col = self.mousePickColour
                index = 8

            else:
                col = self.foreground

            drawList.vertices = np.array(vertices, dtype=np.float32)
            drawList.indices = np.array(indices, dtype=np.int32)
            drawList.numVertices = len(vertices) // 2
            drawList.colors = np.array(col * drawList.numVertices, dtype=np.float32)

            # build and draw the VBO
            drawList.defineIndexVBO()

            # GL.glDrawBuffer(GL.GL_FRONT)
            drawList.drawIndexVBO()

        self.doneCurrent()

    def _resetBoxes(self):
        """Reset/Hide the boxes
        """
        self._successiveClicks = None

    def _selectPeak(self, xPosition, yPosition, append=False):
        """(de-)Select first peak near cursor xPosition, yPosition
        if peak already was selected, de-select it
        """
        newPeaks = self._mouseInPeak(xPosition, yPosition)
        if append:
            peaks = set(self.current.peaks)
            self.current.peaks = list(peaks ^ set(newPeaks))  # symmetric difference
        else:
            self.current.peaks = newPeaks

    def _selectIntegral(self, xPosition, yPosition, append=False):
        """(de-)Select first integral near cursor xPosition, yPosition
        if integral already was selected, de-select it
        """
        newIntegrals = self._mouseInIntegral(xPosition, yPosition)
        if append:
            integrals = set(self.current.integrals)
            self.current.integrals = list(integrals ^ set(newIntegrals))  # symmetric difference
        else:
            self.current.integrals = newIntegrals

    def _selectMultiplet(self, xPosition, yPosition, append=False):
        """(de-)Select first multiplet near cursor xPosition, yPosition
        if multiplet already was selected, de-select it
        """
        newMultiplets = self._mouseInMultiplet(xPosition, yPosition)
        if append:
            multiplets = set(self.current.multiplets)
            self.current.multiplets = list(multiplets ^ set(newMultiplets))  # symmetric difference
        else:
            self.current.multiplets = newMultiplets

    def _pickAtMousePosition(self, event):
        """pick the peaks at the mouse position
        """
        event.accept()
        self._resetBoxes()

        cursorCoordinate = self.getCurrentCursorCoordinate()
        mousePosition = (cursorCoordinate[0], cursorCoordinate[1])
        ppmPositions = [mousePosition[0], mousePosition[1]]
        for orderedAxis in self._orderedAxes[2:]:
            ppmPositions.append(orderedAxis.position)

        self.strip.createPeak(ppmPositions)

    def _clearIntegralRegions(self):
        """Clear the integral regions
        """
        self._regions = []
        self._regionList.renderMode = GLRENDERMODE_REBUILD
        self._dragRegions = set()
        self.update()

    # @contextmanager
    def _mouseUnderMenu(self):
        """Context manager to set the menu status to active
        so that when the menu appears the live traces stay visible
        """
        self._menuActive = True
        try:
            yield
        finally:
            self._menuActive = False

    # @contextmanager
    def _disableCursorUpdating(self):
        """Context manager to set the menu status to active
        so that when the menu appears the live traces stay visible
        """
        self._disableCursorUpdate = True
        try:
            yield
        finally:
            self._disableCursorUpdate = False

    def getObjectsUnderMouse(self):
        """Return a list of objects under the mouse position as a dict
        dict is of the form: {object plural name: list, ...}
            e.g. {'peaks': []}
        Current objects returned are: peaks, integrals, multiplets
        :return: dict of objects
        """

        def _addObjects(objDict, attrName):
            """Add the selected objects to the dict
            """
            objSelected = (set(objs or []) & set(getattr(self.current, attrName, None) or []))
            if objSelected:
                objDict[attrName] = objs

        if self.strip.isDeleted:
            return {}
        if abs(self.axisL - self.axisR) < 1.0e-6 or abs(self.axisT - self.axisB) < 1.0e-6:
            return {}

        cursorPos = self.getMousePosition()
        xPosition = cursorPos[0]
        yPosition = cursorPos[1]
        objDict = {}

        # add objects to the dict
        objs = self._mouseInPeak(xPosition, yPosition, firstOnly=False)
        _addObjects(objDict, PEAKSELECT)

        objs = self._mouseInIntegral(xPosition, yPosition, firstOnly=False)
        _addObjects(objDict, INTEGRALSELECT)

        objs = self._mouseInMultiplet(xPosition, yPosition, firstOnly=False)
        _addObjects(objDict, MULTIPLETSELECT)

        # return the list of objects
        return objDict

    def _selectPeaksFromMultiplets(self, multiplets):
        peaks = set(self.current.peaks)
        for multiplet in multiplets:
            # add/remove the multiplet peaks
            newPeaks = multiplet.peaks
            self.current.peaks = list(peaks | set(newPeaks))  # symmetric difference

    def _selectMultipletPeaks(self, xPosition, yPosition):
        # get the list of multiplets under the mouse
        multiplets = self._mouseInMultiplet(xPosition, yPosition, firstOnly=True)

        peaks = set(self.current.peaks)
        for multiplet in multiplets:
            # add/remove the multiplet peaks
            newPeaks = multiplet.peaks
            self.current.peaks = list(peaks | set(newPeaks))  # symmetric difference

    def _mouseDoubleClickEvent(self, event: QtGui.QMouseEvent, axis=None):
        """handle the mouse click event
        """
        # get the mouse coordinates
        cursorCoordinate = self.getCurrentCursorCoordinate()
        xPosition = cursorCoordinate[0]  # self.mapSceneToView(event.pos()).x()
        yPosition = cursorCoordinate[1]  # self.mapSceneToView(event.pos()).y()

        if leftMouse(event):
            multiplets = self._mouseInMultiplet(xPosition, yPosition, firstOnly=True)

            if multiplets:
                # Left-doubleClick; select only peaks attached to multiplets
                self._resetBoxes()
                self.current.clearPeaks()
                self._selectPeaksFromMultiplets(multiplets)
                event.accept()

        elif controlLeftMouse(event):
            multiplets = self._mouseInMultiplet(xPosition, yPosition, firstOnly=True)

            if multiplets:
                # Control-left-doubleClick; (de-)select multiplet peaks and add/remove to selection
                self._resetBoxes()
                self._selectMultipletPeaks(xPosition, yPosition)
                event.accept()

    def _mouseClickEvent(self, event: QtGui.QMouseEvent, axis=None):
        """handle the mouse click event
        """
        # self.current.strip = self.strip
        cursorCoordinate = self.getCurrentCursorCoordinate()
        xPosition = cursorCoordinate[0]  # self.mapSceneToView(event.pos()).x()
        yPosition = cursorCoordinate[1]  # self.mapSceneToView(event.pos()).y()
        self.current.positions = [xPosition, yPosition]

        # This is the correct future style for cursorPosition handling
        self.current.cursorPosition = (xPosition, yPosition)

        if getCurrentMouseMode() == PICK and leftMouse(event):
            if self._validRegionPick:
                self._pickAtMousePosition(event)

        if controlShiftLeftMouse(event) or controlShiftRightMouse(event):
            if self._validRegionPick:
                # Control-Shift-left-click: pick peak
                self._pickAtMousePosition(event)

        elif controlLeftMouse(event):
            # Control-left-click; (de-)select peak and add/remove to selection
            event.accept()
            self._resetBoxes()
            self._selectMultiplet(xPosition, yPosition, append=True)
            self._selectPeak(xPosition, yPosition, append=True)
            self._selectIntegral(xPosition, yPosition, append=True)

        elif leftMouse(event):
            # Left-click; select peak/integral/multiplet, deselecting others
            event.accept()
            self._resetBoxes()
            # self.current.clearPeaks()
            # self.current.clearIntegrals()
            # self.current.clearMultiplets()

            self._selectMultiplet(xPosition, yPosition)
            self._selectPeak(xPosition, yPosition)
            self._selectIntegral(xPosition, yPosition)

        elif shiftRightMouse(event):
            # Two successive shift-right-clicks: define zoom-box
            event.accept()
            if self._successiveClicks is None:
                self._resetBoxes()
                self._successiveClicks = (cursorCoordinate[0], cursorCoordinate[1])
            else:

                if self._widthsChangedEnough((cursorCoordinate[0], cursorCoordinate[1]),
                                             (self._successiveClicks[0], self._successiveClicks[1]),
                                             3 * max(abs(self.pixelX),
                                                     abs(self.pixelY))):

                    if self.INVERTXAXIS:
                        # need to stop float becoming a np.float64
                        self.axisL = float(max(self._startCoordinate[0], self._successiveClicks[0]))
                        self.axisR = float(min(self._startCoordinate[0], self._successiveClicks[0]))
                    else:
                        self.axisL = float(min(self._startCoordinate[0], self._successiveClicks[0]))
                        self.axisR = float(max(self._startCoordinate[0], self._successiveClicks[0]))

                    if self.INVERTYAXIS:
                        self.axisB = float(max(self._startCoordinate[1], self._successiveClicks[1]))
                        self.axisT = float(min(self._startCoordinate[1], self._successiveClicks[1]))
                    else:
                        self.axisB = float(min(self._startCoordinate[1], self._successiveClicks[1]))
                        self.axisT = float(max(self._startCoordinate[1], self._successiveClicks[1]))

                    self._testAxisLimits(setLimits=True)
                    self._rescaleXAxis()

                self._resetBoxes()
                self._successiveClicks = None

        elif rightMouse(event) and axis is None:
            # right click on canvas, not the axes
            strip = self.strip
            menu = None
            event.accept()
            self._resetBoxes()

            mouseInAxis = self._mouseInAxis(event.pos())

            self._updateMouseEvent()
            self._raiseRightMouseMenu(event.screenPos(), menu, mouseInAxis, strip)

        elif controlRightMouse(event) and axis is None:
            # control-right-mouse click: reset the zoom
            event.accept()
            self._resetBoxes()
            self._resetAxisRange()
            self._rescaleXAxis(update=True)

        else:
            # reset and hide all for all other clicks
            self._resetBoxes()
            event.ignore()

        self.update()

    def _raiseRightMouseMenu(self, position, menu, mouseInAxis, strip):
        if mouseInAxis == GLDefs.MAINVIEW:

            # strip should handle the selection of correct menu
            selectedDict = self.getObjectsUnderMouse()
            if PEAKSELECT in selectedDict:

                # Search if the event is in a range of a selected peak.
                peaks = list(self.current.peaks)

                if self.is1D:
                    ii = strip._contextMenus.get(PeakMenu)
                    if len(peaks) > 1:
                        _hidePeaksSingleActionItems(ii)
                    else:
                        _setEnabledAllItems(ii, True)

                # will only work for self.current.peak
                strip._addItemsToNavigateToPeakMenu(selectedDict[PEAKSELECT])
                strip._addItemsToMarkInPeakMenu(selectedDict[PEAKSELECT])

                strip.contextMenuMode = PeakMenu
                menu = strip._contextMenus.get(strip.contextMenuMode)
                strip._lastClickedObjects = selectedDict[PEAKSELECT]

            elif INTEGRALSELECT in selectedDict:
                strip.contextMenuMode = IntegralMenu
                menu = strip._contextMenus.get(strip.contextMenuMode)
                strip._lastClickedObjects = selectedDict[INTEGRALSELECT]

            elif MULTIPLETSELECT in selectedDict:
                strip.contextMenuMode = MultipletMenu
                menu = strip._contextMenus.get(strip.contextMenuMode)
                strip._lastClickedObjects = selectedDict[MULTIPLETSELECT]

            strip._navigateToPeakMenuMain.menuAction().setVisible(False)  # created from stripMethodName
            strip._makeStripPlotItemMain.setVisible(False)
            strip._estimateVolumesItemMain.setVisible(False)
            strip._estimateVolumesItemSelected.setVisible(False)
            if PEAKSELECT not in selectedDict:
                _setEnabledAllItems(strip._selectedPeaksMenu, True if self.current.peaks else False)

                # keep arrange/reset items enabled
                for name in [_ARRANGELABELS, _RESETLABELS]:
                    if act := strip._selectedPeaksMenu.getActionByName(name):
                        act.setEnabled(True)

            # check other menu items before raising menus
            strip._addItemsToNavigateToCursorPosMenu()
            strip._addItemsToMarkInCursorPosMenu()

            # this isn't as nice as below, could be cleaned up a little
            strip.markAxesMenu.clear()
            strip._addItemsToMarkAxesMenuMainView()

            strip._addItemsToCopyAxisFromMenusMainView()
            if not self.is1D:
                strip._addItemsToMatchAxisCodesFromMenusMainView()
            strip._checkMenuItems()

        elif mouseInAxis in [GLDefs.BOTTOMAXIS, GLDefs.RIGHTAXIS, GLDefs.AXISCORNER]:
            strip.contextMenuMode = AxisMenu
            menu = strip._contextMenus.get(strip.contextMenuMode)

            # create a dynamic menu based on the available axisCodes
            menu.clear()
            strip._addItemsToMarkAxesMenuAxesView(mouseInAxis, menu)
            strip._addItemsToCopyAxisFromMenusAxes(mouseInAxis, menu, self.is1D)
        if menu is not None:
            strip.viewStripMenu = menu
        else:
            strip.viewStripMenu = self._getCanvasContextMenu()
        for _ in self._mouseUnderMenu():
            strip._raiseContextMenu(position=position)

    def _mouseInAxis(self, mousePos):
        h = self.h
        w = self.w

        # find the correct viewport
        if (self._drawRightAxis and self._drawBottomAxis):
            mw = [0, self.AXIS_MARGINBOTTOM, w - self.AXIS_MARGINRIGHT, h - 1]
            ba = [0, 0, w - self.AXIS_MARGINRIGHT, self.AXIS_MARGINBOTTOM - 1]
            ra = [w - self.AXIS_MARGINRIGHT, self.AXIS_MARGINBOTTOM, w, h]

        elif (self._drawBottomAxis):
            mw = [0, self.AXIS_MARGINBOTTOM, w, h - 1]
            ba = [0, 0, w, self.AXIS_MARGINBOTTOM - 1]
            ra = [w, self.AXIS_MARGINBOTTOM, w, h]

        elif (self._drawRightAxis):
            mw = [0, 0, w - self.AXIS_MARGINRIGHT, h - 1]
            ba = [0, 0, w - self.AXIS_MARGINRIGHT, 0]
            ra = [w - self.AXIS_MARGINRIGHT, 0, w, h]

        else:  # no axes visible
            mw = [0, 0, w, h]
            ba = [0, 0, w, 0]
            ra = [w, 0, w, h]

        mx = mousePos.x()
        my = self.height() - mousePos.y()

        if self.between(mx, mw[0], mw[2]) and self.between(my, mw[1], mw[3]):

            # if in the mainView
            return GLDefs.MAINVIEW

        elif self.between(mx, ba[0], ba[2]) and self.between(my, ba[1], ba[3]):

            # in the bottomAxisBar, so zoom in the X axis
            return GLDefs.BOTTOMAXIS

        elif self.between(mx, ra[0], ra[2]) and self.between(my, ra[1], ra[3]):

            # in the rightAxisBar, so zoom in the Y axis
            return GLDefs.RIGHTAXIS

        else:

            # must be in the corner
            return GLDefs.AXISCORNER

    def _getCanvasContextMenu(self):
        """Give a needed menu based on strip mode
        """
        strip = self.strip
        menu = strip._contextMenus.get(DefaultMenu)

        # set the checkboxes to the correct settings
        strip.toolbarAction.setChecked(strip.spectrumDisplay.spectrumUtilToolBar.isVisible())
        if hasattr(strip, 'crosshairAction'):
            strip.crosshairAction.setChecked(self._crosshairVisible)

        strip.gridAction.setChecked(self._gridVisible)
        if hasattr(strip, 'lastAxisOnlyCheckBox'):
            strip.lastAxisOnlyCheckBox.setChecked(strip.spectrumDisplay.lastAxisOnly)

        if not strip.spectrumDisplay.is1D:
            strip.sideBandsAction.setChecked(self._sideBandsVisible)

        if strip._isPhasingOn:
            menu = strip._contextMenus.get(PhasingMenu)

        return menu

    def _setContextMenu(self, menu):
        """Set a needed menu based on strip mode
        """
        self.strip.viewStripMenu = menu

    def _selectPeaksInRegion(self, xPositions, yPositions, zPositions):
        currentPeaks = set(self.current.peaks)

        peaks = set()
        originalxPositions = xPositions
        _data2Obj = self.strip.project._data2Obj
        pixX, pixY = self.strip._CcpnGLWidget.pixelX, self.strip._CcpnGLWidget.pixelY
        sgnX, sgnY = np.sign(pixX), np.sign(pixY)

        for spectrumView in self._ordering:  # strip.spectrumViews:
            if spectrumView.isDeleted:
                continue

            for peakListView in spectrumView.peakListViews:
                if not peakListView.isDisplayed or not spectrumView.isDisplayed:
                    continue

                peakList = peakListView.peakList
                if not isinstance(peakList, PeakList):  # it could be an IntegralList
                    continue

                if len(spectrumView.spectrum.axisCodes) == 1:
                    # should be sub-classed somewhere!
                    xOffset, yOffset = self._spectrumSettings[spectrumView].get(GLDefs.SPECTRUM_STACKEDMATRIXOFFSET)
                    y0 = self._startCoordinate[1]
                    y1 = self._endCoordinate[1]
                    y0, y1 = min(y0, y1), max(y0, y1)
                    # add offsets for when in stack-mode
                    y0, y1 = np.array([y0, y1]) - yOffset
                    xPositions = np.array(originalxPositions) - xOffset
                    # xAxis = 0

                    # for peak in peakList.peaks:
                    if labelling := self._GLPeaks._GLLabels.get(peakListView):
                        for drawList in labelling.stringList:
                            try:
                                peak = drawList.stringObject
                                pView = peak.getPeakView(peakListView)
                                px, py = float(peak.position[0]), float(peak.height)
                                tx, ty = pView.textOffset
                                if not tx and not ty:
                                    # TODO: ED - nasty :|
                                    # pixels
                                    tx, ty = self._symbolSize, self._symbolSize
                                    # ppm
                                    # tx, ty = self.symbolX, self.symbolY

                                # pixels
                                # mx, my = px + (tx + drawList.width / 2) * pixX, py + (ty + drawList.height / 2) * pixY
                                # ppms
                                mx, my = px + tx * sgnX + drawList.width * pixX / 2, py + ty * sgnY + drawList.height * pixY / 2

                                # height = peak.height  # * scale # TBD: is the scale already taken into account in peak.height???
                                if (xPositions[0] < px < xPositions[1] and y0 < py < y1) or \
                                        (xPositions[0] < mx < xPositions[1] and y0 < my < y1):
                                    peaks.add(peak)

                            except Exception as es:
                                # NOTE:ED - skip for now
                                print(f'mouse in label error {es}')
                                continue

                else:
                    if labelling := self._GLPeaks._GLLabels.get(peakListView):
                        spectrumIndices = spectrumView.dimensionIndices
                        xAxis = spectrumIndices[0]
                        yAxis = spectrumIndices[1]

                        # for peak in peakList.peaks:
                        for drawList in labelling.stringList:

                            try:
                                peak = drawList.stringObject
                                # NOTE:ED - need to speed this up
                                pView = peak.getPeakView(peakListView)
                                _pos = peak.position
                                px, py = float(_pos[xAxis]), float(_pos[yAxis])
                                tx, ty = pView.textOffset
                                if not tx and not ty:
                                    # pixels
                                    tx, ty = self._symbolSize, self._symbolSize
                                    # ppm
                                    # tx, ty = self.symbolX, self.symbolY

                                # pixels
                                # mx, my = px + (tx + drawList.width / 2) * pixX, py + (ty + drawList.height / 2) * pixY
                                # ppms
                                mx, my = px + tx * sgnX + drawList.width * pixX / 2, py + ty * sgnY + drawList.height * pixY / 2

                                if (xPositions[0] < px < xPositions[1] and yPositions[0] < py < yPositions[1]) or \
                                        (xPositions[0] < mx < xPositions[1] and yPositions[0] < my < yPositions[1]):
                                    if len(peak.axisCodes) > 2 and zPositions is not None:
                                        # zAxis = spectrumIndices[2]

                                        # within the XY bounds so check whether inPlane
                                        _isInPlane, _isInFlankingPlane, planeIndex, fade = self._GLPeaks.objIsInVisiblePlanes(
                                                spectrumView, peak)

                                        # if zPositions[0] < float(peak.position[zAxis]) < zPositions[1]:
                                        if _isInPlane:
                                            peaks.add(peak)
                                    else:
                                        peaks.add(peak)

                            except Exception:
                                # NOTE:ED - skip for now
                                continue

        self.current.peaks = list(currentPeaks | peaks)

    def _selectMultipletsInRegion(self, xPositions, yPositions, zPositions):
        currentMultiplets = set(self.current.multiplets)

        multiplets = set()
        for spectrumView in self._ordering:  # strip.spectrumViews:

            if spectrumView.isDeleted:
                continue

            for multipletListView in spectrumView.multipletListViews:
                if not multipletListView.isDisplayed or not spectrumView.isDisplayed:
                    continue

                multipletList = multipletListView.multipletList

                if len(spectrumView.spectrum.axisCodes) == 1:

                    y0 = self._startCoordinate[1]
                    y1 = self._endCoordinate[1]
                    y0, y1 = min(y0, y1), max(y0, y1)
                    xAxis = 0

                    for multiplet in multipletList.multiplets:
                        if not multiplet.position:
                            continue

                        height = multiplet.height
                        if xPositions[0] < float(multiplet.position[xAxis]) < xPositions[1] and y0 < height < y1:
                            multiplets.add(multiplet)

                else:
                    spectrumIndices = spectrumView.dimensionIndices
                    xAxis = spectrumIndices[0]
                    yAxis = spectrumIndices[1]

                    for multiplet in multipletList.multiplets:
                        if not multiplet.position:
                            continue

                        if (xPositions[0] < float(multiplet.position[xAxis]) < xPositions[1]
                                and yPositions[0] < float(multiplet.position[yAxis]) < yPositions[1]):
                            if len(multiplet.axisCodes) > 2 and zPositions is not None:
                                zAxis = spectrumIndices[2]

                                # within the XY bounds so check whether inPlane
                                _isInPlane, _isInFlankingPlane, planeIndex, fade = self._GLPeaks.objIsInVisiblePlanes(
                                        spectrumView, multiplet)

                                # if zPositions[0] < float(multiplet.position[zAxis]) < zPositions[1]:
                                if _isInPlane:
                                    multiplets.add(multiplet)
                            else:
                                multiplets.add(multiplet)

        self.current.multiplets = list(currentMultiplets | multiplets)

    def _mouseDragEvent(self, event: QtGui.QMouseEvent, axis=None):
        cursorCoordinate = self.getCurrentCursorCoordinate()
        if controlShiftLeftMouse(event) or controlShiftRightMouse(event):
            # Control(Cmd)+shift+left drag: Peak-picking
            event.accept()

            self._resetBoxes()
            selectedRegion = [tuple([round(self._startCoordinate[0], 3), round(self._endCoordinate[0], 3)]),
                              tuple([round(self._startCoordinate[1], 3), round(self._endCoordinate[1], 3)])
                              ]

            if self._validRegionPick:

                # only pick if the region is inside the bounds
                for axis in self._orderedAxes[2:]:
                    if axis.width > 0.05:
                        # round the value for prettier reporting, but only for large enough values
                        # as otherwise it might go wrong with time axes
                        region = tuple([round(val, 3) for val in axis.region])
                    else:
                        region = tuple(axis.region)
                    selectedRegion.append(region)

                # selectedRegion is tuple((xL, xR), (yB, yT), ...) - from display
                # ... is other Nd axes

                self.strip.pickPeaks(selectedRegion)

        elif controlLeftMouse(event):
            # Control(Cmd)+left drag: selects peaks - purple box
            event.accept()

            self._resetBoxes()
            xPositions = sorted([self._startCoordinate[0], self._endCoordinate[0]])
            yPositions = sorted([self._startCoordinate[1], self._endCoordinate[1]])

            if len(self._orderedAxes) > 2:
                zPositions = self._orderedAxes[2].region
            else:
                zPositions = None

            self._selectMultipletsInRegion(xPositions, yPositions, zPositions)
            self._selectPeaksInRegion(xPositions, yPositions, zPositions)

        elif middleMouse(event) or rightMouse(event):
            # middle drag: moves selected peaks
            event.accept()

            if self._startMiddleDrag:
                peaks = list(self.current.peaks)
                multiplets = list(self.current.multiplets)
                if not (peaks or multiplets):
                    return

                deltaPosition = [cursorCoordinate[0] - self._startCoordinate[0],
                                 cursorCoordinate[1] - self._startCoordinate[1]]

                if self._mouseInLabel:
                    # # NOTE:ED - not very nice again, needs cleaning up
                    # plvs = [plv._wrappedData.peakListView for spectrumView in self.strip.spectrumViews
                    #             for plv in spectrumView.peakListViews
                    #                 if spectrumView.isDisplayed and plv.isDisplayed]
                    # pvs = [pv for pk in peaks for pv in pk.peakViews if pv._wrappedData.peakListView in plvs]

                    pvs = {pv for spectrumView in self.strip.spectrumViews
                           for plv in spectrumView.peakListViews if spectrumView.isDisplayed and plv.isDisplayed
                           for pv in plv.peakViews if pv.peak in peaks}
                    mltvs = {mv for spectrumView in self.strip.spectrumViews
                             for mlv in spectrumView.multipletListViews if spectrumView.isDisplayed and mlv.isDisplayed
                             for mv in mlv.multipletViews if mv.multiplet in multiplets}

                    with undoBlockWithoutSideBar():
                        for pv in pvs:
                            pos = list(pv.textOffset)
                            # pixels
                            # pos[0] += (deltaPosition[0] / self.pixelX)
                            # pos[1] += (deltaPosition[1] / self.pixelY)
                            # ppms
                            pos[0] += deltaPosition[0] * np.sign(self.pixelX)
                            pos[1] += deltaPosition[1] * np.sign(self.pixelY)
                            pv.textOffset = pos

                        for mv in mltvs:
                            pos = list(mv.textOffset)
                            # pixels
                            # pos[0] += (deltaPosition[0] / self.pixelX)
                            # pos[1] += (deltaPosition[1] / self.pixelY)
                            # ppms
                            pos[0] += deltaPosition[0] * np.sign(self.pixelX)
                            pos[1] += deltaPosition[1] * np.sign(self.pixelY)
                            mv.textOffset = pos

                else:
                    for peak in peaks:
                        peak.startPosition = peak.position

                    with undoBlockWithoutSideBar():
                        for peak in peaks:
                            self._movePeak(peak, deltaPosition)

                    self.current.peaks = peaks

        elif shiftLeftMouse(event):
            # zoom into the region - yellow box
            if self.INVERTXAXIS:
                # need to stop float becoming a np.float64
                self.axisL = float(max(self._startCoordinate[0], self._endCoordinate[0]))
                self.axisR = float(min(self._startCoordinate[0], self._endCoordinate[0]))
            else:
                self.axisL = float(min(self._startCoordinate[0], self._endCoordinate[0]))
                self.axisR = float(max(self._startCoordinate[0], self._endCoordinate[0]))

            if self.INVERTYAXIS:
                self.axisB = float(max(self._startCoordinate[1], self._endCoordinate[1]))
                self.axisT = float(min(self._startCoordinate[1], self._endCoordinate[1]))
            else:
                self.axisB = float(min(self._startCoordinate[1], self._endCoordinate[1]))
                self.axisT = float(max(self._startCoordinate[1], self._endCoordinate[1]))

            self._testAxisLimits(setLimits=True)
            self._resetBoxes()
            self.emitAllAxesChanged(allStrips=True)

            # this also rescales the peaks
            self._rescaleXAxis()

        elif shiftMiddleMouse(event) or shiftRightMouse(event):
            pass

        else:
            VALUES = 'values'

            if self._dragValues:
                with undoStackBlocking() as addUndoItem:
                    for obj, (preValues, postValues) in self._dragValues.items():

                        if obj._object and not obj._object.isDeleted:
                            # set the values and add item to the undo-stack
                            obj.values = postValues

                            addUndoItem(undo=partial(setattr, obj, VALUES, preValues),
                                        redo=partial(setattr, obj, VALUES, postValues), )
                        if hasattr(obj, 'editingFinished'):  #fire callback when drag is finished
                            _d = {VALUES: getattr(obj, VALUES), 'obj': obj}
                            obj.editingFinished.emit(_d)

            self._dragValues = {}

            event.ignore()

        self.update()

    def exportToPDF(self, filename='default.pdf', params=None):
        return GLExporter(self, self.strip, filename, params)

    def exportToSVG(self, filename='default.svg', params=None):
        return GLExporter(self, self.strip, filename, params)

    def exportToPNG(self, filename='default.png', params=None):
        return GLExporter(self, self.strip, filename, params)

    def exportToPS(self, filename='default.ps', params=None):
        return GLExporter(self, self.strip, filename, params)


#~~~~~~~~~~~~~~~~~~~~~~~~~~~~~~~~~~~~~~~~~~~~~~~~~~~~~~~~~~~~~~~~~~~~~~~~~~~~~~~~~~~~
# need to use the class below to make everything more generic
GLOptions = {
    'opaque'     : {
        GL.GL_DEPTH_TEST: True,
        GL.GL_BLEND     : False,
        GL.GL_ALPHA_TEST: False,
        GL.GL_CULL_FACE : False,
        },
    'translucent': {
        GL.GL_DEPTH_TEST: True,
        GL.GL_BLEND     : True,
        GL.GL_ALPHA_TEST: False,
        GL.GL_CULL_FACE : False,
        'glBlendFunc'   : (GL.GL_SRC_ALPHA, GL.GL_ONE_MINUS_SRC_ALPHA),
        },
    'additive'   : {
        GL.GL_DEPTH_TEST: False,
        GL.GL_BLEND     : True,
        GL.GL_ALPHA_TEST: False,
        GL.GL_CULL_FACE : False,
        'glBlendFunc'   : (GL.GL_SRC_ALPHA, GL.GL_ONE),
        },
    }


class CcpnTransform3D(QtGui.QMatrix4x4):
    """
    Extension of QMatrix4x4 with some helpful methods added.
    """

    def __init__(self, *args):
        QtGui.QMatrix4x4.__init__(self, *args)

    def matrix(self, nd=3):
        if nd == 3:
            return np.array(self.copyDataTo()).reshape(4, 4)
        elif nd == 2:
            m = np.array(self.copyDataTo()).reshape(4, 4)
            m[2] = m[3]
            m[:, 2] = m[:, 3]
            return m[:3, :3]
        else:
            raise Exception("Argument 'nd' must be 2 or 3")

    def map(self, obj):
        """Extends QMatrix4x4.map() to allow mapping (3, ...) arrays of coordinates
        """
        if isinstance(obj, np.ndarray) and obj.ndim >= 2 and obj.shape[0] in (2, 3):
            return fn.transformCoordinates(self, obj)
        else:
            return QtGui.QMatrix4x4.map(self, obj)

    def inverted(self):
        inv, b = QtGui.QMatrix4x4.inverted(self)
        return CcpnTransform3D(inv), b


class CcpnGLItem():
    _nextId = 0

    def __init__(self, parentItem=None):
        self._id = CcpnGLItem._nextId
        CcpnGLItem._nextId += 1

        self.strip = None
        # self._view = None
        self._children = set()
        self._transform = CcpnTransform3D()
        self._visible = True
        # self.setParentItem(parentItem)
        # self.setDepthValue(0)
        self._glOpts = {}


vertex_data = np.array([0.75, 0.75, 0.0,
                        0.75, -0.75, 0.0,
                        -0.75, -0.75, 0.0], dtype=np.float32)

color_data = np.array([1, 0, 0,
                       0, 1, 0,
                       0, 0, 1], dtype=np.float32)<|MERGE_RESOLUTION|>--- conflicted
+++ resolved
@@ -56,19 +56,13 @@
 # Last code modification
 #=========================================================================================
 __modifiedBy__ = "$modifiedBy: Ed Brooksbank $"
-<<<<<<< HEAD
-__dateModified__ = "$dateModified: 2024-04-17 12:03:17 +0100 (Wed, April 17, 2024) $"
+__dateModified__ = "$dateModified: 2024-05-17 13:37:45 +0100 (Fri, May 17, 2024) $"
 __version__ = "$Revision: 3.2.5 $"
-=======
-__dateModified__ = "$dateModified: 2024-05-17 13:15:08 +0100 (Fri, May 17, 2024) $"
-__version__ = "$Revision: 3.2.4 $"
->>>>>>> b9bf9e18
 #=========================================================================================
 # Created
 #=========================================================================================
 __author__ = "$Author: Ed Brooksbank $"
 __date__ = "$Date: 2018-12-20 13:28:13 +0000 (Thu, December 20, 2018) $"
-
 #=========================================================================================
 # Start of code
 #=========================================================================================
@@ -89,22 +83,6 @@
 from ccpn.core.Integral import Integral
 from ccpn.core.Multiplet import Multiplet
 from ccpn.ui.gui.lib.mouseEvents import getCurrentMouseMode
-<<<<<<< HEAD
-from ccpn.ui.gui.lib.GuiStrip import DefaultMenu, PeakMenu, IntegralMenu, \
-    MultipletMenu, PhasingMenu, AxisMenu
-from ccpn.ui.gui.guiSettings import CCPNGLWIDGET_BACKGROUND, CCPNGLWIDGET_FOREGROUND, CCPNGLWIDGET_PICKCOLOUR, \
-    CCPNGLWIDGET_GRID, CCPNGLWIDGET_HIGHLIGHT, CCPNGLWIDGET_LABELLING, CCPNGLWIDGET_PHASETRACE, \
-    CCPNGLWIDGET_HEXBACKGROUND, CCPNGLWIDGET_ZOOMAREA, CCPNGLWIDGET_PICKAREA, \
-    CCPNGLWIDGET_SELECTAREA, CCPNGLWIDGET_ZOOMLINE, CCPNGLWIDGET_MOUSEMOVELINE, \
-    CCPNGLWIDGET_HARDSHADE, CCPNGLWIDGET_BADAREA, CCPNGLWIDGET_BUTTON_FOREGROUND, \
-    colourSchemes, getColourScheme, getColours
-import ccpn.util.Phasing as Phasing
-from ccpn.ui.gui.lib.mouseEvents import \
-    leftMouse, shiftLeftMouse, controlLeftMouse, controlShiftLeftMouse, controlShiftRightMouse, \
-    middleMouse, shiftMiddleMouse, rightMouse, shiftRightMouse, controlRightMouse, PICK, \
-    makeDragEvent
-
-=======
 from ccpn.ui.gui.lib.GuiStrip import (DefaultMenu, PeakMenu, IntegralMenu,
                                       MultipletMenu, PhasingMenu, AxisMenu)
 from ccpn.ui.gui.guiSettings import (CCPNGLWIDGET_BACKGROUND, CCPNGLWIDGET_FOREGROUND, CCPNGLWIDGET_PICKCOLOUR,
@@ -118,7 +96,6 @@
                                          middleMouse, shiftMiddleMouse, rightMouse, shiftRightMouse, controlRightMouse,
                                          PICK,
                                          makeDragEvent)
->>>>>>> b9bf9e18
 from ccpn.ui.gui.lib.OpenGL import GL
 from ccpn.ui.gui.lib.OpenGL.CcpnOpenGLNotifier import GLNotifier
 from ccpn.ui.gui.lib.OpenGL.CcpnOpenGLGlobal import GLGlobalData
@@ -144,13 +121,8 @@
 from ccpn.core.lib.ContextManagers import undoBlockWithoutSideBar, notificationEchoBlocking, undoStackBlocking
 from ccpn.core.lib.Notifiers import Notifier
 from ccpn.core.lib import Pid
-<<<<<<< HEAD
-from ccpn.ui.gui.lib.GuiStripContextMenus import _hidePeaksSingleActionItems, _setEnabledAllItems, _ARRANGELABELS, \
-    _RESETLABELS
-=======
 from ccpn.util.Constants import AXIS_FULLATOMNAME
 from ccpn.util.Logging import getLogger
->>>>>>> b9bf9e18
 
 
 UNITS_PPM = 'ppm'
@@ -3646,11 +3618,7 @@
                         if not specView.isDeleted and specView.isDisplayed and
                         specView in self._spectrumSettings]
         _firstVisible = ((self._ordering[0], self._spectrumSettings[self._ordering[0]]),) if self._ordering and not \
-<<<<<<< HEAD
         self._ordering[0].isDeleted and self._ordering[0] in self._spectrumSettings else ()
-=======
-            self._ordering[0].isDeleted and self._ordering[0] in self._spectrumSettings else ()
->>>>>>> b9bf9e18
         self._visibleOrderingDict = _visibleSpec or _firstVisible
 
         # quick fix to take the set of matching letters from the spectrum axisCodes - append a '*' to denote trailing differences
@@ -5752,21 +5720,12 @@
                 elif self.spectrumDisplay.stripArrangement == 'T':
 
                     # NOTE:ED - Tiled plots not fully implemented yet
-<<<<<<< HEAD
                     getLogger().warning(f'Tiled plots not implemented for spectrumDisplay: '
                                         f'{str(self.spectrumDisplay.pid)}')
 
                 else:
                     getLogger().warning(f'Strip direction is not defined for spectrumDisplay: '
                                         f'{str(self.spectrumDisplay.pid)}')
-=======
-                    getLogger().warning(
-                            'Tiled plots not implemented for spectrumDisplay: %s' % str(self.spectrumDisplay.pid))
-
-                else:
-                    getLogger().warning(
-                            'Strip direction is not defined for spectrumDisplay: %s' % str(self.spectrumDisplay.pid))
->>>>>>> b9bf9e18
 
             else:
                 # paint to update lock button colours
