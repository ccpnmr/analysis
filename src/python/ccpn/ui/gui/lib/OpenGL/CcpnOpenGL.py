"""
By Functionality:

Zoom and pan:
    Left-drag:                          pans the spectrum.

    shift-left-drag:                    draws a zooming box and zooms the viewing window.
    shift-middle-drag:                  draws a zooming box and zooms the viewing window.
    shift-right-drag:                   draws a zooming box and zooms the viewing window.
    Two successive shift-right-clicks:  define zoombox
    control-right click:                reset the zoom

Peaks:
    Left-click:                         select peak near cursor in a spectrum display, deselecting others
    Control(Cmd)-left-click:            (de)select peak near cursor in a spectrum display, adding/removing to selection.
    Control(Cmd)-left-drag:             selects peaks in an area specified by the dragged region.
    Middle-drag:                        Moves a selected peak.
    Control(Cmd)-Shift-Left-click:      picks a peak at the cursor position, adding to selection
    Control(Cmd)-shift-left-drag:       picks peaks in an area specified by the dragged region.

Others:
    Right-click:                        raises the context menu.


By Mouse button:

    Left-click:                         select peak near cursor in a spectrum display, deselecting others
    Control(Cmd)-left-click:            (de)select peak near cursor in a spectrum display, adding/removing to selection.
    Control(Cmd)-Shift-Left-click:      picks a peak at the cursor position, adding to selection

    Left-drag:                          pans the spectrum.
    shift-left-drag:                    draws a zooming box and zooms the viewing window.
    Control(Cmd)-left-drag:             selects peaks in an area specified by the dragged region.
    Control(Cmd)-shift-left-drag:       picks peaks in an area specified by the dragged region.


    shift-middle-drag:                  draws a zooming box and zooms the viewing window.

    Right-click:                        raises the context menu.
    control-right click:                reset the zoom
    Two successive shift-right-clicks:  define zoombox

    shift-right-drag:                   draws a zooming box and zooms the viewing window.
"""
#=========================================================================================
# Licence, Reference and Credits
#=========================================================================================
__copyright__ = "Copyright (C) CCPN project (https://www.ccpn.ac.uk) 2014 - 2024"
<<<<<<< HEAD
__credits__ = ("Ed Brooksbank, Morgan Hayward, Victoria A Higman, Luca Mureddu, Eliza Płoskoń",
               "Timothy J Ragan, Brian O Smith, Daniel Thompson",
               "Gary S Thompson & Geerten W Vuister")
=======
__credits__ = ("Ed Brooksbank, Joanna Fox, Morgan Hayward, Victoria A Higman, Luca Mureddu",
               "Eliza Płoskoń, Timothy J Ragan, Brian O Smith, Gary S Thompson & Geerten W Vuister")
>>>>>>> b1198025
__licence__ = ("CCPN licence. See https://ccpn.ac.uk/software/licensing/")
__reference__ = ("Skinner, S.P., Fogh, R.H., Boucher, W., Ragan, T.J., Mureddu, L.G., & Vuister, G.W.",
                 "CcpNmr AnalysisAssign: a flexible platform for integrated NMR analysis",
                 "J.Biomol.Nmr (2016), 66, 111-124, https://doi.org/10.1007/s10858-016-0060-y")
#=========================================================================================
# Last code modification
#=========================================================================================
__modifiedBy__ = "$modifiedBy: Ed Brooksbank $"
<<<<<<< HEAD
__dateModified__ = "$dateModified: 2024-06-07 11:48:24 +0100 (Fri, June 07, 2024) $"
__version__ = "$Revision: 3.2.4 $"
=======
__dateModified__ = "$dateModified: 2024-01-19 14:47:19 +0000 (Fri, January 19, 2024) $"
__version__ = "$Revision: 3.2.1 $"
>>>>>>> b1198025
#=========================================================================================
# Created
#=========================================================================================
__author__ = "$Author: Ed Brooksbank $"
__date__ = "$Date: 2018-12-20 13:28:13 +0000 (Thu, December 20, 2018) $"
#=========================================================================================
# Start of code
#=========================================================================================

import math
import re
import time
import numpy as np
from functools import partial
from typing import Tuple
from pyqtgraph import functions as fn
from PyQt5 import QtCore, QtGui, QtWidgets
from PyQt5.QtCore import QPoint, Qt, pyqtSlot
from PyQt5.QtWidgets import QApplication, QOpenGLWidget
from PyQt5.QtGui import QSurfaceFormat
from ccpn.core.PeakList import PeakList
from ccpn.core.Peak import Peak
from ccpn.core.Integral import Integral
from ccpn.core.Multiplet import Multiplet
from ccpn.ui.gui.lib.mouseEvents import getCurrentMouseMode
from ccpn.ui.gui.lib.GuiStrip import (DefaultMenu, PeakMenu, IntegralMenu,
                                      MultipletMenu, PhasingMenu, AxisMenu)
from ccpn.ui.gui.guiSettings import (CCPNGLWIDGET_BACKGROUND, CCPNGLWIDGET_FOREGROUND, CCPNGLWIDGET_PICKCOLOUR,
                                     CCPNGLWIDGET_GRID, CCPNGLWIDGET_HIGHLIGHT, CCPNGLWIDGET_LABELLING,
                                     CCPNGLWIDGET_PHASETRACE, getColours,
                                     CCPNGLWIDGET_HEXBACKGROUND, CCPNGLWIDGET_ZOOMAREA, CCPNGLWIDGET_PICKAREA,
                                     CCPNGLWIDGET_SELECTAREA, CCPNGLWIDGET_ZOOMLINE, CCPNGLWIDGET_MOUSEMOVELINE,
                                     CCPNGLWIDGET_HARDSHADE, CCPNGLWIDGET_BADAREA, CCPNGLWIDGET_BUTTON_FOREGROUND)
from ccpn.ui.gui.lib.mouseEvents import (leftMouse, shiftLeftMouse, controlLeftMouse, controlShiftLeftMouse,
                                         controlShiftRightMouse,
                                         middleMouse, shiftMiddleMouse, rightMouse, shiftRightMouse, controlRightMouse,
                                         PICK,
                                         makeDragEvent)
from ccpn.ui.gui.lib.OpenGL import GL
from ccpn.ui.gui.lib.OpenGL.CcpnOpenGLNotifier import GLNotifier
from ccpn.ui.gui.lib.OpenGL.CcpnOpenGLGlobal import GLGlobalData
from ccpn.ui.gui.lib.OpenGL.CcpnOpenGLFonts import GLString
from ccpn.ui.gui.lib.OpenGL.CcpnOpenGLSimpleLabels import GLSimpleStrings
from ccpn.ui.gui.lib.OpenGL.CcpnOpenGLArrays import (GLRENDERMODE_DRAW, GLRENDERMODE_RESCALE, GLRENDERMODE_REBUILD,
                                                     GLREFRESHMODE_REBUILD, GLVertexArray)
from ccpn.ui.gui.lib.OpenGL.CcpnOpenGLViewports import GLViewports
from ccpn.ui.gui.lib.OpenGL.CcpnOpenGLWidgets import (GLExternalRegion, GLRegion, REGION_COLOURS, GLInfiniteLine)
from ccpn.ui.gui.lib.OpenGL.CcpnOpenGLMultiplet import GLmultipletNdLabelling, GLmultiplet1dLabelling
from ccpn.ui.gui.lib.OpenGL.CcpnOpenGLPeak import GLpeakNdLabelling, GLpeak1dLabelling
from ccpn.ui.gui.lib.OpenGL.CcpnOpenGLIntegral import GLintegralNdLabelling, GLintegral1dLabelling
from ccpn.ui.gui.lib.OpenGL.CcpnOpenGLExport import GLExporter
import ccpn.ui.gui.lib.OpenGL.CcpnOpenGLDefs as GLDefs
from ccpn.ui.gui.lib.OpenGL.CcpnOpenGLDefs import PaintModes
import ccpn.util.Phasing as Phasing
from ccpn.ui.gui.widgets.DropBase import DropBase
from ccpn.ui.gui.lib.mouseEvents import getMouseEventDict
from ccpn.ui.gui.lib.ModuleLib import getBlockingDialogs
from ccpn.ui.gui.lib.GuiStripContextMenus import (_hidePeaksSingleActionItems, _hideMultipletsSingleActionItems,
                                                  _setEnabledAllItems, _ARRANGELABELS,
                                                  _RESETLABELS)
from ccpn.core.lib.AxisCodeLib import getAxisCodeMatchIndices
from ccpn.core.lib.ContextManagers import undoBlockWithoutSideBar, notificationEchoBlocking, undoStackBlocking
from ccpn.core.lib.Notifiers import Notifier
from ccpn.core.lib import Pid
<<<<<<< HEAD
from ccpn.util.Constants import AXIS_FULLATOMNAME
from ccpn.util.Logging import getLogger
=======
from ccpn.ui.gui.lib.GuiStripContextMenus import _hidePeaksSingleActionItems, _setEnabledAllItems, _ARRANGELABELS, \
    _RESETLABELS
>>>>>>> b1198025


UNITS_PPM = 'ppm'
UNITS_HZ = 'Hz'
UNITS_POINT = 'point'
UNITS = [UNITS_PPM, UNITS_HZ, UNITS_POINT]

ZOOMTIMERDELAY = 1
ZOOMMAXSTORE = 1
ZOOMHISTORYSTORE = 10

STRINGOFFSET = -2
removeTrailingZero = re.compile(r'^(\d*[\d.]*?)\.?0*$')

PEAKSELECT = Peak._pluralLinkName
INTEGRALSELECT = Integral._pluralLinkName
MULTIPLETSELECT = Multiplet._pluralLinkName
SELECTOBJECTS = [PEAKSELECT, INTEGRALSELECT, MULTIPLETSELECT]

CURSOR_SOURCE_NONE = None
CURSOR_SOURCE_SELF = 'self'
CURSOR_SOURCE_OTHER = 'other'

SCROLL_DELTA_LIMIT = 12.0
SCROLL_DELTA_SCALE = 12.0

AXES_MARKER_MIN_PIXEL = 10


class CcpnGLWidget(QOpenGLWidget):
    """Widget to handle all visible spectra/peaks/integrals/multiplets
    """
    AXIS_MARGINRIGHT = 50
    AXIS_MARGINBOTTOM = 25
    AXIS_LINE = 7
    AXIS_OFFSET = 3
    AXIS_INSIDE = False
    YAXISUSEEFORMAT = False
    INVERTXAXIS = True
    INVERTYAXIS = True
    AXISLOCKEDBUTTON = True
    AXISLOCKEDBUTTONALLSTRIPS = True
    SPECTRUMXZOOM = 1.0e1
    SPECTRUMYZOOM = 1.0e1
    SHOWSPECTRUMONPHASING = True
    XAXES = GLDefs.XAXISUNITS
    YAXES = GLDefs.YAXISUNITS
    AXIS_MOUSEYOFFSET = AXIS_MARGINBOTTOM + (0 if AXIS_INSIDE else AXIS_LINE)

    def __init__(self, strip=None, mainWindow=None, stripIDLabel=None, antiAlias=4):

        # add a flag so that scaling cannot be done until the gl attributes are initialised
        self.glReady = False

        super().__init__(strip)

        # GST add antiAliasing, no perceptible speed impact on my mac (intel iris graphics!)
        # samples = 4 is good enough but 8 also works well in terms of speed...
        try:
            self.setUpdateBehavior(QtWidgets.QOpenGLWidget.PartialUpdate)
            fmt = QSurfaceFormat()
            fmt.setSamples(antiAlias)
            self.setFormat(fmt)

            samples = self.format().samples()  # GST a use for the walrus
            if samples != antiAlias:
                getLogger().warning('hardware changed antialias level, expected %i got %i...' % (samples, antiAlias))
        except Exception as es:
            getLogger().warning(f'error during anti aliasing setup {str(es)}, anti aliasing disabled...')

        # flag to display paintGL but keep an empty screen
        self._blankDisplay = False
        self.setAutoFillBackground(False)

        if not strip:  # don't initialise if nothing there
            return

        self.strip = strip
        self.spectrumDisplay = strip.spectrumDisplay

        self.mainWindow = mainWindow
        if mainWindow:
            self.application = mainWindow.application
            self.project = mainWindow.application.project
            self.current = mainWindow.application.current
        else:
            self.application = None
            self.project = None
            self.current = None

        self._preferences = self.application.preferences.general
        self.globalGL = None

        self.stripIDLabel = stripIDLabel or ''

        self.setMouseTracking(True)  # generate mouse events when button not pressed

        # always respond to mouse events
        self.setFocusPolicy(Qt.StrongFocus)

        # initialise all attributes
        self._initialiseAll()

        # set a minimum size so that the strips resize nicely
        self.setMinimumSize(self.AXIS_MARGINRIGHT + 10, self.AXIS_MARGINBOTTOM + 10)

        # initialise the pyqt-signal notifier
        self.GLSignals = GLNotifier(parent=self, strip=strip)

        self.lastPixelRatio = None

    #     # Tell the window that we accept touch events.
    #     self.setAttribute(Qt.WA_AcceptTouchEvents, True)
    #     self.setAttribute(Qt.WA_TouchPadAcceptSingleTouchEvents, True)
    #     # Install an event filter to filter the touch events.
    #     self.installEventFilter(self)
    #
    #     self._touches = {QtCore.QEvent.TouchBegin     : 'Begin',
    #                      QtCore.QEvent.TouchEnd       : 'End',
    #                      QtCore.QEvent.TouchCancel    : 'Cancel',
    #                      QtCore.QEvent.TouchUpdate    : 'Update',
    #                      }
    #     self._touching = False
    #
    # def eventFilter(self, obj, event):
    #     """Event filter to handle touch events for touchpad scrolling.
    #     """
    #     if event.type() in [QtCore.QEvent.TouchBegin, QtCore.QEvent.TouchUpdate]:
    #         self._touching = True
    #         return True
    #     elif event.type() in [QtCore.QEvent.TouchEnd, QtCore.QEvent.TouchCancel]:
    #         # cancel touch-mode and clear the scroll queue
    #         self._touching = False
    #         return True
    #
    #     return super().eventFilter(obj, event)

    def _initialiseAll(self):
        """Initialise all attributes for the display
        """
        # if self.glReady: return

        self.w = self.width()
        self.h = self.height()

        self._threads = {}
        self._threadUpdate = False

        self.lastPos = QPoint()
        self._mouseX = 0
        self._mouseY = 0
        self._mouseStart = (0.0, 0.0)
        self._mouseEnd = (0.0, 0.0)

        self.pixelX = 1.0
        self.pixelY = 1.0
        self.deltaX = 1.0
        self.deltaY = 1.0
        self.symbolX = 1.0
        self.symbolY = 1.0

        self.peakWidthPixels = 16

        # set initial axis limits - should be changed by strip.display..
        self.axisL = -1.0
        self.axisR = 1.0
        self.axisT = 1.0
        self.axisB = -1.0

        self._zoomHistory = [None] * ZOOMHISTORYSTORE
        self._zoomHistoryCurrent = 0
        self._zoomHistoryHead = 0
        self._zoomHistoryTail = 0
        self._zoomTimerLast = time.time()

        self.base = None
        self.spectrumValues = []

        self.highlighted = False
        self._drawSelectionBox = False
        self._drawMouseMoveLine = False
        self._drawDeltaOffset = False
        self._mouseInLabel = False
        self._selectionMode = 0
        self._startCoordinate = None
        self._endCoordinate = None
        self.cursorSource = CURSOR_SOURCE_NONE  # can be CURSOR_SOURCE_NONE / CURSOR_SOURCE_SELF / CURSOR_SOURCE_OTHER
        self.cursorCoordinate = np.zeros((4,), dtype=np.float32)
        self.doubleCursorCoordinate = np.zeros((4,), dtype=np.float32)

        self._shift = False
        self._command = False

        self._lastClick = None
        self._mousePressed = False
        self._draggingLabel = False
        self._lastTimeClicked = time.time_ns() // 1e6
        self._clickInterval = QtWidgets.QApplication.instance().doubleClickInterval()

        self.buildMarks = True
        self._marksList = None
        self._infiniteLines = []
        self._regionList = None
        self._orderedAxes = None
        self._axisOrder = None
        self._axisCodes = None
        self._refreshMouse = False
        self._successiveClicks = None  # GWV: Store successive click events for zooming; None means first click not set
        self._dottedCursorCoordinate = None
        self._dottedCursorVisible = None
        self._spectrumBordersVisible = True

        self.gridList = []
        self._gridVisible = True  #self._preferences.showGrid
        self._crosshairVisible = True  #self._preferences.showCrosshair
        # self._doubleCrosshairVisible = True  #self._preferences.showDoubleCrosshair
        self._sideBandsVisible = True

        self.diagonalGLList = None
        self.diagonalSideBandsGLList = None
        self.boundingBoxes = None
        self._updateAxes = True
        self.axesChanged = False
        self.axisLabelling = {'0': [], '1': []}

        self._axesVisible = True
        self._aspectRatioMode = 0
        self._aspectRatios = {}
        self._lockedAspectRatios = {}

        self._fixedAspectX = 1.0
        self._fixedAspectY = 1.0

        self._showSpectraOnPhasing = False
        self._xUnits = 0
        self._yUnits = 0

        self.modeDecimal = [False, False]

        # here for completeness, although they should be updated in rescale
        self._currentView = GLDefs.MAINVIEW
        self._currentRightAxisView = GLDefs.RIGHTAXIS
        self._currentRightAxisBarView = GLDefs.RIGHTAXISBAR
        self._currentBottomAxisView = GLDefs.BOTTOMAXIS
        self._currentBottomAxisBarView = GLDefs.BOTTOMAXISBAR

        self._oldStripIDLabel = None
        self.stripIDString = None
        self._spectrumSettings = {}
        self._newStripID = False
        self._lockedStringFalse = None
        self._lockedStringTrue = None
        self._fixedStringFalse = None
        self._fixedStringTrue = None
        self._setColourScheme()

        self._updateHTrace = False
        self._updateVTrace = False
        self._lastTracePoint = {}  # [-1, -1]
        self.showActivePhaseTrace = True

        self._applyXLimit = True  #.zoomXLimitApply
        self._applyYLimit = True  #self._preferences.zoomYLimitApply
        self._intensityLimit = True  #self._preferences.intensityLimit

        self._GLIntegralLists = {}
        self._GLIntegralLabels = {}

        self._marksAxisCodes = []

        self._regions = []
        self._infiniteLines = []
        self._buildTextFlag = True

        # define a new class holding the entire peak-list symbols and labelling
        if self.is1D:
            self._drawRightAxis = True
            self._drawBottomAxis = True
            self._fullHeightRightAxis = True
            self._fullWidthBottomAxis = True

            self._GLPeaks = GLpeak1dLabelling(parent=self, strip=self.strip,
                                              name='peaks', enableResize=True)
            self._GLIntegrals = GLintegral1dLabelling(parent=self, strip=self.strip,
                                                      name='integrals', enableResize=True)
            self._GLMultiplets = GLmultiplet1dLabelling(parent=self, strip=self.strip,
                                                        name='multiplets', enableResize=True)
        else:
            self._drawRightAxis = True
            self._drawBottomAxis = True
            self._fullHeightRightAxis = True
            self._fullWidthBottomAxis = True

            self._GLPeaks = GLpeakNdLabelling(parent=self, strip=self.strip,
                                              name='peaks', enableResize=True)
            self._GLIntegrals = GLintegralNdLabelling(parent=self, strip=self.strip,
                                                      name='integrals', enableResize=True)
            self._GLMultiplets = GLmultipletNdLabelling(parent=self, strip=self.strip,
                                                        name='multiplets', enableResize=True)

        self._buildMouse = True
        self._mouseCoords = [-1.0, -1.0]
        self.mouseString = None
        # self.diffMouseString = None
        self._symbolLabelling = 0
        self._symbolType = 0
        self._symbolSize = 12
        self._symbolThickness = 1
        self._multipletLabelling = 0
        self._multipletType = 0
        self._contourThickness = 1
        self._aliasEnabled = True
        self._aliasShade = 0.0
        self._aliasLabelsEnabled = True
        self._peakSymbolsEnabled = True
        self._peakLabelsEnabled = True
        self._peakArrowsEnabled = True
        self._multipletSymbolsEnabled = True
        self._multipletLabelsEnabled = True
        self._multipletArrowsEnabled = True
        self._arrowType = 0
        self._arrowSize = 0
        self._arrowMinimum = 0

        self._contourList = {}

        self._hTraces = {}
        self._vTraces = {}
        self._staticHTraces = []
        self._staticVTraces = []
        self._currentTraces = []
        self._axisXLabelling = []
        self._axisYLabelling = []
        self._axisScaleLabelling = []

        self._stackingValue = (0.0, 0.0)
        self._stackingMode = False
        self._hTraceVisible = False
        self._vTraceVisible = False
        self.w = 0
        self.h = 0

        self._uVMatrix = QtGui.QMatrix4x4()
        self._aMatrix = QtGui.QMatrix4x4()

        self.vInv = None
        self.mouseTransform = None

        self._useTexture = np.zeros((1,), dtype=int)
        self._axisScale = np.zeros((4,), dtype=np.float32)
        self._background = np.zeros((4,), dtype=np.float32)
        self._parameterList = np.zeros((4,), dtype=np.int32)
        self._updateBackgroundColour = True

        # get information from the parent class (strip)
        self.orderedAxes = self.strip.orderedAxes
        self.axisOrder = self.strip.axisOrder
        self.axisCodes = self.strip.axisCodes

        self._dragRegions = set()
        self._dragValues = {}

        self.resetRangeLimits()

        self._ordering = []
        self._visibleOrdering = []
        self._firstVisible = None
        self.visiblePlaneList = {}
        self.visiblePlaneListPointValues = {}
        self.visiblePlaneDimIndices = {}
        self._visibleSpectrumViewsChange = False
        self._matchingIsotopeCodes = False
        self._visibleOrderingDict = {}
        self._visibleOrderingAxisCodes = ()
        self._tilePosition = (0, 0)

        self.viewports = None

        self._cursorFrameCounter = GLDefs.CursorFrameCounterModes.CURSOR_DEFAULT
        self._menuActive = False
        self._disableCursorUpdate = False

    def close(self):
        self.GLSignals.glXAxisChanged.disconnect()
        self.GLSignals.glYAxisChanged.disconnect()
        self.GLSignals.glAllAxesChanged.disconnect()
        self.GLSignals.glMouseMoved.disconnect()
        self.GLSignals.glEvent.disconnect()
        self.GLSignals.glAxisLockChanged.disconnect()
        self.GLSignals.glAxisUnitsChanged.disconnect()
        self.GLSignals.glKeyEvent.disconnect()

    def threadUpdate(self):
        self.update()

    def update(self, mode=PaintModes.PAINT_ALL):
        """Update the glWidget with the correct refresh mode
        """
        self._paintMode = mode
        super().update()

    def rescale(self, rescaleOverlayText=True, rescaleMarksRulers=True,
                rescaleIntegralLists=True, rescaleRegions=True,
                rescaleSpectra=True, rescaleStaticHTraces=True,
                rescaleStaticVTraces=True, rescaleSpectrumLabels=True,
                rescaleLegend=True):
        """Change to axes of the view, axis visibility, scale and rebuild matrices when necessary
        to improve display speed
        """

        if self.strip.isDeleted or not self.globalGL:
            return

        # update the shader settings - assume axis limits have changed
        self._resizeGL()

        # calculate the aspect ratios for the current screen
        self._lockedAspectRatios = self._aspectRatios.copy()
        kx = self._getValidAspectRatioKey(self.axisCodes[0])
        ky = self._getValidAspectRatioKey(self.axisCodes[1])
        base = self._preferences._baseAspectRatioAxisCode
        if kx == base:
            if ky != base:
                self._lockedAspectRatios[ky] = abs(self._lockedAspectRatios[kx] * self.pixelY / self.pixelX)
        elif ky == base:
            if kx != base:
                self._lockedAspectRatios[kx] = abs(self._lockedAspectRatios[ky] * self.pixelX / self.pixelY)

        # rescale all the items in the scene
        if rescaleOverlayText:
            self._rescaleOverlayText()

        if rescaleMarksRulers:
            self.rescaleMarksRulers()

        if rescaleIntegralLists:
            self._GLIntegrals.rescaleIntegralLists()
            self._GLIntegrals.rescale()

        if rescaleRegions:
            self._rescaleRegions()

        if rescaleSpectra:
            self.rescaleSpectra()

        if rescaleSpectrumLabels:
            self._spectrumLabelling.rescale()

        # if rescaleLegend:
        #     self._legend.rescale()

        if rescaleStaticHTraces:
            self.rescaleStaticHTraces()

        if rescaleStaticVTraces:
            self.rescaleStaticVTraces()

    def mainViewHeight(self):
        if self.viewports:
            vp = self.viewports.getViewportFromWH(self._currentView, self.w, self.h)
            return vp.height

    def setStackingValue(self, val):
        self._stackingValue = val

    def setStackingMode(self, value):
        self._stackingMode = value
        self.rescaleSpectra()
        self._spectrumLabelling.rescale()
        self.update()

    # def setLegendMode(self, value):
    #     self._legendMode = value
    #     self._legend.rescale()
    #     self.update()

    def resetRangeLimits(self, allLimits=True):
        # reset zoom limits for the display
        self._minXRange, self._maxXRange = GLDefs.RANGELIMITS
        self._minYRange, self._maxYRange = GLDefs.RANGELIMITS
        self._maxX, self._minX = GLDefs.AXISLIMITS
        self._maxY, self._minY = GLDefs.AXISLIMITS
        if allLimits:
            self._rangeXDefined = False
            self._rangeYDefined = False
            self._minXReached = False
            self._minYReached = False
            self._maxXReached = False
            self._maxYReached = False

            self._minReached = False
            self._maxReached = False

    def rescaleSpectra(self):
        if self.strip.isDeleted:
            return
        self.updateVisibleSpectrumViews()

        self.resetRangeLimits(allLimits=False)

        for stackCount, spectrumView in enumerate(self._ordering):
            if spectrumView.isDeleted:
                self._spectrumSettings[spectrumView] = {}
                continue

            self._buildSpectrumSetting(spectrumView=spectrumView, stackCount=stackCount)

    def setXRegion(self, axisL=None, axisR=None):
        if axisL is not None:
            self.axisL = axisL
        if axisR is not None:
            self.axisR = axisR
        self._setRegion(self._orderedAxes[0], (self.axisL, self.axisR))

    def setYRegion(self, axisT=None, axisB=None):
        if axisT is not None:
            self.axisT = axisT
        if axisB is not None:
            self.axisB = axisB
        self._setRegion(self._orderedAxes[1], (self.axisT, self.axisB))

    def _setRegion(self, axisObject, value):
        """Set the region attribute in the axis object"""
        # self.strip.project._undo.increaseBlocking()
        undo = self.mainWindow.application._getUndo()
        undo.increaseBlocking()
        if axisObject:
            axisObject.region = value
        # self.strip.project._undo.decreaseBlocking()
        undo.decreaseBlocking()

    def autoRange(self):
        self._updateVisibleSpectrumViews()
        for spectrumView in self._ordering:
            if spectrumView.isDeleted:
                self._spectrumSettings[spectrumView] = {}
                continue

            self._buildSpectrumSetting(spectrumView)

            if self.INVERTXAXIS:
                self.setXRegion(float(self._maxX), float(self._minX))
            else:
                self.setXRegion(float(self._minX), float(self._maxX))

            if self.INVERTYAXIS:
                self.setYRegion(float(self._minY), float(self._maxY))
            else:
                self.setYRegion(float(self._maxY), float(self._minY))
            self.update()

    def refreshDevicePixelRatio(self):
        """refresh the devicePixelRatio for the viewports
        """
        # control for changing screens has now been moved to mainWindow so only one signal is needed
        # GST this most probably ought to be deferred until the drag completes...
        # possibly via an event...
        newPixelRatio = self.devicePixelRatioF()
        if newPixelRatio != self.lastPixelRatio:
            self.lastPixelRatio = newPixelRatio
            if hasattr(self, GLDefs.VIEWPORTSATTRIB) and self.viewports:
                self.viewports.devicePixelRatio = newPixelRatio

                self.buildOverlayStrings()
                for spectrumView in self._ordering:
                    for listView in spectrumView.peakListViews:
                        listView.buildLabels = True
                    for listView in spectrumView.integralListViews:
                        listView.buildLabels = True
                    for listView in spectrumView.multipletListViews:
                        listView.buildLabels = True
                self.buildMarks = True
                self.update()

    def _getValidAspectRatio(self, axisCode):
        va = [ax for ax in self._aspectRatios.keys() if ax.upper()[0] == axisCode.upper()[0]]
        if va and len(va) > 0:
            return self._aspectRatios[va[0]]
        else:
            return 1.0

    def _getValidAspectRatioKey(self, axisCode):
        """Get the valid key from the axis ratios dict - valid for _aspectRatios and _lockedAspectRatios
        """
        va = [ax for ax in self._aspectRatios.keys() if ax.upper()[0] == axisCode.upper()[0]]
        if va and len(va) > 0:
            return va[0]

    def _getValidLockedAspectRatio(self, axisCode):
        va = [ax for ax in self._lockedAspectRatios.keys() if ax.upper()[0] == axisCode.upper()[0]]
        if va and len(va) > 0:
            return abs(self._lockedAspectRatios[va[0]])
        else:
            return 1.0

    def resizeGL(self, w, h):
        """Resize event from the openGL architecture
        """
        # if self.visibleRegion().isEmpty():
        #     return

        # would need to defer resizing until first visible paint?
        # print(f'--> resizeGL   {id(self)}   {self.strip}   {not self.visibleRegion()}')

        # must be set here to catch the change of screen - possibly when unplugging a monitor
        self.refreshDevicePixelRatio()
        self.w, self.h = w, h

        if not self.glReady:
            return

        self._rescaleAllZoom()

    def _resizeGL(self):
        """Resize - update the GL settings
        update  viewports
                shader settings
                pixel ratios
        """
        if not self.viewports:
            getLogger().debug(f'viewport not defined: {self}')
            return

        shader = self._shaderPixel.bind()

        # set projection to axis coordinates
        shader.setProjection(self.axisL, self.axisR, self.axisB, self.axisT, -1.0, 1.0)
        shader.setMVMatrixToIdentity()

        # needs to be offset from (0, 0) for mouse scaling
        if self._drawRightAxis and self._drawBottomAxis:

            self._currentView = GLDefs.MAINVIEW
            self._currentRightAxisView = GLDefs.RIGHTAXIS
            self._currentRightAxisBarView = GLDefs.RIGHTAXISBAR
            self._currentBottomAxisView = GLDefs.BOTTOMAXIS
            self._currentBottomAxisBarView = GLDefs.BOTTOMAXISBAR

        elif self._drawRightAxis and not self._drawBottomAxis:

            self._currentView = GLDefs.MAINVIEWFULLHEIGHT
            self._currentRightAxisView = GLDefs.FULLRIGHTAXIS
            self._currentRightAxisBarView = GLDefs.FULLRIGHTAXISBAR

        elif not self._drawRightAxis and self._drawBottomAxis:

            self._currentView = GLDefs.MAINVIEWFULLWIDTH
            self._currentBottomAxisView = GLDefs.FULLBOTTOMAXIS
            self._currentBottomAxisBarView = GLDefs.FULLBOTTOMAXISBAR

        else:

            self._currentView = GLDefs.FULLVIEW

        vp = self.viewports.getViewportFromWH(self._currentView, self.w, self.h)
        vpwidth, vpheight = vp.width or 1, vp.height or 1
        self._uVMatrix = shader.getViewportMatrix(0, vpwidth, 0, vpheight, -1.0, 1.0)

        self.pixelX = (self.axisR - self.axisL) / vpwidth
        self.pixelY = (self.axisT - self.axisB) / vpheight
        self.deltaX = 1.0 / vpwidth
        self.deltaY = 1.0 / vpheight
        self.strip.pixelSizeChanged.emit((self.pixelX, self.pixelY))

        self.symbolX = abs(self._symbolSize * self.pixelX)
        self.symbolY = abs(self._symbolSize * self.pixelY)

        shader.setMVMatrixToIdentity()

        # map mouse coordinates to world coordinates - only needs to change on resize, move soon
        self._aMatrix = shader.getViewportMatrix(self.axisL, self.axisR, self.axisB, self.axisT, -1.0, 1.0)

        # calculate the screen to axes transform
        self.vInv = self._uVMatrix.inverted()
        self.mouseTransform = self._aMatrix * self.vInv[0]

        # change to the text shader
        self._axisScale = QtGui.QVector4D(self.pixelX, self.pixelY, 1.0, 1.0)
        shader = self._shaderText.bind()
        shader.setProjection(self.axisL, self.axisR, self.axisB, self.axisT, -1.0, 1.0)
        shader.setAxisScale(self._axisScale)

    def viewRange(self):
        return ((self.axisL, self.axisR),
                (self.axisT, self.axisB))

    def mainViewSize(self):
        """Return the width/height for the mainView of the OpenGL widget
        """
        if self.viewports:
            mw = self.viewports.getViewportFromWH(self._currentView, self.w, self.h)
            return (mw.width, mw.height)
        else:
            return (self.w, self.h)

    def wheelEvent(self, event):

        if self.strip and not self._ordering:  # strip.spectrumViews:
            return

        # check the movement of the wheel first
        zoomCentre = self._preferences.zoomCentreType

        # get the keyboard state
        keyModifiers = QApplication.keyboardModifiers()

        # read the deltas from wheel/touchpad
        pixDelta = event.pixelDelta()
        angDelta = event.angleDelta()

        if not pixDelta.isNull():  # not for Windows?
            x, y = pixDelta.x(), pixDelta.y()
        elif not angDelta.isNull():
            x, y = angDelta.x() / SCROLL_DELTA_SCALE, angDelta.y() / SCROLL_DELTA_SCALE
        else:
            return

        scrollDirection = x if abs(x) > abs(y) else y
        zoomScale = min(abs(scrollDirection), SCROLL_DELTA_LIMIT)

        if (keyModifiers & (Qt.ShiftModifier | Qt.ControlModifier | Qt.AltModifier)):

            # process wheel with buttons here
            # transfer event to the correct widget for changing the plane OR raising base contour level...
            if (keyModifiers & Qt.ShiftModifier):
                # raise/lower base contour level - should be strip I think
                if self.strip.spectrumDisplay.is1D:
                    return
                if scrollDirection > 0:
                    self.strip.spectrumDisplay.raiseContourBase()
                else:
                    self.strip.spectrumDisplay.lowerContourBase()

            elif (keyModifiers & Qt.ControlModifier):
                # scroll through planes
                pT = self.strip.planeAxisBars if hasattr(self.strip, 'planeAxisBars') else None
                activePlaneAxis = self.strip.activePlaneAxis
                if pT and activePlaneAxis is not None and (activePlaneAxis - 2) < len(pT):
                    # pass the event to the correct double spinbox
                    pT[activePlaneAxis - 2].scrollPpmPosition(event)

            elif (keyModifiers & Qt.AltModifier):
                if scrollDirection > 0:
                    self.strip.spectrumDisplay.increaseSpectrumScale()
                else:
                    self.strip.spectrumDisplay.decreaseSpectrumScale()

            return

        # test whether the limits have been reached in either axis
        if (scrollDirection > 0 and self._minReached and self._aspectRatioMode) or \
                (scrollDirection < 0 and self._maxReached and self._aspectRatioMode):
            return

        zoomIn = (100.0 + zoomScale) / 100.0
        zoomOut = 100.0 / (100.0 + zoomScale)

        h = self.h
        w = self.w

        # find the correct viewport
        if (self._drawRightAxis and self._drawBottomAxis):
            mw = self.viewports.getViewportFromWH(self._currentView, w, h)
            ba = self.viewports.getViewportFromWH(self._currentBottomAxisBarView, w, h)
            ra = self.viewports.getViewportFromWH(self._currentRightAxisBarView, w, h)

        elif (self._drawBottomAxis):
            mw = self.viewports.getViewportFromWH(self._currentView, w, h)
            ba = self.viewports.getViewportFromWH(self._currentBottomAxisBarView, w, h)
            ra = (0, 0, 0, 0)

        elif (self._drawRightAxis):
            mw = self.viewports.getViewportFromWH(self._currentView, w, h)
            ba = (0, 0, 0, 0)
            ra = self.viewports.getViewportFromWH(self._currentRightAxisBarView, w, h)

        else:  # no axes visible
            mw = self.viewports.getViewportFromWH(self._currentView, w, h)
            ba = (0, 0, 0, 0)
            ra = (0, 0, 0, 0)

        mx = event.pos().x()
        my = self.height() - event.pos().y()

        tilePos = self.strip.tilePosition if self.strip else self.tilePosition
        if self.between(mx, mw[0], mw[0] + mw[2]) and self.between(my, mw[1], mw[1] + mw[3]):

            # if in the mainView

            if (scrollDirection > 0 and self._minReached) or \
                    (scrollDirection < 0 and self._maxReached):
                return

            if zoomCentre == 0:  # centre on mouse
                mb0 = (mx - mw[0]) / (mw[2] - mw[0])
                mb1 = (my - mw[1]) / (mw[3] - mw[1])
            else:  # centre on the screen
                mb0 = 0.5
                mb1 = 0.5

            mbx = self.axisL + mb0 * (self.axisR - self.axisL)
            mby = self.axisB + mb1 * (self.axisT - self.axisB)

            if scrollDirection < 0:
                self.axisL = mbx + zoomIn * (self.axisL - mbx)
                self.axisR = mbx - zoomIn * (mbx - self.axisR)
                self.axisB = mby + zoomIn * (self.axisB - mby)
                self.axisT = mby - zoomIn * (mby - self.axisT)
            else:
                self.axisL = mbx + zoomOut * (self.axisL - mbx)
                self.axisR = mbx - zoomOut * (mbx - self.axisR)
                self.axisB = mby + zoomOut * (self.axisB - mby)
                self.axisT = mby - zoomOut * (mby - self.axisT)

            self.GLSignals._emitAllAxesChanged(source=self, strip=self.strip,
                                               axisB=self.axisB, axisT=self.axisT,
                                               axisL=self.axisL, axisR=self.axisR,
                                               row=tilePos[0], column=tilePos[1],
                                               zoomAll=True)

            self._rescaleAllAxes()
            self._storeZoomHistory()

        elif self.between(mx, ba[0], ba[0] + ba[2]) and self.between(my, ba[1], ba[1] + ba[3]):

            # in the bottomAxisBar, so zoom in the X axis

            # check the X limits
            if (scrollDirection > 0 and self._minXReached) or (scrollDirection < 0 and self._maxXReached):
                return

            if zoomCentre == 0:  # centre on mouse
                mb = (mx - ba[0]) / (ba[2] - ba[0])
            else:  # centre on the screen
                mb = 0.5

            mbx = self.axisL + mb * (self.axisR - self.axisL)

            if scrollDirection < 0:
                self.axisL = mbx + zoomIn * (self.axisL - mbx)
                self.axisR = mbx - zoomIn * (mbx - self.axisR)
            else:
                self.axisL = mbx + zoomOut * (self.axisL - mbx)
                self.axisR = mbx - zoomOut * (mbx - self.axisR)

            if not self._aspectRatioMode:
                self._rescaleXAxis()
                self.GLSignals._emitXAxisChanged(source=self, strip=self.strip,
                                                 axisB=self.axisB, axisT=self.axisT,
                                                 axisL=self.axisL, axisR=self.axisR,
                                                 row=tilePos[0], column=tilePos[1],
                                                 aspectRatios=self._lockedAspectRatios)

                self._storeZoomHistory()

            else:
                self._scaleToXAxis()

                self.GLSignals._emitAllAxesChanged(source=self, strip=self.strip,
                                                   axisB=self.axisB, axisT=self.axisT,
                                                   axisL=self.axisL, axisR=self.axisR,
                                                   row=tilePos[0], column=tilePos[1])

                self._storeZoomHistory()

        elif self.between(mx, ra[0], ra[0] + ra[2]) and self.between(my, ra[1], ra[1] + ra[3]):

            # in the rightAxisBar, so zoom in the Y axis

            # check the Y limits
            if (scrollDirection > 0 and self._minYReached) or (scrollDirection < 0 and self._maxYReached):
                return

            if zoomCentre == 0:  # centre on mouse
                mb = (my - ra[1]) / (ra[3] - ra[1])
            else:  # centre on the screen
                mb = 0.5

            mby = self.axisB + mb * (self.axisT - self.axisB)

            if scrollDirection < 0:
                self.axisB = mby + zoomIn * (self.axisB - mby)
                self.axisT = mby - zoomIn * (mby - self.axisT)
            else:
                self.axisB = mby + zoomOut * (self.axisB - mby)
                self.axisT = mby - zoomOut * (mby - self.axisT)

            if not self._aspectRatioMode:
                self._rescaleYAxis()
                self.GLSignals._emitYAxisChanged(source=self, strip=self.strip,
                                                 axisB=self.axisB, axisT=self.axisT,
                                                 axisL=self.axisL, axisR=self.axisR,
                                                 row=tilePos[0], column=tilePos[1],
                                                 aspectRatios=self._lockedAspectRatios)

                self._storeZoomHistory()

            else:
                self._scaleToYAxis()

                self.GLSignals._emitAllAxesChanged(source=self, strip=self.strip,
                                                   axisB=self.axisB, axisT=self.axisT,
                                                   axisL=self.axisL, axisR=self.axisR,
                                                   row=tilePos[0], column=tilePos[1])

                self._storeZoomHistory()

    def emitAllAxesChanged(self, allStrips=False):
        """Signal all strips in the spectrumDisplay to refresh
        Strips will be scaled to the Y-Axis if aspect ratio is set to Locked/Fixed
        :param allStrips: True/False, if true, apply scaling to all strips; False, ignore the current strip in spectrumDisplay
        """
        tilePos = self.strip.tilePosition if self.strip else self.tilePosition
        self.GLSignals._emitAllAxesChanged(source=None if allStrips else self,
                                           strip=None, spectrumDisplay=self.spectrumDisplay,
                                           axisB=self.axisB, axisT=self.axisT,
                                           axisL=self.axisL, axisR=self.axisR,
                                           row=tilePos[0], column=tilePos[1])

    def emitYAxisChanged(self, allStrips=False, aspectRatios=None):
        """Signal all strips in the spectrumDisplay to refresh
        Strips will be scaled to the Y-Axis if aspect ratio is set to Locked/Fixed
        :param allStrips: True/False, if true, apply scaling to all strips; False, ignore the current strip in spectrumDisplay
        """
        tilePos = self.strip.tilePosition if self.strip else self.tilePosition
        self.GLSignals._emitYAxisChanged(source=None if allStrips else self,
                                         strip=None, spectrumDisplay=self.spectrumDisplay,
                                         axisB=self.axisB, axisT=self.axisT,
                                         axisL=self.axisL, axisR=self.axisR,
                                         row=tilePos[0], column=tilePos[1],
                                         aspectRatios=aspectRatios.copy() if aspectRatios else None)

    def emitXAxisChanged(self, allStrips=False, aspectRatios=None):
        """Signal all strips in the spectrumDisplay to refresh
        Strips will be scaled to the X-Axis if aspect ratio is set to Locked/Fixed
        :param allStrips: True/False, if true, apply scaling to all strips; False, ignore the current strip in spectrumDisplay
        """
        tilePos = self.strip.tilePosition if self.strip else self.tilePosition
        self.GLSignals._emitXAxisChanged(source=None if allStrips else self,
                                         strip=None, spectrumDisplay=self.spectrumDisplay,
                                         axisB=self.axisB, axisT=self.axisT,
                                         axisL=self.axisL, axisR=self.axisR,
                                         row=tilePos[0], column=tilePos[1],
                                         aspectRatios=aspectRatios.copy() if aspectRatios else None)

    def _scaleToXAxis(self, rescale=True, update=False):
        _useFirstDefault = getattr(self.strip.spectrumDisplay, '_useFirstDefault', False)
        if (self._aspectRatioMode or _useFirstDefault):

            if (self._aspectRatioMode == 2) or _useFirstDefault:
                ax0 = self._getValidAspectRatio(self._axisCodes[0])
                ax1 = self._getValidAspectRatio(self._axisCodes[1])
            else:
                try:
                    ax0, ax1 = self.spectrumDisplay._stripAddMode
                except:
                    ax0 = self.pixelX
                    ax1 = self.pixelY

            if self.viewports:
                vp = self.viewports.getViewportFromWH(self._currentView, self.w, self.h)
                width = vp.width
                height = vp.height
            else:
                width = (self.w - self.AXIS_MARGINRIGHT) if self._drawRightAxis else self.w
                height = (self.h - self.AXIS_MOUSEYOFFSET) if self._drawBottomAxis else self.h

            ratio = (height / width) * 0.5 * abs((self.axisL - self.axisR) * ax1 / ax0)
            mby = 0.5 * (self.axisT + self.axisB)
            self.axisB = mby + ratio * self.sign(self.axisB - mby)
            self.axisT = mby - ratio * self.sign(mby - self.axisT)

            if rescale:
                self._rescaleAllAxes(update)
        else:
            if rescale:
                self._rescaleXAxis(update)

    def _scaleToYAxis(self, rescale=True, update=False):
        _useFirstDefault = getattr(self.strip.spectrumDisplay, '_useFirstDefault', False)
        if (self._aspectRatioMode or _useFirstDefault):

            if (self._aspectRatioMode == 2) or _useFirstDefault:
                ax0 = self._getValidAspectRatio(self._axisCodes[0])
                ax1 = self._getValidAspectRatio(self._axisCodes[1])
            else:  # must be 1
                try:
                    ax0, ax1 = self.spectrumDisplay._stripAddMode
                except:
                    ax0 = self.pixelX
                    ax1 = self.pixelY

            if self.viewports:
                vp = self.viewports.getViewportFromWH(self._currentView, self.w, self.h)
                width = vp.width
                height = vp.height
            else:
                width = (self.w - self.AXIS_MARGINRIGHT) if self._drawRightAxis else self.w
                height = (self.h - self.AXIS_MOUSEYOFFSET) if self._drawBottomAxis else self.h

            ratio = (width / height) * 0.5 * abs((self.axisT - self.axisB) * ax0 / ax1)
            mbx = 0.5 * (self.axisR + self.axisL)
            self.axisL = mbx + ratio * self.sign(self.axisL - mbx)
            self.axisR = mbx - ratio * self.sign(mbx - self.axisR)

            if rescale:
                self._rescaleAllAxes()
        else:
            if rescale:
                self._rescaleYAxis(update)

    def _getSelectionBoxRatio(self, delta=(0.0, 0.0)):
        """Get the current deltas for the selection box and restrict to the aspectRatio if locked/fixed
        """
        if (self._aspectRatioMode == 2):
            ax0 = self._getValidAspectRatio(self._axisCodes[0])
            ax1 = self._getValidAspectRatio(self._axisCodes[1])
        else:  # must be 1
            ax0 = self.pixelX
            ax1 = self.pixelY

        if self.viewports:
            vp = self.viewports.getViewportFromWH(self._currentView, self.w, self.h)
            width = vp.width
            height = vp.height
        else:
            width = (self.w - self.AXIS_MARGINRIGHT) if self._drawRightAxis else self.w
            height = (self.h - self.AXIS_MOUSEYOFFSET) if self._drawBottomAxis else self.h

        if width > height:
            dy = abs(height * delta[0] * ax1 / (ax0 * width)) * self.sign(delta[1])
            return (delta[0], dy)
        else:
            dx = abs(width * delta[1] * ax0 / (ax1 * height)) * self.sign(delta[0])
            return (dx, delta[1])

    def _rescaleXAxis(self, rescale=True, update=True):
        if rescale:
            self._testAxisLimits()
            self.rescale(rescaleStaticHTraces=False)

            # spawn rebuild event for the grid
            self._updateAxes = True
            if self.gridList:
                for gr in self.gridList:
                    gr.renderMode = GLRENDERMODE_REBUILD

            # ratios have changed so rescale the peak/multiplet symbols
            self._GLPeaks.rescale()
            self._GLMultiplets.rescale()

            self._rescaleOverlayText()

        self.setXRegion()

        if update:
            self.update()

    def _rescaleYAxis(self, rescale=True, update=True):
        if rescale:
            self._testAxisLimits()
            self.rescale(rescaleStaticVTraces=False)

            # spawn rebuild event for the grid
            self._updateAxes = True
            if self.gridList:
                for gr in self.gridList:
                    gr.renderMode = GLRENDERMODE_REBUILD

            # ratios have changed so rescale the peak/multiplet symbols
            self._GLPeaks.rescale()
            self._GLMultiplets.rescale()

            self._rescaleOverlayText()

        self.setYRegion()

        if update:
            self.update()

    def _testAxisLimits(self, setLimits=False):
        xRange = abs(self.axisL - self.axisR) / 3.0
        yRange = abs(self.axisT - self.axisB) / 3.0
        self._minXReached = False
        self._minYReached = False
        self._maxXReached = False
        self._maxYReached = False

        if xRange < self._minXRange and self._rangeXDefined and self._applyXLimit:
            if setLimits:
                xMid = (self.axisR + self.axisL) / 2.0
                self.axisL = xMid - self._minXRange * self.sign(self.pixelX)
                self.axisR = xMid + self._minXRange * self.sign(self.pixelX)
            self._minXReached = True

        if yRange < self._minYRange and self._rangeYDefined and self._applyYLimit:
            if setLimits:
                yMid = (self.axisT + self.axisB) / 2.0
                self.axisT = yMid + self._minYRange * self.sign(self.pixelY)
                self.axisB = yMid - self._minYRange * self.sign(self.pixelY)
            self._minYReached = True

        if xRange > self._maxXRange and self._rangeXDefined and self._applyXLimit:
            if setLimits:
                xMid = (self.axisR + self.axisL) / 2.0
                self.axisL = xMid - self._maxXRange * self.sign(self.pixelX)
                self.axisR = xMid + self._maxXRange * self.sign(self.pixelX)
            self._maxXReached = True

        if yRange > self._maxYRange and self._rangeYDefined and self._applyYLimit:
            if setLimits:
                yMid = (self.axisT + self.axisB) / 2.0
                self.axisT = yMid + self._maxYRange * self.sign(self.pixelY)
                self.axisB = yMid - self._maxYRange * self.sign(self.pixelY)
            self._maxYReached = True

        self._minReached = self._minXReached or self._minYReached
        self._maxReached = self._maxXReached or self._maxYReached

    def _rescaleAllZoom(self, rescale=True):
        """Reset the zoom to fit the spectra, including aspect checking
        """
        if self.strip.isDeleted:
            return

        _useFirstDefault = getattr(self.strip.spectrumDisplay, '_useFirstDefault', False)
        if (self._aspectRatioMode or _useFirstDefault):

            # check which is the primary axis and update the opposite axis - similar to wheelEvent
            if self.spectrumDisplay.stripArrangement == 'Y':

                # strips are arranged in a row
                self._scaleToYAxis(rescale=rescale)

            elif self.spectrumDisplay.stripArrangement == 'X':

                # strips are arranged in a column
                self._scaleToXAxis(rescale=rescale)

            elif self.spectrumDisplay.stripArrangement == 'T':

                # NOTE:ED - Tiled plots not fully implemented yet
<<<<<<< HEAD
                getLogger().warning(
                        'Tiled plots not implemented for spectrumDisplay: %s' % str(self.spectrumDisplay.pid))

            else:
                getLogger().warning(
                        'Strip direction is not defined for spectrumDisplay: %s' % str(self.spectrumDisplay.pid))
=======
                getLogger().warning(f'Tiled plots not implemented for spectrumDisplay: '
                                    f'{str(self.spectrumDisplay.pid)}')

            else:
                getLogger().warning(f'Strip direction is not defined for spectrumDisplay: '
                                    f'{str(self.spectrumDisplay.pid)}')
>>>>>>> b1198025

        else:
            self.rescale()

            # put stuff in here that will change on a resize
            self._updateAxes = True
            for gr in self.gridList:
                gr.renderMode = GLRENDERMODE_REBUILD
            self._GLPeaks.rescale()
            self._GLMultiplets.rescale()

        self._clearAndUpdate()
        self.update()

        self.emitAllAxesChanged(allStrips=True)

    def _rescaleAllAxes(self, mouseMoveOnly=False, update=True):
        self._testAxisLimits()
        self.rescale(rescaleStaticHTraces=True, rescaleStaticVTraces=True,
                     rescaleSpectra=not mouseMoveOnly)

        # spawn rebuild event for the grid
        self._updateAxes = True
        if self.gridList:
            for gr in self.gridList:
                gr.renderMode = GLRENDERMODE_REBUILD

        if not mouseMoveOnly:
            # if (self._useLockedAspect or self._useDefaultAspect):
            # ratios have changed so rescale the peak/multiplet symbols
            self._GLPeaks.rescale()
            self._GLMultiplets.rescale()

        self._rescaleOverlayText()
        self.setXRegion()
        self.setYRegion()

        if update:
            self.update()

    def _movePeaks(self, direction: str = 'up'):
        """Move the peaks with the cursor keys
        """
        # this is a bit convoluted
        if len(self.current.peaks) < 1:
            return

        moveFactor = 5
        moveDict = {
            'left' : (-self.pixelX * moveFactor, 0),
            'right': (self.pixelX * moveFactor, 0),
            'up'   : (0, self.pixelX * moveFactor),
            'down' : (0, -self.pixelX * moveFactor)
            }

        if direction in moveDict:
            with undoBlockWithoutSideBar():
                for peak in self.current.peaks:
                    self._movePeak(peak, moveDict.get(direction))

    def _panSpectrum(self, direction, movePercent=20):
        """Implements Arrows up,down, left, right to pan the spectrum """
        # percentage of the view to set as single step

        moveFactor = movePercent / 100.0
        dx = (self.axisR - self.axisL) / 2.0
        dy = (self.axisT - self.axisB) / 2.0

        if direction == 'left':
            self.axisL -= moveFactor * dx
            self.axisR -= moveFactor * dx

        elif direction == 'up':
            self.axisT += moveFactor * dy
            self.axisB += moveFactor * dy

        elif direction == 'right':
            self.axisL += moveFactor * dx
            self.axisR += moveFactor * dx

        elif direction == 'down':
            self.axisT -= moveFactor * dy
            self.axisB -= moveFactor * dy

        elif direction == 'plus':
            self._testAxisLimits()
            if self._minReached:
                return

            self.zoomIn()

        elif direction == 'minus':
            self._testAxisLimits()
            if self._maxReached:
                return

            self.zoomOut()

        else:
            # not a movement key
            return

        tilePos = self.strip.tilePosition if self.strip else self.tilePosition
        self.GLSignals._emitAllAxesChanged(source=self, strip=self.strip,
                                           axisB=self.axisB, axisT=self.axisT,
                                           axisL=self.axisL, axisR=self.axisR,
                                           row=tilePos[0], column=tilePos[1])

        self._rescaleAllAxes()
        self._storeZoomHistory()

    def _panGLSpectrum(self, key, movePercent=20):
        """Implements Arrows up,down, left, right to pan the spectrum """
        # percentage of the view to set as single step

        moveFactor = movePercent / 100.0
        dx = (self.axisR - self.axisL) / 2.0
        dy = (self.axisT - self.axisB) / 2.0

        if key == QtCore.Qt.Key_Left:
            self.axisL -= moveFactor * dx
            self.axisR -= moveFactor * dx

        elif key == QtCore.Qt.Key_Up:
            self.axisT += moveFactor * dy
            self.axisB += moveFactor * dy

        elif key == QtCore.Qt.Key_Right:
            self.axisL += moveFactor * dx
            self.axisR += moveFactor * dx

        elif key == QtCore.Qt.Key_Down:
            self.axisT -= moveFactor * dy
            self.axisB -= moveFactor * dy

        elif key == QtCore.Qt.Key_Plus or key == QtCore.Qt.Key_Equal:  # Plus:
            self._testAxisLimits()
            if self._minReached:
                return

            self.zoomIn()

        elif key == QtCore.Qt.Key_Minus:
            self._testAxisLimits()
            if self._maxReached:
                return

            self.zoomOut()

        else:
            # not a movement key
            return

        tilePos = self.strip.tilePosition if self.strip else self.tilePosition
        self.GLSignals._emitAllAxesChanged(source=self, strip=self.strip,
                                           axisB=self.axisB, axisT=self.axisT,
                                           axisL=self.axisL, axisR=self.axisR,
                                           row=tilePos[0], column=tilePos[1])

        self._rescaleAllAxes()
        self._storeZoomHistory()

    def _moveAxes(self, delta=(0.0, 0.0)):
        """Implements Arrows up,down, left, right to pan the spectrum """
        # percentage of the view to set as single step

        self.axisL += delta[0]
        self.axisR += delta[0]
        self.axisT += delta[1]
        self.axisB += delta[1]

        tilePos = self.strip.tilePosition if self.strip else self.tilePosition
        self.GLSignals._emitAllAxesChanged(source=self, strip=self.strip,
                                           axisB=self.axisB, axisT=self.axisT,
                                           axisL=self.axisL, axisR=self.axisR,
                                           row=tilePos[0], column=tilePos[1])
        self._rescaleAllAxes()

    def initialiseAxes(self, strip=None):
        """set up the correct axis range and padding
        """
        self.orderedAxes = strip.orderedAxes
        self._axisCodes = strip.axisCodes
        self._axisOrder = strip.axisOrder

        axis = self.orderedAxes[0]
        if axis:
            # trap missing axis for a bad strip
            region = axis.region
            if self.INVERTXAXIS:
                self.axisL = max(region[0], region[1])
                self.axisR = min(region[0], region[1])
            else:
                self.axisL = min(region[0], region[1])
                self.axisR = max(region[0], region[1])
            # self._xUnits = axis._unitIndex

        axis = self.orderedAxes[1]
        if axis:
            # trap missing axis for a bad strip
            region = axis.region
            if self.INVERTYAXIS:
                self.axisB = max(region[0], region[1])
                self.axisT = min(region[0], region[1])
            else:
                self.axisB = min(region[0], region[1])
                self.axisT = max(region[0], region[1])
            # if not self.spectrumDisplay.is1D:
            #     self._yUnits = axis._unitIndex

        self.update()

    def zoom(self, xRegion: Tuple[float, float], yRegion: Tuple[float, float]):
        """Zooms strip to the specified region
        """
        if self.INVERTXAXIS:
            self.axisL = max(xRegion[0], xRegion[1])
            self.axisR = min(xRegion[0], xRegion[1])
        else:
            self.axisL = min(xRegion[0], xRegion[1])
            self.axisR = max(xRegion[0], xRegion[1])

        if self.INVERTYAXIS:
            self.axisB = max(yRegion[0], yRegion[1])
            self.axisT = min(yRegion[0], yRegion[1])
        else:
            self.axisB = min(yRegion[0], yRegion[1])
            self.axisT = max(yRegion[0], yRegion[1])
        self._rescaleAllAxes()

    def zoomX(self, x1: float, x2: float):
        """Zooms x axis of strip to the specified region
        """
        if self.INVERTXAXIS:
            self.axisL = max(x1, x2)
            self.axisR = min(x1, x2)
        else:
            self.axisL = min(x1, x2)
            self.axisR = max(x1, x2)
        self._rescaleXAxis()

    def zoomY(self, y1: float, y2: float):
        """Zooms y axis of strip to the specified region
        """
        if self.INVERTYAXIS:
            self.axisB = max(y1, y2)
            self.axisT = min(y1, y2)
        else:
            self.axisB = min(y1, y2)
            self.axisT = max(y1, y2)
        self._rescaleYAxis()

    def resetXZoom(self):
        self._resetAxisRange(xAxis=True, yAxis=False)

        self._zoomHistoryCurrent = self._zoomHistoryHead
        self._storeZoomHistory()

        self._rescaleXAxis()

    def resetYZoom(self):
        self._resetAxisRange(xAxis=False, yAxis=True)

        self._zoomHistoryCurrent = self._zoomHistoryHead
        self._storeZoomHistory()

        self._rescaleYAxis()

    def resetAllZoom(self):
        self._resetAxisRange(xAxis=True, yAxis=True)

        self._zoomHistoryCurrent = self._zoomHistoryHead
        self._storeZoomHistory()

        self._rescaleAllAxes()

    def _storeZoomHistory(self, force=False):
        """Store the current axis state to the zoom history
        """
        currentAxis = (self.axisL, self.axisR, self.axisB, self.axisT)
        zC = self._zoomHistoryCurrent % len(self._zoomHistory)

        # store the current value if current zoom has not been set
        if self._zoomHistory[zC] is None:
            self._zoomHistory[zC] = currentAxis

        if self._widthsChangedEnough(currentAxis, self._zoomHistory[zC], tol=1e-8) or force:
            currentTime = time.time()
            if currentTime - self._zoomTimerLast < ZOOMTIMERDELAY:

                # still on the current zoom item - write new value
                self._zoomHistory[zC] = currentAxis

            else:
                # increment the head of the zoom history
                self._zoomHistoryCurrent += 1
                zC = self._zoomHistoryCurrent % len(self._zoomHistory)
                self._zoomHistory[zC] = currentAxis
                self._zoomHistoryHead = self._zoomHistoryCurrent
                if (self._zoomHistoryHead - self._zoomHistoryTail) >= len(self._zoomHistory):
                    self._zoomHistoryTail = self._zoomHistoryHead - len(self._zoomHistory) + 1

            # reset the timer, so you have to wait another 5 seconds
            self._zoomTimerLast = currentTime

    def previousZoom(self):
        """Move to the previous stored zoom
        """
        if self._zoomHistoryCurrent > self._zoomHistoryTail:
            self._zoomHistoryCurrent -= 1

            restoredZooms = self._zoomHistory[self._zoomHistoryCurrent % len(self._zoomHistory)]
            if restoredZooms:
                # only update if a zoom as been stored
                self.axisL, self.axisR, self.axisB, self.axisT = restoredZooms[0], restoredZooms[1], restoredZooms[2], \
                    restoredZooms[3]
                # use this because it rescales all the symbols
                self._rescaleXAxis()

    def nextZoom(self):
        """Move to the next stored zoom
        """
        if self._zoomHistoryCurrent < self._zoomHistoryHead:
            self._zoomHistoryCurrent += 1

            restoredZooms = self._zoomHistory[self._zoomHistoryCurrent % len(self._zoomHistory)]
            if restoredZooms:
                # only update if a zoom as been stored
                self.axisL, self.axisR, self.axisB, self.axisT = restoredZooms[0], restoredZooms[1], restoredZooms[2], \
                    restoredZooms[3]
                # use this because it rescales all the symbols
                self._rescaleXAxis()

    def storeZoom(self):
        """Store the current axis values to the zoom stack
        Sets this to the top of the stack, removing everything after
        """
        self._storeZoomHistory(force=True)

    @property
    def zoomState(self):
        return (self.axisL, self.axisR, self.axisB, self.axisT)

    def restoreZoom(self, zoomState=None):
        """Restore zoom to the last stored zoom
        zoomState = (axisL, axisR, axisB, axisT)
        """
        if self._zoomHistoryCurrent < self._zoomHistoryHead:
            self._zoomHistoryCurrent = self._zoomHistoryHead

            restoredZooms = self._zoomHistory[self._zoomHistoryCurrent % len(self._zoomHistory)]
            if restoredZooms:
                # only update if a zoom as been stored
                self.axisL, self.axisR, self.axisB, self.axisT = restoredZooms[0], restoredZooms[1], restoredZooms[2], \
                    restoredZooms[3]
                # use this because it rescales all the symbols
                self._rescaleXAxis()

    def resetZoom(self):
        self._resetAxisRange()
        self._rescaleAllAxes()

    def zoomIn(self):
        zoomPercent = -self._preferences.zoomPercent / 100.0
        dx = (self.axisR - self.axisL) / 2.0
        dy = (self.axisT - self.axisB) / 2.0
        self.axisL -= zoomPercent * dx
        self.axisR += zoomPercent * dx
        self.axisT += zoomPercent * dy
        self.axisB -= zoomPercent * dy

        self._rescaleAllAxes()
        self.emitAllAxesChanged(allStrips=True)

    def zoomOut(self):
        zoomPercent = self._preferences.zoomPercent / 100.0
        dx = (self.axisR - self.axisL) / 2.0
        dy = (self.axisT - self.axisB) / 2.0
        self.axisL -= zoomPercent * dx
        self.axisR += zoomPercent * dx
        self.axisT += zoomPercent * dy
        self.axisB -= zoomPercent * dy

        self._rescaleAllAxes()
        self.emitAllAxesChanged(allStrips=True)

    def _resetAxisRange(self, xAxis=True, yAxis=True):
        """
        reset the axes to the limits of the spectra in this view
        """
        # set a default empty axisRange
        axisLimits = []

        # iterate over spectrumViews
        for spectrumView in self._ordering:  # strip.spectrumViews:
            if spectrumView.isDeleted:
                continue

            fxMin, fyMin = self._spectrumSettings[spectrumView].minSpectrumFrequency
            fxMax, fyMax = self._spectrumSettings[spectrumView].maxSpectrumFrequency

            if not axisLimits:
                axisLimits = [fxMax, fxMin, fyMax, fyMin]
            else:
                axisLimits[0] = max(axisLimits[0], fxMax)
                axisLimits[1] = min(axisLimits[1], fxMin)
                axisLimits[2] = max(axisLimits[2], fyMax)
                axisLimits[3] = min(axisLimits[3], fyMin)

        if axisLimits:
            if xAxis:
                if self.INVERTXAXIS:
                    self.axisL, self.axisR = axisLimits[0:2]
                else:
                    self.axisR, self.axisL = axisLimits[0:2]

            if yAxis:
                if self.INVERTYAXIS:
                    self.axisB, self.axisT = axisLimits[2:4]
                else:
                    self.axisT, self.axisB = axisLimits[2:4]

        self._rescaleAllZoom(rescale=False)

    def initializeGL(self):
        # GLversionFunctions = self.context().versionFunctions()
        # GLversionFunctions.initializeOpenGLFunctions()
        # self._GLVersion = GLversionFunctions.glGetString(GL.GL_VERSION)

        # initialise a common to all OpenGL windows
        self.globalGL = GLGlobalData(parent=self, mainWindow=self.mainWindow)
        self.globalGL.initialiseShaders(self)

        # move outside GLGlobalData to check threading on windows
        self.globalGL.bindFonts()

        # initialise the arrays for the grid and axes
        self.gridList = []
        for li in range(3):
            self.gridList.append(GLVertexArray(numLists=1,
                                               renderMode=GLRENDERMODE_REBUILD,
                                               blendMode=False,
                                               drawMode=GL.GL_LINES,
                                               dimension=2,
                                               GLContext=self))

        self.diagonalGLList = GLVertexArray(numLists=1,
                                            renderMode=GLRENDERMODE_REBUILD,
                                            blendMode=False,
                                            drawMode=GL.GL_LINES,
                                            dimension=2,
                                            GLContext=self)

        self.diagonalSideBandsGLList = GLVertexArray(numLists=1,
                                                     renderMode=GLRENDERMODE_REBUILD,
                                                     blendMode=False,
                                                     drawMode=GL.GL_LINES,
                                                     dimension=2,
                                                     GLContext=self)

        self.boundingBoxes = GLVertexArray(numLists=1,
                                           renderMode=GLRENDERMODE_REBUILD,
                                           blendMode=False,
                                           drawMode=GL.GL_LINES,
                                           dimension=2,
                                           GLContext=self)

        # get the current buffering mode and set the required length to the number of buffers
        fmt = self.format()
        self._numBuffers = int(fmt.swapBehavior()) or 2
        self._glCursorQueue = ()
        for buf in range(self._numBuffers):
            self._glCursorQueue += (GLVertexArray(numLists=1,
                                                  renderMode=GLRENDERMODE_REBUILD,
                                                  blendMode=False,
                                                  drawMode=GL.GL_LINES,
                                                  dimension=2,
                                                  GLContext=self),)
        self._clearGLCursorQueue()

        self._glCursor = GLVertexArray(numLists=1,
                                       renderMode=GLRENDERMODE_REBUILD,
                                       blendMode=False,
                                       drawMode=GL.GL_LINES,
                                       dimension=2,
                                       GLContext=self)

        self._externalRegions = GLExternalRegion(project=self.project, GLContext=self, spectrumView=None,
                                                 integralListView=None)

        self._selectionBox = GLVertexArray(numLists=1,
                                           renderMode=GLRENDERMODE_REBUILD,
                                           blendMode=True,
                                           drawMode=GL.GL_QUADS,
                                           dimension=3,
                                           GLContext=self)
        self._selectionOutline = GLVertexArray(numLists=1,
                                               renderMode=GLRENDERMODE_REBUILD,
                                               blendMode=True,
                                               drawMode=GL.GL_LINES,
                                               dimension=3,
                                               GLContext=self)
        self._marksList = GLVertexArray(numLists=1,
                                        renderMode=GLRENDERMODE_REBUILD,
                                        blendMode=False,
                                        drawMode=GL.GL_LINES,
                                        dimension=2,
                                        GLContext=self)
        self._regionList = GLVertexArray(numLists=1,
                                         renderMode=GLRENDERMODE_REBUILD,
                                         blendMode=True,
                                         drawMode=GL.GL_QUADS,
                                         dimension=2,
                                         GLContext=self)

        self._testSpectrum = GLVertexArray(numLists=1,
                                           renderMode=GLRENDERMODE_REBUILD,
                                           blendMode=True,
                                           drawMode=GL.GL_TRIANGLES,
                                           dimension=4,
                                           GLContext=self)

        self._spectrumLabelling = GLSimpleStrings(parent=self, strip=self.strip, name='spectrumLabelling')

        # self._legend = GLSimpleLegend(parent=self, strip=self.strip, name='legend')
        # for ii, spectrum in enumerate(self.project.spectra):
        #     # add some test strings
        #     self._legend.addString(spectrum, (ii*15,ii*15),
        #                                       colour="#FE64C6", alpha=0.75)

        self.viewports = GLViewports()
        self._initialiseViewPorts()

        # set strings for the overlay text
        self.buildOverlayStrings()

        # This is the correct blend function to ignore stray surface blending functions
        #   think this was an old QT bug
        # GL.glBlendFuncSeparate(GL.GL_SRC_ALPHA, GL.GL_ONE_MINUS_SRC_ALPHA, GL.GL_ONE, GL.GL_ONE)
        GL.glBlendFunc(GL.GL_SRC_ALPHA, GL.GL_ONE_MINUS_SRC_ALPHA)

        self._setColourScheme()
        self.setBackgroundColour(self.background, silent=True)
        shader = self._shaderText
        shader.bind()
        shader.setBlendEnabled(False)
        shader.setAlpha(1.0)
        shader = self._shaderTextAlias
        shader.bind()
        shader.setBlendEnabled(True)
        shader.setAlpha(1.0)

        if self.strip:
            self.updateVisibleSpectrumViews()

            self.initialiseAxes(self.strip)
            # NOTE:ED - why is this called here?
            # self.initialiseTraces()

        # set the painting mode
        self._paintMode = PaintModes.PAINT_ALL
        self._paintLastFrame = True
        self._leavingWidget = False

        # check that the screen device pixel ratio is correct
        self.refreshDevicePixelRatio()

        # set the pyqtsignal responders
        self.GLSignals.glXAxisChanged.connect(self._glXAxisChanged)
        self.GLSignals.glYAxisChanged.connect(self._glYAxisChanged)
        self.GLSignals.glAllAxesChanged.connect(self._glAllAxesChanged)
        self.GLSignals.glMouseMoved.connect(self._glMouseMoved)
        self.GLSignals.glEvent.connect(self._glEvent)
        self.GLSignals.glAxisLockChanged.connect(self._glAxisLockChanged)
        self.GLSignals.glAxisUnitsChanged.connect(self._glAxisUnitsChanged)
        self.GLSignals.glKeyEvent.connect(self._glKeyEvent)

        self.glReady = True

        # make sure that the shaders are initialised
        self._resizeGL()

    def _clearGLCursorQueue(self):
        """Clear the cursor glLists
        """
        if not self._disableCursorUpdate:
            for glBuf in self._glCursorQueue:
                glBuf.clearArrays()
            self._glCursorHead = 0
            self._glCursorTail = (self._glCursorHead - 1) % self._numBuffers

    def _advanceGLCursor(self):
        """Advance the pointers for the cursor glLists
        """
        if not self._disableCursorUpdate:
            self._glCursorHead = (self._glCursorHead + 1) % self._numBuffers
            self._glCursorTail = (self._glCursorHead - 1) % self._numBuffers

    def _initialiseViewPorts(self):
        """Initialise all the viewports for the widget
        """
        self.viewports.clearViewports()

        # define the main viewports
        if self.AXIS_INSIDE:
            self.viewports.addViewport(GLDefs.MAINVIEW, self,
                                       (0, 'a'), (self.AXIS_MARGINBOTTOM, 'a'),
                                       (-self.AXIS_MARGINRIGHT, 'w'), (-self.AXIS_MARGINBOTTOM, 'h'))

            self.viewports.addViewport(GLDefs.MAINVIEWFULLWIDTH, self,
                                       (0, 'a'), (self.AXIS_MARGINBOTTOM, 'a'),
                                       (0, 'w'), (-self.AXIS_MARGINBOTTOM, 'h'))

            self.viewports.addViewport(GLDefs.MAINVIEWFULLHEIGHT, self,
                                       (0, 'a'), (0, 'a'),
                                       (-self.AXIS_MARGINRIGHT, 'w'), (0, 'h'))
        else:
<<<<<<< HEAD
            self.viewports.addViewport(GLDefs.MAINVIEW, self, (0, 'a'), (self.AXIS_MARGINBOTTOM + self.AXIS_LINE, 'a'),
                                       (-(self.AXIS_MARGINRIGHT + self.AXIS_LINE), 'w'),
                                       (-(self.AXIS_MARGINBOTTOM + self.AXIS_LINE), 'h'))

            self.viewports.addViewport(GLDefs.MAINVIEWFULLWIDTH, self, (0, 'a'),
                                       (self.AXIS_MARGINBOTTOM + self.AXIS_LINE, 'a'),
=======
            self.viewports.addViewport(GLDefs.MAINVIEW, self,
                                       (0, 'a'), (self.AXIS_MARGINBOTTOM + self.AXIS_LINE, 'a'),
                                       (-(self.AXIS_MARGINRIGHT + self.AXIS_LINE), 'w'),
                                       (-(self.AXIS_MARGINBOTTOM + self.AXIS_LINE), 'h'))

            self.viewports.addViewport(GLDefs.MAINVIEWFULLWIDTH, self,
                                       (0, 'a'), (self.AXIS_MARGINBOTTOM + self.AXIS_LINE, 'a'),
>>>>>>> b1198025
                                       (0, 'w'), (-(self.AXIS_MARGINBOTTOM + self.AXIS_LINE), 'h'))

            self.viewports.addViewport(GLDefs.MAINVIEWFULLHEIGHT, self,
                                       (0, 'a'), (0, 'a'),
                                       (-(self.AXIS_MARGINRIGHT + self.AXIS_LINE), 'w'), (0, 'h'))

        # define the viewports for the right axis bar
        if self.AXIS_INSIDE:
<<<<<<< HEAD
            self.viewports.addViewport(GLDefs.RIGHTAXIS, self, (-(self.AXIS_MARGINRIGHT + self.AXIS_LINE), 'w'),
                                       (self.AXIS_MARGINBOTTOM, 'a'),
                                       (self.AXIS_LINE, 'a'), (-self.AXIS_MARGINBOTTOM, 'h'))
            self.viewports.addViewport(GLDefs.RIGHTAXISBAR, self, (-self.AXIS_MARGINRIGHT, 'w'),
=======
            self.viewports.addViewport(GLDefs.RIGHTAXIS, self,
                                       (-(self.AXIS_MARGINRIGHT + self.AXIS_LINE), 'w'),
                                       (self.AXIS_MARGINBOTTOM, 'a'),
                                       (self.AXIS_LINE, 'a'), (-self.AXIS_MARGINBOTTOM, 'h'))
            self.viewports.addViewport(GLDefs.RIGHTAXISBAR, self,
                                       (-self.AXIS_MARGINRIGHT, 'w'),
>>>>>>> b1198025
                                       (self.AXIS_MARGINBOTTOM, 'a'),
                                       (self.AXIS_MARGINRIGHT, 'a'), (-self.AXIS_MARGINBOTTOM, 'h'))

        else:
<<<<<<< HEAD
            self.viewports.addViewport(GLDefs.RIGHTAXIS, self, (-(self.AXIS_MARGINRIGHT + self.AXIS_LINE), 'w'),
                                       (self.AXIS_MARGINBOTTOM + self.AXIS_LINE, 'a'),
                                       (self.AXIS_LINE, 'a'), (-(self.AXIS_MARGINBOTTOM + self.AXIS_LINE), 'h'))

            self.viewports.addViewport(GLDefs.RIGHTAXISBAR, self, (-self.AXIS_MARGINRIGHT, 'w'),
=======
            self.viewports.addViewport(GLDefs.RIGHTAXIS, self,
                                       (-(self.AXIS_MARGINRIGHT + self.AXIS_LINE), 'w'),
                                       (self.AXIS_MARGINBOTTOM + self.AXIS_LINE, 'a'),
                                       (self.AXIS_LINE, 'a'), (-(self.AXIS_MARGINBOTTOM + self.AXIS_LINE), 'h'))

            self.viewports.addViewport(GLDefs.RIGHTAXISBAR, self,
                                       (-self.AXIS_MARGINRIGHT, 'w'),
>>>>>>> b1198025
                                       (self.AXIS_MARGINBOTTOM + self.AXIS_LINE, 'a'),
                                       (self.AXIS_MARGINRIGHT, 'a'), (-(self.AXIS_MARGINBOTTOM + self.AXIS_LINE), 'h'))

        self.viewports.addViewport(GLDefs.FULLRIGHTAXIS, self,
                                   (-(self.AXIS_MARGINRIGHT + self.AXIS_LINE), 'w'), (0, 'a'),
                                   (self.AXIS_LINE, 'a'), (0, 'h'))

        self.viewports.addViewport(GLDefs.FULLRIGHTAXISBAR, self,
                                   (-self.AXIS_MARGINRIGHT, 'w'), (0, 'a'),
                                   (self.AXIS_MARGINRIGHT, 'a'), (0, 'h'))

        # define the viewports for the bottom axis bar
        if self.AXIS_INSIDE:
            self.viewports.addViewport(GLDefs.BOTTOMAXIS, self, (0, 'a'),
                                       (self.AXIS_MARGINBOTTOM, 'a'),
                                       (-self.AXIS_MARGINRIGHT, 'w'), (self.AXIS_LINE, 'a'))

            self.viewports.addViewport(GLDefs.BOTTOMAXISBAR, self,
                                       (0, 'a'), (0, 'a'),
                                       (-self.AXIS_MARGINRIGHT, 'w'), (self.AXIS_MARGINBOTTOM, 'a'))
        else:
            self.viewports.addViewport(GLDefs.BOTTOMAXIS, self,
                                       (0, 'a'), (self.AXIS_MARGINBOTTOM, 'a'),
                                       (-(self.AXIS_MARGINRIGHT + self.AXIS_LINE), 'w'), (self.AXIS_LINE, 'a'))

            self.viewports.addViewport(GLDefs.BOTTOMAXISBAR, self,
                                       (0, 'a'), (0, 'a'),
                                       (-(self.AXIS_MARGINRIGHT + self.AXIS_LINE), 'w'), (self.AXIS_MARGINBOTTOM, 'a'))

        self.viewports.addViewport(GLDefs.FULLBOTTOMAXIS, self,
                                   (0, 'a'), (self.AXIS_MARGINBOTTOM, 'a'),
                                   (0, 'w'), (self.AXIS_LINE, 'a'))

        self.viewports.addViewport(GLDefs.FULLBOTTOMAXISBAR, self,
                                   (0, 'a'), (0, 'a'),
                                   (0, 'w'), (self.AXIS_MARGINBOTTOM, 'a'))

        # define the full viewport
        self.viewports.addViewport(GLDefs.FULLVIEW, self, (0, 'a'), (0, 'a'), (0, 'w'), (0, 'h'))

        # define the remaining corner
<<<<<<< HEAD
        self.viewports.addViewport(GLDefs.AXISCORNER, self, (-self.AXIS_MARGINRIGHT, 'w'), (0, 'a'),
=======
        self.viewports.addViewport(GLDefs.AXISCORNER, self,
                                   (-self.AXIS_MARGINRIGHT, 'w'), (0, 'a'),
>>>>>>> b1198025
                                   (self.AXIS_MARGINRIGHT, 'a'),
                                   (self.AXIS_MARGINBOTTOM, 'a'))

        # define an empty view (for printing mainly)
        self.viewports.addViewport(GLDefs.BLANKVIEW, self, (0, 'a'), (0, 'a'), (0, 'a'), (0, 'a'))

    def buildOverlayStrings(self):
        smallFont = self.getSmallFont()

        dy = STRINGOFFSET * self.deltaY
        self._lockedStringFalse = GLString(text=GLDefs.LOCKEDSTRING, font=smallFont, x=0, y=dy,
                                           colour=self.buttonForeground, GLContext=self)
        self._lockedStringTrue = GLString(text=GLDefs.LOCKEDSTRING, font=smallFont, x=0, y=dy,
                                          colour=self.highlightColour, GLContext=self)

        dx = self._lockedStringTrue.width * self.deltaX
        self._fixedStringFalse = GLString(text=GLDefs.FIXEDSTRING, font=smallFont, x=dx, y=dy,
                                          colour=self.buttonForeground, GLContext=self)
        self._fixedStringTrue = GLString(text=GLDefs.FIXEDSTRING, font=smallFont, x=dx, y=dy,
                                         colour=self.highlightColour, GLContext=self)
        cornerButtons = ((self._lockedStringTrue, self._toggleAxisLocked),
                         (self._fixedStringTrue, self._toggleAxisFixed))
        self._buttonCentres = ()
        buttonOffset = 0
        for button, callBack in cornerButtons:
            w = (button.width / 2)
            h = (button.height / 2)
            # define a slightly wider, lower box
            self._buttonCentres += ((w + 2 + buttonOffset, h - 2, w, h - 3, callBack),)
            buttonOffset += button.width
        self.stripIDString = GLString(text='', font=smallFont, x=0, y=0, GLContext=self, obj=None)

    def getSmallFont(self, transparent=False):
        """Get the current active font
        """
        scale = self.viewports.devicePixelRatio
        size = self.globalGL.glSmallFontSize

        # get the correct font depending on the scaling and set the scaled height/width
        _font = list(self.globalGL.fonts.values())[0].closestFont(size * scale)

        if not (0.9999 < scale < 1.0001):
            _font.charHeight = _font.height / scale
            _font.charWidth = _font.width / scale

        return _font

    def getAxisFont(self, transparent=False):
        """Get the font for the axes
        """
        scale = self.viewports.devicePixelRatio
        size = self.globalGL.glAxisFontSize

        # get the correct font depending on the scaling and set the scaled height/width
        _font = list(self.globalGL.fonts.values())[0].closestFont(size * scale)

        if not (0.9999 < scale < 1.0001):
            _font.charHeight = _font.height / scale
            _font.charWidth = _font.width / scale

        return _font

    def _setColourScheme(self):
        """Update colours from colourScheme
        """
        self.colours = getColours()
        self.hexBackground = self.colours[CCPNGLWIDGET_HEXBACKGROUND]
        self.background = self.colours[CCPNGLWIDGET_BACKGROUND]
        self.foreground = self.colours[CCPNGLWIDGET_FOREGROUND]
        self.buttonForeground = self.colours[CCPNGLWIDGET_BUTTON_FOREGROUND]
        self.mousePickColour = self.colours[CCPNGLWIDGET_PICKCOLOUR]
        self.gridColour = self.colours[CCPNGLWIDGET_GRID]
        self.highlightColour = self.colours[CCPNGLWIDGET_HIGHLIGHT]
        self._labellingColour = self.colours[CCPNGLWIDGET_LABELLING]
        self._phasingTraceColour = self.colours[CCPNGLWIDGET_PHASETRACE]

        self.zoomAreaColour = self.colours[CCPNGLWIDGET_ZOOMAREA]
        self.pickAreaColour = self.colours[CCPNGLWIDGET_PICKAREA]
        self.selectAreaColour = self.colours[CCPNGLWIDGET_SELECTAREA]
        self.badAreaColour = self.colours[CCPNGLWIDGET_BADAREA]

        self.zoomLineColour = self.colours[CCPNGLWIDGET_ZOOMLINE]
        self.mouseMoveLineColour = self.colours[CCPNGLWIDGET_MOUSEMOVELINE]

        self.zoomAreaColourHard = (*self.colours[CCPNGLWIDGET_ZOOMAREA][0:3], CCPNGLWIDGET_HARDSHADE)
        self.pickAreaColourHard = (*self.colours[CCPNGLWIDGET_PICKAREA][0:3], CCPNGLWIDGET_HARDSHADE)
        self.selectAreaColourHard = (*self.colours[CCPNGLWIDGET_SELECTAREA][0:3], CCPNGLWIDGET_HARDSHADE)
        self.badAreaColourHard = (*self.colours[CCPNGLWIDGET_BADAREA][0:3], CCPNGLWIDGET_HARDSHADE)

    def _preferencesUpdate(self):
        """update GL values after the preferences have changed
        """
        self._preferences = self.application.preferences.general

        self._setColourScheme()
        # set the new limits
        self._applyXLimit = self._preferences.zoomXLimitApply
        self._applyYLimit = self._preferences.zoomYLimitApply
        self._intensityLimit = self._preferences.intensityLimit

        # set the flag to update the background in the paint event
        self._updateBackgroundColour = True

        self.stripIDString.renderMode = GLRENDERMODE_REBUILD

        # rebuild all the strings if the fontSize has changed
        _size = self.application.preferences.appearance.spectrumDisplayFontSize
        if _size != self.globalGL.glSmallFontSize:
            self.globalGL.glSmallFontSize = _size

        _size = self.application.preferences.appearance.spectrumDisplayAxisFontSize
        if _size != self.globalGL.glAxisFontSize:
            self.globalGL.glAxisFontSize = _size

        self.refreshDevicePixelRatio()

        self.buildOverlayStrings()

        # # get the updated font
        # smallFont = self.getSmallFont()
        #
        # # change the colour of the selected 'Lock' string
        # self._lockedStringTrue = GLString(text=GLDefs.LOCKEDSTRING, font=smallFont, x=0, y=0,
        #                                   colour=self.highlightColour, GLContext=self)
        #
        # # change the colour of the selected 'Fixed' string
        # self._fixedStringTrue = GLString(text=GLDefs.FIXEDSTRING, font=smallFont, x=0, y=0,
        #                                  colour=self.highlightColour, GLContext=self)

    def setBackgroundColour(self, col, silent=False, makeCurrent=False):
        """
        set all background colours in the shaders
        :param col - vec4, 4 element list e.g.: [0.05, 0.05, 0.05, 1.0], very dark gray
        """
        if makeCurrent:
            self.makeCurrent()

        GL.glClearColor(*col)
        self.background = np.array(col, dtype=np.float32)
        bg = QtGui.QVector4D(*col)
        shader = self._shaderText
        shader.bind()
        shader.setBackground(bg)
        shader = self._shaderPixelAlias
        shader.bind()
        shader.setBackground(bg)
        shader = self._shaderTextAlias
        shader.bind()
        shader.setBackground(bg)

        if not silent:
            self.update()
        if makeCurrent:
            self.doneCurrent()

    def mapMouseToAxis(self, pnt):
        if isinstance(pnt, QPoint):
            mx = pnt.x()
            if self._drawBottomAxis:
                my = self.height() - pnt.y() - self.AXIS_MOUSEYOFFSET
            else:
                my = self.height() - pnt.y()
            result = self.mouseTransform * QtGui.QVector4D(mx, my, 0.0, 1.0)
            return (result.x(), result.y())

        else:
            return None

    def _toggleAxisLocked(self):
        """Toggle the axis locked button
        """
        self._aspectRatioMode = 0 if self._aspectRatioMode == 1 else 1

        # create a dict and event to update this strip first
        aDict = {GLNotifier.GLSOURCE         : None,
                 GLNotifier.GLSPECTRUMDISPLAY: self.spectrumDisplay,
                 GLNotifier.GLVALUES         : (self._aspectRatioMode,)
                 }
        self._glAxisLockChanged(aDict)
        self.GLSignals._emitAxisLockChanged(source=self, strip=self.strip, lockValues=(self._aspectRatioMode,))

    def _toggleAxisFixed(self):
        """Toggle the use fixed aspect button
        """
        self._aspectRatioMode = 0 if self._aspectRatioMode == 2 else 2
        self._emitAxisFixed()

    def _emitAxisFixed(self):
        # create a dict and event to update this strip first
        aDict = {GLNotifier.GLSOURCE         : None,
                 GLNotifier.GLSPECTRUMDISPLAY: self.spectrumDisplay,
                 GLNotifier.GLVALUES         : (self._aspectRatioMode,)
                 }
        self._glAxisLockChanged(aDict)
        self.GLSignals._emitAxisLockChanged(source=self, strip=self.strip, lockValues=(self._aspectRatioMode,))

    def _getAxisDict(self):
        # create a dict and event to update this strip first
        aDict = {GLNotifier.GLSOURCE         : None,
                 GLNotifier.GLSPECTRUMDISPLAY: self.spectrumDisplay,
                 GLNotifier.GLVALUES         : (self._aspectRatioMode,)
                 }
        return aDict

    def mousePressInCornerButtons(self, mx, my):
        """Check if the mouse has been pressed in the lock button
        """
        if self.AXISLOCKEDBUTTON and (
                self.AXISLOCKEDBUTTONALLSTRIPS or self.strip == self.strip.spectrumDisplay.strips[0]):
            for button in self._buttonCentres:
                minDiff = abs(mx - button[0])
                maxDiff = abs(my - button[1])

                if (minDiff < button[2]) and (maxDiff < button[3]):
                    button[4]()
                    return True

    def mousePressInLabel(self, mx, my, ty):
        """Check if the mouse has been pressed in the stripIDlabel
        """
        smallFont = self.getSmallFont()

        buttons = (((GLDefs.TITLEXOFFSET + 0.5 * len(self.stripIDLabel)) * smallFont.charWidth,
                    ty - ((GLDefs.TITLEYOFFSET - 0.5) * smallFont.charHeight),
                    0.5 * len(self.stripIDLabel) * smallFont.charWidth,
                    0.4 * smallFont.charHeight),)

        for button in buttons:
            minDiff = abs(mx - button[0])
            maxDiff = abs(my - button[1])

            if (minDiff < button[2]) and (maxDiff < button[3]):
                return True

    def _dragStrip(self, mouseDict):  #, event: QtGui.QMouseEvent):
        """
        Re-implementation of the mouse press event to enable a NmrResidue label to be dragged as a json object
        containing its id and a modifier key to encode the direction to drop the strip.
        """
        # create the dataDict
        dataDict = {DropBase.PIDS: [self.strip.pid]}

        # update the dataDict with all mouseEvents{"controlRightMouse": false, "text": "NR:@-.@27.", "leftMouse": true, "controlShiftMiddleMouse": false, "middleMouse": false, "controlMiddleMouse": false, "controlShiftLeftMouse": false, "controlShiftRightMouse": false, "shiftMiddleMouse": false, "_connectDir": "isRight", "controlLeftMouse": false, "rightMouse": false, "shiftLeftMouse": false, "shiftRightMouse": false}
        dataDict.update(mouseDict)

        makeDragEvent(self, dataDict, [self.stripIDLabel], self.stripIDLabel)

    def mousePressIn1DArea(self, regions):
        cursorCoordinate = self.getCurrentCursorCoordinate()

        if self.spectrumDisplay.is1D and self.spectrumDisplay._flipped:
            cx, cy, ornt = cursorCoordinate[1], cursorCoordinate[0], 'h'
        else:
            cx, cy, ornt = cursorCoordinate[0], cursorCoordinate[1], 'v'

        for region in regions:
            if region._objectView and not region._objectView.isDisplayed:
                continue

            if isinstance(region._object, Integral):
                thisRegion = region._object._1Dregions
                if thisRegion:
                    mid = np.median(thisRegion[1])
                    delta = (np.max(thisRegion[1]) - np.min(thisRegion[1])) / 2.0
                    inX = self._widthsChangedEnough((mid, 0.0),
                                                    (cx, 0.0),
                                                    tol=delta)

                    mx = np.max([thisRegion[0], np.max(thisRegion[2])])
                    mn = np.min([thisRegion[0], np.min(thisRegion[2])])
                    mid = (mx + mn) / 2.0
                    delta = (mx - mn) / 2.0
                    inY = self._widthsChangedEnough((0.0, mid),
                                                    (0.0, cy),
                                                    tol=delta)
                    if not inX and not inY:
                        # add horizontal/vertical drag area to check-list
                        self._dragRegions.add((region, ornt, 3))

        return self._dragRegions

    def mousePressInRegion(self, regions):
        cursorCoordinate = self.getCurrentCursorCoordinate()
        cx, cy, ornt = cursorCoordinate[0], cursorCoordinate[1], 'v'

        for region in regions:
            if region._objectView and not region._objectView.isDisplayed:
                continue

            if region.visible and region.movable:
                if region.orientation == 'h':
                    if not self._widthsChangedEnough((0.0, region.values[0]),
                                                     (0.0, cy),
                                                     tol=abs(3 * self.pixelY)):
                        self._dragRegions.add((region, 'h', 0))  # line 0 of h-region
                        # break

                    elif not self._widthsChangedEnough((0.0, region.values[1]),
                                                       (0.0, cy),
                                                       tol=abs(3 * self.pixelY)):
                        self._dragRegions.add((region, 'h', 1))  # line 1 of h-region
                        # break
                    else:
                        mid = (region.values[0] + region.values[1]) / 2.0
                        delta = abs(region.values[0] - region.values[1]) / 2.0
                        if not self._widthsChangedEnough((0.0, mid),
                                                         (0.0, cy),
                                                         tol=delta):
                            self._dragRegions.add((region, 'h', 3))  # both lines of h-region
                            # break

                elif region.orientation == 'v':
                    if not self._widthsChangedEnough((region.values[0], 0.0),
                                                     (cx, 0.0),
                                                     tol=abs(3 * self.pixelX)):
                        self._dragRegions.add((region, 'v', 0))  # line 0 of v-region
                        # break

                    elif not self._widthsChangedEnough((region.values[1], 0.0),
                                                       (cx, 0.0),
                                                       tol=abs(3 * self.pixelX)):
                        self._dragRegions.add((region, 'v', 1))  # line 1 of v-region
                        # break
                    else:
                        mid = (region.values[0] + region.values[1]) / 2.0
                        delta = abs(region.values[0] - region.values[1]) / 2.0
                        if not self._widthsChangedEnough((mid, 0.0),
                                                         (cx, 0.0),
                                                         tol=delta):
                            self._dragRegions.add((region, 'v', 3))  # both lines of v-region
                            # break

        return self._dragRegions

    def mousePressInfiniteLine(self, regions):
        cursorCoordinate = self.getCurrentCursorCoordinate()
        for region in regions:
            if region._objectView and not region._objectView.isDisplayed:
                continue

            if region.visible and region.movable and region.values == region.values:  # nan/inf check
                if region.orientation == 'h':
                    if not self._widthsChangedEnough((0.0, region.values),
                                                     (0.0, cursorCoordinate[1]),
                                                     tol=abs(3 * self.pixelY)):
                        self._dragRegions.add((region, 'h', 4))  # line 0 of h-region

                elif region.orientation == 'v':
                    if not self._widthsChangedEnough((region.values, 0.0),
                                                     (cursorCoordinate[0], 0.0),
                                                     tol=abs(3 * self.pixelX)):
                        self._dragRegions.add((region, 'v', 4))  # line 0 of v-region

        return self._dragRegions

    def mousePressInIntegralLists(self):
        """Check whether the mouse has been pressed in an integral
        """

        # check moved to 1D class
        # if not self._stackingMode and not(self.is1D and self.strip._isPhasingOn):

        # for reg in self._GLIntegralLists.values():
        for reg in self._GLIntegrals._GLSymbols.values():
            if not reg.integralListView.isDisplayed or \
                    not reg.spectrumView.isDisplayed:
                continue

            integralPressed = self.mousePressInRegion(reg._regions)
            # if integralPressed:
            #   break

    def _checkMousePressAllowed(self):
        """Check whether a mouse click is allowed
        """
        # get delta between now and last mouse click
        _lastTime = self._lastTimeClicked
        _thisTime = time.time_ns() // 1e6
        delta = _thisTime - _lastTime

        # if interval large enough then reset timer and return True
        if delta > self._clickInterval:
            self._lastTimeClicked = _thisTime
            return True

    def _handleLabelDrag(self, event):
        """handle a mouse drag event of a label
        """
        if self._mouseButton == QtCore.Qt.LeftButton and self._pids:
            if (event.pos() - self._dragStartPosition).manhattanLength() >= QtWidgets.QApplication.startDragDistance():
                mouseDict = getMouseEventDict(event)
                self._dragStrip(mouseDict)
                self._draggingLabel = False

    def mousePressEvent(self, ev):

        # disable mouse presses in the double-click interval
        if not self._checkMousePressAllowed():
            return
        # get the keyboard state
        keyModifiers = QApplication.keyboardModifiers()

        cursorCoordinate = self.getCurrentCursorCoordinate()
        self._mousePressed = True
        self.lastPos = ev.pos()

        mx = ev.pos().x()
        if self._drawBottomAxis:
            my = self.height() - ev.pos().y() - self.AXIS_MOUSEYOFFSET
            top = self.height() - self.AXIS_MOUSEYOFFSET
        else:
            my = self.height() - ev.pos().y()
            top = self.height()
        self._mouseStart = (mx, my)
        sc = self.mouseTransform * QtGui.QVector4D(mx, my, 0.0, 1.0)
        self._startCoordinate = (sc.x(), sc.y())

        self._startMiddleDrag = False
        self._validRegionPick = False
        self._mouseInLabel = False

        self._endCoordinate = self._startCoordinate

        if int(ev.buttons() & (Qt.MiddleButton | Qt.RightButton)):
            # no modifiers pressed
            if not (keyModifiers & (Qt.ShiftModifier | Qt.ControlModifier | Qt.AltModifier | Qt.MetaModifier)):
                # drag a peak
                xPosition = cursorCoordinate[0]  # self.mapSceneToView(event.pos()).x()
                yPosition = cursorCoordinate[1]  #
<<<<<<< HEAD
                if self._mouseInPeakLabel(xPosition, yPosition, firstOnly=True) or self._mouseInMultipletLabel(
                        xPosition, yPosition, firstOnly=True):
=======
                if self._mouseInPeakLabel(xPosition, yPosition, firstOnly=True) or \
                        self._mouseInMultipletLabel(xPosition, yPosition, firstOnly=True):
>>>>>>> b1198025
                    # move from the mouse position
                    # NOTE:ED - need stacking offset!
                    # try:
                    #     if self.spectrumDisplay.is1D:  # and \
                    #             # (specViews := [spectrumView for spectrumView in self.strip.spectrumViews
                    #             #                for plv in spectrumView.peakListViews if spectrumView.isDisplayed and plv.isDisplayed
                    #             #                for pv in plv.peakViews if pv.peak in objs]) and \
                    #             # (_coord := self._spectrumSettings[specViews[0]].get(GLDefs.SPECTRUM_STACKEDMATRIXOFFSET)) is not None:
                    #
                    #         specViews = [spectrumView for spectrumView in self.strip.spectrumViews
                    #                        for plv in spectrumView.peakListViews if spectrumView.isDisplayed and plv.isDisplayed
                    #                        for pv in plv.peakViews if pv.peak in objs]
                    #         _coord = self._spectrumSettings[specViews[0]].get(GLDefs.SPECTRUM_STACKEDMATRIXOFFSET)
                    #
                    #         xOffset, yOffset = _coord
                    #         # self._startCoordinate = [cursorCoordinate[0] + xOffset, cursorCoordinate[1] + yOffset]
                    #         self._startCoordinate = cursorCoordinate[:2]
                    #
                    #     else:
                    #         self._startCoordinate = cursorCoordinate[:2]
                    #
                    # except Exception as es:
                    # DUH! always the screen co-ordinate
                    self._startCoordinate = cursorCoordinate[:2]

                    # set the flags for middle mouse dragging
                    self._startMiddleDrag = True
                    self._drawMouseMoveLine = True
                    self._drawDeltaOffset = True
                    self._mouseInLabel = True

                elif objs := self._mouseInPeak(xPosition, yPosition, firstOnly=True):
                    # move from the centre of the clicked peak
                    self.getPeakPositionFromMouse(objs[0], self._startCoordinate, cursorCoordinate)

                    # set the flags for middle mouse dragging
                    self._startMiddleDrag = True
                    self._drawMouseMoveLine = True
                    self._drawDeltaOffset = True

        if self.mousePressInLabel(mx, my, top):
            self._draggingLabel = False  # True to enable dragging of label

        else:
            # check if the corner buttons have been pressed
            self.mousePressInCornerButtons(mx, my)

            # check for dragging of infinite lines, region boundaries, integrals
            self.mousePressInfiniteLine(self._infiniteLines)

            # while len(self._dragRegions) > 1:  # why?
            #     self._dragRegions.pop()
            self._dragRegions.clear()

            # if not self._dragRegions:
            if not self.mousePressInRegion(self._externalRegions._regions):
                self.mousePressInIntegralLists()

        if int(ev.buttons() & (Qt.LeftButton | Qt.RightButton)):
            # find the bounds for the region that has currently been clicked
            # if (keyModifiers & (Qt.ShiftModifier | Qt.ControlModifier)):

            if self.is1D:
                bounds = ([],)
                self._minBounds = [None, ]
                self._maxBounds = [None, ]
            else:
                bounds = ([], [])
                self._minBounds = [None, None]
                self._maxBounds = [None, None]

            # get the list of visible spectrumViews, or the first in the list
<<<<<<< HEAD
            visibleSpectrumViews = [specView for specView in self._ordering if
                                    not specView.isDeleted and specView.isDisplayed]
=======
            visibleSpectrumViews = [specView for specView in self._ordering
                                    if not specView.isDeleted and specView.isDisplayed]
>>>>>>> b1198025

            for specView in visibleSpectrumViews:
                specSettings = self._spectrumSettings[specView]

                if not self.is1D:
                    pIndex = specSettings.dimensionIndices
                    if None in pIndex:
                        continue

                for ii in range(len(bounds)):
                    _rb = list(specSettings.regionBounds[ii])
                    bounds[ii].extend(_rb[1:-1])  # skip the outer ppm values

            bounds = [sorted(set([round(b, 12) for b in bnd])) for bnd in bounds]

            mn = min(self.axisL, self.axisR)
            mx = max(self.axisL, self.axisR)
            bounds[0] = [mn] + [bnd for bnd in bounds[0] if mn < bnd < mx] + [mx]
            if len(bounds) > 1:
                mn = min(self.axisB, self.axisT)
                mx = max(self.axisB, self.axisT)
                bounds[1] = [mn] + [bnd for bnd in bounds[1] if mn < bnd < mx] + [mx]

            for jj in range(len(bounds)):
                for minB, maxB in zip(bounds[jj], bounds[jj][1:]):
                    if minB < self._startCoordinate[jj] < maxB:
                        self._minBounds[jj] = minB
                        self._maxBounds[jj] = maxB
                        break

            if None not in self._minBounds and None not in self._maxBounds:
                # not currently used, but available to set the region to red if required
                self._validRegionPick = True

        self.current.strip = self.strip
        self.update()

    def mouseDoubleClickEvent(self, ev):
        self._mouseDoubleClickEvent(ev)

    def mouseReleaseEvent(self, ev):

        # if no self.current then strip is not defined correctly
        if not getattr(self.current, 'mouseMovedDict', None):
            return

        if not self._mousePressed:
            return

        self._mousePressed = False
        self._draggingLabel = False

        # here or at the end of release?
        self._clearAndUpdate()

        mx = ev.pos().x()
        if self._drawBottomAxis:
            my = self.height() - ev.pos().y() - self.AXIS_MOUSEYOFFSET
        else:
            my = self.height() - ev.pos().y()
        self._mouseEnd = (mx, my)

        # add a 2-pixel tolerance to the click event - in case of a small wiggle on coordinates
        if not self._widthsChangedEnough(self._mouseStart, self._mouseEnd, tol=2):
            # perform click action
            self._mouseClickEvent(ev)

        else:
            # end of drag event - perform action
            self._mouseDragEvent(ev)

        self._startMiddleDrag = False

    def _movePeakFromGLKeys(self, key):

        if len(self.current.peaks) < 1:
            return

        # move by 5 pixels
        moveFactor = 5
        moveDict = {
            QtCore.Qt.Key_Left : (-self.pixelX * moveFactor, 0),
            QtCore.Qt.Key_Right: (self.pixelX * moveFactor, 0),
            QtCore.Qt.Key_Up   : (0, self.pixelY * moveFactor),
            QtCore.Qt.Key_Down : (0, -self.pixelY * moveFactor)
            }

        if key in moveDict:

            with undoBlockWithoutSideBar():
                for peak in self.current.peaks:
                    self._movePeak(peak, moveDict.get(key))

    def _referenceSpectrumFromGLKeys(self, key):

        if len(self.current.spectra) < 1:
            return
        # move by 5 pixels
        moveFactor = 5
        moveDict = {
            QtCore.Qt.Key_Left : (-self.pixelX * moveFactor, 0),
            QtCore.Qt.Key_Right: (self.pixelX * moveFactor, 0),
            QtCore.Qt.Key_Up   : (0, self.pixelY * moveFactor),
            QtCore.Qt.Key_Down : (0, -self.pixelY * moveFactor)
            }

        if key in moveDict:
            with undoBlockWithoutSideBar():
                for spectrum in self.current.spectra:
                    if spectrum.dimensionCount == 1:
                        if key in [QtCore.Qt.Key_Left, QtCore.Qt.Key_Right]:
                            shift = moveDict.get(key)[0]
                            spectrum.referenceValues = [spectrum.referenceValues[0] + shift]
                            spectrum.positions = np.array(spectrum.positions) + shift
                        if key in [QtCore.Qt.Key_Up, QtCore.Qt.Key_Down]:
                            offset = moveDict.get(key)[1]
                            # need to check the peak position/height
                            spectrum.intensities = spectrum.intensities + offset
                    else:
                        getLogger().warning('This option is not yet available for nD spectra')

    def _singleKeyAction(self, key, isShift, isOption=False):
        """
        :return: Actions for single key press. If current peaks, moves the peaks when using
        directional arrow otherwise pans the spectrum.
        """
        if isOption:
            self._referenceSpectrumFromGLKeys(key)
            return

        if not isShift:
            self._panGLSpectrum(key)

        if isShift:
            self._movePeakFromGLKeys(key)

    def _KeyModifiersAction(self, key):
        keyModifiers = QApplication.keyboardModifiers()
        if keyModifiers & (Qt.MetaModifier | Qt.ControlModifier) and key == Qt.Key_A:
            self.mainWindow.selectAllPeaks(self.strip)
        # elif keyModifiers & (Qt.MetaModifier | Qt.AltModifier) and key == Qt.Key_Left:
        #     print('@@@ Left')

    def glKeyPressEvent(self, aDict):
        """Process the key events from GLsignals
        """
        if (self.strip and not self.strip.isDeleted):

            # this may not be the current strip
            if self.strip == self.current.strip:
                self._singleKeyAction(aDict[GLNotifier.GLKEY], aDict[GLNotifier.GLMODIFIER])
                self.update()

    def keyPressEvent(self, event: QtGui.QKeyEvent):
        """Process key events or pass to current strip of required
        """
        if (self.strip and not self.strip.isDeleted):
            _key = event.key()
            keyModifiers = QApplication.keyboardModifiers()

            isShift = True if (keyModifiers & Qt.ShiftModifier) else False
            isOption = True if (keyModifiers & Qt.AltModifier) else False

            if self.strip == self.current.strip:
                self._singleKeyAction(_key, isShift=isShift, isOption=isOption)
                self._KeyModifiersAction(_key)

            elif not self._preferences.currentStripFollowsMouse:
                self.GLSignals._emitKeyEvent(strip=self.strip, key=event.key(),
                                             modifier=True if (keyModifiers & Qt.ShiftModifier) else False)

    def _clearAndUpdate(self):
        self._drawSelectionBox = False
        self._drawDeltaOffset = False
        self._drawMouseMoveLine = False
        self._dragRegions = set()
        self.update()

    def enterEvent(self, ev: QtCore.QEvent):
        self.GLSignals._mouseInGLWidget = True
        super().enterEvent(ev)
        if not getBlockingDialogs('GL enter-event'):
            if self.strip and not self.strip.isDeleted:
                if self._preferences.currentStripFollowsMouse and self.current.strip != self.strip:
                    self.current.strip = self.strip
                    self.application._focusStrip = self.strip
                    self.setFocus()
                elif self._preferences.focusFollowsMouse and not self.hasFocus():
                    if getattr(self.application, '_focusStrip', None) != self.strip:
                        self.application._focusStrip = self.strip
                        self.setFocus()
        self._clearAndUpdate()

    def focusInEvent(self, ev: QtGui.QFocusEvent):
        super().focusInEvent(ev)
        self._clearAndUpdate()

    def focusOutEvent(self, ev: QtGui.QFocusEvent):
        super().focusOutEvent(ev)
        self._clearAndUpdate()

    def leaveEvent(self, ev: QtCore.QEvent):
        # set a flag for leaving this widget
        self._leavingWidget = True
        self._cursorFrameCounter = GLDefs.CursorFrameCounterModes.CURSOR_DRAWLAST
        self.GLSignals._mouseInGLWidget = False

        super().leaveEvent(ev)
        self._clearAndUpdate()

    def getMousePosition(self):
        """Get the coordinates of the mouse in the window (in ppm) based on the current axes
        """
        point = self.mapFromGlobal(QtGui.QCursor.pos())

        # calculate mouse coordinate within the mainView
        mx = point.x()
        if self._drawBottomAxis:
            my = self.height() - point.y() - self.AXIS_MOUSEYOFFSET
            _top = self.height() - self.AXIS_MOUSEYOFFSET
        else:
            my = self.height() - point.y()
            _top = self.height()

        mt = self.mouseTransform * QtGui.QVector4D(mx, my, 0.0, 1.0)
        return (mt.x(), mt.y(), mt.z(), mt.w())

    def mouseMoveEvent(self, event):

        self.cursorSource = CURSOR_SOURCE_SELF

        if self.strip.isDeleted:
            return
        if not self._ordering:  # strip.spectrumViews:
            return
        if self._draggingLabel:
            self._handleLabelDrag(event)
            return

        if abs(self.axisL - self.axisR) < 1.0e-6 or abs(self.axisT - self.axisB) < 1.0e-6:
            return

        # reset on the first mouseMove - frees the locked/default axis
        setattr(self.strip.spectrumDisplay, '_useFirstDefault', False)

        keyModifiers = QApplication.keyboardModifiers()

        cursorCoordinate, dx, dy, mouseMovedDict = self._updateMouseEvent()

        if int(event.buttons() & (Qt.LeftButton | Qt.RightButton)):
            # do the complicated key-presses first
            # other keys are: Key_Alt, Key_Meta, and _isALT, _isMETA

            # NOTE:ED I think that Linux is doing a strange button switch when you press shift/ctrl

            if (keyModifiers & Qt.ShiftModifier) and (keyModifiers & Qt.ControlModifier):

                if self.is1D:
                    # self._endCoordinate = cursorCoordinate  #[event.pos().x(), self.height() - event.pos().y()]
                    # self._selectionMode = 3
                    # check for a valid region pick
                    if self._validRegionPick:
                        self._endCoordinate = [np.clip(cursorCoordinate[0], self._minBounds[0], self._maxBounds[0]),
                                               cursorCoordinate[1]]
                        self._selectionMode = 3
                    else:
                        # in case bad picking needs to be shown to the user, shows a red box
                        # awkward for overlaid spectra with different aliasing regions specified
                        self._endCoordinate = [np.clip(cursorCoordinate[0], self._minBounds[0], self._maxBounds[0]),
                                               cursorCoordinate[1]]
                        self._selectionMode = 4

                    self._drawSelectionBox = True
                    self._drawDeltaOffset = True
                else:
                    # check for a valid region pick
                    if self._validRegionPick:
<<<<<<< HEAD
                        self._endCoordinate = [np.clip(pos, mn, mx) for pos, mn, mx in
                                               zip(cursorCoordinate, self._minBounds, self._maxBounds)]
=======
                        self._endCoordinate = [np.clip(pos, mn, mx)
                                               for pos, mn, mx in zip(cursorCoordinate,
                                                                      self._minBounds, self._maxBounds)]
>>>>>>> b1198025
                        self._selectionMode = 3
                    else:
                        # in case bad picking needs to be shown to the user, shows a red box
                        # awkward for overlaid spectra with different aliasing regions specified
<<<<<<< HEAD
                        self._endCoordinate = [np.clip(pos, mn, mx) for pos, mn, mx in
                                               zip(cursorCoordinate, self._minBounds,
                                                   self._maxBounds)]  #cursorCoordinate  #[event.pos().x(), self.height() - event.pos().y()]
=======
                        self._endCoordinate = [np.clip(pos, mn, mx)
                                               for pos, mn, mx in zip(cursorCoordinate, self._minBounds,
                                                                      self._maxBounds)]  #cursorCoordinate  #[event.pos().x(), self.height() - event.pos().y()]
>>>>>>> b1198025
                        self._selectionMode = 4

                    self._drawSelectionBox = True
                    self._drawDeltaOffset = True

            elif (keyModifiers & Qt.ShiftModifier) and int(event.buttons() & Qt.LeftButton):

                # fix the box to the screen ratio
                if self.aspectRatioMode:
                    self._endCoordinate = cursorCoordinate
                    dx = self._startCoordinate[0] - self._endCoordinate[0]  # deltaX
                    dy = self._startCoordinate[1] - self._endCoordinate[1]  # deltaY
                    _delta = self._getSelectionBoxRatio((dx, dy))
                    dx = _delta[0]  #* self.sign(dx)
                    dy = _delta[1]  #* self.sign(dy)
                    # dx = abs(dy * self.pixelX / self.pixelY) * self.sign(dx)
                    self._endCoordinate[0] = self._startCoordinate[0] - dx
                    self._endCoordinate[1] = self._startCoordinate[1] - dy
                else:
                    self._endCoordinate = cursorCoordinate  #[event.pos().x(), self.height() - event.pos().y()]
                self._selectionMode = 1
                self._drawSelectionBox = True
                self._drawDeltaOffset = True

            elif (keyModifiers & Qt.ControlModifier) and int(event.buttons() & Qt.LeftButton):

                self._endCoordinate = cursorCoordinate  #[event.pos().x(), self.height() - event.pos().y()]
                self._selectionMode = 2
                self._drawSelectionBox = True
                self._drawDeltaOffset = True

            elif int(event.buttons() & Qt.LeftButton):

                if self._dragRegions:
                    for reg in self._dragRegions:
                        values = reg[0].values
                        if reg[1] == 'v':

                            if reg[2] == 3:

                                # moving the mouse in a region
                                values[0] += dx * self.pixelX
                                values[1] += dx * self.pixelX
                            elif reg[2] == 4:

                                # moving an infinite line
                                values += dx * self.pixelX
                            else:

                                # moving one edge of a region
                                values[reg[2]] += dx * self.pixelX

                        elif reg[1] == 'h':

                            if reg[2] == 3:

                                # moving the mouse in a region
                                values[0] -= dy * self.pixelY
                                values[1] -= dy * self.pixelY
                            elif reg[2] == 4:

                                # moving an infinite line
                                values -= dy * self.pixelY
                            else:

                                # moving one edge of a region
                                values[reg[2]] -= dy * self.pixelY

                        # keep first and last drag values
                        if reg[0] in self._dragValues:
                            firstVal, _newVal = self._dragValues[reg[0]]
                        else:
                            firstVal = reg[0].values

                        reg[0].values = values
                        # write into drag values to update when the mouse is released
                        self._dragValues[reg[0]] = (firstVal, values)

                        # # NOTE:ED check moving of baseline
                        # if hasattr(reg[0], '_integralArea'):
                        #     # reg[0].renderMode = GLRENDERMODE_REBUILD
                        #     reg[0]._rebuildIntegral()
                else:

                    # Main mouse drag event - handle moving the axes with the mouse
                    self.axisL -= dx * self.pixelX
                    self.axisR -= dx * self.pixelX
                    self.axisT += dy * self.pixelY
                    self.axisB += dy * self.pixelY

                    tilePos = self.strip.tilePosition if self.strip else self.tilePosition
                    self.GLSignals._emitAllAxesChanged(source=self, strip=self.strip,
                                                       axisB=self.axisB, axisT=self.axisT,
                                                       axisL=self.axisL, axisR=self.axisR,
                                                       row=tilePos[0], column=tilePos[1])
                    self._selectionMode = 0
                    self._rescaleAllAxes(mouseMoveOnly=True)
                    self._storeZoomHistory()

        elif event.buttons() & Qt.MiddleButton:
            if self._startMiddleDrag and not (
                    keyModifiers & (Qt.ShiftModifier | Qt.ControlModifier | Qt.AltModifier | Qt.MetaModifier)):
                # drag a peak
                self._endCoordinate = cursorCoordinate
                self._drawMouseMoveLine = True
                self._drawDeltaOffset = True

        if not event.buttons():
            self.GLSignals._emitMouseMoved(source=self, coords=cursorCoordinate, mouseMovedDict=mouseMovedDict,
                                           mainWindow=self.mainWindow)

        # spawn rebuild/paint of traces
        if self._updateHTrace or self._updateVTrace:
            self.updateTraces()

        self.update()

    def _updateMouseEvent(self):
        """Update the current mouse dict
        """
        currentPos = self.mapFromGlobal(QtGui.QCursor.pos())
        dx = currentPos.x() - self.lastPos.x()
        dy = currentPos.y() - self.lastPos.y()
        self.lastPos = currentPos
        cursorCoordinate = self.getCurrentCursorCoordinate()
        mouseMovedDict = self._updateMouseDict(cursorCoordinate)

        return cursorCoordinate, dx, dy, mouseMovedDict

    # def _updateMouseDict(self, cursorCoordinate):
    #     try:
    #         mouseMovedDict = self.current.mouseMovedDict
    #     except:
    #         # initialise a new mouse moved dict
    #         mouseMovedDict = {MOUSEDICTSTRIP          : self.strip,
    #                           AXIS_MATCHATOMTYPE      : {},
    #                           AXIS_FULLATOMNAME       : {},
    #                           }
    #
    #     xPos = yPos = 0
    #     atTypes = mouseMovedDict[AXIS_MATCHATOMTYPE] = {}
    #     atCodes = mouseMovedDict[AXIS_FULLATOMNAME] = {}
    #
    #     # transfer the mouse position from the coords to the mouseMovedDict for the other displays
    #     for n, (atomType, axis) in enumerate(zip(self.spectrumDisplay.isotopeCodes, self._orderedAxes)):
    #         ats = atTypes.setdefault(atomType, [])
    #         atcs = atCodes.setdefault(axis.code, [])
    #         if n == 0:
    #             xPos = pos = cursorCoordinate[0]
    #         elif n == 1:
    #             yPos = pos = cursorCoordinate[1]
    #         else:
    #             # for other Nd dimensions
    #             pos = axis.position
    #
    #         ats.append(pos)
    #         atcs.append(pos)
    #
    #     if self._matchingIsotopeCodes:
    #         # add a copy to show the reflected ppm values
    #         for n, (atomType, axis) in enumerate(zip(self.spectrumDisplay.isotopeCodes, self._orderedAxes)):
    #             ats = atTypes.setdefault(atomType, [])
    #             atcs = atCodes.setdefault(axis.code, [])
    #             if n == 0:
    #                 xPos = pos = cursorCoordinate[1]
    #             elif n == 1:
    #                 yPos = pos = cursorCoordinate[0]
    #             else:
    #                 # can ignore the rest
    #                 break
    #
    #             ats.append(pos)
    #             atcs.append(pos)
    #
    #     self.current.cursorPosition = (xPos, yPos)
    #     self.current.mouseMovedDict = mouseMovedDict
    #
    #     return mouseMovedDict

    @staticmethod
    def sign(x):
        return 1.0 if x >= 0 else -1.0

    def _rescaleOverlayText(self):
        if self.stripIDString:
            smallFont = self.getSmallFont()
            offsets = [GLDefs.TITLEXOFFSET * smallFont.charWidth * self.deltaX,
                       1.0 - (GLDefs.TITLEYOFFSET * smallFont.charHeight * self.deltaY),
                       0.0, 0.0]

            self.stripIDString.attribs[:] = offsets * self.stripIDString.numVertices
            self.stripIDString.pushTextArrayVBOAttribs()

        if self._lockedStringTrue:
            dy = STRINGOFFSET * self.deltaY
            offsets = [0.0, dy, 0.0, 0.0]
            self._lockedStringTrue.attribs[:] = offsets * self._lockedStringTrue.numVertices
            self._lockedStringTrue.pushTextArrayVBOAttribs()

            if self._lockedStringTrue:
                self._lockedStringFalse.attribs[:] = offsets * self._lockedStringFalse.numVertices
                self._lockedStringFalse.pushTextArrayVBOAttribs()
            dx = self._lockedStringTrue.width * self.deltaX

            offsets = [dx, dy, 0.0, 0.0]
            if self._fixedStringFalse:
                self._fixedStringFalse.attribs[:] = offsets * self._fixedStringFalse.numVertices
                self._fixedStringFalse.pushTextArrayVBOAttribs()

            if self._fixedStringTrue:
                self._fixedStringTrue.attribs[:] = offsets * self._fixedStringTrue.numVertices
                self._fixedStringTrue.pushTextArrayVBOAttribs()

    def _updateHighlightedIntegrals(self, spectrumView, integralListView):
        drawList = self._GLIntegralLists[integralListView]
        drawList._rebuild()

    def _processSpectrumNotifier(self, data):
        trigger = data[Notifier.TRIGGER]

        if trigger in [Notifier.RENAME]:
            obj = data[Notifier.OBJECT]
            self._spectrumLabelling.renameString(obj)

        self.update()

    def _processPeakNotifier(self, data):
        self._updateVisibleSpectrumViews()
        self._GLPeaks._processNotifier(data)

        self.update()

    def _processPeakListNotifier(self, data):
        self._updateVisibleSpectrumViews()
        self._GLPeaks._processNotifier(data)

        self.update()

    def _processNmrAtomNotifier(self, data):
        self._updateVisibleSpectrumViews()
        self._GLPeaks._processNotifier(data)
        self._GLMultiplets._processNotifier(data)
        self._nmrAtomsNotifier(data)

        self.update()

    def _processIntegralNotifier(self, data):
        self._updateVisibleSpectrumViews()
        self._GLIntegrals._processNotifier(data)

        self.update()

    def _processMultipletNotifier(self, data):
        self._updateVisibleSpectrumViews()
        self._GLMultiplets._processNotifier(data)

        self.update()

    def _processMultipletListNotifier(self, data):
        self._updateVisibleSpectrumViews()
        self._GLMultiplets._processNotifier(data)

        self.update()

    def _nmrAtomsNotifier(self, data):
        """respond to a rename-notifier on an nmrAtom, and update marks
        """
        trigger = data[Notifier.TRIGGER]

        if trigger in [Notifier.RENAME]:
            nmrAtom = data[Notifier.OBJECT]
            oldPid = Pid.Pid(data[Notifier.OLDPID])
            oldId = oldPid.id

            # search for the old name in the strings and remake
            for mark in self._marksAxisCodes:
                if mark.text == oldId:
                    mark.text = nmrAtom.id

                    # rebuild string
                    mark.buildString()
                    self._rescaleMarksAxisCode(mark)

            self.update()

    @staticmethod
    def _round_sig(x, sig=6, small_value=1.0e-9):
        return 0 if x == 0 else round(x, sig - int(math.floor(math.log10(max(abs(x), abs(small_value))))) - 1)

    @staticmethod
    def between(val, l, r):
        return (l - val) * (r - val) <= 0

    def _setViewPortFontScale(self):
        # set the scale for drawing the overlay text correctly
        self._axisScale = QtGui.QVector4D(self.deltaX, self.deltaY, 1.0, 1.0)
        shader = self._shaderText
        shader.setAxisScale(self._axisScale)
        shader.setProjection(0.0, 1.0, 0, 1.0, -1.0, 1.0)

    def updateVisibleSpectrumViews(self):
        self._visibleSpectrumViewsChange = True
        self.update()

    # @contextmanager
    def glBlocking(self):
        try:
            # stop notifiers and logging interfering with paint event
            self.project.blankNotification()
            self.application._increaseNotificationBlocking()

            yield

        finally:
            # re-enable notifiers
            self.application._decreaseNotificationBlocking()
            self.project.unblankNotification()

    def _buildGL(self):
        """Separate the building of the display from the paint event; not sure that this is required
        """
        # if abs(self.axisL - self.axisR) < 1e-9 or abs(self.axisT - self.axisB) < 1e-9:
        #     return

        self.buildCursors()
        if self.underMouse():
            self.buildMouseCoords()

        # build spectrumSettings, spectrumView visibility
        self.buildSpectra()

        # only call if the axes have changed, and after spectra
        if self._updateAxes:
            self.buildGrid()
            self.buildDiagonals()
            self._updateAxes = False

        # self.buildBoundingBoxes()

        self._GLPeaks._spectrumSettings = self._spectrumSettings
        self._GLMultiplets._spectrumSettings = self._spectrumSettings
        self._GLIntegrals._spectrumSettings = self._spectrumSettings

        self._GLPeaks.buildSymbols()
        self._GLPeaks.buildArrows()
        self._GLMultiplets.buildSymbols()
        self._GLMultiplets.buildArrows()
        if not self._stackingMode:
            self._GLIntegrals.buildSymbols()
            self.buildRegions()

        if self.buildMarks:
            self._marksList.renderMode = GLRENDERMODE_REBUILD
            self.buildMarks = False

        self.buildMarksRulers()

        self._GLPeaks.buildLabels()
        self._GLMultiplets.buildLabels()
        if not self._stackingMode:
            self._GLIntegrals.buildLabels()

        phasingFrame = self.spectrumDisplay.phasingFrame
        if phasingFrame.isVisible():
            self.buildStaticTraces()

    from ccpn.util.decorators import profile

    @profile()
    def _buildGLWithProfile(self):
        """A new test method for profiling the _buildGL
        """
        self._buildGL()

    def paintGL(self):
        """Handle the GL painting
        """
        if self._blankDisplay:
            return

        if self.strip.isDeleted:
            return

        # if self.visibleRegion().isEmpty():
        #     return
        # print(f'--> paintGL   {id(self)}   {self.strip}   {not self.visibleRegion()}')

        # NOTE:ED - testing, remove later
        # self._paintMode = PaintModes.PAINT_ALL

        if self._paintMode == PaintModes.PAINT_NONE:

            # do nothing
            pass

        elif self._paintMode == PaintModes.PAINT_ALL or self._leavingWidget:

            # NOTE:ED - paint all content to the GL widget - need to work on this
            self._clearGLCursorQueue()

            # check whether the visible spectra list needs updating
            if self._visibleSpectrumViewsChange:
                self._visibleSpectrumViewsChange = False
                self._updateVisibleSpectrumViews()

            # if there are no spectra then skip the paintGL event
            if not self._ordering:
                return

            for _ in self.glBlocking():
                # simple profile of building all

                # NOTE:ED - this should be updated to explicit build calls
                #   and the _buildGL only moves it to the graphics card

                if hasattr(self.project, '_buildWithProfile') and self.project._buildWithProfile is True:
                    self.project._buildWithProfile = False

                    # create simple speed-caches for the current peaks/multiplets/integrals
                    for objList in [self._GLPeaks, self._GLMultiplets, self._GLIntegrals]:
                        objList._caching = True
                        objList._objCache = None

                    self._buildGLWithProfile()

                    for objList in [self._GLPeaks, self._GLMultiplets, self._GLIntegrals]:
                        objList._caching = False
                        objList._objCache = None

                else:
                    # create simple speed-caches for the current peaks/multiplets/integrals
                    for objList in [self._GLPeaks, self._GLMultiplets, self._GLIntegrals]:
                        objList._caching = True
                        objList._objCache = None

                    self._buildGL()

                    for objList in [self._GLPeaks, self._GLMultiplets, self._GLIntegrals]:
                        objList._caching = False
                        objList._objCache = None

                self._paintGL()

            # make all following paint events into mouse only
            # so only paints a single frame from an update event
            self._paintMode = PaintModes.PAINT_MOUSEONLY
            self._paintLastFrame = True
            self._leavingWidget = False

        elif self._paintMode == PaintModes.PAINT_MOUSEONLY:
            self._paintLastFrame = False
            self._leavingWidget = False

            # only need to paint the mouse cursor
            self._paintGLMouseOnly()

    # @contextmanager
    @staticmethod
    def _disableGLAliasing():
        """Disable aliasing for the contained routines
        """
        try:
            GL.glDisable(GL.GL_MULTISAMPLE)
            yield
        finally:
            GL.glEnable(GL.GL_MULTISAMPLE)

    # @contextmanager
    @staticmethod
    def _enableGLAliasing():
        """Enable aliasing for the contained routines
        """
        try:
            GL.glEnable(GL.GL_MULTISAMPLE)
            yield
        finally:
            GL.glDisable(GL.GL_MULTISAMPLE)

    # @contextmanager
    @staticmethod
    def _enableLogicOp(logicOp=GL.GL_COPY):
        """Enable logic operation for the contained routines
        """
        # valid values are: GL_CLEAR, GL_SET, GL_COPY, GL_COPY_INVERTED, GL_NOOP,
        #                   GL_INVERT, GL_AND, GL_NAND, GL_OR, GL_NOR,
        #                   GL_XOR, GL_EQUIV, GL_AND_REVERSE, GL_AND_INVERTED,
        #                   GL_OR_REVERSE, and GL_OR_INVERTED.The
        # initial value is GL_COPY

        try:
            GL.glEnable(GL.GL_COLOR_LOGIC_OP)
            GL.glLogicOp(logicOp)

            # NOTE:ED needed to cure that strange pyqt5 window-mask
            GL.glColorMask(GL.GL_TRUE, GL.GL_TRUE, GL.GL_TRUE, GL.GL_FALSE)

            yield  # pass control to the calling function

        finally:
            GL.glColorMask(GL.GL_TRUE, GL.GL_TRUE, GL.GL_TRUE, GL.GL_TRUE)
            GL.glLogicOp(GL.GL_COPY)
            GL.glDisable(GL.GL_COLOR_LOGIC_OP)

    def _paintGLMouseOnly(self):
        """paintGL event - paint only the mouse in Xor mode

        *** This assumes that the paint-mode is double-buffered and the buffer does not clear between swap-buffers
        """
        # reset the paint mode - need to check the logic here
        # self._paintMode = PaintModes.PAINT_ALL

        shader = self._shaderPixel.bind()
        shader.setMVMatrixToIdentity()

        # draw the spectra, need to reset the viewport
        self.viewports.setViewport(self._currentView)

        for _ in self._disableGLAliasing():
            shader.setProjection(0.0, 1.0, 0.0, 1.0, -1.0, 1.0)
            self.buildCursors()

            for _ in self._enableLogicOp(GL.GL_INVERT):
                # enable invert mode so that only the cursor needs to be refreshed in the other viewports
                self.drawLastCursors()
                self.drawCursors()

    def _paintGL(self):

        if self._updateBackgroundColour:
            self._updateBackgroundColour = False
            self.setBackgroundColour(self.background, silent=True)

        GL.glClear(GL.GL_COLOR_BUFFER_BIT)
        GL.glEnable(GL.GL_MULTISAMPLE)

        shader = self._shaderPixel.bind()

        # start with the grid mapped to (0..1, 0..1) to remove zoom errors here
        shader.setProjection(0.0, 1.0, 0.0, 1.0, -1.0, 1.0)
        shader.setMVMatrixToIdentity()

        for _ in self._disableGLAliasing():
            # draw the grid components
            self.drawGrid()

        # set the scale to the axis limits, needs addressing correctly, possibly same as grid
        shader.setProjection(self.axisL, self.axisR, self.axisB, self.axisT, -1.0, 1.0)

        # draw the spectra, need to reset the viewport
        _w, _h = self.viewports.setViewport(self._currentView)

        self.drawSpectra()
        self.drawBoundingBoxes()

        if self._peakSymbolsEnabled or self._peakArrowsEnabled or self._multipletSymbolsEnabled or self._multipletArrowsEnabled:
            # draw all the aliased symbols
            self.drawAliasedSymbols(self._peakSymbolsEnabled, self._peakArrowsEnabled,
                                    self._multipletSymbolsEnabled, self._multipletArrowsEnabled)

        self._shaderPixel.bind()

        if not self._stackingMode:
            if not (self.is1D and self.strip._isPhasingOn):  # other mouse buttons checks needed here
                self._GLIntegrals.drawSymbols(self._spectrumSettings, shader=self._shaderPixel)
                for _ in self._disableGLAliasing():
                    self._GLIntegrals.drawSymbolRegions(self._spectrumSettings)
                    self.drawRegions()

            for _ in self._disableGLAliasing():
                self.drawMarksRulers()

        # draw the text to the screen
        self.enableTexture()
        self.enableTextClientState()

        if self._peakLabelsEnabled or self._multipletLabelsEnabled:
            self.drawAliasedLabels()

        # change to the text shader
        shader = self._shaderText.bind()

        shader.setProjection(self.axisL, self.axisR, self.axisB, self.axisT, -1.0, 1.0)

        self._axisScale = QtGui.QVector4D(self.pixelX, self.pixelY, 1.0, 1.0)
        shader.setAxisScale(self._axisScale)
        shader.setStackOffset(QtGui.QVector2D(0.0, 0.0))

        if not self._stackingMode:
            if not (self.is1D and self.strip._isPhasingOn):
                self.drawIntegralLabels()

            self.drawMarksAxisCodes()

        else:
            # make the overlay/axis solid
            shader.setBlendEnabled(False)
            self._spectrumLabelling.drawStrings()

            # not fully implemented yet
            # self._legend.drawStrings()

            shader.setBlendEnabled(True)

        self.disableTextClientState()

        shader = self._shaderPixel.bind()

        self.drawTraces(shader)
        shader.setMVMatrixToIdentity()

        for _ in self._disableGLAliasing():
            self.drawInfiniteLines()

            shader.setProjection(0.0, 1.0, 0.0, 1.0, -1.0, 1.0)

            self.drawSelectionBox()
            self.drawMouseMoveLine()

            if self._successiveClicks:
                self.drawDottedCursor()

            for _ in self._enableLogicOp(GL.GL_INVERT):
                # enable invert mode so that only the cursor needs to be refreshed in the other viewports
                self.drawCursors()

        shader = self._shaderText.bind()
        self.enableTextClientState()
        self._setViewPortFontScale()

        self.drawMouseCoords()

        # make the overlay/axis solid
        shader.setBlendEnabled(False)
        self.drawOverlayText()
        self.drawAxisLabels(shader)
        shader.setBlendEnabled(True)

        self.disableTextClientState()
        self.disableTexture()

    def enableTexture(self):
        GL.glEnable(GL.GL_BLEND)
        # GL.glEnable(GL.GL_TEXTURE_2D)
        # GL.glBindTexture(GL.GL_TEXTURE_2D, self.globalGL.glSmallFont.textureId)

        GL.glActiveTexture(GL.GL_TEXTURE0)
        GL.glBindTexture(GL.GL_TEXTURE_2D, self.getSmallFont()._parent.textureId)
        # GL.glActiveTexture(GL.GL_TEXTURE1)
        # GL.glBindTexture(GL.GL_TEXTURE_2D, self.getSmallFont(transparent=True).textureId)

    @staticmethod
    def disableTexture():
        GL.glDisable(GL.GL_BLEND)

    def buildAllContours(self):
        for spectrumView in self._ordering:  # strip.spectrumViews:
            if not spectrumView.isDeleted:
                spectrumView.buildContours = True

    def buildSpectra(self):
        if self.strip.isDeleted:
            return

        # self._spectrumSettings = {}
        rebuildFlag = False
        for spectrumView in self._ordering:  # strip.spectrumViews:
            if spectrumView.isDeleted:
                continue

            if spectrumView.buildContours or spectrumView.buildContoursOnly:

                # flag the peaks for rebuilding
                if not spectrumView.buildContoursOnly:
                    for peakListView in spectrumView.peakListViews:
                        peakListView.buildSymbols = True
                        peakListView.buildLabels = True
                        peakListView.buildArrows = True
                    for integralListView in spectrumView.integralListViews:
                        integralListView.buildSymbols = True
                        integralListView.buildLabels = True
                    for multipletListView in spectrumView.multipletListViews:
                        multipletListView.buildSymbols = True
                        multipletListView.buildLabels = True
                        multipletListView.buildArrows = True

                spectrumView.buildContours = False
                spectrumView.buildContoursOnly = False

                # rebuild the contours
                if spectrumView not in self._contourList.keys():
                    self._contourList[spectrumView] = GLVertexArray(numLists=1,
                                                                    renderMode=GLRENDERMODE_DRAW,
                                                                    blendMode=False,
                                                                    drawMode=GL.GL_LINES,
                                                                    dimension=2,
                                                                    GLContext=self)

                spectrumView._buildGLContours(self._contourList[spectrumView])

                self._buildSpectrumSetting(spectrumView=spectrumView)

                rebuildFlag = True

                # define the VBOs to pass to the graphics card
                self._contourList[spectrumView].defineIndexVBO()

        # rebuild the traces as the spectrum/plane may have changed
        if rebuildFlag:
            self.rebuildTraces()

    @staticmethod
    def enableTextClientState():
        _attribArrayIndex = 1
        GL.glEnableClientState(GL.GL_VERTEX_ARRAY)
        GL.glEnableClientState(GL.GL_COLOR_ARRAY)
        GL.glEnableClientState(GL.GL_TEXTURE_COORD_ARRAY)
        GL.glEnableVertexAttribArray(_attribArrayIndex)

    @staticmethod
    def disableTextClientState():
        _attribArrayIndex = 1
        GL.glDisableClientState(GL.GL_TEXTURE_COORD_ARRAY)
        GL.glDisableClientState(GL.GL_VERTEX_ARRAY)
        GL.glDisableClientState(GL.GL_COLOR_ARRAY)
        GL.glDisableVertexAttribArray(_attribArrayIndex)

    def buildGrid(self):
        """Build the grids for the mainGrid and the bottom/right axes
        """

        # build the axes
        self.axisLabelling, self.axesChanged = self._buildAxes(self.gridList[0], axisList=[0, 1],
                                                               scaleGrid=[1, 0],
                                                               r=self.foreground[0],
                                                               g=self.foreground[1],
                                                               b=self.foreground[2],
                                                               transparency=300.0,
                                                               _includeDiagonal=self._matchingIsotopeCodes,
                                                               _diagonalList=None,
                                                               _includeAxis=False)  #self.diagonalGLList)

        if self.axesChanged:
            if self.highlighted:
                self._buildAxes(self.gridList[1], axisList=[1], scaleGrid=[1, 0], r=self.highlightColour[0],
                                g=self.highlightColour[1],
                                b=self.highlightColour[2], transparency=32.0)
                self._buildAxes(self.gridList[2], axisList=[0], scaleGrid=[1, 0], r=self.highlightColour[0],
                                g=self.highlightColour[1],
                                b=self.highlightColour[2], transparency=32.0)
            else:
                self._buildAxes(self.gridList[1], axisList=[1], scaleGrid=[1, 0], r=self.foreground[0],
                                g=self.foreground[1],
                                b=self.foreground[2], transparency=32.0)
                self._buildAxes(self.gridList[2], axisList=[0], scaleGrid=[1, 0], r=self.foreground[0],
                                g=self.foreground[1],
                                b=self.foreground[2], transparency=32.0)

            # buffer the lists to VBOs
            for gr in self.gridList:
                gr.defineIndexVBO()

            # # buffer the diagonal GL line
            # self.diagonalGLList.defineIndexVBO()

    def drawGrid(self):
        # set to the mainView and draw the grid
        # self.buildGrid()

        GL.glEnable(GL.GL_BLEND)
        GL.glLineWidth(GLDefs.GLDEFAULTLINETHICKNESS * self.viewports.devicePixelRatio)

        # draw the main grid
        if self._gridVisible:
            self.viewports.setViewport(self._currentView)
            self.gridList[0].drawIndexVBO()

        # draw the diagonal line - independent of viewing the grid
        if self._matchingIsotopeCodes:  # and self.diagonalGLList:
            # viewport above may not be set
            if not self._gridVisible:
                self.viewports.setViewport(self._currentView)
            if self.diagonalGLList:
                self.diagonalGLList.drawIndexVBO()
            if self.diagonalSideBandsGLList and self._sideBandsVisible:
                self.diagonalSideBandsGLList.drawIndexVBO()

        # draw the axes tick marks (effectively the same grid in smaller viewport)
        if self._axesVisible:
            if self._drawRightAxis:
                # draw the grid marks for the right axis
                self.viewports.setViewport(self._currentRightAxisView)
                self.gridList[1].drawIndexVBO()

            if self._drawBottomAxis:
                # draw the grid marks for the bottom axis
                self.viewports.setViewport(self._currentBottomAxisView)
                self.gridList[2].drawIndexVBO()

    def _floatFormat(self, f=0.0, prec=3):
        """return a float string, remove trailing zeros after decimal
        """
        return (('%.' + str(prec) + 'f') % f).rstrip('0').rstrip('.')

    def _intFormat(self, ii=0, prec=0):
        """return an integer string
        """
        return self._floatFormat(ii, 1)
        # return '%i' % ii

    def _eFormat(self, f=0.0, prec=4):
        """return an exponential with trailing zeroes removed
        """
        s = '%.*e' % (prec, f)
        if 'e' in s:
            mantissa, exp = s.split('e')
            mantissa = mantissa.rstrip('0')
            if mantissa.endswith('.'):
                mantissa += '0'
            exp = exp.lstrip('0+')
            if exp:
                if exp.startswith('-'):
                    return '%se%d' % (mantissa, int(exp))
                else:
                    return '%se+%d' % (mantissa, int(exp))
            else:
                return '%s' % mantissa

        else:
            return ''

    def _buildSingleWildCard(self, _axisCodes):
        """Buld the axisCode appending wildcard as required
        """
        _code = ''
        if _axisCodes:
            _maxLen = max(len(ax) for ax in _axisCodes)
            _chs = [a for a in zip(*_axisCodes)]
            for ch in _chs:
                chSet = set(ch)
                if len(chSet) == 1:
                    _code += ch[0]
                else:
                    _code += '*'
                    break
            else:
                if len(_code) < _maxLen:
                    _code += '*'
        _code = _code or '*'

        return _code

    def _buildAxisCodesWithWildCards(self):
        """Build the visible axis codes from the visible spectra appending wildcard as required
        """
        _visibleSpec = [(specView, self._spectrumSettings[specView])
                        for specView in self._ordering
                        if not specView.isDeleted and specView.isDisplayed and
                        specView in self._spectrumSettings]
<<<<<<< HEAD
        _firstVisible = ((self._ordering[0], self._spectrumSettings[self._ordering[0]]),) if self._ordering and not \
            self._ordering[0].isDeleted and self._ordering[0] in self._spectrumSettings else ()
=======
        _firstVisible = ((self._ordering[0], self._spectrumSettings[self._ordering[0]]),) \
            if self._ordering and not self._ordering[0].isDeleted and \
               self._ordering[0] in self._spectrumSettings else ()
>>>>>>> b1198025
        self._visibleOrderingDict = _visibleSpec or _firstVisible

        # quick fix to take the set of matching letters from the spectrum axisCodes - append a '*' to denote trailing differences
        if self.spectrumDisplay.is1D:
            # get the x-axis codes for 1d
            dim = self.spectrumDisplay._flipped

            _axisCodes = [spec.spectrum.axisCodes[0] for spec, settings in self._visibleOrderingDict]
            if dim:
                _axisWildCards = (
                    self.axisCodes[1 - dim] or '*',
                    self._buildSingleWildCard(_axisCodes),
                    )
            else:
                _axisWildCards = (
                    self._buildSingleWildCard(_axisCodes),
                    self.axisCodes[1 - dim] or '*',
                    )

        else:
            dim = len(self.spectrumDisplay.axisCodes)
            _axisWildCards = []
            for axis in range(dim):
                # get the correct x-axis mapped axis codes for Nd
                _axisCodes = []
                for spec, settings in self._visibleOrderingDict:
                    try:
                        _axisCodes.append(spec.spectrum.axisCodes[settings.dimensionIndices[axis]])
                    except Exception as es:
                        # can skip for now
                        pass
                _code = self._buildSingleWildCard(_axisCodes)
                _axisWildCards.append(_code)

        self._visibleOrderingAxisCodes = _axisWildCards

    def buildAxisLabels(self, refresh=False):
        # build axes labelling
        if refresh or self.axesChanged:

            self._axisXLabelling = []
            self._axisScaleLabelling = []

            if self.highlighted:
                labelColour = self.highlightColour
            else:
                labelColour = self.foreground

            smallFont = self.getAxisFont()

            if self._drawBottomAxis:
                # create the X axis labelling
                for axLabel in self.axisLabelling['0'].values():
                    axisX = axLabel[2]
                    axisXLabel = axLabel[3]

                    if self.YAXISUSEEFORMAT:
                        axisXText = self.XMode(axisXLabel)
                    else:
                        axisXText = self._intFormat(axisXLabel) if axLabel[4] >= 1 else self.XMode(axisXLabel)

                    self._axisXLabelling.append(GLString(text=axisXText,
                                                         font=smallFont,
                                                         x=axisX - (0.4 * smallFont.charWidth * self.deltaX * len(
                                                                 axisXText)),
                                                         y=self.AXIS_MARGINBOTTOM - GLDefs.TITLEYOFFSET * smallFont.charHeight,

                                                         colour=labelColour, GLContext=self,
                                                         obj=None))

                # append the axisCode
<<<<<<< HEAD
                self._axisXLabelling.append(
                        GLString(text=self._visibleOrderingAxisCodes[0] if self._visibleOrderingAxisCodes else '*',
                                 font=smallFont,
                                 x=GLDefs.AXISTEXTXOFFSET * self.deltaX,
                                 y=self.AXIS_MARGINBOTTOM - GLDefs.TITLEYOFFSET * smallFont.charHeight,
                                 colour=labelColour, GLContext=self,
                                 obj=None))
=======
                self._axisXLabelling.append(GLString(
                        text=self._visibleOrderingAxisCodes[0] if self._visibleOrderingAxisCodes else '*',
                        font=smallFont,
                        x=GLDefs.AXISTEXTXOFFSET * self.deltaX,
                        y=self.AXIS_MARGINBOTTOM - GLDefs.TITLEYOFFSET * smallFont.charHeight,
                        colour=labelColour, GLContext=self,
                        obj=None))
>>>>>>> b1198025
                # and the axis dimensions
                xUnitsLabels = self.XAXES[self._xUnits]
                self._axisXLabelling.append(GLString(text=xUnitsLabels,
                                                     font=smallFont,
                                                     x=1.0 - (self.deltaX * len(xUnitsLabels) * smallFont.charWidth),
                                                     y=self.AXIS_MARGINBOTTOM - GLDefs.TITLEYOFFSET * smallFont.charHeight,
                                                     colour=labelColour, GLContext=self,
                                                     obj=None))

            self._axisYLabelling = []

            if self._drawRightAxis:
                # create the Y axis labelling
                for xx, ayLabel in enumerate(self.axisLabelling['1'].values()):
                    axisY = ayLabel[2]
                    axisYLabel = ayLabel[3]

                    if self.YAXISUSEEFORMAT:
                        axisYText = self.YMode(axisYLabel)
                    else:
                        axisYText = self._intFormat(axisYLabel) if ayLabel[4] >= 1 else self.YMode(axisYLabel)

                    self._axisYLabelling.append(GLString(text=axisYText,
                                                         font=smallFont,
                                                         x=self.AXIS_OFFSET,
                                                         y=axisY - (GLDefs.AXISTEXTYOFFSET * self.deltaY),
                                                         colour=labelColour, GLContext=self,
                                                         obj=None))

                # append the axisCode
                self._axisYLabelling.append(GLString(
<<<<<<< HEAD
                        text=self._visibleOrderingAxisCodes[1] if self._visibleOrderingAxisCodes and len(
                                self._visibleOrderingAxisCodes) > 1 else '*',
=======
                        text=self._visibleOrderingAxisCodes[1] if self._visibleOrderingAxisCodes and
                                                                  len(self._visibleOrderingAxisCodes) > 1 else '*',
>>>>>>> b1198025
                        font=smallFont,
                        x=self.AXIS_OFFSET,
                        y=1.0 - (GLDefs.TITLEYOFFSET * smallFont.charHeight * self.deltaY),
                        colour=labelColour, GLContext=self,
                        obj=None))
                # and the axis dimensions
                yUnitsLabels = self.YAXES[self._yUnits]
                self._axisYLabelling.append(GLString(text=yUnitsLabels,
                                                     font=smallFont,
                                                     x=self.AXIS_OFFSET,
                                                     y=1.0 * self.deltaY,
                                                     colour=labelColour, GLContext=self,
                                                     obj=None))

    def drawAxisLabels(self, shader):
        # draw axes labelling

        if self._axesVisible:
            self.buildAxisLabels()

            if self._drawBottomAxis:
                # put the axis labels into the bottom bar
                _w, _h = self.viewports.setViewport(self._currentBottomAxisBarView)

                self._axisScale = QtGui.QVector4D(self.deltaX, 1.0, 1.0, 1.0)
                shader.setAxisScale(self._axisScale)
                shader.setProjection(0.0, 1.0, 0,
                                     self.AXIS_MARGINBOTTOM, -1.0, 1.0)
                # shader.setViewport(QtGui.QVector4D(_w // self.devicePixelRatio(),
                #                                    _h // self.devicePixelRatio(),
                #                                    self.devicePixelRatioF(), 0.0
                #                                    )
                #                    )

                for lb in self._axisXLabelling:
                    lb.drawTextArrayVBO()

            if self._drawRightAxis:
                # put the axis labels into the right bar
                _w, _h = self.viewports.setViewport(self._currentRightAxisBarView)

                self._axisScale = QtGui.QVector4D(1.0, self.deltaY, 1.0, 1.0)
                shader.setAxisScale(self._axisScale)
                shader.setProjection(0, self.AXIS_MARGINRIGHT,
                                     0.0, 1.0, -1.0, 1.0)
                # shader.setViewport(QtGui.QVector4D(_w // self.devicePixelRatio(),
                #                                    _h // self.devicePixelRatio(),
                #                                    self.devicePixelRatioF(), 0.0
                #                                    )
                #                    )

                for lb in self._axisYLabelling:
                    lb.drawTextArrayVBO()

    def removeInfiniteLine(self, line):
        if line in self._infiniteLines:
            self._infiniteLines.remove(line)
        self.update()

    def addInfiniteLine(self, values=None, axisCode=None, orientation=None,
                        brush=None, colour='blue',
                        movable=True, visible=True, bounds=None,
                        obj=None, lineStyle='dashed', lineWidth=1.0):

        if colour in REGION_COLOURS.keys():
            if colour == 'highlight':
                brush = self.highlightColour
            else:
                brush = REGION_COLOURS[colour]
        else:
            brush = colour

        if orientation == 'h':
            axisCode = self._axisCodes[1]
        elif orientation == 'v':
            axisCode = self._axisCodes[0]
        else:
            if axisCode:
                axisIndex = None
                for ps, psCode in enumerate(self._axisCodes[0:2]):
                    if self._preferences.matchAxisCode == 0:  # default - match atom type

                        if axisCode[0] == psCode[0]:
                            axisIndex = ps
                    elif self._preferences.matchAxisCode == 1:  # match full code
                        if axisCode == psCode:
                            axisIndex = ps

                    if axisIndex == 0:
                        orientation = 'v'
                    elif axisIndex == 1:
                        orientation = 'h'

                if not axisIndex:
                    getLogger().warning('Axis code %s not found in current strip' % axisCode)
                    return None
            else:
                axisCode = self._axisCodes[0]
                orientation = 'v'

        newInfiniteLine = GLInfiniteLine(self.strip, self._regionList,
                                         values=values,
                                         axisCode=axisCode,
                                         orientation=orientation,
                                         brush=brush,
                                         colour=colour,
                                         movable=movable,
                                         visible=visible,
                                         bounds=bounds,
                                         obj=obj,
                                         lineStyle=lineStyle,
                                         lineWidth=lineWidth)
        self._infiniteLines.append(newInfiniteLine)

        self.update()
        return newInfiniteLine

    def removeExternalRegion(self, region):
        pass
        self._externalRegions._removeRegion(region)
        self._externalRegions.renderMode = GLRENDERMODE_REBUILD
        # if self._dragRegions[0] == region:
        #   self._dragRegions = set()
        for reg in self._dragRegions:
            if reg[0] == region:
                self._dragRegions.remove(reg)
                break

        self.update()

    def addExternalRegion(self, values=None, axisCode=None, orientation=None,
                          brush=None, colour='blue',
                          movable=True, visible=True, bounds=None,
                          obj=None, **kwds):

        newRegion = self._externalRegions._addRegion(values=values, axisCode=axisCode, orientation=orientation,
                                                     brush=brush, colour=colour,
                                                     movable=movable, visible=visible, bounds=bounds,
                                                     obj=obj, **kwds)

        self._externalRegions.renderMode = GLRENDERMODE_REBUILD
        self.update()

        return newRegion

    def addRegion(self, values=None, axisCode=None, orientation=None,
                  brush=None, colour='blue',
                  movable=True, visible=True, bounds=None,
                  obj=None):

        if colour in REGION_COLOURS.keys():
            brush = REGION_COLOURS[colour]

        if orientation == 'h':
            axisCode = self._axisCodes[1]
        elif orientation == 'v':
            axisCode = self._axisCodes[0]
        else:
            if axisCode:
                axisIndex = None
                for ps, psCode in enumerate(self._axisCodes[0:2]):
                    if self._preferences.matchAxisCode == 0:  # default - match atom type

                        if axisCode[0] == psCode[0]:
                            axisIndex = ps
                    elif self._preferences.matchAxisCode == 1:  # match full code
                        if axisCode == psCode:
                            axisIndex = ps

                    if axisIndex == 0:
                        orientation = 'v'
                    elif axisIndex == 1:
                        orientation = 'h'

                if not axisIndex:
                    getLogger().warning('Axis code %s not found in current strip' % axisCode)
                    return None
            else:
                axisCode = self._axisCodes[0]
                orientation = 'v'

        newRegion = GLRegion(self.strip, self._regionList,
                             values=values,
                             axisCode=axisCode,
                             orientation=orientation,
                             brush=brush,
                             colour=colour,
                             movable=movable,
                             visible=visible,
                             bounds=bounds,
                             obj=obj)
        self._regions.append(newRegion)

        self._regionList.renderMode = GLRENDERMODE_REBUILD
        self.update()
        return newRegion

    def buildRegions(self):

        drawList = self._externalRegions
        if drawList.renderMode == GLRENDERMODE_REBUILD:
            drawList.renderMode = GLRENDERMODE_DRAW  # back to draw mode
            drawList._rebuild()

            drawList.defineIndexVBO()

        elif drawList.renderMode == GLRENDERMODE_RESCALE:
            drawList.renderMode = GLRENDERMODE_DRAW  # back to draw mode
            drawList._resize()

            drawList.defineIndexVBO()

    def buildMarksRulers(self):
        drawList = self._marksList

        if drawList.renderMode == GLRENDERMODE_REBUILD:
            drawList.renderMode = GLRENDERMODE_DRAW  # back to draw mode
            drawList.refreshMode = GLREFRESHMODE_REBUILD
            drawList.clearArrays()

            # clear the attached strings
            self._marksAxisCodes = []

            # build the marks VBO
            index = 0
            # for mark in self.project.marks:
            for mark in self.mainWindow.marks + \
                        self.strip.spectrumDisplay.marks + \
                        self.strip.marks:

                # find the matching axisCodes to the display
                exactMatch = (self._preferences.matchAxisCode == AXIS_FULLATOMNAME)
                indices = getAxisCodeMatchIndices(mark.axisCodes, self._axisCodes[:2], exactMatch=exactMatch,
                                                  allMatches=not exactMatch)

                for axisIndices, rr in zip(indices, mark.rulerData):
                    if not isinstance(axisIndices, tuple):  # may be single axis-code
                        axisIndices = (axisIndices,)

                    for axisIndex in axisIndices:
                        if axisIndex is not None and axisIndex < 2:

                            # NOTE:ED check axis units - assume 'ppm' for the minute
                            if axisIndex == 0:
                                # vertical ruler
                                pos = x0 = x1 = rr.position
                                y0 = self.axisT
                                y1 = self.axisB
                                textX = pos + (3.0 * self.pixelX)
                                textY = self.axisB + (3.0 * self.pixelY)
                            else:
                                # horizontal ruler
                                pos = y0 = y1 = rr.position
                                x0 = self.axisL
                                x1 = self.axisR
                                textX = self.axisL + (3.0 * self.pixelX)
                                textY = pos + (3.0 * self.pixelY)

                            colour = mark.colour
                            colR = int(colour.strip('# ')[0:2], 16) / 255.0
                            colG = int(colour.strip('# ')[2:4], 16) / 255.0
                            colB = int(colour.strip('# ')[4:6], 16) / 255.0

                            drawList.indices = np.append(drawList.indices,
                                                         np.array((index, index + 1), dtype=np.uint32))
                            drawList.vertices = np.append(drawList.vertices,
                                                          np.array((x0, y0, x1, y1), dtype=np.float32))
                            drawList.colors = np.append(drawList.colors,
                                                        np.array((colR, colG, colB, 1.0) * 2, dtype=np.float32))
                            drawList.attribs = np.append(drawList.attribs, (axisIndex, pos, axisIndex, pos))

                            # build the string and add the extra axis code
                            label = rr.label or rr.axisCode

                            newMarkString = GLString(text=label,
                                                     font=self.getSmallFont(),
                                                     x=textX,
                                                     y=textY,
                                                     colour=(colR, colG, colB, 1.0),
                                                     GLContext=self,
                                                     obj=None)
                            # this is in the attribs
                            newMarkString.axisIndex = axisIndex
                            newMarkString.axisPosition = pos
                            self._marksAxisCodes.append(newMarkString)

                            index += 2
                            drawList.numVertices += 2

            drawList.defineIndexVBO()

        elif drawList.renderMode == GLRENDERMODE_RESCALE:
            drawList.renderMode = GLRENDERMODE_DRAW  # back to draw mode

            drawList.defineIndexVBO()

    def drawMarksRulers(self):
        if self.strip.isDeleted:
            return

        self._marksList.drawIndexVBO()

    def drawRegions(self):
        if self.strip.isDeleted:
            return

        self._externalRegions.drawIndexVBO()

    def drawMarksAxisCodes(self):
        if self.strip.isDeleted:
            return

        # strings are generated when the marksRulers are modified
        for mark in self._marksAxisCodes:
            mark.drawTextArrayVBO()

    def _scaleAxisToRatio(self, values):
<<<<<<< HEAD
        return [((values[0] - self.axisL) / (self.axisR - self.axisL)) if values[0] is not None and abs(
                self.axisR - self.axisL) > 1e-9 else 0.0,
                ((values[1] - self.axisB) / (self.axisT - self.axisB)) if values[1] is not None and abs(
                        self.axisT - self.axisB) > 1e-9 else 0.0]
=======
        return [((values[0] - self.axisL) / (self.axisR - self.axisL))
                if values[0] is not None and abs(self.axisR - self.axisL) > 1e-9 else 0.0,
                ((values[1] - self.axisB) / (self.axisT - self.axisB))
                if values[1] is not None and abs(self.axisT - self.axisB) > 1e-9 else 0.0]
>>>>>>> b1198025

    # def buildCursors(self):
    #     """Build and draw the cursors/doubleCursors
    #     """
    #     if not self._disableCursorUpdate and self._crosshairVisible:
    #
    #         # get the next cursor drawList
    #         self._advanceGLCursor()
    #         drawList = self._glCursorQueue[self._glCursorHead]
    #         vertices = []
    #         indices = []
    #         index = 0
    #
    #         # map the cursor to the ratio coordinates - double cursor is flipped about the line x=y
    #
    #         cursorCoordinate = self.getCurrentCursorCoordinate()
    #
    #         newCoords = self._scaleAxisToRatio(cursorCoordinate[0:2])
    #         # doubleCoords = self._scaleAxisToRatio(self.getCurrentDoubleCursorCoordinates()[0:2])
    #
    #         if getCurrentMouseMode() == PICK and self.underMouse():
    #
    #             x = self.deltaX * 8
    #             y = self.deltaY * 8
    #
    #             vertices = [newCoords[0] - x, newCoords[1] - y,
    #                         newCoords[0] + x, newCoords[1] - y,
    #                         newCoords[0] + x, newCoords[1] - y,
    #                         newCoords[0] + x, newCoords[1] + y,
    #                         newCoords[0] + x, newCoords[1] + y,
    #                         newCoords[0] - x, newCoords[1] + y,
    #                         newCoords[0] - x, newCoords[1] + y,
    #                         newCoords[0] - x, newCoords[1] - y
    #                         ]
    #             indices = [0, 1, 2, 3, 4, 5, 6, 7]
    #             col = self.mousePickColour
    #             index = 8
    #
    #         else:
    #             col = self.foreground
    #
    #         phasingFrame = self.spectrumDisplay.phasingFrame
    #         if not phasingFrame.isVisible():
    #             if (coords := self.current.mouseMovedDict):
    #
    #                 # read values from isotopeCode or axisCode
    #                 if self._preferences.matchAxisCode == 0:  # default - match atom type
    #                     atomTypes = self.spectrumDisplay.isotopeCodes
    #                     xPosList = coords[AXIS_MATCHATOMTYPE].get(atomTypes[0], [])
    #                     if not self.spectrumDisplay.is1D:
    #                         yPosList = coords[AXIS_MATCHATOMTYPE].get(atomTypes[1], [])
    #                 else:
    #                     atCodes = self._orderedAxes
    #                     xPosList = coords[AXIS_FULLATOMNAME].get(atCodes[0].code, [])
    #                     if not self.spectrumDisplay.is1D:
    #                         yPosList = coords[AXIS_FULLATOMNAME].get(atCodes[1].code, [])
    #
    #                 foundX = []
    #                 foundY = []
    #                 if not self._updateVTrace and newCoords[0] is not None:
    #                     for pos in xPosList:
    #                         x, _y = self._scaleAxisToRatio([pos, 0])
    #                         if all(abs(x - val) > self.deltaX for val in foundX):
    #
    #                             # store the found value so that overlaying lines are not drawn - OpenGL uses an XOR draw mode
    #                             foundX.append(x)
    #                             vertices.extend([x, 1.0, x, 0.0])
    #                             indices.extend([index, index + 1])
    #                             index += 2
    #
    #                         if self._matchingIsotopeCodes:
    #                             # draw the cursor reflected about the x=y line (need to check gammaRatio)
    #                             _x, y = self._scaleAxisToRatio([0, pos])
    #                             if all(abs(y - val) > self.deltaY for val in foundY):
    #                                 foundY.append(y)
    #                                 vertices.extend([0.0, y, 1.0, y])
    #                                 indices.extend([index, index + 1])
    #                                 index += 2
    #
    #                 if not self._updateHTrace and newCoords[1] is not None and not self.spectrumDisplay.is1D:
    #                     for pos in yPosList:
    #                         _x, y = self._scaleAxisToRatio([0, pos])
    #                         if all(abs(y - val) > self.deltaY for val in foundY):
    #                             foundY.append(y)
    #                             vertices.extend([0.0, y, 1.0, y])
    #                             indices.extend([index, index + 1])
    #                             index += 2
    #
    #                         if self._matchingIsotopeCodes:
    #                             # draw the cursor reflected about the x=y line (need to check gammaRatio)
    #                             x, _y = self._scaleAxisToRatio([pos, 0])
    #                             if all(abs(x - val) > self.deltaX for val in foundX):
    #                                 foundX.append(x)
    #                                 vertices.extend([x, 1.0, x, 0.0])
    #                                 indices.extend([index, index + 1])
    #                                 index += 2
    #
    #             # _drawDouble = True  # self._doubleCrosshairVisible  # any([specView.spectrum.showDoubleCrosshair == True for specView in self._ordering])
    #             #
    #             # if not self._updateVTrace and newCoords[0] is not None:
    #             #     vertices.extend([newCoords[0], 1.0, newCoords[0], 0.0])
    #             #     indices.extend([index, index + 1])
    #             #     index += 2
    #             #
    #             #     # add the double cursor
    #             #     if _drawDouble and self._matchingIsotopeCodes and doubleCoords[0] is not None and abs(doubleCoords[0] - newCoords[0]) > self.deltaX:
    #             #         vertices.extend([doubleCoords[0], 1.0, doubleCoords[0], 0.0])
    #             #         indices.extend([index, index + 1])
    #             #         index += 2
    #             #
    #             # if not self._updateHTrace and newCoords[1] is not None:
    #             #     vertices.extend([0.0, newCoords[1], 1.0, newCoords[1]])
    #             #     indices.extend([index, index + 1])
    #             #     index += 2
    #             #
    #             #     # add the double cursor
    #             #     if _drawDouble and self._matchingIsotopeCodes and doubleCoords[1] is not None and abs(doubleCoords[1] - newCoords[1]) > self.deltaY:
    #             #         vertices.extend([0.0, doubleCoords[1], 1.0, doubleCoords[1]])
    #             #         indices.extend([index, index + 1])
    #             #         index += 2
    #
    #         drawList.vertices = np.array(vertices, dtype=np.float32)
    #         drawList.indices = np.array(indices, dtype=np.int32)
    #         drawList.numVertices = len(vertices) // 2
    #         drawList.colors = np.array(col * drawList.numVertices, dtype=np.float32)
    #
    #         # build and draw the VBO
    #         drawList.defineIndexVBO()

    def drawLastCursors(self):
        """Draw the cursors/doubleCursors
        """
        cursor = self._glCursorQueue[self._glCursorTail]
        if cursor.indices.size:
            cursor.drawIndexVBO()

    def drawCursors(self):
        """Draw the cursors/doubleCursors
        """
        cursor = self._glCursorQueue[self._glCursorHead]
        if cursor.indices.size:
            cursor.drawIndexVBO()

    def getCurrentCursorCoordinate(self):

        if self.cursorSource is None or self.cursorSource == 'self':
            currentPos = self.mapFromGlobal(QtGui.QCursor.pos())

            # calculate mouse coordinate within the mainView
            mx = currentPos.x()
            if self._drawBottomAxis:
                my = self.height() - currentPos.y() - self.AXIS_MOUSEYOFFSET
                _top = self.height() - self.AXIS_MOUSEYOFFSET
            else:
                my = self.height() - currentPos.y()
                _top = self.height()

            mt = self.mouseTransform * QtGui.QVector4D(mx, my, 0.0, 1.0)
            result = (mt.x(), mt.y(), mt.z(), mt.w())

        else:
            result = self.cursorCoordinate

        return result

    # def getCurrentDoubleCursorCoordinates(self):
    #     if self.cursorSource in (CURSOR_SOURCE_NONE, CURSOR_SOURCE_SELF):
    #         cursorCoordinate = self.getCurrentCursorCoordinate()
    #
    #         # flip cursor about x=y to get double cursor
    #         result = [cursorCoordinate[1],
    #                   cursorCoordinate[0],
    #                   cursorCoordinate[2],
    #                   cursorCoordinate[3]]
    #     else:
    #         result = self.doubleCursorCoordinate
    #
    #     return result

    def drawDottedCursor(self):
        # draw the cursors
        # need to change to VBOs

        GL.glColor4f(*self.zoomLineColour)
        GL.glLineStipple(1, 0xF0F0)
        GL.glEnable(GL.GL_LINE_STIPPLE)

        succClick = self._scaleAxisToRatio(self._successiveClicks[0:2])

        GL.glBegin(GL.GL_LINES)
        GL.glVertex2d(succClick[0], 1.0)
        GL.glVertex2d(succClick[0], 0.0)
        GL.glVertex2d(0.0, succClick[1])
        GL.glVertex2d(1.0, succClick[1])
        GL.glEnd()

        GL.glDisable(GL.GL_LINE_STIPPLE)

    def setInfiniteLineColour(self, infLine, colour):
        for reg in self._infiniteLines:
            if reg == infLine:
                colR = int(colour.strip('# ')[0:2], 16) / 255.0
                colG = int(colour.strip('# ')[2:4], 16) / 255.0
                colB = int(colour.strip('# ')[4:6], 16) / 255.0
                reg.brush = (colR, colG, colB, 1.0)

    def drawInfiniteLines(self):
        # draw the simulated infinite lines - using deprecated GL :)

        GL.glDisable(GL.GL_BLEND)
        GL.glEnable(GL.GL_LINE_STIPPLE)
        for infLine in self._infiniteLines:

            if infLine.visible:
                GL.glColor4f(*infLine.brush)
                GL.glLineStipple(1, GLDefs.GLLINE_STYLES[infLine.lineStyle])

                GL.glLineWidth(infLine.lineWidth * self.viewports.devicePixelRatio)
                GL.glBegin(GL.GL_LINES)
                if infLine.orientation == 'h':
                    GL.glVertex2d(self.axisL, infLine.values)
                    GL.glVertex2d(self.axisR, infLine.values)
                else:
                    GL.glVertex2d(infLine.values, self.axisT)
                    GL.glVertex2d(infLine.values, self.axisB)

                GL.glEnd()

        GL.glDisable(GL.GL_LINE_STIPPLE)
        GL.glLineWidth(GLDefs.GLDEFAULTLINETHICKNESS * self.viewports.devicePixelRatio)

    def setStripID(self, name):
        self.stripIDLabel = name
        self._newStripID = True

    def drawOverlayText(self, refresh=False):
        """Draw extra information to the screen
        """
        # cheat for the moment
        if self._newStripID or self.stripIDString.renderMode == GLRENDERMODE_REBUILD:
            self.stripIDString.renderMode = GLRENDERMODE_DRAW
            self._newStripID = False

            if self.highlighted:
                colour = self.highlightColour
            else:
                colour = self.buttonForeground

            smallFont = self.getSmallFont()
            self.stripIDString = GLString(text=self.stripIDLabel,
                                          font=smallFont,
                                          x=GLDefs.TITLEXOFFSET * smallFont.charWidth * self.deltaX,
                                          y=1.0 - (GLDefs.TITLEYOFFSET * smallFont.charHeight * self.deltaY),
                                          colour=colour, GLContext=self,
                                          obj=None, blendMode=False)

            self._oldStripIDLabel = self.stripIDLabel

        # Don't draw for the minute, but keep for print strip
        # # draw the strip ID to the screen
        # self.stripIDString.drawTextArrayVBO()

        # only display buttons in the first strip (not required in others)
        if self.AXISLOCKEDBUTTON and (
                self.AXISLOCKEDBUTTONALLSTRIPS or self.strip == self.strip.spectrumDisplay.strips[0]):
            if self._aspectRatioMode == 2:
                self._fixedStringTrue.drawTextArrayVBO()
            else:
                self._fixedStringFalse.drawTextArrayVBO()

            if self._aspectRatioMode == 1:
                self._lockedStringTrue.drawTextArrayVBO()
            else:
                self._lockedStringFalse.drawTextArrayVBO()

    def _rescaleRegions(self):
        self._externalRegions._rescale()

    def _rescaleMarksRulers(self):
        vertices = self._marksList.numVertices

        if vertices:
            for pp in range(0, 2 * vertices, 4):
                axisIndex = int(self._marksList.attribs[pp])
                axisPosition = self._marksList.attribs[pp + 1]

                if axisIndex == 0:
                    offsets = [axisPosition, self.axisT,
                               axisPosition, self.axisB]
                else:
                    offsets = [self.axisL, axisPosition,
                               self.axisR, axisPosition]
                self._marksList.vertices[pp:pp + 4] = offsets

            self._marksList.defineIndexVBO()

    def _rescaleMarksAxisCode(self, mark):
        vertices = mark.numVertices

        # mark.attribs[0][0] = axisIndex
        # mark.attribs[0][1] = axisPosition
        if vertices:
            if mark.axisIndex == 0:
                offsets = [mark.axisPosition + (GLDefs.MARKTEXTXOFFSET * self.pixelX),
                           self.axisB + (GLDefs.MARKTEXTYOFFSET * self.pixelY)]
            else:
                offsets = [self.axisL + (GLDefs.MARKTEXTXOFFSET * self.pixelX),
                           mark.axisPosition + (GLDefs.MARKTEXTYOFFSET * self.pixelY)]

            for pp in range(0, 3 * vertices, 3):
                mark.attribs[pp:pp + 2] = offsets

            # redefine the mark's VBOs
            mark.pushTextArrayVBOAttribs()

    def rescaleMarksRulers(self):
        """rescale the marks
        """
        self._rescaleMarksRulers()
        for mark in self._marksAxisCodes:
            self._rescaleMarksAxisCode(mark)

    def setRightAxisVisible(self, axisVisible=True):
        """Set the visibility of the right axis
        """
        self._drawRightAxis = axisVisible
        if self._drawRightAxis and self._drawBottomAxis:
            self._fullHeightRightAxis = self._fullWidthBottomAxis = False
        else:
            self._fullHeightRightAxis = self._fullWidthBottomAxis = True

        self.rescale(rescaleStaticHTraces=False)
        self.update()

    def setBottomAxisVisible(self, axisVisible=True):
        """Set the visibility of the bottom axis
        """
        self._drawBottomAxis = axisVisible
        if self._drawRightAxis and self._drawBottomAxis:
            self._fullHeightRightAxis = self._fullWidthBottomAxis = False
        else:
            self._fullHeightRightAxis = self._fullWidthBottomAxis = True

        self.rescale(rescaleStaticVTraces=False)
        self.update()

    def getAxesVisible(self):
        """Get the visibility of the axes
        """
        return (self._drawRightAxis, self._drawBottomAxis)

    def setAxesVisible(self, rightAxisVisible=True, bottomAxisVisible=False):
        """Set the visibility of the axes
        """
        self._drawRightAxis = rightAxisVisible
        self._drawBottomAxis = bottomAxisVisible

    @property
    def axesVisible(self):
        return self._axesVisible

    @axesVisible.setter
    def axesVisible(self, visible):
        self._axesVisible = visible
        self.update()

    def toggleAxes(self):
        self._axesVisible = not self._axesVisible
        self.update()

    @property
    def showSpectraOnPhasing(self):
        return self._showSpectraOnPhasing

    @showSpectraOnPhasing.setter
    def showSpectraOnPhasing(self, visible):
        self._showSpectraOnPhasing = visible
        self.update()

    def toggleShowSpectraOnPhasing(self):
        self._showSpectraOnPhasing = not self._showSpectraOnPhasing
        self.update()

    @property
    def axisOrder(self):
        return self._axisOrder

    @axisOrder.setter
    def axisOrder(self, axisOrder):
        self._axisOrder = axisOrder

    @property
    def axisCodes(self):
        return self._axisCodes

    @axisCodes.setter
    def axisCodes(self, axisCodes):
        self._axisCodes = axisCodes

    @property
    def xUnits(self):
        return self._xUnits

    @xUnits.setter
    def xUnits(self, xUnits):
        self._xUnits = xUnits
        self._rescaleAllAxes()

    @property
    def yUnits(self):
        return self._yUnits

    @yUnits.setter
    def yUnits(self, yUnits):
        self._yUnits = yUnits
        self._rescaleAllAxes()

    @property
    def aspectRatioMode(self):
        return self._aspectRatioMode

    @aspectRatioMode.setter
    def aspectRatioMode(self, value):
        self._aspectRatioMode = value
        self._rescaleAllAxes()

    @property
    def aspectRatios(self):
        return self._aspectRatios

    @aspectRatios.setter
    def aspectRatios(self, value):
        self._aspectRatios = value
        self._rescaleAllAxes()

    @property
    def orderedAxes(self):
        return self._orderedAxes

    @orderedAxes.setter
    def orderedAxes(self, axes):
        self._orderedAxes = axes

        try:
            if self._orderedAxes[1] and self._orderedAxes[1].code == 'intensity':
                self.mouseFormat = " %s: %.3f\n %s: %.6g"
                self.diffMouseFormat = " d%s: %.3f\n d%s: %.6g"
            else:
                self.mouseFormat = " %s: %.3f\n %s: %.3f"
                self.diffMouseFormat = " d%s: %.3f\n d%s: %.3f"
        except:
            self.mouseFormat = " %s: %.3f  %s: %.4g"
            self.diffMouseFormat = " d%s: %.3f  d%s: %.4g"

    @property
    def updateHTrace(self):
        return self._updateHTrace

    @updateHTrace.setter
    def updateHTrace(self, visible):
        self._updateHTrace = visible

    @property
    def updateVTrace(self):
        return self._updateVTrace

    @updateVTrace.setter
    def updateVTrace(self, visible):
        self._updateVTrace = visible

    def buildMouseCoords(self, refresh=False):

        def valueToRatio(val, x0, x1):
            if abs(x1 - x0) > 1e-9:
                return (val - x0) / (x1 - x0)
            else:
                return 0.0

        cursorCoordinate = self.getCurrentCursorCoordinate()
        if refresh or self._widthsChangedEnough(cursorCoordinate[:2], self._mouseCoords[:2], tol=1e-8):

            if not self._drawDeltaOffset:
                self._startCoordinate = cursorCoordinate

            # get the list of visible spectrumViews, or the first in the list
<<<<<<< HEAD
            visibleSpectrumViews = [specView for specView in self._ordering if
                                    not specView.isDeleted and specView.isDisplayed]
            thisSpecView = visibleSpectrumViews[0] if visibleSpectrumViews else self._ordering[
                0] if self._ordering and not self._ordering[
                0].isDeleted else None
=======
            visibleSpectrumViews = [specView for specView in self._ordering
                                    if not specView.isDeleted and specView.isDisplayed]
            thisSpecView = visibleSpectrumViews[0] if visibleSpectrumViews else \
                self._ordering[0] if self._ordering and not self._ordering[0].isDeleted else None
>>>>>>> b1198025

            if thisSpecView:
                specSet = self._spectrumSettings[thisSpecView]

                # generate different axes depending on units - X Axis
                if self.XAXES[self._xUnits] == GLDefs.AXISUNITSINTENSITY:
                    cursorX = cursorCoordinate[0]
                    startX = self._startCoordinate[0]

                elif self.XAXES[self._xUnits] == GLDefs.AXISUNITSPPM:
                    cursorX = cursorCoordinate[0]
                    startX = self._startCoordinate[0]
                    # XMode = '%.3f'

                elif self.XAXES[self._xUnits] == GLDefs.AXISUNITSHZ:
                    if self._ordering:
                        freq = specSet.spectrometerFrequency[0]
                        cursorX = cursorCoordinate[0] * freq
                        startX = self._startCoordinate[0] * freq

                    else:
                        # error trap all spectra deleted
                        cursorX = cursorCoordinate[0]
                        startX = self._startCoordinate[0]

                else:
                    if self._ordering:
                        ppm2point = specSet.ppmToPoint[0]
                        cursorX = ppm2point(cursorCoordinate[0])
                        startX = ppm2point(self._startCoordinate[0])

                    else:
                        # error trap all spectra deleted
                        cursorX = cursorCoordinate[0]
                        startX = self._startCoordinate[0]

                # generate different axes depending on units - Y Axis, always use first option for 1d
                if self.YAXES[self._yUnits] == GLDefs.AXISUNITSINTENSITY:
                    cursorY = cursorCoordinate[1]
                    startY = self._startCoordinate[1]

                elif self.YAXES[self._yUnits] == GLDefs.AXISUNITSPPM:
                    cursorY = cursorCoordinate[1]
                    startY = self._startCoordinate[1]

                elif self.YAXES[self._yUnits] == GLDefs.AXISUNITSHZ:
                    if self._ordering:
                        freq = specSet.spectrometerFrequency[1]
                        cursorY = cursorCoordinate[1] * freq
                        startY = self._startCoordinate[1] * freq

                    else:
                        # error trap all spectra deleted
                        cursorY = cursorCoordinate[1]
                        startY = self._startCoordinate[1]

                else:
                    if self._ordering:
                        ppm2point = specSet.ppmToPoint[1]
                        # map to a point
                        cursorY = ppm2point(cursorCoordinate[1])
                        startY = ppm2point(self._startCoordinate[1])

                    else:
                        # error trap all spectra deleted
                        cursorY = cursorCoordinate[1]
                        startY = self._startCoordinate[1]

            else:

                # no visible spectra
                return

            deltaOffset = 0
            newCoords = ' %s: %s\n %s: %s' % (self._visibleOrderingAxisCodes[0], self.XMode(cursorX),
                                              self._visibleOrderingAxisCodes[1], self.YMode(cursorY))

            smallFont = self.getSmallFont()

            if self._drawDeltaOffset:
                newCoords += '\n d%s: %s\n d%s: %s' % (self._visibleOrderingAxisCodes[0], self.XMode(cursorX - startX),
                                                       self._visibleOrderingAxisCodes[1], self.YMode(cursorY - startY))
                deltaOffset = smallFont.charHeight * 2.0 * self.pixelY

            mx, my = cursorCoordinate[0], cursorCoordinate[1] - deltaOffset
            self.mouseString = GLString(text=newCoords,
                                        font=smallFont,
                                        x=valueToRatio(mx, self.axisL, self.axisR),
                                        y=valueToRatio(my, self.axisB, self.axisT),
                                        colour=self.foreground, GLContext=self,
                                        obj=None)
            self._mouseCoords = (cursorCoordinate[0], cursorCoordinate[1])

            # check that the string is actually visible, or constraint to the bounds of the strip
            _offset = self.pixelX * 80.0
            _mouseOffsetR = valueToRatio(mx + _offset, self.axisL, self.axisR)
            _mouseOffsetL = valueToRatio(mx, self.axisL, self.axisR)
            ox = -min(max(_mouseOffsetR - 1.0, 0.0), _mouseOffsetL)

            _offset = self.pixelY * self.mouseString.height
            _mouseOffsetT = valueToRatio(my + _offset, self.axisB, self.axisT)
            _mouseOffsetB = valueToRatio(my, self.axisB, self.axisT)
            oy = -min(max(_mouseOffsetT - 1.0, 0.0), _mouseOffsetB)

            self.mouseString.setStringOffset((ox, oy))
            self.mouseString.pushTextArrayVBOAttribs()

    def drawMouseCoords(self):
        # if self.underMouse() or self._disableCursorUpdate:  # and self.mouseString:  # crosshairVisible
        #     self.buildMouseCoords()

        if self.underMouse():
            if self.mouseString is not None:
                # draw the mouse coordinates to the screen
                self.mouseString.drawTextArrayVBO()

    def drawSelectionBox(self):
        # should really use the proper VBOs for this
        if self._drawSelectionBox:
            GL.glEnable(GL.GL_BLEND)

            self._dragStart = self._scaleAxisToRatio(self._startCoordinate[0:2])
            self._dragEnd = self._scaleAxisToRatio(self._endCoordinate[0:2])

            if self._selectionMode == 1:  # yellow
                GL.glColor4f(*self.zoomAreaColour)
            elif self._selectionMode == 2:  # purple
                GL.glColor4f(*self.selectAreaColour)
            elif self._selectionMode == 3:  # cyan
                GL.glColor4f(*self.pickAreaColour)
            else:  # red
                GL.glColor4f(*self.badAreaColour)

            GL.glBegin(GL.GL_QUADS)
            GL.glVertex2d(self._dragStart[0], self._dragStart[1])
            GL.glVertex2d(self._dragEnd[0], self._dragStart[1])
            GL.glVertex2d(self._dragEnd[0], self._dragEnd[1])
            GL.glVertex2d(self._dragStart[0], self._dragEnd[1])
            GL.glEnd()

            if self._selectionMode == 1:  # yellow
                GL.glColor4f(*self.zoomAreaColourHard)
            elif self._selectionMode == 2:  # purple
                GL.glColor4f(*self.selectAreaColourHard)
            elif self._selectionMode == 3:  # cyan
                GL.glColor4f(*self.pickAreaColourHard)
            else:  # red
                GL.glColor4f(*self.badAreaColourHard)

            GL.glBegin(GL.GL_LINE_STRIP)
            GL.glVertex2d(self._dragStart[0], self._dragStart[1])
            GL.glVertex2d(self._dragEnd[0], self._dragStart[1])
            GL.glVertex2d(self._dragEnd[0], self._dragEnd[1])
            GL.glVertex2d(self._dragStart[0], self._dragEnd[1])
            GL.glVertex2d(self._dragStart[0], self._dragStart[1])
            GL.glEnd()
            GL.glDisable(GL.GL_BLEND)

    def drawMouseMoveLine(self):
        """Draw the line for the middleMouse dragging of peaks
        """
        if self._drawMouseMoveLine:
            GL.glColor4f(*self.mouseMoveLineColour)
            GL.glBegin(GL.GL_LINES)

            cursorCoordinate = self.getCurrentCursorCoordinate()
            startCoord = self._scaleAxisToRatio(self._startCoordinate[0:2])
            cursCoord = self._scaleAxisToRatio(cursorCoordinate[0:2])

            GL.glVertex2d(startCoord[0], startCoord[1])
            GL.glVertex2d(cursCoord[0], cursCoord[1])
            GL.glEnd()

    def _getSliceDataTest(self, spectrumView, points, sliceDim, ppmPositions, range):
        # quick method for testing
        # need to block logging
        with notificationEchoBlocking(self.application):
            code = spectrumView.spectrum.axisCodes[0]
            vpps = spectrumView.spectrum.ppmPerPoints
            axisCodes = spectrumView.spectrum.axisCodes

            _region = {axis: (ppmPosition + 0.5 * vpp, ppmPosition + 0.5 * vpp)
                       for axis, ppmPosition, vpp, in zip(axisCodes, ppmPositions, vpps)}
            _region[code] = sorted(range)

            data = spectrumView.spectrum.getRegion(**_region)

            if spectrumView._traceScale is None:
                spectrumView._traceScale = 1.0 / max(data) * 0.5
        return data

    #~~~~~~~~~~~~~~~~~~~~~~~~~~~~~~~~~~~~~~~~~~~~~~~~~~~~~~~~~~~~~~~~~~~~~~~~~~~~~~~~~~~~~~~~~~~~~~
    # Code for traces
    #~~~~~~~~~~~~~~~~~~~~~~~~~~~~~~~~~~~~~~~~~~~~~~~~~~~~~~~~~~~~~~~~~~~~~~~~~~~~~~~~~~~~~~~~~~~~~~

    def _newStaticHTraceData(self, spectrumView, tracesDict,
                             point, dim, positionPixel):

        try:
            data = spectrumView._getSliceData(points=point, sliceDim=dim)
            x = spectrumView.spectrum.getPpmArray(dimension=dim)
            _posColour = spectrumView.posColours[0]
            colR, colG, colB = _posColour[0:3]

            hSpectrum = GLVertexArray(numLists=1,
                                      renderMode=GLRENDERMODE_RESCALE,
                                      blendMode=False,
                                      drawMode=GL.GL_LINE_STRIP,
                                      dimension=2,
                                      GLContext=self)
            tracesDict.append(hSpectrum)

            # add extra vertices to give a horizontal line across the trace
            xLen = x.size
            x = np.append(x, (x[xLen - 1], x[0]))

            numVertices = len(x)
            hSpectrum.indices = numVertices
            hSpectrum.numVertices = numVertices
            hSpectrum.indices = np.arange(numVertices, dtype=np.uint32)
            hSpectrum.vertices = np.empty(hSpectrum.numVertices * 2, dtype=np.float32)
            hSpectrum.vertices[::2] = x
            hSpectrum.colors = np.array(self._phasingTraceColour * numVertices, dtype=np.float32)

            # change to colour of the last 2 points to the spectrum colour
            colLen = hSpectrum.colors.size
            hSpectrum.colors[colLen - 8:colLen] = (colR, colG, colB, 1.0, colR, colG, colB, 1.0)

            # store the pre-phase data
            hSpectrum.data = data
            hSpectrum.positionPixel = positionPixel
            hSpectrum.spectrumView = spectrumView

        except Exception as es:
            tracesDict = []

    def _newStaticVTraceData(self, spectrumView, tracesDict,
                             point, dim, positionPixel):

        try:
            data = spectrumView._getSliceData(points=point, sliceDim=dim)
            y = spectrumView.spectrum.getPpmArray(dimension=dim)
            _posColour = spectrumView.posColours[0]
            colR, colG, colB = _posColour[0:3]

            vSpectrum = GLVertexArray(numLists=1,
                                      renderMode=GLRENDERMODE_RESCALE,
                                      blendMode=False,
                                      drawMode=GL.GL_LINE_STRIP,
                                      dimension=2,
                                      GLContext=self)
            tracesDict.append(vSpectrum)

            # add extra vertices to give a horizontal line across the trace
            yLen = y.size
            y = np.append(y, (y[yLen - 1], y[0]))

            numVertices = len(y)
            vSpectrum.indices = numVertices
            vSpectrum.numVertices = numVertices
            vSpectrum.indices = np.arange(numVertices, dtype=np.uint32)
            vSpectrum.vertices = np.empty(vSpectrum.numVertices * 2, dtype=np.float32)
            vSpectrum.vertices[1::2] = y
            vSpectrum.colors = np.array(self._phasingTraceColour * numVertices, dtype=np.float32)

            # change to colour of the last 2 points to the spectrum colour
            colLen = vSpectrum.colors.size
            vSpectrum.colors[colLen - 8:colLen] = (colR, colG, colB, 1.0, colR, colG, colB, 1.0)

            # store the pre-phase data
            vSpectrum.data = data
            vSpectrum.positionPixel = positionPixel
            vSpectrum.spectrumView = spectrumView

        except Exception as es:
            tracesDict = []

    def _updateHTraceData(self, spectrumView, tracesDict,
                          point, dim, positionPixel,
                          ph0=None, ph1=None, pivot=None):

        try:
            data = spectrumView._getSliceData(points=point, sliceDim=dim)

            if ph0 is not None and ph1 is not None and pivot is not None:
                data = Phasing.phaseRealData(data, ph0, ph1, pivot)

            x = spectrumView.spectrum.getPpmArray(dimension=dim)

            # x = spectrumView.spectrum.getPpmAliasingLimitsArray(dimension=dim)  # this seems okay - need to check _getSliceData
            # data = self._getSliceDataTest(spectrumView=spectrumView, points=point, sliceDim=dim,
            #                               ppmPositions=positionPixel, range=[x[0], x[-1]])
            # data = data[0]
            # if ph0 is not None and ph1 is not None and pivot is not None:
            #     data = Phasing.phaseRealData(data, ph0, ph1, pivot)

            y = positionPixel[1] + spectrumView._traceScale * (self.axisT - self.axisB) * data
            _posColour = spectrumView.posColours[0]
            colR, colG, colB = _posColour[0:3]

            if spectrumView not in tracesDict.keys():
                tracesDict[spectrumView] = GLVertexArray(numLists=1,
                                                         renderMode=GLRENDERMODE_REBUILD,
                                                         blendMode=False,
                                                         drawMode=GL.GL_LINE_STRIP,
                                                         dimension=2,
                                                         GLContext=self)

            # add extra vertices to give a horizontal line across the trace
            xLen = x.size
            x = np.append(x, (x[xLen - 1], x[0]))
            y = np.append(y, (positionPixel[1], positionPixel[1]))

            numVertices = len(x)
            hSpectrum = tracesDict[spectrumView]
            hSpectrum.indices = numVertices
            hSpectrum.numVertices = numVertices
            hSpectrum.indices = np.arange(numVertices, dtype=np.uint32)
            hSpectrum.vertices = np.empty(numVertices * 2, dtype=np.float32)
            hSpectrum.vertices[::2] = x
            hSpectrum.vertices[1::2] = y
            hSpectrum.colors = np.array([colR, colG, colB, 1.0] * numVertices, dtype=np.float32)

            # colour the negative points - gives a nice fade
            if self._preferences.traceIncludeNegative:
                _negColour = spectrumView.negColours[0]
                _negCol = [*_negColour[0:3], 1.0]
                mask = np.nonzero(data < 0.0)
                for mm in mask[0]:
                    m4 = mm * 4
                    hSpectrum.colors[m4:m4 + 4] = _negCol

        except Exception as es:
            tracesDict[spectrumView].clearArrays()

    def _updateVTraceData(self, spectrumView, tracesDict,
                          point, dim, positionPixel,
                          ph0=None, ph1=None, pivot=None):

        try:
            data = spectrumView._getSliceData(points=point, sliceDim=dim)

            if ph0 is not None and ph1 is not None and pivot is not None:
                data = Phasing.phaseRealData(data, ph0, ph1, pivot)

            y = spectrumView.spectrum.getPpmArray(dimension=dim)
            x = positionPixel[0] + spectrumView._traceScale * (self.axisL - self.axisR) * data
            _posColour = spectrumView.posColours[0]
            colR, colG, colB = _posColour[0:3]

            if spectrumView not in tracesDict.keys():
                tracesDict[spectrumView] = GLVertexArray(numLists=1,
                                                         renderMode=GLRENDERMODE_REBUILD,
                                                         blendMode=False,
                                                         drawMode=GL.GL_LINE_STRIP,
                                                         dimension=2,
                                                         GLContext=self)

            # add extra vertices to give a vertical line across the trace
            yLen = y.size
            y = np.append(y, (y[yLen - 1], y[0]))
            x = np.append(x, (positionPixel[0], positionPixel[0]))

            numVertices = len(x)
            vSpectrum = tracesDict[spectrumView]
            vSpectrum.indices = numVertices
            vSpectrum.numVertices = numVertices
            vSpectrum.indices = np.arange(numVertices, dtype=np.uint32)
            vSpectrum.vertices = np.zeros(numVertices * 2, dtype=np.float32)
            vSpectrum.vertices[::2] = x
            vSpectrum.vertices[1::2] = y
            vSpectrum.colors = np.array([colR, colG, colB, 1.0] * numVertices, dtype=np.float32)

            # colour the negative points - gives a nice fade
            if self._preferences.traceIncludeNegative:
                _negColour = spectrumView.negColours[0]
                _negCol = [*_negColour[0:3], 1.0]
                mask = np.nonzero(data < 0.0)
                for mm in mask[0]:
                    m4 = mm * 4
                    vSpectrum.colors[m4:m4 + 4] = _negCol

        except Exception as es:
            tracesDict[spectrumView].clearArrays()

    # NOTE:ED - remember these for later, may create larger vertex arrays for symbols, but should be quicker
    #       --
    #       x = np.array([1, 2, 3, -1, 5, 0, 3, 4, 4, 7, 3, 5, 9, 0, 5, 4, 3], dtype=np.uint32)
    #       seems to be the fastest way of getting masked values
    #           SKIPINDEX = np.uint32(-1) = 4294967295
    #           i.e. max index number, use as fill
    #           timeit.timeit('import numpy as np; x = np.array([1, 2, 3, -1, 5, 0, 3, 4, 4, 7, 3, 5, 9, 0, 5, 4, 3], dtype=np.uint32); x[np.where(x != 3)]', number=200000)
    #       fastest way to create filled arrays
    #           *** timeit.timeit('import numpy as np; x = np.array([1, 2, 3, -1, 5, 0, 3, 4, 4, 7, 3, 5, 9, 0, 5, 4, 3], dtype=np.uint32); a = x[x != SKIPINDEX]', number=200000)
    #               timeit.timeit('import numpy as np; x = np.array([1, 2, 3, -1, 5, 0, 3, 4, 4, 7, 3, 5, 9, 0, 5, 4, 3], dtype=np.uint32); mx = np.full(200000, SKIPINDEX, dtype=np.uint32)', number=20000)
    #       --
    #       np.take(x, np.where(x != 3))
    #       mx = np.ma.masked_values(x, 3)
    #       a = x[np.where(x != 3)]
    #       *** a = x[x != SKIPINDEX]
    #       np.where(data < 0)[0] * 4

    def updateTraces(self):
        if self.strip.isDeleted:
            return

        cursorCoordinate = self.getCurrentCursorCoordinate()
        position = [cursorCoordinate[0], cursorCoordinate[1]]  #list(cursorPosition)
        for axis in self._orderedAxes[2:]:
            position.append(axis.position)

        for spectrumView in self._ordering:  # strip.spectrumViews:
            if spectrumView.isDeleted:
                continue

            if self.showActivePhaseTrace and self._tracesNeedUpdating(spectrumView):

                phasingFrame = self.spectrumDisplay.phasingFrame
                dimension = spectrumView.dimensionIndices
                ppm2point = spectrumView.spectrum.ppm2point
                point2ppm = spectrumView.spectrum.point2ppm

                if phasingFrame.isVisible():
                    ph0 = phasingFrame.slider0.value()
                    ph1 = phasingFrame.slider1.value()
                    pivotPpm = phasingFrame.pivotEntry.get()
                    direction = phasingFrame.getDirection()

                    axisIndex = dimension[direction]
                    pivot = ppm2point(pivotPpm, dimension=axisIndex + 1) - 1
                else:
                    direction = 0
                    ph0 = ph1 = pivot = None

                # map to the spectrum pointPositions
                point = [ppm2point(position[dimension.index(n)], dimension=n + 1) - 1 for n in range(len(dimension))]
                intPositionPixel = [point2ppm(round(point[n]) + 1, dimension=n + 1) for n in dimension]

                if direction == 0:
                    if self._updateHTrace:
                        self._updateHTraceData(spectrumView, self._hTraces, point, dimension[0] + 1, intPositionPixel,
                                               ph0, ph1, pivot)
                    if self._updateVTrace:
                        self._updateVTraceData(spectrumView, self._vTraces, point, dimension[1] + 1, intPositionPixel)
                else:
                    # pivots are on the opposite axis
                    if self._updateHTrace:
                        self._updateHTraceData(spectrumView, self._hTraces, point, dimension[0] + 1, intPositionPixel)
                    if self._updateVTrace:
                        self._updateVTraceData(spectrumView, self._vTraces, point, dimension[1] + 1, intPositionPixel,
                                               ph0, ph1, pivot)

    def newTrace(self, position=None):
        # cursorCoordinate = self.getCurrentCursorCoordinate(self.cursorCoordinate)
        cursorCoordinate = self.current.cursorPosition
        position = position if position else [cursorCoordinate[0], cursorCoordinate[1]]

        # add to the list of traces
        self._currentTraces.append(position)

        for axis in self._orderedAxes[2:]:
            position.append(axis.position)

        for spectrumView in self._ordering:  # strip.spectrumViews:

            if spectrumView.isDeleted:
                continue

            # only add phasing trace for the visible spectra
            if spectrumView.isDisplayed:

                phasingFrame = self.spectrumDisplay.phasingFrame

                ph0 = phasingFrame.slider0.value()
                ph1 = phasingFrame.slider1.value()
                pivotPpm = phasingFrame.pivotEntry.get()
                direction = phasingFrame.getDirection()
                dimension = spectrumView.dimensionIndices
                ppm2point = spectrumView.spectrum.ppm2point
                point2ppm = spectrumView.spectrum.point2ppm

                if self.is1D:
                    pivot = spectrumView.spectrum.ppm2point(pivotPpm, dimension=1) - 1

                    self._newStatic1DTraceData(spectrumView,
                                               self._staticVTraces if self.spectrumDisplay._flipped else self._staticHTraces,
                                               position, ph0, ph1, pivot)

                else:
                    # map to the spectrum pointPositions
<<<<<<< HEAD
                    point = [ppm2point(position[dimension.index(n)], dimension=n + 1) - 1 for n in
                             range(len(dimension))]
=======
                    point = [ppm2point(position[dimension.index(n)], dimension=n + 1) - 1
                             for n in range(len(dimension))]
>>>>>>> b1198025
                    intPositionPixel = [point2ppm(round(point[n]) + 1, dimension=n + 1) for n in dimension]

                    if direction == 0:
                        self._newStaticHTraceData(spectrumView, self._staticHTraces, point, dimension[0] + 1,
                                                  intPositionPixel)
                    else:
                        self._newStaticVTraceData(spectrumView, self._staticVTraces, point, dimension[1] + 1,
                                                  intPositionPixel)

    def clearStaticTraces(self):
        self._staticVTraces = []
        self._staticHTraces = []
        self._currentTraces = []
        self.update()

    def rescaleStaticTraces(self):
        for hTrace in self._staticHTraces:
            hTrace.renderMode = GLRENDERMODE_RESCALE

        for vTrace in self._staticVTraces:
            vTrace.renderMode = GLRENDERMODE_RESCALE

        # need to update the current active trace - force reset of lastVisible trace
        for spectrumView in self._ordering:
            numDim = len(spectrumView.strip.axes)
            self._lastTracePoint[spectrumView] = [-1] * numDim

        # rebuild traces
        self.updateTraces()
        self.update()

    def rescaleStaticHTraces(self):
        for hTrace in self._staticHTraces:
            hTrace.renderMode = GLRENDERMODE_RESCALE

    def rescaleStaticVTraces(self):
        for vTrace in self._staticVTraces:
            vTrace.renderMode = GLRENDERMODE_RESCALE

    def rebuildTraces(self):
        traces = self._currentTraces
        self.clearStaticTraces()
        for trace in traces:
            self.newTrace(trace[:2])

    def buildStaticTraces(self):

        phasingFrame = self.spectrumDisplay.phasingFrame
        if phasingFrame.isVisible():
            ph0 = phasingFrame.slider0.value()
            ph1 = phasingFrame.slider1.value()
            pivotPpm = phasingFrame.pivotEntry.get()
            direction = phasingFrame.getDirection()

            deleteHList = []
            for trace in self._staticHTraces:

                specView = trace.spectrumView

                if specView and specView.isDeleted:
                    deleteHList.append(trace)
                    continue

                if trace.renderMode == GLRENDERMODE_RESCALE:
                    trace.renderMode = GLRENDERMODE_DRAW

                    axisIndex = specView.dimensionIndices[direction]
                    pivot = specView.spectrum.ppm2point(pivotPpm, dimension=axisIndex + 1)
                    positionPixel = trace.positionPixel
                    preData = Phasing.phaseRealData(trace.data, ph0, ph1, pivot)

                    if self.is1D:
                        trace.vertices[1::2] = preData
                    else:
                        y = positionPixel[1] + specView._traceScale * (self.axisT - self.axisB) * preData
                        y = np.append(y, (positionPixel[1], positionPixel[1]))
                        trace.vertices[1::2] = y

                    # build the VBOs here
                    trace.defineVertexColorVBO()

            for dd in deleteHList:
                self._staticHTraces.remove(dd)

            deleteVList = []
            for trace in self._staticVTraces:

                specView = trace.spectrumView

                if specView and specView.isDeleted:
                    deleteVList.append(trace)
                    continue

                if trace.renderMode == GLRENDERMODE_RESCALE:
                    trace.renderMode = GLRENDERMODE_DRAW

                    axisIndex = specView.dimensionIndices[direction]
                    pivot = specView.spectrum.ppm2point(pivotPpm, dimension=axisIndex + 1)
                    positionPixel = trace.positionPixel
                    preData = Phasing.phaseRealData(trace.data, ph0, ph1, pivot)

                    if self.is1D:
                        trace.vertices[::2] = preData
                    else:
                        x = positionPixel[0] + specView._traceScale * (self.axisL - self.axisR) * preData
                        x = np.append(x, (positionPixel[0], positionPixel[0]))
                        trace.vertices[::2] = x

                    # build the VBOs here
                    trace.defineVertexColorVBO()

            for dd in deleteVList:
                self._staticVTraces.remove(dd)

    def drawTraces(self, shader):
        if self.strip.isDeleted:
            return

        phasingFrame = self.spectrumDisplay.phasingFrame
        if phasingFrame.isVisible():

            for hTrace in self._staticHTraces:
                if hTrace.spectrumView and not hTrace.spectrumView.isDeleted and hTrace.spectrumView.isDisplayed:

                    if self._stackingMode:
                        # use the stacking matrix to offset the 1D spectra
                        shader.setMVMatrix(self._spectrumSettings[hTrace.spectrumView].stackedMatrix)
                    else:
                        shader.setMVMatrixToIdentity()
                    hTrace.drawVertexColorVBO()

            for vTrace in self._staticVTraces:
                if vTrace.spectrumView and not vTrace.spectrumView.isDeleted and vTrace.spectrumView.isDisplayed:

                    if self._stackingMode:
                        # use the stacking matrix to offset the 1D spectra
                        shader.setMVMatrix(self._spectrumSettings[vTrace.spectrumView].stackedMatrix)
                    else:
                        shader.setMVMatrixToIdentity()
                    vTrace.drawVertexColorVBO()

        # only paint if mouse is in the window, or menu has been raised in this strip
        if self.underMouse() or self._menuActive:

            deleteHList = []
            if self._updateHTrace and (self.showActivePhaseTrace or not phasingFrame.isVisible()):
                for hTrace in self._hTraces.keys():
                    trace = self._hTraces[hTrace]
                    if hTrace and hTrace.isDeleted:
                        deleteHList.append(hTrace)
                        continue

                    if hTrace and not hTrace.isDeleted and hTrace.isVisible():
                        trace.defineVertexColorVBO()
                        trace.drawVertexColorVBO()

            for dd in deleteHList:
                del self._hTraces[dd]

            deleteVList = []
            if self._updateVTrace and (self.showActivePhaseTrace or not phasingFrame.isVisible()):
                for vTrace in self._vTraces.keys():
                    trace = self._vTraces[vTrace]
                    if vTrace and vTrace.isDeleted:
                        deleteVList.append(vTrace)
                        continue

                    if vTrace and not vTrace.isDeleted and vTrace.isVisible():
                        trace.defineVertexColorVBO()
                        trace.drawVertexColorVBO()

            for dd in deleteVList:
                del self._vTraces[dd]

    # NOTE:ED - don't delete this yet
    # def _makeSpectrumArray(self, spectrumView, drawList):
    #     drawList.renderMode = GLRENDERMODE_DRAW
    #     drawList.clearArrays()
    #
    #     for position, dataArray in spectrumView._getPlaneData():
    #         ma = np.amax(dataArray)
    #         mi = np.amin(dataArray)
    #         # min(  abs(  fract(P.z * gsize) - 0.5), 0.2);
    #         # newData = np.clip(np.absolute(np.remainder((50.0*dataArray/ma), 1.0)-0.5), 0.2, 50.0)
    #         dataScale = 15.0
    #         newData = dataScale * dataArray / ma
    #         npX = dataArray.shape[0]
    #         npY = dataArray.shape[1]
    #
    #         indexing = (npX - 1) * (npY - 1)
    #         elements = npX * npY
    #         drawList.indices = np.zeros(int(indexing * 6), dtype=np.uint32)
    #         drawList.vertices = np.zeros(int(elements * 4), dtype=np.float32)
    #         drawList.colors = np.zeros(int(elements * 4), dtype=np.float32)
    #
    #         ii = 0
    #         for y0 in range(0, npY):
    #             for x0 in range(0, npX):
    #                 vertex = [y0, x0, newData[x0, y0], 0.5 + newData[x0, y0] / (2.0 * dataScale)]
    #                 color = [0.5, 0.5, 0.5, 1.0]
    #                 drawList.vertices[ii * 4:ii * 4 + 4] = vertex
    #                 drawList.colors[ii * 4:ii * 4 + 4] = color
    #                 ii += 1
    #         drawList.numVertices = elements
    #
    #         ii = 0
    #         for y0 in range(0, npY - 1):
    #             for x0 in range(0, npX - 1):
    #                 corner = x0 + (y0 * npX)
    #                 indices = [corner, corner + 1, corner + npX,
    #                            corner + 1, corner + npX, corner + 1 + npX]
    #                 drawList.indices[ii * 6:ii * 6 + 6] = indices
    #                 ii += 1
    #         break

<<<<<<< HEAD
    def set3DProjection(self):
=======
    # def sizeHint(self):
    #     return QSize(self.w, self.h)

    @staticmethod
    def set3DProjection():
>>>>>>> b1198025
        GL.glMatrixMode(GL.GL_PROJECTION)
        GL.glLoadIdentity()
        GL.glOrtho(-0.5, +0.5, +0.5, -0.5, 4.0, 15.0)
        GL.glMatrixMode(GL.GL_MODELVIEW)
        GL.glLoadIdentity()

    @staticmethod
    def setClearColor(c):
        GL.glClearColor(c.redF(), c.greenF(), c.blueF(), c.alphaF())

    @staticmethod
    def setColor(c):
        GL.glColor4f(c.redF(), c.greenF(), c.blueF(), c.alphaF())

    def highlightCurrentStrip(self, current):
        if current:
            self.highlighted = True

            self._updateAxes = True
            for gr in self.gridList:
                gr.renderMode = GLRENDERMODE_REBUILD
            if self.stripIDString:
                self.stripIDString.renderMode = GLRENDERMODE_REBUILD

        else:
            self.highlighted = False

            self._updateAxes = True
            for gr in self.gridList:
                gr.renderMode = GLRENDERMODE_REBUILD
            if self.stripIDString:
                self.stripIDString.renderMode = GLRENDERMODE_REBUILD

        self.update()

    def _buildAxes(self, gridGLList, axisList=None, scaleGrid=None, r=0.0, g=0.0, b=0.0, transparency=256.0,
                   _includeDiagonal=False, _diagonalList=None, _includeAxis=True):
        """Build the grid
        """

        def getDigit(ll, order):
            ss = '{0:.1f}'.format(ll[3] / order)
            valLen = len(ss)
            return ss[valLen - 3]

        def getDigitLen(ll, order):
            ss = '{0:.1f}'.format(ll[3] / order)
            return len(ss)

        def check(ll):
            # check if a number ends in an even digit
            val = '%.0f' % (ll[3] / ll[4])
            valLen = len(val)
            if val[valLen - 1] in '02468':
                return True

        def valueToRatio(val, x0, x1):
            return (val - x0) / (x1 - x0)

        labelling = {'0': {}, '1': {}}
        axesChanged = False
        _minPow = None
        _minOrder = None
        _minSet = False
        _labelRestrictList = ('0123456789', '0258', '05', '0')

        # check if the width is too small to draw too many grid levels
        boundX = (self.w - self.AXIS_MARGINRIGHT) if self._drawRightAxis else self.w
        boundY = (self.h - self.AXIS_MOUSEYOFFSET) if self._drawBottomAxis else self.h
        scaleBounds = (boundX, boundY)

        if gridGLList.renderMode == GLRENDERMODE_REBUILD:

            # get the list of visible spectrumViews, or the first in the list
<<<<<<< HEAD
            visibleSpectrumViews = [specView for specView in self._ordering if
                                    not specView.isDeleted and specView.isDisplayed]
            thisSpecView = visibleSpectrumViews[0] if visibleSpectrumViews else self._ordering[
                0] if self._ordering and not self._ordering[
                0].isDeleted else None
=======
            visibleSpectrumViews = [specView for specView in self._ordering
                                    if not specView.isDeleted and specView.isDisplayed]
            thisSpecView = visibleSpectrumViews[0] if visibleSpectrumViews else \
                self._ordering[0] if self._ordering and not self._ordering[0].isDeleted else None
>>>>>>> b1198025

            if thisSpecView:
                # thisSpec = thisSpecView.spectrum
                specSet = self._spectrumSettings[thisSpecView]

                if self.XAXES[self._xUnits] == GLDefs.AXISUNITSINTENSITY:  # self.is1D:
                    axisLimitL = self.axisL
                    axisLimitR = self.axisR
                    self.XMode = self._eFormat  # '%.6g'

                # generate different axes depending on units - X Axis
                elif self.XAXES[self._xUnits] == GLDefs.AXISUNITSPPM:
                    axisLimitL = self.axisL
                    axisLimitR = self.axisR
                    self.XMode = self._floatFormat

                elif self.XAXES[self._xUnits] == GLDefs.AXISUNITSHZ:
                    if self._ordering:
                        freq = specSet.spectrometerFrequency[0]
                        axisLimitL = self.axisL * freq
                        axisLimitR = self.axisR * freq

                    else:
                        # error trap all spectra deleted
                        axisLimitL = self.axisL
                        axisLimitR = self.axisR
                    self.XMode = self._floatFormat

                else:
                    if self._ordering:
                        ppm2point = specSet.ppmToPoint[0]
                        axisLimitL = ppm2point(self.axisL)
                        axisLimitR = ppm2point(self.axisR)

                    else:
                        # error trap all spectra deleted
                        axisLimitL = self.axisL
                        axisLimitR = self.axisR
                    self.XMode = self._intFormat

                # generate different axes depending on units - Y Axis, always use first option for 1d
                if self.YAXES[self._yUnits] == GLDefs.AXISUNITSINTENSITY:  # self.is1D:
                    axisLimitT = self.axisT
                    axisLimitB = self.axisB
                    self.YMode = self._eFormat  # '%.6g'

                elif self.YAXES[self._yUnits] == GLDefs.AXISUNITSPPM:
                    axisLimitT = self.axisT
                    axisLimitB = self.axisB
                    self.YMode = self._floatFormat  # '%.3f'

                elif self.YAXES[self._yUnits] == GLDefs.AXISUNITSHZ:
                    if self._ordering:
                        freq = specSet.spectrometerFrequency[1]
                        axisLimitT = self.axisT * freq
                        axisLimitB = self.axisB * freq

                    else:
                        axisLimitT = self.axisT
                        axisLimitB = self.axisB
                    self.YMode = self._floatFormat  # '%.3f'

                else:
                    if self._ordering:
                        ppm2point = specSet.ppmToPoint[1]
                        axisLimitT = ppm2point(self.axisT)
                        axisLimitB = ppm2point(self.axisB)

                    else:
                        axisLimitT = self.axisT
                        axisLimitB = self.axisB
                    self.YMode = self._intFormat  # '%i'

                minX = min(axisLimitL, axisLimitR)
                maxX = max(axisLimitL, axisLimitR)
                minY = min(axisLimitT, axisLimitB)
                maxY = max(axisLimitT, axisLimitB)
                ul = np.array([minX, minY])
                br = np.array([maxX, maxY])

                gridGLList.renderMode = GLRENDERMODE_DRAW
                axesChanged = True

                gridGLList.clearArrays()

                vertexList = ()
                indexList = ()
                colorList = ()

                index = 0
                for scaleOrder, i in enumerate(scaleGrid):  #  [2,1,0]:   ## Draw three different scales of grid
                    dist = br - ul

                    if 0 in dist:
                        # skip if one of the axes is zero
                        continue

                    nlTarget = 10.**i  # i: 0 -> major tick-marks, 1 -> minor, (2 -> tiny-minor :) if needed)
                    _pow = np.log10(abs(dist / nlTarget)) + 0.5
                    d = 10.**np.floor(_pow)
                    if 0 in d:
                        continue

                    ul1 = np.ceil(ul / d) * d  # get the first tick-mark inside
                    br1 = np.ceil(br / d) * d  # get the last tick-mark outside
                    dist = br1 - ul1
                    nl = (dist / d) + 0.5  # tick marks to draw - 0.5 fixes rounding errors for small numbers
                    # _kk = 0
                    # print(f'i:{i}  dx:{(br-ul)[_kk]:0.5f}    dist:{dist[_kk]:5}  _pow:{_pow[_kk]:5}'
                    #       f'  d:{d[_kk]:5}  min:{ul1[_kk]:5}  max:{br1[_kk]:5}  nl:{nl[_kk]:5}')

                    # _minPow = np.floor(_pow) if _minPow is None else np.minimum(_minPow, np.floor(_pow))
                    _minOrder = d if _minOrder is None else np.minimum(_minOrder, d)
                    p1 = np.array([0., 0.])
                    p2 = np.array([0., 0.])
                    for ax in axisList:  #   range(0,2):  ## Draw grid for both axes

                        c = 30.0 + (scaleOrder * 20)
                        bx = (ax + 1) % 2  # x-y ordering

                        for x in range(0, int(nl[ax])):
                            p1[ax] = ul1[ax] + x * d[ax]
                            p2[ax] = p1[ax]
                            p1[bx] = ul[bx]
                            p2[bx] = br[bx]
                            if p1[ax] < min(ul[ax], br[ax]) or p1[ax] > max(ul[ax], br[ax]):
                                continue

                            if i == 1:  # should be largest scale grid
                                d[0] = self._round_sig(d[0], sig=4)
                                d[1] = self._round_sig(d[1], sig=4)

                                if ax == 0:
<<<<<<< HEAD
                                    includeGrid = not (
                                            self.XMode == self._intFormat and d[0] < 1 and abs(p1[0] - int(p1[0])) >
                                            d[0] / 2.0)
                                else:
                                    includeGrid = not (
                                            self.YMode == self._intFormat and d[1] < 1 and abs(p1[1] - int(p1[1])) >
                                            d[1] / 2.0)
=======
                                    includeGrid = not (self.XMode == self._intFormat and d[0] < 1 and
                                                       abs(p1[0] - int(p1[0])) > d[0] / 2.0)
                                else:
                                    includeGrid = not (self.YMode == self._intFormat and d[1] < 1 and
                                                       abs(p1[1] - int(p1[1])) > d[1] / 2.0)
>>>>>>> b1198025

                                if includeGrid:
                                    if '%.5f' % p1[0] == '%.5f' % p2[0]:  # check whether a vertical line - x axis
                                        pp = self._round_sig(p1[0], sig=10)

                                        # xLabel = str(int(p1[0])) if d[0] >=1 else self.XMode % p1[0]
                                        labelling[str(ax)][pp] = ((i, ax, valueToRatio(p1[0], axisLimitL, axisLimitR),
                                                                   pp, d[0]))
                                    else:
                                        pp = self._round_sig(p1[1], sig=10)

                                        # num = int(p1[1]) if d[1] >=1 else self.XMode % p1[1]
                                        labelling[str(ax)][pp] = ((i, ax, valueToRatio(p1[1], axisLimitB, axisLimitT),
                                                                   pp, d[1]))

                                    # append the new points to the end of nparray, ignoring narrow grids
                                    if scaleBounds[ax] * (scaleOrder + 1) > AXES_MARKER_MIN_PIXEL:
                                        indexList += (index, index + 1)
                                        vertexList += (valueToRatio(p1[0], axisLimitL, axisLimitR),
                                                       valueToRatio(p1[1], axisLimitB, axisLimitT),
                                                       valueToRatio(p2[0], axisLimitL, axisLimitR),
                                                       valueToRatio(p2[1], axisLimitB, axisLimitT))

                                        alpha = min([1.0, c / transparency])
                                        colorList += (r, g, b, alpha, r, g, b, alpha)

                                        gridGLList.numVertices += 2
                                        index += 2

                # add the extra axis lines
                if _includeAxis:
                    for ax in axisList:

                        offset = GLDefs.AXISDRAWOFFSET if self.AXIS_INSIDE else (1 - GLDefs.AXISDRAWOFFSET)
                        if ax == 0:
                            # add the x-axis line
                            indexList += (index, index + 1)
                            vertexList += (0.0, offset, 1.0, offset)
                            colorList += (r, g, b, 1.0, r, g, b, 1.0)
                            gridGLList.numVertices += 2
                            index += 2

                        elif ax == 1:
                            # add the y-axis line
                            indexList += (index, index + 1)
                            vertexList += (1.0 - offset, 0.0, 1.0 - offset, 1.0)
                            colorList += (r, g, b, 1.0, r, g, b, 1.0)
                            gridGLList.numVertices += 2
                            index += 2

                # copy the arrays the GLstore
                gridGLList.vertices = np.array(vertexList, dtype=np.float32)
                gridGLList.indices = np.array(indexList, dtype=np.uint32)
                gridGLList.colors = np.array(colorList, dtype=np.float32)

                # restrict the labelling to the maximum without overlap based on width
                # should be dependent on font size though
                _maxChars = 1
                for k, val in list(labelling['0'].items()):
                    _maxChars = max(_maxChars, getDigitLen(val, _minOrder[0]))
                _width = self.w / (7.0 * _maxChars)  # num of columns
                restrictList = 0
                ll = len(labelling['0'])
                while ll > _width and restrictList < 3:
                    ll /= 2
                    restrictList += 1
                for k, val in list(labelling['0'].items()):
                    if getDigit(val, _minOrder[0]) not in _labelRestrictList[restrictList]:
                        # remove the item
                        del labelling['0'][k]

                _height = self.h / 15.0  # num of rows
                restrictList = 0
                ll = len(labelling['1'])
                while ll > _height and restrictList < 3:
                    ll /= 2
                    restrictList += 1
                for k, val in list(labelling['1'].items()):
                    if getDigit(val, _minOrder[1]) not in _labelRestrictList[restrictList]:
                        # remove the item
                        del labelling['1'][k]

        return labelling, axesChanged

    @staticmethod
    def _widthsChangedEnough(r1, r2, tol=1e-5):
        if len(r1) != len(r2):
            raise ValueError('WidthsChanged must be the same length')

        for ii in zip(r1, r2):
            if abs(ii[0] - ii[1]) > tol:
                return True

    def getAxisPosition(self, axisIndex):
        position = None
        if axisIndex == 0:
            position = (self.axisR + self.axisL) / 2.0

        elif axisIndex == 1:
            position = (self.axisT + self.axisB) / 2.0

        return position

    def setAxisPosition(self, axisIndex, position, rescale=True, update=True):
        if axisIndex == 0:
            diff = (self.axisR - self.axisL) / 2.0
            self.axisL = position - diff
            self.axisR = position + diff

            if rescale:
                self._rescaleXAxis(rescale=rescale, update=update)

        elif axisIndex == 1:
            diff = (self.axisT - self.axisB) / 2.0
            self.axisB = position - diff
            self.axisT = position + diff

            if rescale:
                self._rescaleYAxis(rescale=rescale, update=update)

    def getAxisWidth(self, axisIndex):
        width = None
        if axisIndex == 0:
            width = abs(self.axisR - self.axisL)

        elif axisIndex == 1:
            width = abs(self.axisT - self.axisB)

        return width

    def setAxisWidth(self, axisIndex, width, rescale=True, update=True):
        if axisIndex == 0:
            diff = self.sign(self.axisR - self.axisL) * abs(width) / 2.0
            mid = (self.axisR + self.axisL) / 2.0
            self.axisL = mid - diff
            self.axisR = mid + diff

            self._scaleToXAxis(rescale=rescale, update=update)

        elif axisIndex == 1:
            diff = self.sign(self.axisT - self.axisB) * abs(width) / 2.0
            mid = (self.axisT + self.axisB) / 2.0
            self.axisB = mid - diff
            self.axisT = mid + diff

            self._scaleToYAxis(rescale=rescale, update=update)

    def getAxisRegion(self, axisIndex):
        """Return the region for visible axisIndex 0/1 (for X/Y)
        if axis is reversed, the region will be returned as (max, min)
        """
        if axisIndex == 0:
            return self.axisL, self.axisR

        elif axisIndex == 1:
            return self.axisB, self.axisT

    def setAxisRegion(self, axisIndex, region, rescale=True, update=True):
        if axisIndex == 0:
            if self.INVERTXAXIS:
                self.axisL = max(region)
                self.axisR = min(region)
            else:
                self.axisL = min(region)
                self.axisR = max(region)

            if rescale:
                self._rescaleXAxis(rescale=rescale, update=update)

        elif axisIndex == 1:
            if self.INVERTYAXIS:
                self.axisB = max(region)
                self.axisT = min(region)
            else:
                self.axisB = min(region)
                self.axisT = max(region)

            if rescale:
                self._rescaleYAxis(rescale=rescale, update=update)

    @pyqtSlot(dict)
    def _glXAxisChanged(self, aDict):
        if self._aspectRatioMode:
            self._glAllAxesChanged(aDict)
            return

        if self.strip.isDeleted:
            return

        if aDict[GLNotifier.GLSOURCE] != self and aDict[GLNotifier.GLSPECTRUMDISPLAY] == self.spectrumDisplay:

            # match only the scale for the X axis
            _dict = aDict[GLNotifier.GLAXISVALUES]

            axisL = _dict[GLNotifier.GLLEFTAXISVALUE]
            axisR = _dict[GLNotifier.GLRIGHTAXISVALUE]
            row = _dict[GLNotifier.GLSTRIPROW]
            col = _dict[GLNotifier.GLSTRIPCOLUMN]

            if any(val is None for val in (axisL, axisR, row, col)):
                return

            if self._widthsChangedEnough([axisL, self.axisL], [axisR, self.axisR]):

                if self.spectrumDisplay.stripArrangement == 'Y':
                    if self.strip.tilePosition[1] == col:
                        self.axisL = axisL
                        self.axisR = axisR
                    else:
                        diff = (axisR - axisL) / 2.0
                        mid = (self.axisR + self.axisL) / 2.0
                        self.axisL = mid - diff
                        self.axisR = mid + diff

                elif self.spectrumDisplay.stripArrangement == 'X':
                    if self.strip.tilePosition[0] == row:
                        self.axisL = axisL
                        self.axisR = axisR
                    else:
                        diff = (axisR - axisL) / 2.0
                        mid = (self.axisR + self.axisL) / 2.0
                        self.axisL = mid - diff
                        self.axisR = mid + diff
                else:
                    raise
                self._rescaleXAxis()
                self._storeZoomHistory()

    @pyqtSlot(dict)
    def _glAxisLockChanged(self, aDict):
        if self.strip.isDeleted:
            return

        if aDict[GLNotifier.GLSOURCE] != self and aDict[GLNotifier.GLSPECTRUMDISPLAY] == self.spectrumDisplay:
            self._aspectRatioMode = aDict[GLNotifier.GLVALUES][0]

            if self._aspectRatioMode:

                # check which is the primary axis and update the opposite axis - similar to wheelEvent
                if self.spectrumDisplay.stripArrangement == 'Y':

                    # strips are arranged in a row
                    self._scaleToYAxis()

                elif self.spectrumDisplay.stripArrangement == 'X':

                    # strips are arranged in a column
                    self._scaleToXAxis()

                elif self.spectrumDisplay.stripArrangement == 'T':

                    # NOTE:ED - Tiled plots not fully implemented yet
<<<<<<< HEAD
                    getLogger().warning(
                            'Tiled plots not implemented for spectrumDisplay: %s' % str(self.spectrumDisplay.pid))

                else:
                    getLogger().warning(
                            'Strip direction is not defined for spectrumDisplay: %s' % str(self.spectrumDisplay.pid))
=======
                    getLogger().warning(f'Tiled plots not implemented for spectrumDisplay: '
                                        f'{str(self.spectrumDisplay.pid)}')

                else:
                    getLogger().warning(f'Strip direction is not defined for spectrumDisplay: '
                                        f'{str(self.spectrumDisplay.pid)}')
>>>>>>> b1198025

            else:
                # paint to update lock button colours
                self.update()

    @pyqtSlot(dict)
    def _glAxisUnitsChanged(self, aDict):
        if self.strip.isDeleted:
            return

        # update the list of visible spectra
        self._updateVisibleSpectrumViews()

        if aDict[GLNotifier.GLSOURCE] != self and aDict[GLNotifier.GLSPECTRUMDISPLAY] == self.spectrumDisplay:

            # read values from dataDict and set units
            if aDict[GLNotifier.GLVALUES]:  # and aDict[GLNotifier.GLVALUES][GLDefs.AXISLOCKASPECTRATIO]:

                self._xUnits = aDict[GLNotifier.GLVALUES][GLDefs.AXISXUNITS]
                self._yUnits = aDict[GLNotifier.GLVALUES][GLDefs.AXISYUNITS]
                if GLDefs.AXISASPECTRATIOMODE in aDict[GLNotifier.GLVALUES]:
                    aRM = aDict[GLNotifier.GLVALUES][GLDefs.AXISASPECTRATIOMODE]

                    if self._aspectRatioMode != aRM:
                        self._aspectRatioMode = aRM
                        changeDict = {GLNotifier.GLSOURCE         : None,
                                      GLNotifier.GLSPECTRUMDISPLAY: self.spectrumDisplay,
                                      GLNotifier.GLVALUES         : (aRM,)
                                      }
                        self._glAxisLockChanged(changeDict)

                    if GLDefs.AXISASPECTRATIOS in aDict[GLNotifier.GLVALUES]:
                        self._aspectRatios.update(aDict[GLNotifier.GLVALUES][GLDefs.AXISASPECTRATIOS])
                        if aRM == 2:
                            self._rescaleAllZoom(rescale=True)

            # spawn rebuild event for the grid
            self._updateAxes = True
            if self.gridList:
                for gr in self.gridList:
                    gr.renderMode = GLRENDERMODE_REBUILD
            self.update()

    @pyqtSlot(dict)
    def _glYAxisChanged(self, aDict):
        if self._aspectRatioMode:
            self._glAllAxesChanged(aDict)
            return

        if self.strip.isDeleted:
            return

        if aDict[GLNotifier.GLSOURCE] != self and aDict[GLNotifier.GLSPECTRUMDISPLAY] == self.spectrumDisplay:

            # match the Y axis
            _dict = aDict[GLNotifier.GLAXISVALUES]

            axisB = _dict[GLNotifier.GLBOTTOMAXISVALUE]
            axisT = _dict[GLNotifier.GLTOPAXISVALUE]
            row = _dict[GLNotifier.GLSTRIPROW]
            col = _dict[GLNotifier.GLSTRIPCOLUMN]

            if any(val is None for val in (axisB, axisT, row, col)):
                return

            if self._widthsChangedEnough([axisB, self.axisB], [axisT, self.axisT]):

                if self.spectrumDisplay.stripArrangement == 'Y':
                    if self.strip.tilePosition[0] == row:
                        self.axisB = axisB
                        self.axisT = axisT
                    else:
                        diff = (axisT - axisB) / 2.0
                        mid = (self.axisT + self.axisB) / 2.0
                        self.axisB = mid - diff
                        self.axisT = mid + diff

                elif self.spectrumDisplay.stripArrangement == 'X':
                    if self.strip.tilePosition[1] == col:
                        self.axisB = axisB
                        self.axisT = axisT
                    else:
                        diff = (axisT - axisB) / 2.0
                        mid = (self.axisT + self.axisB) / 2.0
                        self.axisB = mid - diff
                        self.axisT = mid + diff
                else:
                    raise

                self._rescaleYAxis()
                self._storeZoomHistory()

    @pyqtSlot(dict)
    def _glAllAxesChanged(self, aDict):
        if self.strip.isDeleted:
            return

        sDisplay = aDict[GLNotifier.GLSPECTRUMDISPLAY]
        source = aDict[GLNotifier.GLSOURCE]

        if source != self and sDisplay == self.spectrumDisplay:

            # match the values for the Y axis, and scale for the X axis
            _dict = aDict[GLNotifier.GLAXISVALUES]

            axisB = _dict[GLNotifier.GLBOTTOMAXISVALUE]
            axisT = _dict[GLNotifier.GLTOPAXISVALUE]
            axisL = _dict[GLNotifier.GLLEFTAXISVALUE]
            axisR = _dict[GLNotifier.GLRIGHTAXISVALUE]
            row = _dict[GLNotifier.GLSTRIPROW]
            col = _dict[GLNotifier.GLSTRIPCOLUMN]
            # zoomAll = _dict[GLNotifier.GLSTRIPZOOMALL]

            if any(val is None for val in (axisB, axisT, axisL, axisR, row, col)):
                return

            if self._widthsChangedEnough([axisB, self.axisB], [axisT, self.axisT]) and \
                    self._widthsChangedEnough([axisL, self.axisL], [axisR, self.axisR]):

                # # do the matching row and column only unless _useLockedAspect or self._useDefaultAspect are set
                # if not (self.strip.tilePosition[0] == row or self.strip.tilePosition[1] == col) and \
                #         not (self._useLockedAspect or self._useDefaultAspect) and zoomAll:
                #     return

                if self.spectrumDisplay.stripArrangement == 'Y':

                    # strips are arranged in a row
                    if self.strip.tilePosition[1] == col:
                        self.axisL = axisL
                        self.axisR = axisR
                    else:  #if self._useLockedAspect or self._useDefaultAspect:
                        diff = (axisR - axisL) / 2.0
                        mid = (self.axisR + self.axisL) / 2.0
                        self.axisL = mid - diff
                        self.axisR = mid + diff

                    if self.strip.tilePosition[0] == row:
                        self.axisB = axisB
                        self.axisT = axisT
                    else:  #if self._useLockedAspect or self._useDefaultAspect:
                        diff = (axisT - axisB) / 2.0
                        mid = (self.axisT + self.axisB) / 2.0
                        self.axisB = mid - diff
                        self.axisT = mid + diff

                elif self.spectrumDisplay.stripArrangement == 'X':

                    # strips are arranged in a column
                    if self.strip.tilePosition[1] == col:
                        self.axisB = axisB
                        self.axisT = axisT
                    else:  #if self._useLockedAspect or self._useDefaultAspect:
                        diff = (axisT - axisB) / 2.0
                        mid = (self.axisT + self.axisB) / 2.0
                        self.axisB = mid - diff
                        self.axisT = mid + diff

                    if self.strip.tilePosition[0] == row:
                        self.axisL = axisL
                        self.axisR = axisR
                    else:  #if self._useLockedAspect or self._useDefaultAspect:
                        diff = (axisR - axisL) / 2.0
                        mid = (self.axisR + self.axisL) / 2.0
                        self.axisL = mid - diff
                        self.axisR = mid + diff

                elif self.spectrumDisplay.stripArrangement == 'T':

                    # NOTE:ED - Tiled plots not fully implemented yet
                    pass

                else:
                    # currently ignore - warnings will be logged elsewhere
                    pass

                self._rescaleAllAxes()
                self._storeZoomHistory()

    @pyqtSlot(dict)
    def _glMouseMoved(self, aDict):
        if self.strip.isDeleted:
            return

        if aDict[GLNotifier.GLSOURCE] != self:

            mouseMovedDict = aDict[GLNotifier.GLMOUSEMOVEDDICT]

            if self._crosshairVisible:
                exactMatch = (self._preferences.matchAxisCode == AXIS_FULLATOMNAME)
                # indices = getAxisCodeMatchIndices(self._axisCodes[:2], mouseMovedDict[AXIS_ACTIVEAXES], exactMatch=exactMatch)
                #
                # if indices and len(indices) > 1:
                #     for n in range(2):
                #         if indices[n] is not None:
                #
                #             axis = mouseMovedDict[AXIS_ACTIVEAXES][indices[n]]
                #             self.cursorSource = CURSOR_SOURCE_OTHER
                #             self.cursorCoordinate[n] = mouseMovedDict[AXIS_FULLATOMNAME][axis]
                #
                #             # coordinates have already been flipped
                #             self.doubleCursorCoordinate[1 - n] = self.cursorCoordinate[n]
                #
                #         else:
                #             self.cursorSource = CURSOR_SOURCE_OTHER
                #             self.cursorCoordinate[n] = None
                #             self.doubleCursorCoordinate[1 - n] = None

                self.update(mode=PaintModes.PAINT_MOUSEONLY)

    @pyqtSlot(dict)
    def _glKeyEvent(self, aDict):
        """Process Key events from the application/popups and other strips
        :param aDict - dictionary containing event flags:
        """
        if self.strip.isDeleted:
            return

        if not self.globalGL:
            return

        self.glKeyPressEvent(aDict)

    @pyqtSlot(dict)
    def _glEvent(self, aDict):
        """Process events from the application/popups and other strips
        :param aDict - dictionary containing event flags:
        """
        if self.strip.isDeleted:
            return

        if not self.globalGL:
            return

        if aDict:
            if aDict[GLNotifier.GLSOURCE] != self:

                # check the params for actions and update the display
                triggers = aDict[GLNotifier.GLTRIGGERS]
                targets = aDict[GLNotifier.GLTARGETS]

                if triggers or targets:

                    if GLNotifier.GLRESCALE in triggers:
                        self._rescaleXAxis(update=False)

                    if GLNotifier.GLPREFERENCES in triggers:
                        self._preferencesUpdate()
                        self._rescaleXAxis(update=False)
                        self.stripIDString.renderMode = GLRENDERMODE_REBUILD

                    if GLNotifier.GLPEAKLISTS in triggers:
                        for spectrumView in self._ordering:  # strip.spectrumViews:

                            if spectrumView.isDeleted:
                                continue

                            for peakListView in spectrumView.peakListViews:
                                for peakList in targets:
                                    if peakList == peakListView.peakList:
                                        peakListView.buildSymbols = True
                                        peakListView.buildArrows = True
                        # self.buildPeakLists()

                    if GLNotifier.GLPEAKLISTLABELS in triggers:
                        for spectrumView in self._ordering:  # strip.spectrumViews:

                            if spectrumView.isDeleted:
                                continue

                            for peakListView in spectrumView.peakListViews:
                                for peakList in targets:
                                    if peakList == peakListView.peakList:
                                        peakListView.buildLabels = True
                                        peakListView.buildArrows = True
                        # self.buildPeakListLabels()

                    if GLNotifier.GLMARKS in triggers:
                        self.buildMarks = True

                    if GLNotifier.GLHIGHLIGHTPEAKS in triggers:
                        self._GLPeaks.updateHighlightSymbols()

                    if GLNotifier.GLHIGHLIGHTMULTIPLETS in triggers:
                        self._GLMultiplets.updateHighlightSymbols()

                    if GLNotifier.GLHIGHLIGHTINTEGRALS in triggers:
                        self._GLIntegrals.updateHighlightSymbols()

                    if GLNotifier.GLALLCONTOURS in triggers:
                        self.buildAllContours()

                    if GLNotifier.GLALLPEAKS in triggers:
                        self._GLPeaks.updateAllSymbols()

                    if GLNotifier.GLALLMULTIPLETS in triggers:
                        self._GLMultiplets.updateAllSymbols()

                    if GLNotifier.GLANY in targets:
                        self._rescaleXAxis(update=False)

                    if GLNotifier.GLPEAKNOTIFY in targets:
                        self._GLPeaks.updateHighlightSymbols()

                    if GLNotifier.GLINTEGRALLISTS in triggers:
                        for spectrumView in self._ordering:  # strip.spectrumViews:

                            if spectrumView.isDeleted:
                                continue

                            for integralListView in spectrumView.integralListViews:
                                for integralList in targets:
                                    if integralList == integralListView.integralList:
                                        integralListView.buildSymbols = True

                    if GLNotifier.GLINTEGRALLISTLABELS in triggers:
                        for spectrumView in self._ordering:  # strip.spectrumViews:

                            if spectrumView.isDeleted:
                                continue

                            for integralListView in spectrumView.integralListViews:
                                for integralList in targets:
                                    if integralList == integralListView.integralList:
                                        integralListView.buildLabels = True

                    if GLNotifier.GLMULTIPLETLISTS in triggers:
                        for spectrumView in self._ordering:  # strip.spectrumViews:

                            if spectrumView.isDeleted:
                                continue

                            for multipletListView in spectrumView.multipletListViews:
                                for multipletList in targets:
                                    if multipletList == multipletListView.multipletList:
                                        multipletListView.buildSymbols = True
                                        multipletListView.buildArrows = True

                    if GLNotifier.GLMULTIPLETLISTLABELS in triggers:
                        for spectrumView in self._ordering:  # strip.spectrumViews:

                            if spectrumView.isDeleted:
                                continue

                            for multipletListView in spectrumView.multipletListViews:
                                for multipletList in targets:
                                    if multipletList == multipletListView.multipletList:
                                        multipletListView.buildLabels = True
                                        multipletListView.buildArrows = True

                    if GLNotifier.GLCLEARPHASING in triggers:
                        if self.spectrumDisplay == aDict[GLNotifier.GLSPECTRUMDISPLAY]:
                            self.clearStaticTraces()

                    if GLNotifier.GLADD1DPHASING in triggers:
                        if self.spectrumDisplay == aDict[GLNotifier.GLSPECTRUMDISPLAY]:
                            self.clearStaticTraces()
                            self.newTrace()

        # repaint
        self.update()

    def _renderCursorOnly(self):

        # NOTE:ED - use partialUpdate
        #           when the mouse is moving somewhere else then only render the mouse using XOR
        #           without clearing the screen
        #           normal paintGL should include GL.glClear(GL.GL_COLOR_BUFFER_BIT)

        #           draw original mouse in Xor - OR replace vertical/horizontal columns as bitmap
        #           update mouse coordinates
        #            OR grab vertical/horizontal columns as bitmap
        #           draw new mouse in Xor

        self.makeCurrent()

        if self._crosshairVisible:

            drawList = self._glCursor

            vertices = []
            indices = []
            index = 0

            # map the cursor to the ratio coordinates - double cursor is flipped about the line x=y
            newCoords = self._scaleAxisToRatio(self.cursorCoordinate[0:2])

            if getCurrentMouseMode() == PICK and self.underMouse():

                x = self.deltaX * 8
                y = self.deltaY * 8

                vertices = [newCoords[0] - x, newCoords[1] - y,
                            newCoords[0] + x, newCoords[1] - y,
                            newCoords[0] + x, newCoords[1] - y,
                            newCoords[0] + x, newCoords[1] + y,
                            newCoords[0] + x, newCoords[1] + y,
                            newCoords[0] - x, newCoords[1] + y,
                            newCoords[0] - x, newCoords[1] + y,
                            newCoords[0] - x, newCoords[1] - y
                            ]
                indices = [0, 1, 2, 3, 4, 5, 6, 7]
                col = self.mousePickColour
                index = 8

            else:
                col = self.foreground

            drawList.vertices = np.array(vertices, dtype=np.float32)
            drawList.indices = np.array(indices, dtype=np.int32)
            drawList.numVertices = len(vertices) // 2
            drawList.colors = np.array(col * drawList.numVertices, dtype=np.float32)

            # build and draw the VBO
            drawList.defineIndexVBO()

            # GL.glDrawBuffer(GL.GL_FRONT)
            drawList.drawIndexVBO()

        self.doneCurrent()

    def _resetBoxes(self):
        """Reset/Hide the boxes
        """
        self._successiveClicks = None

    def _selectPeak(self, xPosition, yPosition, append=False):
        """(de-)Select first peak near cursor xPosition, yPosition
        if peak already was selected, de-select it
        """
        newPeaks = self._mouseInPeak(xPosition, yPosition)
        if append:
            peaks = set(self.current.peaks)
            self.current.peaks = list(peaks ^ set(newPeaks))  # symmetric difference
        else:
            self.current.peaks = newPeaks

    def _selectIntegral(self, xPosition, yPosition, append=False):
        """(de-)Select first integral near cursor xPosition, yPosition
        if integral already was selected, de-select it
        """
        newIntegrals = self._mouseInIntegral(xPosition, yPosition)
        if append:
            integrals = set(self.current.integrals)
            self.current.integrals = list(integrals ^ set(newIntegrals))  # symmetric difference
        else:
            self.current.integrals = newIntegrals

    def _selectMultiplet(self, xPosition, yPosition, append=False):
        """(de-)Select first multiplet near cursor xPosition, yPosition
        if multiplet already was selected, de-select it
        """
        newMultiplets = self._mouseInMultiplet(xPosition, yPosition)
        if append:
            multiplets = set(self.current.multiplets)
            self.current.multiplets = list(multiplets ^ set(newMultiplets))  # symmetric difference
        else:
            self.current.multiplets = newMultiplets

    def _pickAtMousePosition(self, event):
        """pick the peaks at the mouse position
        """
        event.accept()
        self._resetBoxes()

        cursorCoordinate = self.getCurrentCursorCoordinate()
        mousePosition = (cursorCoordinate[0], cursorCoordinate[1])
        ppmPositions = [mousePosition[0], mousePosition[1]]
        for orderedAxis in self._orderedAxes[2:]:
            ppmPositions.append(orderedAxis.position)

        self.strip.createPeak(ppmPositions)

    def _clearIntegralRegions(self):
        """Clear the integral regions
        """
        self._regions = []
        self._regionList.renderMode = GLRENDERMODE_REBUILD
        self._dragRegions = set()
        self.update()

    # @contextmanager
    def _mouseUnderMenu(self):
        """Context manager to set the menu status to active
        so that when the menu appears the live traces stay visible
        """
        self._menuActive = True
        try:
            yield
        finally:
            self._menuActive = False

    # @contextmanager
    def _disableCursorUpdating(self):
        """Context manager to set the menu status to active
        so that when the menu appears the live traces stay visible
        """
        self._disableCursorUpdate = True
        try:
            yield
        finally:
            self._disableCursorUpdate = False

    def getObjectsUnderMouse(self):
        """Return a list of objects under the mouse position as a dict
        dict is of the form: {object plural name: list, ...}
            e.g. {'peaks': []}
        Current objects returned are: peaks, integrals, multiplets
        :return: dict of objects
        """

        def _addObjects(objDict, attrName):
            """Add the selected objects to the dict
            """
            objSelected = (set(objs or []) & set(getattr(self.current, attrName, None) or []))
            if objSelected:
                objDict[attrName] = objs

        if self.strip.isDeleted:
            return {}
        if abs(self.axisL - self.axisR) < 1.0e-6 or abs(self.axisT - self.axisB) < 1.0e-6:
            return {}

        cursorPos = self.getMousePosition()
        xPosition = cursorPos[0]
        yPosition = cursorPos[1]
        objDict = {}

        # add objects to the dict
        objs = self._mouseInPeak(xPosition, yPosition, firstOnly=False)
        _addObjects(objDict, PEAKSELECT)

        objs = self._mouseInIntegral(xPosition, yPosition, firstOnly=False)
        _addObjects(objDict, INTEGRALSELECT)

        objs = self._mouseInMultiplet(xPosition, yPosition, firstOnly=False)
        _addObjects(objDict, MULTIPLETSELECT)

        # return the list of objects
        return objDict

    def _selectPeaksFromMultiplets(self, multiplets):
        peaks = set(self.current.peaks)
        for multiplet in multiplets:
            # add/remove the multiplet peaks
            newPeaks = multiplet.peaks
            self.current.peaks = list(peaks | set(newPeaks))  # symmetric difference

    def _selectMultipletPeaks(self, xPosition, yPosition):
        # get the list of multiplets under the mouse
        multiplets = self._mouseInMultiplet(xPosition, yPosition, firstOnly=True)

        peaks = set(self.current.peaks)
        for multiplet in multiplets:
            # add/remove the multiplet peaks
            newPeaks = multiplet.peaks
            self.current.peaks = list(peaks | set(newPeaks))  # symmetric difference

    def _mouseDoubleClickEvent(self, event: QtGui.QMouseEvent, axis=None):
        """handle the mouse click event
        """
        # get the mouse coordinates
        cursorCoordinate = self.getCurrentCursorCoordinate()
        xPosition = cursorCoordinate[0]  # self.mapSceneToView(event.pos()).x()
        yPosition = cursorCoordinate[1]  # self.mapSceneToView(event.pos()).y()

        if leftMouse(event):
            multiplets = self._mouseInMultiplet(xPosition, yPosition, firstOnly=True)

            if multiplets:
                # Left-doubleClick; select only peaks attached to multiplets
                self._resetBoxes()
                self.current.clearPeaks()
                self._selectPeaksFromMultiplets(multiplets)
                event.accept()

        elif controlLeftMouse(event):
            multiplets = self._mouseInMultiplet(xPosition, yPosition, firstOnly=True)

            if multiplets:
                # Control-left-doubleClick; (de-)select multiplet peaks and add/remove to selection
                self._resetBoxes()
                self._selectMultipletPeaks(xPosition, yPosition)
                event.accept()

    def _mouseClickEvent(self, event: QtGui.QMouseEvent, axis=None):
        """handle the mouse click event
        """
        # self.current.strip = self.strip
        cursorCoordinate = self.getCurrentCursorCoordinate()
        xPosition = cursorCoordinate[0]  # self.mapSceneToView(event.pos()).x()
        yPosition = cursorCoordinate[1]  # self.mapSceneToView(event.pos()).y()
        self.current.positions = [xPosition, yPosition]

        # This is the correct future style for cursorPosition handling
        self.current.cursorPosition = (xPosition, yPosition)

        if getCurrentMouseMode() == PICK and leftMouse(event):
            if self._validRegionPick:
                self._pickAtMousePosition(event)

        if controlShiftLeftMouse(event) or controlShiftRightMouse(event):
            if self._validRegionPick:
                # Control-Shift-left-click: pick peak
                self._pickAtMousePosition(event)

        elif controlLeftMouse(event):
            # Control-left-click; (de-)select peak and add/remove to selection
            event.accept()
            self._resetBoxes()
            self._selectMultiplet(xPosition, yPosition, append=True)
            self._selectPeak(xPosition, yPosition, append=True)
            self._selectIntegral(xPosition, yPosition, append=True)

        elif leftMouse(event):
            # Left-click; select peak/integral/multiplet, deselecting others
            event.accept()
            self._resetBoxes()
            # self.current.clearPeaks()
            # self.current.clearIntegrals()
            # self.current.clearMultiplets()

            self._selectMultiplet(xPosition, yPosition)
            self._selectPeak(xPosition, yPosition)
            self._selectIntegral(xPosition, yPosition)

        elif shiftRightMouse(event):
            # Two successive shift-right-clicks: define zoom-box
            event.accept()
            if self._successiveClicks is None:
                self._resetBoxes()
                self._successiveClicks = (cursorCoordinate[0], cursorCoordinate[1])
            else:

                if self._widthsChangedEnough((cursorCoordinate[0], cursorCoordinate[1]),
                                             (self._successiveClicks[0], self._successiveClicks[1]),
                                             3 * max(abs(self.pixelX),
                                                     abs(self.pixelY))):

                    if self.INVERTXAXIS:
                        # need to stop float becoming a np.float64
                        self.axisL = float(max(self._startCoordinate[0], self._successiveClicks[0]))
                        self.axisR = float(min(self._startCoordinate[0], self._successiveClicks[0]))
                    else:
                        self.axisL = float(min(self._startCoordinate[0], self._successiveClicks[0]))
                        self.axisR = float(max(self._startCoordinate[0], self._successiveClicks[0]))

                    if self.INVERTYAXIS:
                        self.axisB = float(max(self._startCoordinate[1], self._successiveClicks[1]))
                        self.axisT = float(min(self._startCoordinate[1], self._successiveClicks[1]))
                    else:
                        self.axisB = float(min(self._startCoordinate[1], self._successiveClicks[1]))
                        self.axisT = float(max(self._startCoordinate[1], self._successiveClicks[1]))

                    self._testAxisLimits(setLimits=True)
                    self._rescaleXAxis()

                self._resetBoxes()
                self._successiveClicks = None

        elif rightMouse(event) and axis is None:
            # right click on canvas, not the axes
            strip = self.strip
            menu = None
            event.accept()
            self._resetBoxes()

            mouseInAxis = self._mouseInAxis(event.pos())

            self._updateMouseEvent()
            self._raiseRightMouseMenu(event.screenPos(), menu, mouseInAxis, strip)

        elif controlRightMouse(event) and axis is None:
            # control-right-mouse click: reset the zoom
            event.accept()
            self._resetBoxes()
            self._resetAxisRange()
            self._rescaleXAxis(update=True)

        else:
            # reset and hide all for all other clicks
            self._resetBoxes()
            event.ignore()

        self.update()

    def _raiseRightMouseMenu(self, position, menu, mouseInAxis, strip):
        if mouseInAxis == GLDefs.MAINVIEW:

            # strip should handle the selection of correct menu
            selectedDict = self.getObjectsUnderMouse()
            if PEAKSELECT in selectedDict:

                # Search if the event is in a range of a selected peak.
                peaks = list(self.current.peaks)

                # SHOULDN'T be the GL's responsibility to handle the menu :|
                if self.is1D:
                    _menu = strip._contextMenus.get(PeakMenu)
                    if len(peaks) > 1:
                        _hidePeaksSingleActionItems(_menu)
                    else:
                        _setEnabledAllItems(_menu, True)

                # will only work for self.current.peak
                strip._addItemsToNavigateToPeakMenu(selectedDict[PEAKSELECT])
                strip._addItemsToMarkInPeakMenu(selectedDict[PEAKSELECT])

                strip.contextMenuMode = PeakMenu
                menu = strip._contextMenus.get(strip.contextMenuMode)
                strip._lastClickedObjects = selectedDict[PEAKSELECT]

            elif INTEGRALSELECT in selectedDict:
                strip.contextMenuMode = IntegralMenu
                menu = strip._contextMenus.get(strip.contextMenuMode)
                strip._lastClickedObjects = selectedDict[INTEGRALSELECT]

            elif MULTIPLETSELECT in selectedDict:
                _menu = strip._contextMenus.get(MultipletMenu)
                multiplets = list(self.current.multiplets)
                if len(multiplets) == 1:
                    _hideMultipletsSingleActionItems(_menu, strip)
                else:
                    _setEnabledAllItems(_menu, True)
                strip.contextMenuMode = MultipletMenu
                menu = strip._contextMenus.get(strip.contextMenuMode)
                strip._lastClickedObjects = selectedDict[MULTIPLETSELECT]

            strip._navigateToPeakMenuMain.menuAction().setVisible(False)  # created from stripMethodName
            strip._makeStripPlotItemMain.setVisible(False)
            strip._estimateVolumesItemMain.setVisible(False)
            strip._estimateVolumesItemSelected.setVisible(False)
            if PEAKSELECT not in selectedDict:
                _setEnabledAllItems(strip._selectedPeaksMenu, True if self.current.peaks else False)

                # keep arrange/reset items enabled
                for name in [_ARRANGELABELS, _RESETLABELS]:
                    if act := strip._selectedPeaksMenu.getActionByName(name):
                        act.setEnabled(True)

            # check other menu items before raising menus
            strip._addItemsToNavigateToCursorPosMenu()
            strip._addItemsToMarkInCursorPosMenu()

            # this isn't as nice as below, could be cleaned up a little
            strip.markAxesMenu.clear()
            strip._addItemsToMarkAxesMenuMainView()

            strip._addItemsToCopyAxisFromMenusMainView()
            if not self.is1D:
                strip._addItemsToMatchAxisCodesFromMenusMainView()
            strip._checkMenuItems()

        elif mouseInAxis in [GLDefs.BOTTOMAXIS, GLDefs.RIGHTAXIS, GLDefs.AXISCORNER]:
            strip.contextMenuMode = AxisMenu
            menu = strip._contextMenus.get(strip.contextMenuMode)

            # create a dynamic menu based on the available axisCodes
            menu.clear()
            strip._addItemsToMarkAxesMenuAxesView(mouseInAxis, menu)
            strip._addItemsToCopyAxisFromMenusAxes(mouseInAxis, menu, self.is1D)
        if menu is not None:
            strip.viewStripMenu = menu
        else:
            strip.viewStripMenu = self._getCanvasContextMenu()
        for _ in self._mouseUnderMenu():
            strip._raiseContextMenu(position=position)

    def _mouseInAxis(self, mousePos):
        h = self.h
        w = self.w

        # find the correct viewport
        if (self._drawRightAxis and self._drawBottomAxis):
            mw = [0, self.AXIS_MARGINBOTTOM, w - self.AXIS_MARGINRIGHT, h - 1]
            ba = [0, 0, w - self.AXIS_MARGINRIGHT, self.AXIS_MARGINBOTTOM - 1]
            ra = [w - self.AXIS_MARGINRIGHT, self.AXIS_MARGINBOTTOM, w, h]

        elif (self._drawBottomAxis):
            mw = [0, self.AXIS_MARGINBOTTOM, w, h - 1]
            ba = [0, 0, w, self.AXIS_MARGINBOTTOM - 1]
            ra = [w, self.AXIS_MARGINBOTTOM, w, h]

        elif (self._drawRightAxis):
            mw = [0, 0, w - self.AXIS_MARGINRIGHT, h - 1]
            ba = [0, 0, w - self.AXIS_MARGINRIGHT, 0]
            ra = [w - self.AXIS_MARGINRIGHT, 0, w, h]

        else:  # no axes visible
            mw = [0, 0, w, h]
            ba = [0, 0, w, 0]
            ra = [w, 0, w, h]

        mx = mousePos.x()
        my = self.height() - mousePos.y()

        if self.between(mx, mw[0], mw[2]) and self.between(my, mw[1], mw[3]):

            # if in the mainView
            return GLDefs.MAINVIEW

        elif self.between(mx, ba[0], ba[2]) and self.between(my, ba[1], ba[3]):

            # in the bottomAxisBar, so zoom in the X axis
            return GLDefs.BOTTOMAXIS

        elif self.between(mx, ra[0], ra[2]) and self.between(my, ra[1], ra[3]):

            # in the rightAxisBar, so zoom in the Y axis
            return GLDefs.RIGHTAXIS

        else:

            # must be in the corner
            return GLDefs.AXISCORNER

    def _getCanvasContextMenu(self):
        """Give a needed menu based on strip mode
        """
        strip = self.strip
        menu = strip._contextMenus.get(DefaultMenu)

        # set the checkboxes to the correct settings
        strip.toolbarAction.setChecked(strip.spectrumDisplay.spectrumUtilToolBar.isVisible())
        if hasattr(strip, 'crosshairAction'):
            strip.crosshairAction.setChecked(self._crosshairVisible)

        strip.gridAction.setChecked(self._gridVisible)
        if hasattr(strip, 'lastAxisOnlyCheckBox'):
            strip.lastAxisOnlyCheckBox.setChecked(strip.spectrumDisplay.lastAxisOnly)

        if not strip.spectrumDisplay.is1D:
            strip.sideBandsAction.setChecked(self._sideBandsVisible)

        if strip._isPhasingOn:
            menu = strip._contextMenus.get(PhasingMenu)

        return menu

    def _setContextMenu(self, menu):
        """Set a needed menu based on strip mode
        """
        self.strip.viewStripMenu = menu

    def _selectPeaksInRegion(self, xPositions, yPositions, zPositions):
        currentPeaks = set(self.current.peaks)

        peaks = set()
        originalxPositions = xPositions
        _data2Obj = self.strip.project._data2Obj
        pixX, pixY = self.strip._CcpnGLWidget.pixelX, self.strip._CcpnGLWidget.pixelY
        sgnX, sgnY = np.sign(pixX), np.sign(pixY)

        for spectrumView in self._ordering:  # strip.spectrumViews:
            if spectrumView.isDeleted:
                continue

            for peakListView in spectrumView.peakListViews:
                if not peakListView.isDisplayed or not spectrumView.isDisplayed:
                    continue

                peakList = peakListView.peakList
                if not isinstance(peakList, PeakList):  # it could be an IntegralList
                    continue

                if len(spectrumView.spectrum.axisCodes) == 1:
                    # should be sub-classed somewhere!
                    xOffset, yOffset = self._spectrumSettings[spectrumView].stackedMatrixOffset
                    xDim, yDim = self._spectrumSettings[spectrumView].dimensionIndices

                    y0 = self._startCoordinate[1]
                    y1 = self._endCoordinate[1]
                    y0, y1 = min(y0, y1), max(y0, y1)
                    # add offsets for when in stack-mode
                    y0, y1 = np.array([y0, y1]) - yOffset
                    xPositions = np.array(originalxPositions) - xOffset
                    # xAxis = 0

                    # for peak in peakList.peaks:
                    if labelling := self._GLPeaks._GLLabels.get(peakListView):
                        for drawList in labelling.stringList:
                            try:
                                peak = drawList.stringObject
                                pView = peak.getPeakView(peakListView)
                                if xDim:  # need to decide on a consistent way of doing this flip :|
                                    px, py = float(peak.height), float(peak.position[0])
                                else:
                                    px, py = float(peak.position[0]), float(peak.height)
                                tx, ty = pView.textOffset
                                if not tx and not ty:
                                    # TODO: ED - nasty :|
                                    # pixels
                                    tx, ty = self._symbolSize, self._symbolSize
                                    # ppm
                                    # tx, ty = self.symbolX, self.symbolY

                                # pixels
                                # mx, my = px + (tx + drawList.width / 2) * pixX, py + (ty + drawList.height / 2) * pixY
                                # ppms
                                mx, my = px + tx * sgnX + drawList.width * pixX / 2, py + ty * sgnY + drawList.height * pixY / 2

                                # height = peak.height  # * scale # TBD: is the scale already taken into account in peak.height???
                                if (xPositions[0] < px < xPositions[1] and y0 < py < y1) or \
                                        (xPositions[0] < mx < xPositions[1] and y0 < my < y1):
                                    peaks.add(peak)

                            except Exception as es:
                                # NOTE:ED - skip for now
                                print(f'mouse in label error {es}')
                                continue

                else:
                    if labelling := self._GLPeaks._GLLabels.get(peakListView):
                        spectrumIndices = spectrumView.dimensionIndices
                        xAxis = spectrumIndices[0]
                        yAxis = spectrumIndices[1]

                        # for peak in peakList.peaks:
                        for drawList in labelling.stringList:

                            try:
                                peak = drawList.stringObject
                                # NOTE:ED - need to speed this up
                                pView = peak.getPeakView(peakListView)
                                _pos = peak.position
                                px, py = float(_pos[xAxis]), float(_pos[yAxis])
                                tx, ty = pView.textOffset
                                if not tx and not ty:
                                    # pixels
                                    tx, ty = self._symbolSize, self._symbolSize
                                    # ppm
                                    # tx, ty = self.symbolX, self.symbolY

                                # pixels
                                # mx, my = px + (tx + drawList.width / 2) * pixX, py + (ty + drawList.height / 2) * pixY
                                # ppms
                                mx, my = px + tx * sgnX + drawList.width * pixX / 2, py + ty * sgnY + drawList.height * pixY / 2

                                if (xPositions[0] < px < xPositions[1] and yPositions[0] < py < yPositions[1]) or \
                                        (xPositions[0] < mx < xPositions[1] and yPositions[0] < my < yPositions[1]):
                                    if len(peak.axisCodes) > 2 and zPositions is not None:
                                        # zAxis = spectrumIndices[2]

                                        # within the XY bounds so check whether inPlane
                                        _isInPlane, _isInFlankingPlane, planeIndex, fade = self._GLPeaks.objIsInVisiblePlanes(
                                                spectrumView, peak)

                                        # if zPositions[0] < float(peak.position[zAxis]) < zPositions[1]:
                                        if _isInPlane:
                                            peaks.add(peak)
                                    else:
                                        peaks.add(peak)

                            except Exception:
                                # NOTE:ED - skip for now
                                continue

        self.current.peaks = list(currentPeaks | peaks)

    def _selectMultipletsInRegion(self, xPositions, yPositions, zPositions):
        currentMultiplets = set(self.current.multiplets)

        multiplets = set()
        for spectrumView in self._ordering:  # strip.spectrumViews:

            if spectrumView.isDeleted:
                continue

            for multipletListView in spectrumView.multipletListViews:
                if not multipletListView.isDisplayed or not spectrumView.isDisplayed:
                    continue

                multipletList = multipletListView.multipletList

                if len(spectrumView.spectrum.axisCodes) == 1:

                    y0 = self._startCoordinate[1]
                    y1 = self._endCoordinate[1]
                    y0, y1 = min(y0, y1), max(y0, y1)
                    xAxis = 0

                    for multiplet in multipletList.multiplets:
                        if not multiplet.position:
                            continue

                        height = multiplet.height
                        if xPositions[0] < float(multiplet.position[xAxis]) < xPositions[1] and y0 < height < y1:
                            multiplets.add(multiplet)

                else:
                    spectrumIndices = spectrumView.dimensionIndices
                    xAxis = spectrumIndices[0]
                    yAxis = spectrumIndices[1]

                    for multiplet in multipletList.multiplets:
                        if not multiplet.position:
                            continue

                        if (xPositions[0] < float(multiplet.position[xAxis]) < xPositions[1]
                                and yPositions[0] < float(multiplet.position[yAxis]) < yPositions[1]):
                            if len(multiplet.axisCodes) > 2 and zPositions is not None:
                                zAxis = spectrumIndices[2]

                                # within the XY bounds so check whether inPlane
                                _isInPlane, _isInFlankingPlane, planeIndex, fade = self._GLPeaks.objIsInVisiblePlanes(
                                        spectrumView, multiplet)

                                # if zPositions[0] < float(multiplet.position[zAxis]) < zPositions[1]:
                                if _isInPlane:
                                    multiplets.add(multiplet)
                            else:
                                multiplets.add(multiplet)

        self.current.multiplets = list(currentMultiplets | multiplets)

    def _mouseDragEvent(self, event: QtGui.QMouseEvent, axis=None):
        cursorCoordinate = self.getCurrentCursorCoordinate()
        if controlShiftLeftMouse(event) or controlShiftRightMouse(event):
            # Control(Cmd)+shift+left drag: Peak-picking
            event.accept()

            self._resetBoxes()
            selectedRegion = [tuple([round(self._startCoordinate[0], 3), round(self._endCoordinate[0], 3)]),
                              tuple([round(self._startCoordinate[1], 3), round(self._endCoordinate[1], 3)])
                              ]

            if self._validRegionPick:

                # only pick if the region is inside the bounds
                for axis in self._orderedAxes[2:]:
                    if axis.width > 0.05:
                        # round the value for prettier reporting, but only for large enough values
                        # as otherwise it might go wrong with time axes
                        region = tuple([round(val, 3) for val in axis.region])
                    else:
                        region = tuple(axis.region)
                    selectedRegion.append(region)

                # selectedRegion is tuple((xL, xR), (yB, yT), ...) - from display
                # ... is other Nd axes

                self.strip.pickPeaks(selectedRegion)

        elif controlLeftMouse(event):
            # Control(Cmd)+left drag: selects peaks - purple box
            event.accept()

            self._resetBoxes()
            xPositions = sorted([self._startCoordinate[0], self._endCoordinate[0]])
            yPositions = sorted([self._startCoordinate[1], self._endCoordinate[1]])

            if len(self._orderedAxes) > 2:
                zPositions = self._orderedAxes[2].region
            else:
                zPositions = None

            self._selectMultipletsInRegion(xPositions, yPositions, zPositions)
            self._selectPeaksInRegion(xPositions, yPositions, zPositions)

        elif middleMouse(event) or rightMouse(event):
            # middle drag: moves selected peaks
            event.accept()

            if self._startMiddleDrag:
                peaks = list(self.current.peaks)
                multiplets = list(self.current.multiplets)
                if not (peaks or multiplets):
                    return

                deltaPosition = [cursorCoordinate[0] - self._startCoordinate[0],
                                 cursorCoordinate[1] - self._startCoordinate[1]]

                if self._mouseInLabel:
                    # # NOTE:ED - not very nice again, needs cleaning up
                    # plvs = [plv._wrappedData.peakListView for spectrumView in self.strip.spectrumViews
                    #             for plv in spectrumView.peakListViews
                    #                 if spectrumView.isDisplayed and plv.isDisplayed]
                    # pvs = [pv for pk in peaks for pv in pk.peakViews if pv._wrappedData.peakListView in plvs]

                    pvs = {pv for spectrumView in self.strip.spectrumViews
                           for plv in spectrumView.peakListViews if spectrumView.isDisplayed and plv.isDisplayed
                           for pv in plv.peakViews if pv.peak in peaks}
                    mltvs = {mv for spectrumView in self.strip.spectrumViews
                             for mlv in spectrumView.multipletListViews if spectrumView.isDisplayed and mlv.isDisplayed
                             for mv in mlv.multipletViews if mv.multiplet in multiplets}

                    with undoBlockWithoutSideBar():
                        for pv in pvs:
                            pos = list(pv.textOffset)
                            # pixels
                            # pos[0] += (deltaPosition[0] / self.pixelX)
                            # pos[1] += (deltaPosition[1] / self.pixelY)
                            # ppms
                            pos[0] += deltaPosition[0] * np.sign(self.pixelX)
                            pos[1] += deltaPosition[1] * np.sign(self.pixelY)
                            pv.textOffset = pos

                        for mv in mltvs:
                            pos = list(mv.textOffset)
                            # pixels
                            # pos[0] += (deltaPosition[0] / self.pixelX)
                            # pos[1] += (deltaPosition[1] / self.pixelY)
                            # ppms
                            pos[0] += deltaPosition[0] * np.sign(self.pixelX)
                            pos[1] += deltaPosition[1] * np.sign(self.pixelY)
                            mv.textOffset = pos

                else:
                    for peak in peaks:
                        peak.startPosition = peak.position

                    with undoBlockWithoutSideBar():
                        for peak in peaks:
                            self._movePeak(peak, deltaPosition)

                    self.current.peaks = peaks

        elif shiftLeftMouse(event):
            # zoom into the region - yellow box
            if self.INVERTXAXIS:
                # need to stop float becoming a np.float64
                self.axisL = float(max(self._startCoordinate[0], self._endCoordinate[0]))
                self.axisR = float(min(self._startCoordinate[0], self._endCoordinate[0]))
            else:
                self.axisL = float(min(self._startCoordinate[0], self._endCoordinate[0]))
                self.axisR = float(max(self._startCoordinate[0], self._endCoordinate[0]))

            if self.INVERTYAXIS:
                self.axisB = float(max(self._startCoordinate[1], self._endCoordinate[1]))
                self.axisT = float(min(self._startCoordinate[1], self._endCoordinate[1]))
            else:
                self.axisB = float(min(self._startCoordinate[1], self._endCoordinate[1]))
                self.axisT = float(max(self._startCoordinate[1], self._endCoordinate[1]))

            self._testAxisLimits(setLimits=True)
            self._resetBoxes()
            self.emitAllAxesChanged(allStrips=True)

            # this also rescales the peaks
            self._rescaleXAxis()

        elif shiftMiddleMouse(event) or shiftRightMouse(event):
            pass

        else:
            VALUES = 'values'

            if self._dragValues:
                with undoStackBlocking() as addUndoItem:
                    for obj, (preValues, postValues) in self._dragValues.items():

                        if obj._object and not obj._object.isDeleted:
                            # set the values and add item to the undo-stack
                            obj.values = postValues

                            addUndoItem(undo=partial(setattr, obj, VALUES, preValues),
                                        redo=partial(setattr, obj, VALUES, postValues), )
                        if hasattr(obj, 'editingFinished'):  #fire callback when drag is finished
                            _d = {VALUES: getattr(obj, VALUES), 'obj': obj}
                            obj.editingFinished.emit(_d)

            self._dragValues = {}

            event.ignore()

        self.update()

    def exportToPDF(self, filename='default.pdf', params=None):
        return GLExporter(self, self.strip, filename, params)

    def exportToSVG(self, filename='default.svg', params=None):
        return GLExporter(self, self.strip, filename, params)

    def exportToPNG(self, filename='default.png', params=None):
        return GLExporter(self, self.strip, filename, params)

    def exportToPS(self, filename='default.ps', params=None):
        return GLExporter(self, self.strip, filename, params)


#~~~~~~~~~~~~~~~~~~~~~~~~~~~~~~~~~~~~~~~~~~~~~~~~~~~~~~~~~~~~~~~~~~~~~~~~~~~~~~~~~~~~
# need to use the class below to make everything more generic
GLOptions = {
    'opaque'     : {GL.GL_DEPTH_TEST: True,
                    GL.GL_BLEND     : False,
                    GL.GL_ALPHA_TEST: False,
                    GL.GL_CULL_FACE : False,
                    },
    'translucent': {GL.GL_DEPTH_TEST: True,
                    GL.GL_BLEND     : True,
                    GL.GL_ALPHA_TEST: False,
                    GL.GL_CULL_FACE : False,
                    'glBlendFunc'   : (GL.GL_SRC_ALPHA, GL.GL_ONE_MINUS_SRC_ALPHA),
                    },
    'additive'   : {GL.GL_DEPTH_TEST: False,
                    GL.GL_BLEND     : True,
                    GL.GL_ALPHA_TEST: False,
                    GL.GL_CULL_FACE : False,
                    'glBlendFunc'   : (GL.GL_SRC_ALPHA, GL.GL_ONE),
                    },
    }


class CcpnTransform3D(QtGui.QMatrix4x4):
    """
    Extension of QMatrix4x4 with some helpful methods added.
    """

    def __init__(self, *args):
        QtGui.QMatrix4x4.__init__(self, *args)

    def matrix(self, nd=3):
        if nd == 3:
            return np.array(self.copyDataTo()).reshape(4, 4)
        elif nd == 2:
            m = np.array(self.copyDataTo()).reshape(4, 4)
            m[2] = m[3]
            m[:, 2] = m[:, 3]
            return m[:3, :3]
        else:
            raise Exception("Argument 'nd' must be 2 or 3")

    def map(self, obj):
        """Extends QMatrix4x4.map() to allow mapping (3, ...) arrays of coordinates
        """
        if isinstance(obj, np.ndarray) and obj.ndim >= 2 and obj.shape[0] in (2, 3):
            return fn.transformCoordinates(self, obj)
        else:
            return QtGui.QMatrix4x4.map(self, obj)

    def inverted(self):
        inv, b = QtGui.QMatrix4x4.inverted(self)
        return CcpnTransform3D(inv), b


class CcpnGLItem():
    _nextId = 0

    def __init__(self, parentItem=None):
        self._id = CcpnGLItem._nextId
        CcpnGLItem._nextId += 1

        self.strip = None
        # self._view = None
        self._children = set()
        self._transform = CcpnTransform3D()
        self._visible = True
        # self.setParentItem(parentItem)
        # self.setDepthValue(0)
        self._glOpts = {}


vertex_data = np.array([0.75, 0.75, 0.0,
                        0.75, -0.75, 0.0,
                        -0.75, -0.75, 0.0], dtype=np.float32)

color_data = np.array([1, 0, 0,
                       0, 1, 0,
                       0, 0, 1], dtype=np.float32)<|MERGE_RESOLUTION|>--- conflicted
+++ resolved
@@ -46,14 +46,9 @@
 # Licence, Reference and Credits
 #=========================================================================================
 __copyright__ = "Copyright (C) CCPN project (https://www.ccpn.ac.uk) 2014 - 2024"
-<<<<<<< HEAD
 __credits__ = ("Ed Brooksbank, Morgan Hayward, Victoria A Higman, Luca Mureddu, Eliza Płoskoń",
                "Timothy J Ragan, Brian O Smith, Daniel Thompson",
                "Gary S Thompson & Geerten W Vuister")
-=======
-__credits__ = ("Ed Brooksbank, Joanna Fox, Morgan Hayward, Victoria A Higman, Luca Mureddu",
-               "Eliza Płoskoń, Timothy J Ragan, Brian O Smith, Gary S Thompson & Geerten W Vuister")
->>>>>>> b1198025
 __licence__ = ("CCPN licence. See https://ccpn.ac.uk/software/licensing/")
 __reference__ = ("Skinner, S.P., Fogh, R.H., Boucher, W., Ragan, T.J., Mureddu, L.G., & Vuister, G.W.",
                  "CcpNmr AnalysisAssign: a flexible platform for integrated NMR analysis",
@@ -62,13 +57,8 @@
 # Last code modification
 #=========================================================================================
 __modifiedBy__ = "$modifiedBy: Ed Brooksbank $"
-<<<<<<< HEAD
 __dateModified__ = "$dateModified: 2024-06-07 11:48:24 +0100 (Fri, June 07, 2024) $"
 __version__ = "$Revision: 3.2.4 $"
-=======
-__dateModified__ = "$dateModified: 2024-01-19 14:47:19 +0000 (Fri, January 19, 2024) $"
-__version__ = "$Revision: 3.2.1 $"
->>>>>>> b1198025
 #=========================================================================================
 # Created
 #=========================================================================================
@@ -133,13 +123,8 @@
 from ccpn.core.lib.ContextManagers import undoBlockWithoutSideBar, notificationEchoBlocking, undoStackBlocking
 from ccpn.core.lib.Notifiers import Notifier
 from ccpn.core.lib import Pid
-<<<<<<< HEAD
 from ccpn.util.Constants import AXIS_FULLATOMNAME
 from ccpn.util.Logging import getLogger
-=======
-from ccpn.ui.gui.lib.GuiStripContextMenus import _hidePeaksSingleActionItems, _setEnabledAllItems, _ARRANGELABELS, \
-    _RESETLABELS
->>>>>>> b1198025
 
 
 UNITS_PPM = 'ppm'
@@ -1282,21 +1267,12 @@
             elif self.spectrumDisplay.stripArrangement == 'T':
 
                 # NOTE:ED - Tiled plots not fully implemented yet
-<<<<<<< HEAD
-                getLogger().warning(
-                        'Tiled plots not implemented for spectrumDisplay: %s' % str(self.spectrumDisplay.pid))
-
-            else:
-                getLogger().warning(
-                        'Strip direction is not defined for spectrumDisplay: %s' % str(self.spectrumDisplay.pid))
-=======
                 getLogger().warning(f'Tiled plots not implemented for spectrumDisplay: '
                                     f'{str(self.spectrumDisplay.pid)}')
 
             else:
                 getLogger().warning(f'Strip direction is not defined for spectrumDisplay: '
                                     f'{str(self.spectrumDisplay.pid)}')
->>>>>>> b1198025
 
         else:
             self.rescale()
@@ -1914,14 +1890,6 @@
                                        (0, 'a'), (0, 'a'),
                                        (-self.AXIS_MARGINRIGHT, 'w'), (0, 'h'))
         else:
-<<<<<<< HEAD
-            self.viewports.addViewport(GLDefs.MAINVIEW, self, (0, 'a'), (self.AXIS_MARGINBOTTOM + self.AXIS_LINE, 'a'),
-                                       (-(self.AXIS_MARGINRIGHT + self.AXIS_LINE), 'w'),
-                                       (-(self.AXIS_MARGINBOTTOM + self.AXIS_LINE), 'h'))
-
-            self.viewports.addViewport(GLDefs.MAINVIEWFULLWIDTH, self, (0, 'a'),
-                                       (self.AXIS_MARGINBOTTOM + self.AXIS_LINE, 'a'),
-=======
             self.viewports.addViewport(GLDefs.MAINVIEW, self,
                                        (0, 'a'), (self.AXIS_MARGINBOTTOM + self.AXIS_LINE, 'a'),
                                        (-(self.AXIS_MARGINRIGHT + self.AXIS_LINE), 'w'),
@@ -1929,7 +1897,6 @@
 
             self.viewports.addViewport(GLDefs.MAINVIEWFULLWIDTH, self,
                                        (0, 'a'), (self.AXIS_MARGINBOTTOM + self.AXIS_LINE, 'a'),
->>>>>>> b1198025
                                        (0, 'w'), (-(self.AXIS_MARGINBOTTOM + self.AXIS_LINE), 'h'))
 
             self.viewports.addViewport(GLDefs.MAINVIEWFULLHEIGHT, self,
@@ -1938,30 +1905,16 @@
 
         # define the viewports for the right axis bar
         if self.AXIS_INSIDE:
-<<<<<<< HEAD
-            self.viewports.addViewport(GLDefs.RIGHTAXIS, self, (-(self.AXIS_MARGINRIGHT + self.AXIS_LINE), 'w'),
-                                       (self.AXIS_MARGINBOTTOM, 'a'),
-                                       (self.AXIS_LINE, 'a'), (-self.AXIS_MARGINBOTTOM, 'h'))
-            self.viewports.addViewport(GLDefs.RIGHTAXISBAR, self, (-self.AXIS_MARGINRIGHT, 'w'),
-=======
             self.viewports.addViewport(GLDefs.RIGHTAXIS, self,
                                        (-(self.AXIS_MARGINRIGHT + self.AXIS_LINE), 'w'),
                                        (self.AXIS_MARGINBOTTOM, 'a'),
                                        (self.AXIS_LINE, 'a'), (-self.AXIS_MARGINBOTTOM, 'h'))
             self.viewports.addViewport(GLDefs.RIGHTAXISBAR, self,
                                        (-self.AXIS_MARGINRIGHT, 'w'),
->>>>>>> b1198025
                                        (self.AXIS_MARGINBOTTOM, 'a'),
                                        (self.AXIS_MARGINRIGHT, 'a'), (-self.AXIS_MARGINBOTTOM, 'h'))
 
         else:
-<<<<<<< HEAD
-            self.viewports.addViewport(GLDefs.RIGHTAXIS, self, (-(self.AXIS_MARGINRIGHT + self.AXIS_LINE), 'w'),
-                                       (self.AXIS_MARGINBOTTOM + self.AXIS_LINE, 'a'),
-                                       (self.AXIS_LINE, 'a'), (-(self.AXIS_MARGINBOTTOM + self.AXIS_LINE), 'h'))
-
-            self.viewports.addViewport(GLDefs.RIGHTAXISBAR, self, (-self.AXIS_MARGINRIGHT, 'w'),
-=======
             self.viewports.addViewport(GLDefs.RIGHTAXIS, self,
                                        (-(self.AXIS_MARGINRIGHT + self.AXIS_LINE), 'w'),
                                        (self.AXIS_MARGINBOTTOM + self.AXIS_LINE, 'a'),
@@ -1969,7 +1922,6 @@
 
             self.viewports.addViewport(GLDefs.RIGHTAXISBAR, self,
                                        (-self.AXIS_MARGINRIGHT, 'w'),
->>>>>>> b1198025
                                        (self.AXIS_MARGINBOTTOM + self.AXIS_LINE, 'a'),
                                        (self.AXIS_MARGINRIGHT, 'a'), (-(self.AXIS_MARGINBOTTOM + self.AXIS_LINE), 'h'))
 
@@ -2011,12 +1963,8 @@
         self.viewports.addViewport(GLDefs.FULLVIEW, self, (0, 'a'), (0, 'a'), (0, 'w'), (0, 'h'))
 
         # define the remaining corner
-<<<<<<< HEAD
-        self.viewports.addViewport(GLDefs.AXISCORNER, self, (-self.AXIS_MARGINRIGHT, 'w'), (0, 'a'),
-=======
         self.viewports.addViewport(GLDefs.AXISCORNER, self,
                                    (-self.AXIS_MARGINRIGHT, 'w'), (0, 'a'),
->>>>>>> b1198025
                                    (self.AXIS_MARGINRIGHT, 'a'),
                                    (self.AXIS_MARGINBOTTOM, 'a'))
 
@@ -2446,13 +2394,8 @@
                 # drag a peak
                 xPosition = cursorCoordinate[0]  # self.mapSceneToView(event.pos()).x()
                 yPosition = cursorCoordinate[1]  #
-<<<<<<< HEAD
-                if self._mouseInPeakLabel(xPosition, yPosition, firstOnly=True) or self._mouseInMultipletLabel(
-                        xPosition, yPosition, firstOnly=True):
-=======
                 if self._mouseInPeakLabel(xPosition, yPosition, firstOnly=True) or \
                         self._mouseInMultipletLabel(xPosition, yPosition, firstOnly=True):
->>>>>>> b1198025
                     # move from the mouse position
                     # NOTE:ED - need stacking offset!
                     # try:
@@ -2525,13 +2468,8 @@
                 self._maxBounds = [None, None]
 
             # get the list of visible spectrumViews, or the first in the list
-<<<<<<< HEAD
-            visibleSpectrumViews = [specView for specView in self._ordering if
-                                    not specView.isDeleted and specView.isDisplayed]
-=======
             visibleSpectrumViews = [specView for specView in self._ordering
                                     if not specView.isDeleted and specView.isDisplayed]
->>>>>>> b1198025
 
             for specView in visibleSpectrumViews:
                 specSettings = self._spectrumSettings[specView]
@@ -2809,27 +2747,16 @@
                 else:
                     # check for a valid region pick
                     if self._validRegionPick:
-<<<<<<< HEAD
-                        self._endCoordinate = [np.clip(pos, mn, mx) for pos, mn, mx in
-                                               zip(cursorCoordinate, self._minBounds, self._maxBounds)]
-=======
                         self._endCoordinate = [np.clip(pos, mn, mx)
                                                for pos, mn, mx in zip(cursorCoordinate,
                                                                       self._minBounds, self._maxBounds)]
->>>>>>> b1198025
                         self._selectionMode = 3
                     else:
                         # in case bad picking needs to be shown to the user, shows a red box
                         # awkward for overlaid spectra with different aliasing regions specified
-<<<<<<< HEAD
-                        self._endCoordinate = [np.clip(pos, mn, mx) for pos, mn, mx in
-                                               zip(cursorCoordinate, self._minBounds,
-                                                   self._maxBounds)]  #cursorCoordinate  #[event.pos().x(), self.height() - event.pos().y()]
-=======
                         self._endCoordinate = [np.clip(pos, mn, mx)
                                                for pos, mn, mx in zip(cursorCoordinate, self._minBounds,
                                                                       self._maxBounds)]  #cursorCoordinate  #[event.pos().x(), self.height() - event.pos().y()]
->>>>>>> b1198025
                         self._selectionMode = 4
 
                     self._drawSelectionBox = True
@@ -3688,14 +3615,9 @@
                         for specView in self._ordering
                         if not specView.isDeleted and specView.isDisplayed and
                         specView in self._spectrumSettings]
-<<<<<<< HEAD
-        _firstVisible = ((self._ordering[0], self._spectrumSettings[self._ordering[0]]),) if self._ordering and not \
-            self._ordering[0].isDeleted and self._ordering[0] in self._spectrumSettings else ()
-=======
         _firstVisible = ((self._ordering[0], self._spectrumSettings[self._ordering[0]]),) \
             if self._ordering and not self._ordering[0].isDeleted and \
                self._ordering[0] in self._spectrumSettings else ()
->>>>>>> b1198025
         self._visibleOrderingDict = _visibleSpec or _firstVisible
 
         # quick fix to take the set of matching letters from the spectrum axisCodes - append a '*' to denote trailing differences
@@ -3767,15 +3689,6 @@
                                                          obj=None))
 
                 # append the axisCode
-<<<<<<< HEAD
-                self._axisXLabelling.append(
-                        GLString(text=self._visibleOrderingAxisCodes[0] if self._visibleOrderingAxisCodes else '*',
-                                 font=smallFont,
-                                 x=GLDefs.AXISTEXTXOFFSET * self.deltaX,
-                                 y=self.AXIS_MARGINBOTTOM - GLDefs.TITLEYOFFSET * smallFont.charHeight,
-                                 colour=labelColour, GLContext=self,
-                                 obj=None))
-=======
                 self._axisXLabelling.append(GLString(
                         text=self._visibleOrderingAxisCodes[0] if self._visibleOrderingAxisCodes else '*',
                         font=smallFont,
@@ -3783,7 +3696,6 @@
                         y=self.AXIS_MARGINBOTTOM - GLDefs.TITLEYOFFSET * smallFont.charHeight,
                         colour=labelColour, GLContext=self,
                         obj=None))
->>>>>>> b1198025
                 # and the axis dimensions
                 xUnitsLabels = self.XAXES[self._xUnits]
                 self._axisXLabelling.append(GLString(text=xUnitsLabels,
@@ -3815,13 +3727,8 @@
 
                 # append the axisCode
                 self._axisYLabelling.append(GLString(
-<<<<<<< HEAD
-                        text=self._visibleOrderingAxisCodes[1] if self._visibleOrderingAxisCodes and len(
-                                self._visibleOrderingAxisCodes) > 1 else '*',
-=======
                         text=self._visibleOrderingAxisCodes[1] if self._visibleOrderingAxisCodes and
                                                                   len(self._visibleOrderingAxisCodes) > 1 else '*',
->>>>>>> b1198025
                         font=smallFont,
                         x=self.AXIS_OFFSET,
                         y=1.0 - (GLDefs.TITLEYOFFSET * smallFont.charHeight * self.deltaY),
@@ -4139,17 +4046,10 @@
             mark.drawTextArrayVBO()
 
     def _scaleAxisToRatio(self, values):
-<<<<<<< HEAD
-        return [((values[0] - self.axisL) / (self.axisR - self.axisL)) if values[0] is not None and abs(
-                self.axisR - self.axisL) > 1e-9 else 0.0,
-                ((values[1] - self.axisB) / (self.axisT - self.axisB)) if values[1] is not None and abs(
-                        self.axisT - self.axisB) > 1e-9 else 0.0]
-=======
         return [((values[0] - self.axisL) / (self.axisR - self.axisL))
                 if values[0] is not None and abs(self.axisR - self.axisL) > 1e-9 else 0.0,
                 ((values[1] - self.axisB) / (self.axisT - self.axisB))
                 if values[1] is not None and abs(self.axisT - self.axisB) > 1e-9 else 0.0]
->>>>>>> b1198025
 
     # def buildCursors(self):
     #     """Build and draw the cursors/doubleCursors
@@ -4635,18 +4535,10 @@
                 self._startCoordinate = cursorCoordinate
 
             # get the list of visible spectrumViews, or the first in the list
-<<<<<<< HEAD
-            visibleSpectrumViews = [specView for specView in self._ordering if
-                                    not specView.isDeleted and specView.isDisplayed]
-            thisSpecView = visibleSpectrumViews[0] if visibleSpectrumViews else self._ordering[
-                0] if self._ordering and not self._ordering[
-                0].isDeleted else None
-=======
             visibleSpectrumViews = [specView for specView in self._ordering
                                     if not specView.isDeleted and specView.isDisplayed]
             thisSpecView = visibleSpectrumViews[0] if visibleSpectrumViews else \
                 self._ordering[0] if self._ordering and not self._ordering[0].isDeleted else None
->>>>>>> b1198025
 
             if thisSpecView:
                 specSet = self._spectrumSettings[thisSpecView]
@@ -5137,13 +5029,8 @@
 
                 else:
                     # map to the spectrum pointPositions
-<<<<<<< HEAD
-                    point = [ppm2point(position[dimension.index(n)], dimension=n + 1) - 1 for n in
-                             range(len(dimension))]
-=======
                     point = [ppm2point(position[dimension.index(n)], dimension=n + 1) - 1
                              for n in range(len(dimension))]
->>>>>>> b1198025
                     intPositionPixel = [point2ppm(round(point[n]) + 1, dimension=n + 1) for n in dimension]
 
                     if direction == 0:
@@ -5359,15 +5246,8 @@
     #                 ii += 1
     #         break
 
-<<<<<<< HEAD
-    def set3DProjection(self):
-=======
-    # def sizeHint(self):
-    #     return QSize(self.w, self.h)
-
     @staticmethod
     def set3DProjection():
->>>>>>> b1198025
         GL.glMatrixMode(GL.GL_PROJECTION)
         GL.glLoadIdentity()
         GL.glOrtho(-0.5, +0.5, +0.5, -0.5, 4.0, 15.0)
@@ -5442,18 +5322,10 @@
         if gridGLList.renderMode == GLRENDERMODE_REBUILD:
 
             # get the list of visible spectrumViews, or the first in the list
-<<<<<<< HEAD
-            visibleSpectrumViews = [specView for specView in self._ordering if
-                                    not specView.isDeleted and specView.isDisplayed]
-            thisSpecView = visibleSpectrumViews[0] if visibleSpectrumViews else self._ordering[
-                0] if self._ordering and not self._ordering[
-                0].isDeleted else None
-=======
             visibleSpectrumViews = [specView for specView in self._ordering
                                     if not specView.isDeleted and specView.isDisplayed]
             thisSpecView = visibleSpectrumViews[0] if visibleSpectrumViews else \
                 self._ordering[0] if self._ordering and not self._ordering[0].isDeleted else None
->>>>>>> b1198025
 
             if thisSpecView:
                 # thisSpec = thisSpecView.spectrum
@@ -5587,21 +5459,11 @@
                                 d[1] = self._round_sig(d[1], sig=4)
 
                                 if ax == 0:
-<<<<<<< HEAD
-                                    includeGrid = not (
-                                            self.XMode == self._intFormat and d[0] < 1 and abs(p1[0] - int(p1[0])) >
-                                            d[0] / 2.0)
-                                else:
-                                    includeGrid = not (
-                                            self.YMode == self._intFormat and d[1] < 1 and abs(p1[1] - int(p1[1])) >
-                                            d[1] / 2.0)
-=======
                                     includeGrid = not (self.XMode == self._intFormat and d[0] < 1 and
                                                        abs(p1[0] - int(p1[0])) > d[0] / 2.0)
                                 else:
                                     includeGrid = not (self.YMode == self._intFormat and d[1] < 1 and
                                                        abs(p1[1] - int(p1[1])) > d[1] / 2.0)
->>>>>>> b1198025
 
                                 if includeGrid:
                                     if '%.5f' % p1[0] == '%.5f' % p2[0]:  # check whether a vertical line - x axis
@@ -5854,21 +5716,12 @@
                 elif self.spectrumDisplay.stripArrangement == 'T':
 
                     # NOTE:ED - Tiled plots not fully implemented yet
-<<<<<<< HEAD
-                    getLogger().warning(
-                            'Tiled plots not implemented for spectrumDisplay: %s' % str(self.spectrumDisplay.pid))
-
-                else:
-                    getLogger().warning(
-                            'Strip direction is not defined for spectrumDisplay: %s' % str(self.spectrumDisplay.pid))
-=======
                     getLogger().warning(f'Tiled plots not implemented for spectrumDisplay: '
                                         f'{str(self.spectrumDisplay.pid)}')
 
                 else:
                     getLogger().warning(f'Strip direction is not defined for spectrumDisplay: '
                                         f'{str(self.spectrumDisplay.pid)}')
->>>>>>> b1198025
 
             else:
                 # paint to update lock button colours
