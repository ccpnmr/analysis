"""
By Functionality:

Zoom and pan:
    Left-drag:                          pans the spectrum.

    shift-left-drag:                    draws a zooming box and zooms the viewing window.
    shift-middle-drag:                  draws a zooming box and zooms the viewing window.
    shift-right-drag:                   draws a zooming box and zooms the viewing window.
    Two successive shift-right-clicks:  define zoombox
    control-right click:                reset the zoom

Peaks:
    Left-click:                         select peak near cursor in a spectrum display, deselecting others
    Control(Cmd)-left-click:            (de)select peak near cursor in a spectrum display, adding/removing to selection.
    Control(Cmd)-left-drag:             selects peaks in an area specified by the dragged region.
    Middle-drag:                        Moves a selected peak.
    Control(Cmd)-Shift-Left-click:      picks a peak at the cursor position, adding to selection
    Control(Cmd)-shift-left-drag:       picks peaks in an area specified by the dragged region.

Others:
    Right-click:                        raises the context menu.


By Mouse button:

    Left-click:                         select peak near cursor in a spectrum display, deselecting others
    Control(Cmd)-left-click:            (de)select peak near cursor in a spectrum display, adding/removing to selection.
    Control(Cmd)-Shift-Left-click:      picks a peak at the cursor position, adding to selection

    Left-drag:                          pans the spectrum.
    shift-left-drag:                    draws a zooming box and zooms the viewing window.
    Control(Cmd)-left-drag:             selects peaks in an area specified by the dragged region.
    Control(Cmd)-shift-left-drag:       picks peaks in an area specified by the dragged region.


    shift-middle-drag:                  draws a zooming box and zooms the viewing window.

    Right-click:                        raises the context menu.
    control-right click:                reset the zoom
    Two successive shift-right-clicks:  define zoombox

    shift-right-drag:                   draws a zooming box and zooms the viewing window.
"""
#=========================================================================================
# Licence, Reference and Credits
#=========================================================================================
__copyright__ = "Copyright (C) CCPN project (http://www.ccpn.ac.uk) 2014 - 2020"
__credits__ = ("Ed Brooksbank, Luca Mureddu, Timothy J Ragan & Geerten W Vuister")
__licence__ = ("CCPN licence. See http://www.ccpn.ac.uk/v3-software/downloads/license")
__reference__ = ("Skinner, S.P., Fogh, R.H., Boucher, W., Ragan, T.J., Mureddu, L.G., & Vuister, G.W.",
                 "CcpNmr AnalysisAssign: a flexible platform for integrated NMR analysis",
                 "J.Biomol.Nmr (2016), 66, 111-124, http://doi.org/10.1007/s10858-016-0060-y")
#=========================================================================================
# Last code modification
#=========================================================================================
__modifiedBy__ = "$modifiedBy: Ed Brooksbank $"
__dateModified__ = "$dateModified: 2020-01-21 10:40:46 +0000 (Tue, January 21, 2020) $"
__version__ = "$Revision: 3.0.0 $"
#=========================================================================================
# Created
#=========================================================================================
__author__ = "$Author: Ed Brooksbank $"
__date__ = "$Date: 2018-12-20 13:28:13 +0000 (Thu, December 20, 2018) $"
#=========================================================================================
# Start of code
#=========================================================================================

import os
import sys
import math
import json
import re
import time
import numpy as np
from _collections import deque
from functools import partial
from contextlib import contextmanager
# from threading import Thread
# from queue import Queue
from PyQt5 import QtCore, QtGui, QtWidgets
from PyQt5.QtCore import QPoint, QSize, Qt, pyqtSlot
from PyQt5.QtWidgets import QApplication, QOpenGLWidget
from PyQt5.QtGui import QSurfaceFormat
from ccpn.util.Logging import getLogger
from pyqtgraph import functions as fn
from ccpn.core.PeakList import PeakList
from ccpn.core.Peak import Peak
from ccpn.core.Integral import Integral
from ccpn.core.Multiplet import Multiplet
# from ccpn.core.IntegralList import IntegralList
from ccpn.ui.gui.lib.mouseEvents import getCurrentMouseMode
from ccpn.ui.gui.lib.GuiStrip import DefaultMenu, PeakMenu, IntegralMenu, \
    MultipletMenu, PhasingMenu, AxisMenu

from ccpn.core.lib.Cache import cached

# from ccpn.util.Colour import getAutoColourRgbRatio
from ccpn.ui.gui.guiSettings import CCPNGLWIDGET_BACKGROUND, CCPNGLWIDGET_FOREGROUND, CCPNGLWIDGET_PICKCOLOUR, \
    CCPNGLWIDGET_GRID, CCPNGLWIDGET_HIGHLIGHT, CCPNGLWIDGET_INTEGRALSHADE, \
    CCPNGLWIDGET_LABELLING, CCPNGLWIDGET_PHASETRACE, getColours, \
    CCPNGLWIDGET_HEXBACKGROUND, CCPNGLWIDGET_ZOOMAREA, CCPNGLWIDGET_PICKAREA, \
    CCPNGLWIDGET_SELECTAREA, CCPNGLWIDGET_ZOOMLINE, CCPNGLWIDGET_MOUSEMOVELINE, \
    CCPNGLWIDGET_HARDSHADE
# from ccpn.ui.gui.lib.GuiPeakListView import _getScreenPeakAnnotation, _getPeakAnnotation  # temp until I rewrite
import ccpn.util.Phasing as Phasing
from ccpn.ui.gui.lib.mouseEvents import \
    leftMouse, shiftLeftMouse, controlLeftMouse, controlShiftLeftMouse, controlShiftRightMouse, \
    middleMouse, shiftMiddleMouse, rightMouse, shiftRightMouse, controlRightMouse, PICK, \
    makeDragEvent


try:
    # used to test whether all the arrays are defined correctly
    # os.environ.update({'PYOPENGL_ERROR_ON_COPY': 'true'})

    from OpenGL import GL, GLU, GLUT
except ImportError:
    app = QtWidgets.QApplication(sys.argv)
    QtWidgets.QMessageBox.critical(None, "OpenGL CCPN",
                                   "PyOpenGL must be installed to run this example.")
    sys.exit(1)

from ccpn.ui.gui.lib.OpenGL.CcpnOpenGLNotifier import GLNotifier
from ccpn.ui.gui.lib.OpenGL.CcpnOpenGLGlobal import GLGlobalData
from ccpn.ui.gui.lib.OpenGL.CcpnOpenGLFonts import GLString
from ccpn.ui.gui.lib.OpenGL.CcpnOpenGLSimpleLabels import GLSimpleStrings, GLSimpleLegend
from ccpn.ui.gui.lib.OpenGL.CcpnOpenGLArrays import GLRENDERMODE_IGNORE, GLRENDERMODE_DRAW, \
    GLRENDERMODE_RESCALE, GLRENDERMODE_REBUILD, \
    GLREFRESHMODE_NEVER, GLREFRESHMODE_ALWAYS, \
    GLREFRESHMODE_REBUILD, GLVertexArray, \
    GLSymbolArray, GLLabelArray
from ccpn.ui.gui.lib.OpenGL.CcpnOpenGLViewports import GLViewports
from ccpn.ui.gui.lib.OpenGL.CcpnOpenGLWidgets import GLExternalRegion, \
    GLRegion, REGION_COLOURS, GLInfiniteLine
from ccpn.ui.gui.lib.OpenGL.CcpnOpenGLLabelling import GLpeakNdLabelling, GLpeak1dLabelling, \
    GLintegral1dLabelling, GLintegralNdLabelling, \
    GLmultiplet1dLabelling, GLmultipletNdLabelling
from ccpn.ui.gui.lib.OpenGL.CcpnOpenGLExport import GLExporter
import ccpn.ui.gui.lib.OpenGL.CcpnOpenGLDefs as GLDefs
from ccpn.util.Common import getAxisCodeMatch, getAxisCodeMatchIndices
from typing import Tuple
from ccpn.util.Constants import AXIS_FULLATOMNAME, AXIS_MATCHATOMTYPE, AXIS_ACTIVEAXES, \
    DOUBLEAXIS_ACTIVEAXES, DOUBLEAXIS_FULLATOMNAME, DOUBLEAXIS_MATCHATOMTYPE, MOUSEDICTSTRIP

from ccpn.ui.gui.widgets.DropBase import DropBase
from ccpn.ui.gui.lib.mouseEvents import getMouseEventDict
from ccpn.core.lib.ContextManagers import undoBlock
from ccpn.util.decorators import profile
from ccpn.core.lib.Notifiers import Notifier
from ccpn.core.lib import Pid


UNITS_PPM = 'ppm'
UNITS_HZ = 'Hz'
UNITS_POINT = 'point'
UNITS = [UNITS_PPM, UNITS_HZ, UNITS_POINT]
SINGLECLICK = 'click'
DOUBLECLICK = 'doubleClick'

ZOOMTIMERDELAY = 1
ZOOMMAXSTORE = 1
ZOOMHISTORYSTORE = 10

removeTrailingZero = re.compile(r'^(\d*[\d.]*?)\.?0*$')

PEAKSELECT = Peak._pluralLinkName
INTEGRALSELECT = Integral._pluralLinkName
MULTIPLETSELECT = Multiplet._pluralLinkName
SELECTOBJECTS = [PEAKSELECT, INTEGRALSELECT, MULTIPLETSELECT]

CURSOR_SOURCE_NONE = None
CURSOR_SOURCE_SELF = 'self'
CURSOR_SOURCE_OTHER = 'other'
<<<<<<< HEAD

# NOTE:ED - not used enums before, maybe I should
from enum import Enum


class PAINTMODES(Enum):
    PAINT_NONE = 0
    PAINT_ALL = 1
    PAINT_MOUSEONLY = 2

=======
>>>>>>> 180f4741

class CcpnGLWidget(QOpenGLWidget):
    """Widget to handle all visible spectra/peaks/integrals/multiplets
    """
    AXIS_MARGINRIGHT = 50
    AXIS_MARGINBOTTOM = 25
    AXIS_LINE = 7
    AXIS_OFFSET = 3
    AXIS_INSIDE = True
    YAXISUSEEFORMAT = False
    INVERTXAXIS = True
    INVERTYAXIS = True
    AXISLOCKEDBUTTON = True
    SPECTRUMXZOOM = 1.0e1
    SPECTRUMYZOOM = 1.0e1
    SHOWSPECTRUMONPHASING = True
    XAXES = GLDefs.XAXISUNITS
    YAXES = GLDefs.YAXISUNITS

    def __init__(self, strip=None, mainWindow=None, stripIDLabel=None, antiAlias=4):
        # TODO:ED add documentation

        super().__init__(strip)

        # GST add antiAliasing, no perceptible speed impact on my mac (intel iris graphics!)
        # samples = 4 is good enough but 8 also works well in terms of speed...
        try:
            fmt = QSurfaceFormat()
            fmt.setSamples(antiAlias)
            self.setFormat(fmt)
            self.setUpdateBehavior(QtWidgets.QOpenGLWidget.PartialUpdate)

            samples = self.format().samples()  # GST a use for the walrus
            if samples != antiAlias:
                getLogger().warning('hardware changed antialias level, expected %i got %i...' % (samples, antiAlias))
        except Exception as es:
            getLogger().warning('error during anti aliasing setup %s, anti aliasing disabled...' % str(es))

        # flag to display paintGL but keep an empty screen
        self._blankDisplay = False
        self.setAutoFillBackground(False)

        if not strip:  # don't initialise if nothing there
            return

        self.strip = strip
        self.spectrumDisplay = strip.spectrumDisplay

        self.mainWindow = mainWindow
        if mainWindow:
            self.application = mainWindow.application
            self.project = mainWindow.application.project
            self.current = mainWindow.application.current
        else:
            self.application = None
            self.project = None
            self.current = None

        self._preferences = self.application.preferences.general
        self.globalGL = None

        # add a flag so that scaling cannot be done until the gl attributes are initialised
        self.glReady = False

        self.stripIDLabel = stripIDLabel if stripIDLabel else ''

        self.setMouseTracking(True)  # generate mouse events when button not pressed

        # always respond to mouse events
        self.setFocusPolicy(Qt.StrongFocus)

        # initialise all attributes
        self._initialiseAll()

        # set a minimum size so that the strips resize nicely
        self.setMinimumSize(self.AXIS_MARGINRIGHT + 10, self.AXIS_MARGINBOTTOM + 10)

        # set the pyqtsignal responders
        self.GLSignals = GLNotifier(parent=self, strip=strip)
        self.GLSignals.glXAxisChanged.connect(self._glXAxisChanged)
        self.GLSignals.glYAxisChanged.connect(self._glYAxisChanged)
        self.GLSignals.glAllAxesChanged.connect(self._glAllAxesChanged)
        self.GLSignals.glMouseMoved.connect(self._glMouseMoved)
        self.GLSignals.glEvent.connect(self._glEvent)
        self.GLSignals.glAxisLockChanged.connect(self._glAxisLockChanged)
        self.GLSignals.glAxisUnitsChanged.connect(self._glAxisUnitsChanged)
        self.GLSignals.glKeyEvent.connect(self._glKeyEvent)

        self.lastPixelRatio = None

    def _initialiseAll(self):
        """Initialise all attributes for the display
        """
        # if self.glReady: return

        self.w = self.width()
        self.h = self.height()

        self._threads = {}
        self._threadUpdate = False

        self.lastPos = QPoint()
        self._mouseX = 0
        self._mouseY = 0
        self._mouseStart = (0.0, 0.0)
        self._mouseEnd = (0.0, 0.0)

        self.pixelX = 1.0
        self.pixelY = 1.0
        self.deltaX = 1.0
        self.deltaY = 1.0
        self.symbolX = 1.0
        self.symbolY = 1.0

        self.peakWidthPixels = 16

        # set initial axis limits - should be changed by strip.display..
        self.axisL = -1.0
        self.axisR = 1.0
        self.axisT = 1.0
        self.axisB = -1.0
        self.storedZooms = []
        self._currentZoom = 0
        self._zoomHistory = [None] * ZOOMHISTORYSTORE
        self._zoomHistoryCurrent = 0
        self._zoomHistoryHead = 0
        self._zoomTimerLast = time.time()

        self.base = None
        self.spectrumValues = []

        self.highlighted = False
        self._drawSelectionBox = False
        self._drawMouseMoveLine = False
        self._drawDeltaOffset = False
        self._selectionMode = 0
        self._startCoordinate = None
        self._endCoordinate = None
<<<<<<< HEAD
        self.cursorSource = CURSOR_SOURCE_NONE  # can be CURSOR_SOURCE_NONE / CURSOR_SOURCE_SELF / CURSOR_SOURCE_OTHER
=======
        self.cursorSource = CURSOR_SOURCE_NONE # can be CURSOR_SOURCE_NONE / CURSOR_SOURCE_SELF / CURSOR_SOURCE_OTHER
>>>>>>> 180f4741
        self.cursorCoordinate = np.zeros((4,), dtype=np.float32)
        self.doubleCursorCoordinate = np.zeros((4,), dtype=np.float32)

        self._shift = False
        self._command = False
        self._key = ''
        self._isSHIFT = ''
        self._isCTRL = ''
        self._isALT = ''
        self._isMETA = ''

        self._lastClick = None
        self._mousePressed = False
        self._draggingLabel = False

        self.buildMarks = True
        self._marksList = None
        self._infiniteLines = []
        self._regionList = None
        self._orderedAxes = None
        self._axisOrder = None
        self._axisCodes = None
        self._refreshMouse = False
        self._successiveClicks = None  # GWV: Store successive click events for zooming; None means first click not set
        self._dottedCursorCoordinate = None
        self._dottedCursorVisible = None
        self._spectrumBordersVisible = True

        self.gridList = []
        self._gridVisible = True  #self._preferences.showGrid
        self._crosshairVisible = True  #self._preferences.showCrosshair
        self._doubleCrosshairVisible = True  #self._preferences.showDoubleCrosshair
        self._sideBandsVisible = True

        self.diagonalGLList = None
        self.diagonalSideBandsGLList = None
        self.boundingBoxes = None
        self._updateAxes = True

        self._axesVisible = True
        self._useLockedAspect = False
        self._useDefaultAspect = False
        self._aspectRatios = {}

        self._fixedAspectX = 1.0
        self._fixedAspectY = 1.0

        self._showSpectraOnPhasing = False
        self._xUnits = 0
        self._yUnits = 0

        self._drawRightAxis = True
        self._drawBottomAxis = True
        self.modeDecimal = [False, False]

        # here for completeness, although they should be updated in rescale
        self._currentView = GLDefs.MAINVIEW
        self._currentRightAxisView = GLDefs.RIGHTAXIS
        self._currentRightAxisBarView = GLDefs.RIGHTAXISBAR
        self._currentBottomAxisView = GLDefs.BOTTOMAXIS
        self._currentBottomAxisBarView = GLDefs.BOTTOMAXISBAR

        self._oldStripIDLabel = None
        self.stripIDString = None
        self._spectrumSettings = {}
        self._newStripID = False

        self._setColourScheme()

        self._updateHTrace = False
        self._updateVTrace = False
        self._lastTracePoint = {}  # [-1, -1]
        self.showActivePhaseTrace = True

        self._applyXLimit = True  #.zoomXLimitApply
        self._applyYLimit = True  #self._preferences.zoomYLimitApply
        self._intensityLimit = True  #self._preferences.intensityLimit

        self._GLIntegralLists = {}
        self._GLIntegralLabels = {}

        self._marksAxisCodes = []

        self._regions = []
        self._infiniteLines = []
        self._buildTextFlag = True

        # define a new class holding the entire peaklist symbols and labelling
        if self.is1D:
            self._GLPeaks = GLpeak1dLabelling(parent=self, strip=self.strip,
                                              name='peaks', resizeGL=True)
            self._GLIntegrals = GLintegral1dLabelling(parent=self, strip=self.strip,
                                                      name='integrals', resizeGL=True)
            self._GLMultiplets = GLmultiplet1dLabelling(parent=self, strip=self.strip,
                                                        name='multiplets', resizeGL=True)
        else:
            self._GLPeaks = GLpeakNdLabelling(parent=self, strip=self.strip,
                                              name='peaks', resizeGL=True)
            self._GLIntegrals = GLintegralNdLabelling(parent=self, strip=self.strip,
                                                      name='integrals', resizeGL=True)
            self._GLMultiplets = GLmultipletNdLabelling(parent=self, strip=self.strip,
                                                        name='multiplets', resizeGL=True)

        self._buildMouse = True
        self._mouseCoords = [-1.0, -1.0]
        self.mouseString = None
        # self.diffMouseString = None
        self._symbolLabelling = 0
        self._symbolType = 0
        self._symbolSize = 0
        self._symbolThickness = 0

        self._contourList = {}

        self._hTraces = {}
        self._vTraces = {}
        self._staticHTraces = []
        self._staticVTraces = []
        self._currentTraces = []
        self._axisXLabelling = []
        self._axisYLabelling = []
        self._axisScaleLabelling = []

        self._stackingValue = (0.0, 0.0)
        self._stackingMode = False
        self._hTraceVisible = False
        self._vTraceVisible = False
        self.w = 0
        self.h = 0

        self._uPMatrix = np.zeros((16,), dtype=np.float32)
        self._uMVMatrix = np.zeros((16,), dtype=np.float32)
        self._uVMatrix = np.zeros((16,), dtype=np.float32)
        self._dataMatrix = np.zeros((16,), dtype=np.float32)
        self._aMatrix = np.zeros((16,), dtype=np.float32)
        self._IMatrix = np.zeros((16,), dtype=np.float32)
        self._IMatrix[0:16] = [1.0, 0.0, 0.0, 0.0,
                               0.0, 1.0, 0.0, 0.0,
                               0.0, 0.0, 1.0, 0.0,
                               0.0, 0.0, 0.0, 1.0]

        self.vInv = None
        self.mouseTransform = None

        self._useTexture = np.zeros((1,), dtype=np.int)
        self._axisScale = np.zeros((4,), dtype=np.float32)
        self._background = np.zeros((4,), dtype=np.float32)
        self._parameterList = np.zeros((4,), dtype=np.int32)
        self._view = np.zeros((4,), dtype=np.float32)
        self._updateBackgroundColour = True

        # get information from the parent class (strip)
        self.orderedAxes = self.strip.orderedAxes
        self.axisOrder = self.strip.axisOrder
        self.axisCodes = self.strip.axisCodes

        self._dragRegions = set()

        self.resetRangeLimits()

        self._ordering = []
        self._visibleOrdering = []
        self._firstVisible = None
        self.visiblePlaneList = {}
        self._visibleSpectrumViewsChange = False
        self._matchingIsotopeCodes = False

        self._glClientIndex = 0
        self._menuActive = False
        self.glReady = True

    def close(self):
        self.GLSignals.glXAxisChanged.disconnect()
        self.GLSignals.glYAxisChanged.disconnect()
        self.GLSignals.glAllAxesChanged.disconnect()
        self.GLSignals.glMouseMoved.disconnect()
        self.GLSignals.glEvent.disconnect()
        self.GLSignals.glAxisLockChanged.disconnect()
        self.GLSignals.glAxisUnitsChanged.disconnect()
        self.GLSignals.glKeyEvent.disconnect()

    def threadUpdate(self):
        self.update()

    def update(self, mode=PAINTMODES.PAINT_ALL):
        """Update the glWidget with the correct refresh mode
        """
        self._paintMode = mode
        super().update()

    def rescale(self, rescaleOverlayText=True, rescaleMarksRulers=True,
                rescaleIntegralLists=True, rescaleRegions=True,
                rescaleSpectra=True, rescaleStaticHTraces=True,
                rescaleStaticVTraces=True, rescaleSpectrumLabels=True,
                rescaleLegend=True):
        """Change to axes of the view, axis visibility, scale and rebuild matrices when necessary
        to improve display speed
        """
        if self.strip.isDeleted or not self.globalGL:
            return

        # use the updated size
        w = self.w
        h = self.h

        currentShader = self.globalGL._shaderProgram1.makeCurrent()

        # set projection to axis coordinates
        currentShader.setProjectionAxes(self._uPMatrix, self.axisL, self.axisR, self.axisB,
                                        self.axisT, -1.0, 1.0)
        currentShader.setGLUniformMatrix4fv('pMatrix', 1, GL.GL_FALSE, self._uPMatrix)

        # needs to be offset from (0,0) for mouse scaling
        if self._drawRightAxis and self._drawBottomAxis:

            self._currentView = GLDefs.MAINVIEW
            self._currentRightAxisView = GLDefs.RIGHTAXIS
            self._currentRightAxisBarView = GLDefs.RIGHTAXISBAR
            self._currentBottomAxisView = GLDefs.BOTTOMAXIS
            self._currentBottomAxisBarView = GLDefs.BOTTOMAXISBAR

            currentShader.setViewportMatrix(self._uVMatrix, 0, w - self.AXIS_MARGINRIGHT, 0, h - self.AXIS_MARGINBOTTOM,
                                            -1.0, 1.0)
            self.pixelX = (self.axisR - self.axisL) / (w - self.AXIS_MARGINRIGHT)
            self.pixelY = (self.axisT - self.axisB) / (h - self.AXIS_MARGINBOTTOM)
            self.deltaX = 1.0 / (w - self.AXIS_MARGINRIGHT)
            self.deltaY = 1.0 / (h - self.AXIS_MARGINBOTTOM)

        elif self._drawRightAxis and not self._drawBottomAxis:

            self._currentView = GLDefs.MAINVIEWFULLHEIGHT
            self._currentRightAxisView = GLDefs.FULLRIGHTAXIS
            self._currentRightAxisBarView = GLDefs.FULLRIGHTAXISBAR

            currentShader.setViewportMatrix(self._uVMatrix, 0, w - self.AXIS_MARGINRIGHT, 0, h, -1.0, 1.0)
            self.pixelX = (self.axisR - self.axisL) / (w - self.AXIS_MARGINRIGHT)
            self.pixelY = (self.axisT - self.axisB) / h
            self.deltaX = 1.0 / (w - self.AXIS_MARGINRIGHT)
            self.deltaY = 1.0 / h

        elif not self._drawRightAxis and self._drawBottomAxis:

            self._currentView = GLDefs.MAINVIEWFULLWIDTH
            self._currentBottomAxisView = GLDefs.FULLBOTTOMAXIS
            self._currentBottomAxisBarView = GLDefs.FULLBOTTOMAXISBAR

            currentShader.setViewportMatrix(self._uVMatrix, 0, w, 0, h - self.AXIS_MARGINBOTTOM, -1.0, 1.0)
            self.pixelX = (self.axisR - self.axisL) / w
            self.pixelY = (self.axisT - self.axisB) / (h - self.AXIS_MARGINBOTTOM)
            self.deltaX = 1.0 / w
            self.deltaY = 1.0 / (h - self.AXIS_MARGINBOTTOM)

        else:

            self._currentView = GLDefs.FULLVIEW

            currentShader.setViewportMatrix(self._uVMatrix, 0, w, 0, h, -1.0, 1.0)
            self.pixelX = (self.axisR - self.axisL) / w
            self.pixelY = (self.axisT - self.axisB) / h
            self.deltaX = 1.0 / w
            self.deltaY = 1.0 / h

        self.symbolX = abs(self._symbolSize * self.pixelX)
        self.symbolY = abs(self._symbolSize * self.pixelY)

        self._dataMatrix[0:16] = [self.axisL, self.axisR, self.axisT, self.axisB,
                                  self.pixelX, self.pixelY, w, h,
                                  0.2, 1.0, 0.4, 1.0,
                                  0.3, 0.1, 1.0, 1.0]
        currentShader.setGLUniformMatrix4fv('dataMatrix', 1, GL.GL_FALSE, self._dataMatrix)
        currentShader.setGLUniformMatrix4fv('mvMatrix', 1, GL.GL_FALSE, self._IMatrix)

        # map mouse coordinates to world coordinates - only needs to change on resize, move soon
        currentShader.setViewportMatrix(self._aMatrix, self.axisL, self.axisR, self.axisB,
                                        self.axisT, -1.0, 1.0)

        # calculate the screen to axes transform
        self.vInv = np.linalg.inv(self._uVMatrix.reshape((4, 4)))
        self.mouseTransform = np.matmul(self._aMatrix.reshape((4, 4)), self.vInv)

        self.modelViewMatrix = (GL.GLdouble * 16)()
        self.projectionMatrix = (GL.GLdouble * 16)()
        self.viewport = (GL.GLint * 4)()

        # change to the text shader
        currentShader = self.globalGL._shaderProgramTex.makeCurrent()

        currentShader.setProjectionAxes(self._uPMatrix, self.axisL, self.axisR, self.axisB, self.axisT, -1.0, 1.0)
        currentShader.setGLUniformMatrix4fv('pTexMatrix', 1, GL.GL_FALSE, self._uPMatrix)

        self._axisScale[0:4] = [self.pixelX, self.pixelY, 1.0, 1.0]
        self._view[0:4] = [w - self.AXIS_MARGINRIGHT, h - self.AXIS_MARGINBOTTOM, 1.0, 1.0]

        # self._axisScale[0:4] = [1.0/(self.axisR-self.axisL), 1.0/(self.axisT-self.axisB), 1.0, 1.0]
        currentShader.setGLUniform4fv('axisScale', 1, self._axisScale)
        currentShader.setGLUniform4fv('viewport', 1, self._view)

        if rescaleOverlayText:
            self._rescaleOverlayText()

        if rescaleMarksRulers:
            self.rescaleMarksRulers()

        if rescaleIntegralLists:
            self._GLIntegrals.rescaleIntegralLists()
            self._GLIntegrals.rescale()

        if rescaleRegions:
            self._rescaleRegions()

        if rescaleSpectra:
            self.rescaleSpectra()

        if rescaleSpectrumLabels:
            self._spectrumLabelling.rescale()

        # if rescaleLegend:
        #     self._legend.rescale()

        if rescaleStaticHTraces:
            self.rescaleStaticHTraces()

        if rescaleStaticVTraces:
            self.rescaleStaticVTraces()

    def setStackingValue(self, val):
        self._stackingValue = val

    def setStackingMode(self, value):
        self._stackingMode = value
        self.rescaleSpectra()
        self._spectrumLabelling.rescale()
        self.update()

    # def setLegendMode(self, value):
    #     self._legendMode = value
    #     self._legend.rescale()
    #     self.update()

    def resetRangeLimits(self, allLimits=True):
        # reset zoom limits for the display
        self._minXRange, self._maxXRange = GLDefs.RANGELIMITS
        self._minYRange, self._maxYRange = GLDefs.RANGELIMITS
        self._maxX, self._minX = GLDefs.AXISLIMITS
        self._maxY, self._minY = GLDefs.AXISLIMITS
        if allLimits:
            self._rangeXDefined = False
            self._rangeYDefined = False
            self._minXReached = False
            self._minYReached = False
            self._maxXReached = False
            self._maxYReached = False

            self._minReached = False
            self._maxReached = False

    def rescaleSpectra(self):
        if self.strip.isDeleted:
            return
        self.updateVisibleSpectrumViews()
        # rescale the matrices for each spectrumView
        # stackCount = 0
        self.resetRangeLimits(allLimits=False)

        for stackCount, spectrumView in enumerate(self._ordering):  # _ordering:                             # strip.spectrumViews:  #.orderedSpectrumViews():
            # self._spectrumSettings[spectrumView] = {}

            if spectrumView.isDeleted:
                self._spectrumSettings[spectrumView] = {}
                continue

            self._buildSpectrumSetting(spectrumView=spectrumView, stackCount=stackCount)
            # if self._stackingMode:
            #     stackCount += 1

    def _setRegion(self, region, value):
        self.strip.project._undo.increaseBlocking()
        if region:
            region.region = value
        self.strip.project._undo.decreaseBlocking()

    def autoRange(self):
        self._updateVisibleSpectrumViews()
        for spectrumView in self._ordering:  # strip.spectrumViews:  #.orderedSpectrumViews():
            if spectrumView.isDeleted:
                self._spectrumSettings[spectrumView] = {}
                continue

            self._buildSpectrumSetting(spectrumView)

            axis = self._orderedAxes[0]
            # axis.region = (float(self._minX), float(self._maxX))
            self._setRegion(axis, (float(self._minX), float(self._maxX)))

            if self.INVERTXAXIS:
                self.axisL = max(axis.region[0], axis.region[1])
                self.axisR = min(axis.region[0], axis.region[1])
            else:
                self.axisL = min(axis.region[0], axis.region[1])
                self.axisR = max(axis.region[0], axis.region[1])

            axis = self._orderedAxes[1]
            # axis.region = (float(self._minY), float(self._maxY))
            self._setRegion(axis, (float(self._minY), float(self._maxY)))

            if self.INVERTYAXIS:
                self.axisB = max(axis.region[0], axis.region[1])
                self.axisT = min(axis.region[0], axis.region[1])
            else:
                self.axisB = min(axis.region[0], axis.region[1])
                self.axisT = max(axis.region[0], axis.region[1])

    def _buildSpectrumSetting(self, spectrumView, stackCount=0):
        # if spectrumView.spectrum.headerSize == 0:
        #     return

        self._spectrumSettings[spectrumView] = {}

        self._spectrumValues = spectrumView._getValues()

        # set defaults for undefined spectra
        if not self._spectrumValues[0].pointCount:
            dx = -1.0 if self.INVERTXAXIS else -1.0
            fx0, fx1 = 1.0, -1.0
            dxAF = fx0 - fx1
            xScale = dx * dxAF

            dy = -1.0 if self.INVERTYAXIS else -1.0
            fy0, fy1 = 1.0, -1.0
            dyAF = fy0 - fy1
            yScale = dy * dyAF

            self._minXRange = min(self._minXRange, GLDefs.RANGEMINSCALE * (fx0 - fx1))
            self._maxXRange = max(self._maxXRange, (fx0 - fx1))
            self._minYRange = min(self._minYRange, GLDefs.RANGEMINSCALE * (fy0 - fy1))
            self._maxYRange = max(self._maxYRange, (fy0 - fy1))

        else:

            # get the bounding box of the spectra
            dx = -1.0 if self.INVERTXAXIS else -1.0  # self.sign(self.axisR - self.axisL)
            fx0, fx1 = self._spectrumValues[0].maxSpectrumFrequency, self._spectrumValues[0].minSpectrumFrequency

            # check tolerances
            if not self._widthsChangedEnough((fx0, 0.0), (fx1, 0.0), tol=1e-10):
                fx0, fx1 = 1.0, -1.0

            dxAF = fx0 - fx1
            xScale = dx * dxAF / self._spectrumValues[0].pointCount

            if spectrumView.spectrum.dimensionCount > 1:
                dy = -1.0 if self.INVERTYAXIS else -1.0  # self.sign(self.axisT - self.axisB)
                fy0, fy1 = self._spectrumValues[1].maxSpectrumFrequency, self._spectrumValues[1].minSpectrumFrequency

                # check tolerances
                if not self._widthsChangedEnough((fy0, 0.0), (fy1, 0.0), tol=1e-10):
                    fy0, fy1 = 1.0, -1.0

                dyAF = fy0 - fy1
                yScale = dy * dyAF / self._spectrumValues[1].pointCount

                # set to nD limits to twice the width of the spectrum and a few data points
                self._minXRange = min(self._minXRange, GLDefs.RANGEMINSCALE * (fx0 - fx1) / self._spectrumValues[0].pointCount)
                self._maxXRange = max(self._maxXRange, (fx0 - fx1))
                self._minYRange = min(self._minYRange, GLDefs.RANGEMINSCALE * (fy0 - fy1) / self._spectrumValues[1].pointCount)
                self._maxYRange = max(self._maxYRange, (fy0 - fy1))

            else:
                dy = -1.0 if self.INVERTYAXIS else -1.0  # dy = self.sign(self.axisT - self.axisB)

                if spectrumView.spectrum.intensities is not None and spectrumView.spectrum.intensities.size != 0:
                    fy0, fy1 = np.max(spectrumView.spectrum.intensities), np.min(spectrumView.spectrum.intensities)
                else:
                    fy0, fy1 = 0.0, 0.0

                # check tolerances
                if not self._widthsChangedEnough((fy0, 0.0), (fy1, 0.0), tol=1e-10):
                    fy0, fy1 = 1.0, -1.0

                dyAF = fy0 - fy1
                yScale = dy * dyAF / 1.0

                # set to 1D limits to twice the width of the spectrum and the intensity limit
                self._minXRange = min(self._minXRange, GLDefs.RANGEMINSCALE * (fx0 - fx1) / max(self._spectrumValues[0].pointCount, self.SPECTRUMXZOOM))
                self._maxXRange = max(self._maxXRange, (fx0 - fx1))
                # self._minYRange = min(self._minYRange, 3.0 * (fy0 - fy1) / self.SPECTRUMYZOOM)
                self._minYRange = min(self._minYRange, self._intensityLimit)
                self._maxYRange = max(self._maxYRange, (fy0 - fy1))

                self._spectrumSettings[spectrumView][GLDefs.SPECTRUM_STACKEDMATRIX] = np.zeros((16,), dtype=np.float32)

                # if self._stackingMode:
                stX = stackCount * self._stackingValue[0]
                stY = stackCount * self._stackingValue[1]
                # stackCount += 1
                self._spectrumSettings[spectrumView][GLDefs.SPECTRUM_STACKEDMATRIX][0:16] = [1.0, 0.0, 0.0, 0.0,
                                                                                             0.0, 1.0, 0.0, 0.0,
                                                                                             0.0, 0.0, 1.0, 0.0,
                                                                                             stX, stY, 0.0, 1.0]
                self._spectrumSettings[spectrumView][GLDefs.SPECTRUM_STACKEDMATRIXOFFSET] = (stX, stY)

                # else:
                #     self._spectrumSettings[spectrumView][GLDefs.SPECTRUM_STACKEDMATRIX][0:16] = [1.0, 0.0, 0.0, 0.0,
                #                                                                                  0.0, 1.0, 0.0, 0.0,
                #                                                                                  0.0, 0.0, 1.0, 0.0,
                #                                                                                  0.0, 0.0, 0.0, 1.0]

        self._rangeXDefined = True
        self._rangeYDefined = True

        # create modelview matrix for the spectrum to be drawn
        self._spectrumSettings[spectrumView][GLDefs.SPECTRUM_MATRIX] = np.zeros((16,), dtype=np.float32)

        self._spectrumSettings[spectrumView][GLDefs.SPECTRUM_MATRIX][0:16] = [xScale, 0.0, 0.0, 0.0,
                                                                              0.0, yScale, 0.0, 0.0,
                                                                              0.0, 0.0, 1.0, 0.0,
                                                                              fx0, fy0, 0.0, 1.0]
        # setup information for the horizontal/vertical traces
        self._spectrumSettings[spectrumView][GLDefs.SPECTRUM_MAXXALIAS] = fx0
        self._spectrumSettings[spectrumView][GLDefs.SPECTRUM_MINXALIAS] = fx1
        self._spectrumSettings[spectrumView][GLDefs.SPECTRUM_MAXYALIAS] = fy0
        self._spectrumSettings[spectrumView][GLDefs.SPECTRUM_MINYALIAS] = fy1
        self._spectrumSettings[spectrumView][GLDefs.SPECTRUM_DXAF] = dxAF
        self._spectrumSettings[spectrumView][GLDefs.SPECTRUM_DYAF] = dyAF
        self._spectrumSettings[spectrumView][GLDefs.SPECTRUM_XSCALE] = xScale
        self._spectrumSettings[spectrumView][GLDefs.SPECTRUM_YSCALE] = yScale
        self._spectrumSettings[spectrumView][GLDefs.SPECTRUM_SPINNINGRATE] = spectrumView.spectrum.spinningRate

        # indices = getAxisCodeMatchIndices(spectrumView.spectrum.axisCodes, self.strip.axisCodes)
        indices = getAxisCodeMatchIndices(self.strip.axisCodes, spectrumView.spectrum.axisCodes)

        self._spectrumSettings[spectrumView][GLDefs.SPECTRUM_POINTINDEX] = indices
        self._spectrumSettings[spectrumView][GLDefs.SPECTRUM_YSCALE] = yScale

        if len(self._spectrumValues) > 2:
            # store a list for the extra dimensions
            vPP = ()
            dDim = ()
            vTP = ()
            for dim in range(2, len(self._spectrumValues)):
                specVal = self._spectrumValues[dim]
                specDataDim = specVal.dataDim

                vPP = vPP + (specVal.valuePerPoint,)
                dDim = dDim + (specDataDim,)

                # self._spectrumSettings[spectrumView][GLDefs.SPECTRUM_VALUEPERPOINT] = specVal.valuePerPoint
                # self._spectrumSettings[spectrumView][GLDefs.SPECTRUM_DATADIM] = specVal.dataDim

                if hasattr(specDataDim, 'primaryDataDimRef'):
                    ddr = specDataDim.primaryDataDimRef
                    valueToPoint = ddr and ddr.valueToPoint
                else:
                    valueToPoint = specDataDim.valueToPoint

                vTP = vTP + (valueToPoint,)
                # self._spectrumSettings[spectrumView][GLDefs.SPECTRUM_VALUETOPOINT] = valueToPoint

            self._spectrumSettings[spectrumView][GLDefs.SPECTRUM_VALUEPERPOINT] = vPP
            self._spectrumSettings[spectrumView][GLDefs.SPECTRUM_DATADIM] = dDim
            self._spectrumSettings[spectrumView][GLDefs.SPECTRUM_VALUETOPOINT] = vTP

        else:
            self._spectrumSettings[spectrumView][GLDefs.SPECTRUM_VALUEPERPOINT] = None
            self._spectrumSettings[spectrumView][GLDefs.SPECTRUM_DATADIM] = None
            self._spectrumSettings[spectrumView][GLDefs.SPECTRUM_VALUETOPOINT] = None

        self._maxX = max(self._maxX, fx0)
        self._minX = min(self._minX, fx1)
        self._maxY = max(self._maxY, fy0)
        self._minY = min(self._minY, fy1)

    def refreshDevicePixelRatio(self):
        """refresh the devicePixelRatio for the viewports
        """
        # control for changing screens has now been moved to mainWindow so only one signal is needed
<<<<<<< HEAD
        self.viewports._devicePixelRatio = self.devicePixelRatio()

        self.update()
=======
        # GST this most probably ought to be deferred until the drag completes...
        # possibly via an event...
        newPixelRatio = self.devicePixelRatio()
        if newPixelRatio != self.lastPixelRatio:
            self.lastPixelRatio = newPixelRatio
            self.viewports._devicePixelRatio = newPixelRatio
            self.buildOverlayStrings()
            for spectrumView in self._ordering:
                for listView in spectrumView.peakListViews:
                    listView.buildLabels = True
            self.buildMarks = True
            # self.buildSpectra()           # shouldn't be called here
            self.update()
>>>>>>> 180f4741

    def _getValidAspectRatio(self, axisCode):
        va = [ax for ax in self._aspectRatios.keys() if ax.upper()[0] == axisCode.upper()[0]]
        return self._aspectRatios[va[0]]

    def resizeGL(self, w, h):
        # must be set here to catch the change of screen
        self.refreshDevicePixelRatio()
        self._resizeGL(w, h)

    def _resizeGL(self, w, h):
        self.w = w
        self.h = h

        self._rescaleAllZoom(False)

    def viewRange(self):
        return ((self.axisL, self.axisR),
                (self.axisT, self.axisB))

    def wheelEvent(self, event):
        # def between(val, l, r):
        #   return (l-val)*(r-val) <= 0

        if self.strip and not self._ordering:  # strip.spectrumViews:
            event.accept()
            return

        # check the movement of the wheel first
        numPixels = event.pixelDelta()
        numDegrees = event.angleDelta()
        zoomCentre = self._preferences.zoomCentreType

        zoomScale = 0.0
        scrollDirection = 0
        if numPixels:

            # always seems to be numPixels - check with Linux
            # the Shift key automatically returns the x-axis
            scrollDirection = numPixels.x() if self._isSHIFT else numPixels.y()
            zoomScale = 8.0

            # stop the very sensitive movements
            if abs(scrollDirection) < 1:
                event.ignore()
                return

        elif numDegrees:

            # this may work when using Linux
            scrollDirection = (numDegrees.x() / 4) if self._isSHIFT else (numDegrees.y() / 4)
            zoomScale = 8.0

            # stop the very sensitive movements
            if abs(scrollDirection) < 1:
                event.ignore()
                return

        else:
            event.ignore()
            return

        if self._isSHIFT or self._isCTRL:

            # process wheel with buttons here
            # transfer event to the correct widget for changing the plane OR raising base contour level...

            if self._isSHIFT:
                # raise/lower base contour level - should be strip I think
                if scrollDirection > 0:
                    self.strip.spectrumDisplay.raiseContourBase()
                else:
                    self.strip.spectrumDisplay.lowerContourBase()

            elif self._isCTRL:
                # scroll through planes
                pT = self.strip.planeAxisBars if hasattr(self.strip, 'planeAxisBars') else None
                activePlaneAxis = self.strip.activePlaneAxis
                if pT and activePlaneAxis is not None and (activePlaneAxis - 2) < len(pT):
                    # pass the event to the correct double spinbox
                    pT[activePlaneAxis - 2].scrollPpmPosition(event)

            event.accept()
            return

        # test whether the limits have been reached in either axis
        if (scrollDirection > 0 and self._minReached and (self._useLockedAspect or self._useDefaultAspect)) or \
                (scrollDirection < 0 and self._maxReached and (self._useLockedAspect or self._useDefaultAspect)):
            event.accept()
            return

        zoomIn = (100.0 + zoomScale) / 100.0
        zoomOut = 100.0 / (100.0 + zoomScale)

        h = self.h
        w = self.w

        # find the correct viewport
        if (self._drawRightAxis and self._drawBottomAxis):
            mw = [0, self.AXIS_MARGINBOTTOM, w - self.AXIS_MARGINRIGHT, h - 1]
            ba = [0, 0, w - self.AXIS_MARGINRIGHT, self.AXIS_MARGINBOTTOM - 1]
            ra = [w - self.AXIS_MARGINRIGHT, self.AXIS_MARGINBOTTOM, w, h]

        elif (self._drawBottomAxis):
            mw = [0, self.AXIS_MARGINBOTTOM, w, h - 1]
            ba = [0, 0, w, self.AXIS_MARGINBOTTOM - 1]
            ra = [w, self.AXIS_MARGINBOTTOM, w, h]

        elif (self._drawRightAxis):
            mw = [0, 0, w - self.AXIS_MARGINRIGHT, h - 1]
            ba = [0, 0, w - self.AXIS_MARGINRIGHT, 0]
            ra = [w - self.AXIS_MARGINRIGHT, 0, w, h]

        else:  # no axes visible
            mw = [0, 0, w, h]
            ba = [0, 0, w, 0]
            ra = [w, 0, w, h]

        mx = event.pos().x()
        my = self.height() - event.pos().y()

        if self.between(mx, mw[0], mw[2]) and self.between(my, mw[1], mw[3]):

            # if in the mainView

            if (scrollDirection > 0 and self._minReached) or \
                    (scrollDirection < 0 and self._maxReached):
                event.accept()
                return

            if zoomCentre == 0:  # centre on mouse
                mb0 = (mx - mw[0]) / (mw[2] - mw[0])
                mb1 = (my - mw[1]) / (mw[3] - mw[1])
            else:  # centre on the screen
                mb0 = 0.5
                mb1 = 0.5

            mbx = self.axisL + mb0 * (self.axisR - self.axisL)
            mby = self.axisB + mb1 * (self.axisT - self.axisB)

            if scrollDirection < 0:
                self.axisL = mbx + zoomIn * (self.axisL - mbx)
                self.axisR = mbx - zoomIn * (mbx - self.axisR)
                self.axisB = mby + zoomIn * (self.axisB - mby)
                self.axisT = mby - zoomIn * (mby - self.axisT)
            else:
                self.axisL = mbx + zoomOut * (self.axisL - mbx)
                self.axisR = mbx - zoomOut * (mbx - self.axisR)
                self.axisB = mby + zoomOut * (self.axisB - mby)
                self.axisT = mby - zoomOut * (mby - self.axisT)

            self.GLSignals._emitAllAxesChanged(source=self, strip=self.strip,
                                               axisB=self.axisB, axisT=self.axisT,
                                               axisL=self.axisL, axisR=self.axisR)

            self._rescaleAllAxes()
            self._storeZoomHistory()

        elif self.between(mx, ba[0], ba[2]) and self.between(my, ba[1], ba[3]):

            # in the bottomAxisBar, so zoom in the X axis

            # check the X limits
            if (scrollDirection > 0 and self._minXReached) or (scrollDirection < 0 and self._maxXReached):
                event.accept()
                return

            if zoomCentre == 0:  # centre on mouse
                mb = (mx - ba[0]) / (ba[2] - ba[0])
            else:  # centre on the screen
                mb = 0.5

            mbx = self.axisL + mb * (self.axisR - self.axisL)

            if scrollDirection < 0:
                self.axisL = mbx + zoomIn * (self.axisL - mbx)
                self.axisR = mbx - zoomIn * (mbx - self.axisR)
            else:
                self.axisL = mbx + zoomOut * (self.axisL - mbx)
                self.axisR = mbx - zoomOut * (mbx - self.axisR)

            if not (self._useLockedAspect or self._useDefaultAspect):
                self.GLSignals._emitXAxisChanged(source=self, strip=self.strip,
                                                 axisB=self.axisB, axisT=self.axisT,
                                                 axisL=self.axisL, axisR=self.axisR)

                self._rescaleXAxis()
                self._storeZoomHistory()

            else:
                self._scaleToXAxis()

                self.GLSignals._emitAllAxesChanged(source=self, strip=self.strip,
                                                   axisB=self.axisB, axisT=self.axisT,
                                                   axisL=self.axisL, axisR=self.axisR)

                self._storeZoomHistory()

        elif self.between(mx, ra[0], ra[2]) and self.between(my, ra[1], ra[3]):

            # in the rightAxisBar, so zoom in the Y axis

            # check the Y limits
            if (scrollDirection > 0 and self._minYReached) or (scrollDirection < 0 and self._maxYReached):
                event.accept()
                return

            if zoomCentre == 0:  # centre on mouse
                mb = (my - ra[1]) / (ra[3] - ra[1])
            else:  # centre on the screen
                mb = 0.5

            mby = self.axisB + mb * (self.axisT - self.axisB)

            if scrollDirection < 0:
                self.axisB = mby + zoomIn * (self.axisB - mby)
                self.axisT = mby - zoomIn * (mby - self.axisT)
            else:
                self.axisB = mby + zoomOut * (self.axisB - mby)
                self.axisT = mby - zoomOut * (mby - self.axisT)

            if not (self._useLockedAspect or self._useDefaultAspect):
                self.GLSignals._emitYAxisChanged(source=self, strip=self.strip,
                                                 axisB=self.axisB, axisT=self.axisT,
                                                 axisL=self.axisL, axisR=self.axisR)

                self._rescaleYAxis()
                self._storeZoomHistory()

            else:
                self._scaleToYAxis()

                self.GLSignals._emitAllAxesChanged(source=self, strip=self.strip,
                                                   axisB=self.axisB, axisT=self.axisT,
                                                   axisL=self.axisL, axisR=self.axisR)

                self._storeZoomHistory()

        event.accept()

    def _scaleToXAxis(self, rescale=True):
        _useFirstDefault = getattr(self.strip.spectrumDisplay, '_useFirstDefault', False)
        if (self._useLockedAspect or self._useDefaultAspect or _useFirstDefault):
            mby = 0.5 * (self.axisT + self.axisB)

            if self._useDefaultAspect or _useFirstDefault:
                ax0 = self._getValidAspectRatio(self._axisCodes[0])
                ax1 = self._getValidAspectRatio(self._axisCodes[1])
            else:
                ax0 = self.pixelX
                ax1 = self.pixelY

            width = (self.w - self.AXIS_MARGINRIGHT) if self._drawRightAxis else self.w
            height = (self.h - self.AXIS_MARGINBOTTOM) if self._drawBottomAxis else self.h

            ratio = (height / width) * 0.5 * abs((self.axisL - self.axisR) * ax1 / ax0)
            self.axisB = mby + ratio * self.sign(self.axisB - mby)
            self.axisT = mby - ratio * self.sign(mby - self.axisT)

        if rescale:
            self._rescaleAllAxes()

    def _scaleToYAxis(self, rescale=True):
        _useFirstDefault = getattr(self.strip.spectrumDisplay, '_useFirstDefault', False)
        if (self._useLockedAspect or self._useDefaultAspect or _useFirstDefault):
            mbx = 0.5 * (self.axisR + self.axisL)

            if self._useDefaultAspect or _useFirstDefault:
                ax0 = self._getValidAspectRatio(self._axisCodes[0])
                ax1 = self._getValidAspectRatio(self._axisCodes[1])
            else:
                ax0 = self.pixelX
                ax1 = self.pixelY

            width = (self.w - self.AXIS_MARGINRIGHT) if self._drawRightAxis else self.w
            height = (self.h - self.AXIS_MARGINBOTTOM) if self._drawBottomAxis else self.h

            ratio = (width / height) * 0.5 * abs((self.axisT - self.axisB) * ax0 / ax1)
            self.axisL = mbx + ratio * self.sign(self.axisL - mbx)
            self.axisR = mbx - ratio * self.sign(mbx - self.axisR)

        if rescale:
            self._rescaleAllAxes()

    def _rescaleXAxis(self, update=True):
        self._testAxisLimits()
        self.rescale(rescaleStaticHTraces=False)

        # spawn rebuild event for the grid
        self._updateAxes = True
        if self.gridList:
            for gr in self.gridList:
                gr.renderMode = GLRENDERMODE_REBUILD
            # self.gridList[0].renderMode = GLRENDERMODE_REBUILD
            # self.gridList[2].renderMode = GLRENDERMODE_REBUILD

        # ratios have changed so rescale the peak/multiplet symbols
        self._GLPeaks.rescale()
        self._GLMultiplets.rescale()

        self._rescaleOverlayText()

        if update:
            self.update()

        # self.project._startCommandEchoBlock('_rescaleXAxis', quiet=True)
        try:
            # self._orderedAxes[0].region = (self.axisL, self.axisR)
            self._setRegion(self._orderedAxes[0], (self.axisL, self.axisR))
        except:
            getLogger().debug('error setting viewing window X-range')
        # finally:
        #     self.project._endCommandEchoBlock()

    def _rescaleYAxis(self, update=True):
        self._testAxisLimits()
        self.rescale(rescaleStaticVTraces=False)

        # spawn rebuild event for the grid
        self._updateAxes = True
        if self.gridList:
            for gr in self.gridList:
                gr.renderMode = GLRENDERMODE_REBUILD
            # self.gridList[0].renderMode = GLRENDERMODE_REBUILD
            # self.gridList[1].renderMode = GLRENDERMODE_REBUILD

        # ratios have changed so rescale the peak/multiplet symbols
        self._GLPeaks.rescale()
        self._GLMultiplets.rescale()

        self._rescaleOverlayText()

        if update:
            self.update()

        # self.project._startCommandEchoBlock('_rescaleYAxis', quiet=True)
        try:
            # self._orderedAxes[1].region = (self.axisT, self.axisB)
            self._setRegion(self._orderedAxes[1], (self.axisT, self.axisB))

        except Exception as es:
            getLogger().debug('error setting viewing window Y-range')
        # finally:
        #     self.project._endCommandEchoBlock()

    def _testAxisLimits(self, setLimits=False):
        xRange = abs(self.axisL - self.axisR) / 3.0
        yRange = abs(self.axisT - self.axisB) / 3.0
        self._minXReached = False
        self._minYReached = False
        self._maxXReached = False
        self._maxYReached = False

        if xRange < self._minXRange and self._rangeXDefined and self._applyXLimit:
            if setLimits:
                xMid = (self.axisR + self.axisL) / 2.0
                self.axisL = xMid - self._minXRange * np.sign(self.pixelX)
                self.axisR = xMid + self._minXRange * np.sign(self.pixelX)
            self._minXReached = True

        if yRange < self._minYRange and self._rangeYDefined and self._applyYLimit:
            if setLimits:
                yMid = (self.axisT + self.axisB) / 2.0
                self.axisT = yMid + self._minYRange * np.sign(self.pixelY)
                self.axisB = yMid - self._minYRange * np.sign(self.pixelY)
            self._minYReached = True

        if xRange > self._maxXRange and self._rangeXDefined and self._applyXLimit:
            if setLimits:
                xMid = (self.axisR + self.axisL) / 2.0
                self.axisL = xMid - self._maxXRange * np.sign(self.pixelX)
                self.axisR = xMid + self._maxXRange * np.sign(self.pixelX)
            self._maxXReached = True

        if yRange > self._maxYRange and self._rangeYDefined and self._applyYLimit:
            if setLimits:
                yMid = (self.axisT + self.axisB) / 2.0
                self.axisT = yMid + self._maxYRange * np.sign(self.pixelY)
                self.axisB = yMid - self._maxYRange * np.sign(self.pixelY)
            self._maxYReached = True

        self._minReached = self._minXReached or self._minYReached
        self._maxReached = self._maxXReached or self._maxYReached

    def _rescaleAllZoom(self, rescale=True):
        """Reset the zoomto fit the spectra, including aspect checking
        """
        _useFirstDefault = getattr(self.strip.spectrumDisplay, '_useFirstDefault', False)
        if (self._useLockedAspect or self._useDefaultAspect or _useFirstDefault):

            # check which is the primary axis and update the opposite axis - similar to wheelEvent
            if self.spectrumDisplay.stripArrangement == 'Y':

                # strips are arranged in a row
                self._scaleToYAxis(rescale=rescale)

            elif self.spectrumDisplay.stripArrangement == 'X':

                # strips are arranged in a column
                self._scaleToXAxis(rescale=rescale)

            elif self.spectrumDisplay.stripArrangement == 'T':

                # NOTE:ED - Tiled plots not fully implemented yet
                getLogger().warning('Tiled plots not implemented for spectrumDisplay: %s' % str(self.spectrumDisplay.pid))

            else:
                getLogger().warning('Strip direction is not defined for spectrumDisplay: %s' % str(self.spectrumDisplay.pid))

        self.rescale()

        # put stuff in here that will change on a resize
        self._updateAxes = True
        for gr in self.gridList:
            gr.renderMode = GLRENDERMODE_REBUILD
        self._GLPeaks.rescale()
        self._GLMultiplets.rescale()

        self._clearAndUpdate(clearKeys=True)
        self.update()

    def _rescaleAllAxes(self, mouseMoveOnly=False, update=True):
        self._testAxisLimits()
        self.rescale(rescaleStaticHTraces=True, rescaleStaticVTraces=True,
                     rescaleSpectra=not mouseMoveOnly)

        # spawn rebuild event for the grid
        self._updateAxes = True
        for gr in self.gridList:
            gr.renderMode = GLRENDERMODE_REBUILD

        if not mouseMoveOnly:
            # if (self._useLockedAspect or self._useDefaultAspect):
            # ratios have changed so rescale the peak/multiplet symbols
            self._GLPeaks.rescale()
            self._GLMultiplets.rescale()

        self._rescaleOverlayText()

        if update:
            self.update()

        try:
            # self._orderedAxes[0].region = (self.axisL, self.axisR)
            # self._orderedAxes[1].region = (self.axisT, self.axisB)

            self._setRegion(self._orderedAxes[0], (self.axisL, self.axisR))
            self._setRegion(self._orderedAxes[1], (self.axisT, self.axisB))

        except Exception as es:
            getLogger().debug('error setting viewing window XY-range')

    def _movePeaks(self, direction: str = 'up'):
        """Move the peaks with the cursor keys
        """
        # this is a bit convoluted
        if len(self.current.peaks) < 1:
            return

        moveFactor = 5
        moveDict = {
            'left' : (-self.pixelX * moveFactor, 0),
            'right': (self.pixelX * moveFactor, 0),
            'up'   : (0, self.pixelX * moveFactor),
            'down' : (0, -self.pixelX * moveFactor)
            }

        if direction in moveDict:
            with undoBlock():
                for peak in self.current.peaks:
                    self._movePeak(peak, moveDict.get(direction))

    def _panSpectrum(self, direction, movePercent=20):
        """Implements Arrows up,down, left, right to pan the spectrum """
        # percentage of the view to set as single step

        moveFactor = movePercent / 100.0
        dx = (self.axisR - self.axisL) / 2.0
        dy = (self.axisT - self.axisB) / 2.0

        if direction == 'left':
            self.axisL -= moveFactor * dx
            self.axisR -= moveFactor * dx

        elif direction == 'up':
            self.axisT += moveFactor * dy
            self.axisB += moveFactor * dy

        elif direction == 'right':
            self.axisL += moveFactor * dx
            self.axisR += moveFactor * dx

        elif direction == 'down':
            self.axisT -= moveFactor * dy
            self.axisB -= moveFactor * dy

        elif direction == 'plus':
            self._testAxisLimits()
            if self._minReached:
                return

            self.zoomIn()

        elif direction == 'minus':
            self._testAxisLimits()
            if self._maxReached:
                return

            self.zoomOut()

        else:
            # not a movement key
            return

        self.GLSignals._emitAllAxesChanged(source=self, strip=self.strip,
                                           axisB=self.axisB, axisT=self.axisT,
                                           axisL=self.axisL, axisR=self.axisR)

        # self._testAxisLimits(setLimits=True)
        self._rescaleAllAxes()
        self._storeZoomHistory()

    def _panGLSpectrum(self, key, movePercent=20):
        """Implements Arrows up,down, left, right to pan the spectrum """
        # percentage of the view to set as single step

        moveFactor = movePercent / 100.0
        dx = (self.axisR - self.axisL) / 2.0
        dy = (self.axisT - self.axisB) / 2.0

        if key == QtCore.Qt.Key_Left:
            self.axisL -= moveFactor * dx
            self.axisR -= moveFactor * dx

        elif key == QtCore.Qt.Key_Up:
            self.axisT += moveFactor * dy
            self.axisB += moveFactor * dy

        elif key == QtCore.Qt.Key_Right:
            self.axisL += moveFactor * dx
            self.axisR += moveFactor * dx

        elif key == QtCore.Qt.Key_Down:
            self.axisT -= moveFactor * dy
            self.axisB -= moveFactor * dy

        elif key == QtCore.Qt.Key_Plus or key == QtCore.Qt.Key_Equal:  # Plus:
            self._testAxisLimits()
            if self._minReached:
                return

            # print('>>>zoomIn')
            self.zoomIn()

        elif key == QtCore.Qt.Key_Minus:
            self._testAxisLimits()
            if self._maxReached:
                return

            self.zoomOut()

        else:
            # not a movement key
            return

        self.GLSignals._emitAllAxesChanged(source=self, strip=self.strip,
                                           axisB=self.axisB, axisT=self.axisT,
                                           axisL=self.axisL, axisR=self.axisR)

        # self._testAxisLimits(setLimits=True)
        self._rescaleAllAxes()
        self._storeZoomHistory()

    def _moveAxes(self, delta=(0.0, 0.0)):
        """Implements Arrows up,down, left, right to pan the spectrum """
        # percentage of the view to set as single step

        self.axisL += delta[0]
        self.axisR += delta[0]
        self.axisT += delta[1]
        self.axisB += delta[1]

        self.GLSignals._emitAllAxesChanged(source=self, strip=self.strip,
                                           axisB=self.axisB, axisT=self.axisT,
                                           axisL=self.axisL, axisR=self.axisR)
        self._rescaleAllAxes()

    def initialiseAxes(self, strip=None):
        """setup the correct axis range and padding
        """
        self.orderedAxes = strip.axes
        self._axisCodes = strip.axisCodes
        self._axisOrder = strip.axisOrder

        axis = self._orderedAxes[0]
        if self.INVERTXAXIS:
            self.axisL = max(axis.region[0], axis.region[1])
            self.axisR = min(axis.region[0], axis.region[1])
        else:
            self.axisL = min(axis.region[0], axis.region[1])
            self.axisR = max(axis.region[0], axis.region[1])

        axis = self._orderedAxes[1]
        if self.INVERTYAXIS:
            self.axisB = max(axis.region[0], axis.region[1])
            self.axisT = min(axis.region[0], axis.region[1])
        else:
            self.axisB = min(axis.region[0], axis.region[1])
            self.axisT = max(axis.region[0], axis.region[1])
        self.update()

    def zoom(self, xRegion: Tuple[float, float], yRegion: Tuple[float, float]):
        """Zooms strip to the specified region
        """
        if self.INVERTXAXIS:
            self.axisL = max(xRegion[0], xRegion[1])
            self.axisR = min(xRegion[0], xRegion[1])
        else:
            self.axisL = min(xRegion[0], xRegion[1])
            self.axisR = max(xRegion[0], xRegion[1])

        if self.INVERTYAXIS:
            self.axisB = max(yRegion[0], yRegion[1])
            self.axisT = min(yRegion[0], yRegion[1])
        else:
            self.axisB = min(yRegion[0], yRegion[1])
            self.axisT = max(yRegion[0], yRegion[1])
        self._rescaleAllAxes()

    def zoomX(self, x1: float, x2: float):
        """Zooms x axis of strip to the specified region
        """
        if self.INVERTXAXIS:
            self.axisL = max(x1, x2)
            self.axisR = min(x1, x2)
        else:
            self.axisL = min(x1, x2)
            self.axisR = max(x1, x2)
        self._rescaleXAxis()

    def zoomY(self, y1: float, y2: float):
        """Zooms y axis of strip to the specified region
        """
        if self.INVERTYAXIS:
            self.axisB = max(y1, y2)
            self.axisT = min(y1, y2)
        else:
            self.axisB = min(y1, y2)
            self.axisT = max(y1, y2)
        self._rescaleYAxis()

    def resetXZoom(self):
        self._resetAxisRange(xAxis=True, yAxis=False)

        self._zoomHistoryCurrent = self._zoomHistoryHead
        self._storeZoomHistory()

        self._rescaleXAxis()

    def resetYZoom(self):
        self._resetAxisRange(xAxis=False, yAxis=True)

        self._zoomHistoryCurrent = self._zoomHistoryHead
        self._storeZoomHistory()

        self._rescaleYAxis()

    def resetAllZoom(self):
        self._resetAxisRange(xAxis=True, yAxis=True)

        self._zoomHistoryCurrent = self._zoomHistoryHead
        self._storeZoomHistory()

        self._rescaleAllAxes()

    def _storeZoomHistory(self):
        """Store the current axis state to the zoom history
        """
        currentAxis = (self.axisL, self.axisR, self.axisB, self.axisT)

        # store the current value if current zoom has not been set
        if self._zoomHistory[self._zoomHistoryHead] is None:
            self._zoomHistory[self._zoomHistoryHead] = currentAxis

        if self._widthsChangedEnough(currentAxis, self._zoomHistory[self._zoomHistoryHead], tol=1e-8):

            for stored in self.storedZooms:
                if not self._widthsChangedEnough(currentAxis, self._zoomHistory[self._zoomHistoryHead], tol=1e-8):
                    break
            else:
                currentTime = time.time()
                if currentTime - self._zoomTimerLast < ZOOMTIMERDELAY:

                    # still on the current zoom item - write new value
                    self._zoomHistory[self._zoomHistoryHead] = currentAxis

                else:

                    # increment the head of the zoom history
                    self._zoomHistoryHead = (self._zoomHistoryHead + 1) % len(self._zoomHistory)
                    self._zoomHistory[self._zoomHistoryHead] = currentAxis
                    self._zoomHistoryCurrent = self._zoomHistoryHead

                # reset the timer so you have to wait another 5 seconds
                self._zoomTimerLast = currentTime

    # def _restoreZoomHistoryFromState(self, zoomState):
    #     # increment the head of the zoom history
    #     self._zoomHistoryHead = (self._zoomHistoryHead + 1) % len(self._zoomHistory)
    #     self._zoomHistory[self._zoomHistoryHead] = zoomState
    #     self._zoomHistoryCurrent = self._zoomHistoryHead
    #
    #     # reset the timer so you have to wait another 5 seconds
    #     self._zoomTimerLast = time.time()

    def previousZoom(self):
        """Move to the previous stored zoom
        """
        previousZoomPtr = (self._zoomHistoryCurrent - 1) % len(self._zoomHistory)

        if self._zoomHistoryHead != previousZoomPtr and self._zoomHistory[previousZoomPtr] is not None:
            self._zoomHistoryCurrent = previousZoomPtr

        restoredZooms = self._zoomHistory[self._zoomHistoryCurrent]
        self.axisL, self.axisR, self.axisB, self.axisT = restoredZooms[0], restoredZooms[1], restoredZooms[2], \
                                                         restoredZooms[3]

        # use this because it rescales all the symbols
        self._rescaleXAxis()

    def nextZoom(self):
        """Move to the next stored zoom
        """
        if self._zoomHistoryHead != self._zoomHistoryCurrent:
            self._zoomHistoryCurrent = (self._zoomHistoryCurrent + 1) % len(self._zoomHistory)

        restoredZooms = self._zoomHistory[self._zoomHistoryCurrent]
        self.axisL, self.axisR, self.axisB, self.axisT = restoredZooms[0], restoredZooms[1], restoredZooms[2], \
                                                         restoredZooms[3]

        # use this because it rescales all the symbols
        self._rescaleXAxis()

    def storeZoom(self):
        """Store the current axis values to the zoom stack
        Sets this to the top of the stack, removing everything after
        """
        if self._currentZoom < ZOOMMAXSTORE:
            self._currentZoom += 1
        self.storedZooms = self.storedZooms[:self._currentZoom - 1]
        self.storedZooms.append((self.axisL, self.axisR, self.axisB, self.axisT))

    @property
    def zoomState(self):
        return (self.axisL, self.axisR, self.axisB, self.axisT)

    def restoreZoom(self, zoomState=None):
        """Restore zoom to the last stored zoom
        zoomState = (axisL, axisR, axisB, axisT)
        """
        if zoomState and len(zoomState) == 4:
            # store the zoom state from when layouts are restored
            # self._restoreZoomHistoryFromState(zoomState)
            # if self._currentZoom < ZOOMMAXSTORE:
            #     self._currentZoom += 1
            # self.storedZooms = self.storedZooms[:self._currentZoom - 1]
            self.storedZooms.append(zoomState)

        if self.storedZooms:
            # restoredZooms = self.storedZooms.pop()

            # get the top of the stack
            self._currentZoom = len(self.storedZooms)
            restoredZooms = self.storedZooms[self._currentZoom - 1]
            self.axisL, self.axisR, self.axisB, self.axisT = restoredZooms[0], restoredZooms[1], restoredZooms[2], \
                                                             restoredZooms[3]
        else:
            self._resetAxisRange()

        self._zoomHistoryCurrent = self._zoomHistoryHead
        self._storeZoomHistory()

        # use this because it rescales all the symbols
        self._rescaleXAxis()

    # def previousZoom(self):
    #     """Move to the previous stored zoom
    #     """
    #     if self._currentZoom > 1:
    #         self._currentZoom -= 1
    #     restoredZooms = self.storedZooms[self._currentZoom - 1]
    #     self.axisL, self.axisR, self.axisB, self.axisT = restoredZooms[0], restoredZooms[1], restoredZooms[2], \
    #                                                      restoredZooms[3]
    #
    #     # use this because it rescales all the symbols
    #     self._rescaleXAxis()
    #
    # def nextZoom(self):
    #     """Move to the next stored zoom
    #     """
    #     if self._currentZoom < len(self.storedZooms):
    #         self._currentZoom += 1
    #     restoredZooms = self.storedZooms[self._currentZoom - 1]
    #     self.axisL, self.axisR, self.axisB, self.axisT = restoredZooms[0], restoredZooms[1], restoredZooms[2], \
    #                                                      restoredZooms[3]
    #
    #     # use this because it rescales all the symbols
    #     self._rescaleXAxis()

    def resetZoom(self):
        self._resetAxisRange()
        self._rescaleAllAxes()

    def zoomIn(self):
        zoomPercent = -self._preferences.zoomPercent / 100.0
        dx = (self.axisR - self.axisL) / 2.0
        dy = (self.axisT - self.axisB) / 2.0
        self.axisL -= zoomPercent * dx
        self.axisR += zoomPercent * dx
        self.axisT += zoomPercent * dy
        self.axisB -= zoomPercent * dy

        self._rescaleAllAxes()

    def zoomOut(self):
        zoomPercent = self._preferences.zoomPercent / 100.0
        dx = (self.axisR - self.axisL) / 2.0
        dy = (self.axisT - self.axisB) / 2.0
        self.axisL -= zoomPercent * dx
        self.axisR += zoomPercent * dx
        self.axisT += zoomPercent * dy
        self.axisB -= zoomPercent * dy

        self._rescaleAllAxes()

    def _resetAxisRange(self, xAxis=True, yAxis=True):
        """
        reset the axes to the limits of the spectra in this view
        """
        # set a default empty axisRange
        axisLimits = []

        # iterate over spectrumViews
        for spectrumView in self._ordering:  # strip.spectrumViews:
            if spectrumView.isDeleted:
                continue

            if not axisLimits:
                axisLimits = [self._spectrumSettings[spectrumView][GLDefs.SPECTRUM_MAXXALIAS],
                              self._spectrumSettings[spectrumView][GLDefs.SPECTRUM_MINXALIAS],
                              self._spectrumSettings[spectrumView][GLDefs.SPECTRUM_MAXYALIAS],
                              self._spectrumSettings[spectrumView][GLDefs.SPECTRUM_MINYALIAS]]
            else:
                axisLimits[0] = max(axisLimits[0], self._spectrumSettings[spectrumView][GLDefs.SPECTRUM_MAXXALIAS])
                axisLimits[1] = min(axisLimits[1], self._spectrumSettings[spectrumView][GLDefs.SPECTRUM_MINXALIAS])
                axisLimits[2] = max(axisLimits[2], self._spectrumSettings[spectrumView][GLDefs.SPECTRUM_MAXYALIAS])
                axisLimits[3] = min(axisLimits[3], self._spectrumSettings[spectrumView][GLDefs.SPECTRUM_MINYALIAS])

        if axisLimits:
            if xAxis:
                if self.INVERTXAXIS:
                    self.axisL, self.axisR = axisLimits[0:2]
                else:
                    self.axisR, self.axisL = axisLimits[0:2]

            if yAxis:
                if self.INVERTYAXIS:
                    self.axisB, self.axisT = axisLimits[2:4]
                else:
                    self.axisT, self.axisB = axisLimits[2:4]

        self._rescaleAllZoom(rescale=False)

    def initializeGL(self):
        # GLversionFunctions = self.context().versionFunctions()
        # GLversionFunctions.initializeOpenGLFunctions()
        # self._GLVersion = GLversionFunctions.glGetString(GL.GL_VERSION)
        print('>>>>>>initializeGL')

        # initialise a common to all OpenGL windows
        self.globalGL = GLGlobalData(parent=self, strip=self.strip)
        self._glClientIndex = self.globalGL.getNextClientIndex()

        # initialise the arrays for the grid and axes
        self.gridList = []
        for li in range(3):
            self.gridList.append(GLVertexArray(numLists=1,
                                               renderMode=GLRENDERMODE_REBUILD,
                                               blendMode=False,
                                               drawMode=GL.GL_LINES,
                                               dimension=2,
                                               GLContext=self))

        self.diagonalGLList = GLVertexArray(numLists=1,
                                            renderMode=GLRENDERMODE_REBUILD,
                                            blendMode=False,
                                            drawMode=GL.GL_LINES,
                                            dimension=2,
                                            GLContext=self)

        self.diagonalSideBandsGLList = GLVertexArray(numLists=1,
                                            renderMode=GLRENDERMODE_REBUILD,
                                            blendMode=False,
                                            drawMode=GL.GL_LINES,
                                            dimension=2,
                                            GLContext=self)

        self.boundingBoxes = GLVertexArray(numLists=1,
                                           renderMode=GLRENDERMODE_REBUILD,
                                           blendMode=False,
                                           drawMode=GL.GL_LINES,
                                           dimension=2,
                                           GLContext=self)

        # get the current buffering mode and set the required length to the number of buffers
        format = self.format()
        self._numBuffers = int(format.swapBehavior())
        self._glCursorQueue = ()
        for buf in range(self._numBuffers):
            self._glCursorQueue += (GLVertexArray(numLists=1,
                                                  renderMode=GLRENDERMODE_REBUILD,
                                                  blendMode=False,
                                                  drawMode=GL.GL_LINES,
                                                  dimension=2,
                                                  GLContext=self),)
        self._clearGLCursorQueue()

        self._glCursor = GLVertexArray(numLists=1,
                                       renderMode=GLRENDERMODE_REBUILD,
                                       blendMode=False,
                                       drawMode=GL.GL_LINES,
                                       dimension=2,
                                       GLContext=self)

        self._externalRegions = GLExternalRegion(project=self.project, GLContext=self, spectrumView=None,
                                                 integralListView=None)

        self._selectionBox = GLVertexArray(numLists=1,
                                           renderMode=GLRENDERMODE_REBUILD,
                                           blendMode=True,
                                           drawMode=GL.GL_QUADS,
                                           dimension=3,
                                           GLContext=self)
        self._selectionOutline = GLVertexArray(numLists=1,
                                               renderMode=GLRENDERMODE_REBUILD,
                                               blendMode=True,
                                               drawMode=GL.GL_LINES,
                                               dimension=3,
                                               GLContext=self)
        self._marksList = GLVertexArray(numLists=1,
                                        renderMode=GLRENDERMODE_REBUILD,
                                        blendMode=False,
                                        drawMode=GL.GL_LINES,
                                        dimension=2,
                                        GLContext=self)
        self._regionList = GLVertexArray(numLists=1,
                                         renderMode=GLRENDERMODE_REBUILD,
                                         blendMode=True,
                                         drawMode=GL.GL_QUADS,
                                         dimension=2,
                                         GLContext=self)

        self._testSpectrum = GLVertexArray(numLists=1,
                                           renderMode=GLRENDERMODE_REBUILD,
                                           blendMode=True,
                                           drawMode=GL.GL_TRIANGLES,
                                           dimension=4,
                                           GLContext=self)

        self._spectrumLabelling = GLSimpleStrings(parent=self, strip=self.strip, name='spectrumLabelling')

        # self._legend = GLSimpleLegend(parent=self, strip=self.strip, name='legend')
        # for ii, spectrum in enumerate(self.project.spectra):
        #     # add some test strings
        #     self._legend.addString(spectrum, (ii*15,ii*15),
        #                                       colour="#FE64C6", alpha=0.75)

        self.viewports = GLViewports()
        self._initialiseViewPorts()

        print('>>>>>>initializeGL - 1')

        # set strings for the overlay text
        self.buildOverlayStrings()

        print('>>>>>>initializeGL - 2')

        # This is the correct blend function to ignore stray surface blending functions
        GL.glBlendFuncSeparate(GL.GL_SRC_ALPHA, GL.GL_ONE_MINUS_SRC_ALPHA, GL.GL_ONE, GL.GL_ONE)
        self.setBackgroundColour(self.background, silent=True)
        self.globalGL._shaderProgramTex.setBlendEnabled(0)

        print('>>>>>>initializeGL - 3')

        if self.strip:
            self.updateVisibleSpectrumViews()

            self.initialiseAxes(self.strip)
            self.initialiseTraces()

<<<<<<< HEAD
        # set the painting mode
        self._paintMode = PAINTMODES.PAINT_ALL
        self._paintLastFrame = True
        self._leavingWidget = False
=======
        print('>>>>>>initializeGL - 4')
>>>>>>> 180f4741

        # check that the screen device pixel ratio is correct
        self.refreshDevicePixelRatio()

<<<<<<< HEAD
    def _clearGLCursorQueue(self):
        for glBuf in self._glCursorQueue:
            glBuf.clearArrays()
        self._glCursorHead = 0
        self._glCursorTail = (self._glCursorHead - 1) % self._numBuffers

    def _advanceGLCursor(self):
        """Advance the pointers for the cursor glLists
        """
        self._glCursorHead = (self._glCursorHead + 1) % self._numBuffers
        self._glCursorTail = (self._glCursorHead - 1) % self._numBuffers

    def _initialiseViewPorts(self):
        """Initialise all the viewports for the widget
        """
        self.viewports.clearViewports()

        # define the main viewports
        if self.AXIS_INSIDE:
            self.viewports.addViewport(GLDefs.MAINVIEW, self, (0, 'a'), (self.AXIS_MARGINBOTTOM, 'a'),
                                       (-self.AXIS_MARGINRIGHT, 'w'), (-self.AXIS_MARGINBOTTOM, 'h'))

            self.viewports.addViewport(GLDefs.MAINVIEWFULLWIDTH, self, (0, 'a'), (self.AXIS_MARGINBOTTOM, 'a'),
                                       (0, 'w'), (-self.AXIS_MARGINBOTTOM, 'h'))

            self.viewports.addViewport(GLDefs.MAINVIEWFULLHEIGHT, self, (0, 'a'), (0, 'a'),
                                       (-self.AXIS_MARGINRIGHT, 'w'), (0, 'h'))
        else:
            self.viewports.addViewport(GLDefs.MAINVIEW, self, (0, 'a'), (self.AXIS_MARGINBOTTOM + self.AXIS_LINE, 'a'),
                                       (-(self.AXIS_MARGINRIGHT + self.AXIS_LINE), 'w'), (-(self.AXIS_MARGINBOTTOM + self.AXIS_LINE), 'h'))

            self.viewports.addViewport(GLDefs.MAINVIEWFULLWIDTH, self, (0, 'a'), (self.AXIS_MARGINBOTTOM + self.AXIS_LINE, 'a'),
                                       (0, 'w'), (-(self.AXIS_MARGINBOTTOM + self.AXIS_LINE), 'h'))

            self.viewports.addViewport(GLDefs.MAINVIEWFULLHEIGHT, self, (0, 'a'), (0, 'a'),
                                       (-(self.AXIS_MARGINRIGHT + self.AXIS_LINE), 'w'), (0, 'h'))

        # define the viewports for the right axis bar
        if self.AXIS_INSIDE:
            self.viewports.addViewport(GLDefs.RIGHTAXIS, self, (-(self.AXIS_MARGINRIGHT + self.AXIS_LINE), 'w'),
                                       (self.AXIS_MARGINBOTTOM, 'a'),
                                       (self.AXIS_LINE, 'a'), (-self.AXIS_MARGINBOTTOM, 'h'))
            self.viewports.addViewport(GLDefs.RIGHTAXISBAR, self, (-self.AXIS_MARGINRIGHT, 'w'),
                                       (self.AXIS_MARGINBOTTOM, 'a'),
                                       (0, 'w'), (-self.AXIS_MARGINBOTTOM, 'h'))

        else:
            self.viewports.addViewport(GLDefs.RIGHTAXIS, self, (-(self.AXIS_MARGINRIGHT + self.AXIS_LINE), 'w'),
                                       (self.AXIS_MARGINBOTTOM + self.AXIS_LINE, 'a'),
                                       (self.AXIS_LINE, 'a'), (-(self.AXIS_MARGINBOTTOM + self.AXIS_LINE), 'h'))

            self.viewports.addViewport(GLDefs.RIGHTAXISBAR, self, (-self.AXIS_MARGINRIGHT, 'w'),
                                       (self.AXIS_MARGINBOTTOM + self.AXIS_LINE, 'a'),
                                       (0, 'w'), (-(self.AXIS_MARGINBOTTOM + self.AXIS_LINE), 'h'))

        self.viewports.addViewport(GLDefs.FULLRIGHTAXIS, self, (-(self.AXIS_MARGINRIGHT + self.AXIS_LINE), 'w'),
                                   (0, 'a'),
                                   (self.AXIS_LINE, 'a'), (0, 'h'))

        self.viewports.addViewport(GLDefs.FULLRIGHTAXISBAR, self, (-self.AXIS_MARGINRIGHT, 'w'), (0, 'a'),
                                   (0, 'w'), (0, 'h'))

        # define the viewports for the bottom axis bar
        if self.AXIS_INSIDE:
            self.viewports.addViewport(GLDefs.BOTTOMAXIS, self, (0, 'a'), (self.AXIS_MARGINBOTTOM, 'a'),
                                       (-self.AXIS_MARGINRIGHT, 'w'), (self.AXIS_LINE, 'a'))

            self.viewports.addViewport(GLDefs.BOTTOMAXISBAR, self, (0, 'a'), (0, 'a'),
                                       (-self.AXIS_MARGINRIGHT, 'w'), (self.AXIS_MARGINBOTTOM, 'a'))
        else:
            self.viewports.addViewport(GLDefs.BOTTOMAXIS, self, (0, 'a'), (self.AXIS_MARGINBOTTOM, 'a'),
                                       (-(self.AXIS_MARGINRIGHT + self.AXIS_LINE), 'w'), (self.AXIS_LINE, 'a'))

            self.viewports.addViewport(GLDefs.BOTTOMAXISBAR, self, (0, 'a'), (0, 'a'),
                                       (-(self.AXIS_MARGINRIGHT + self.AXIS_LINE), 'w'), (self.AXIS_MARGINBOTTOM, 'a'))

        self.viewports.addViewport(GLDefs.FULLBOTTOMAXIS, self, (0, 'a'), (self.AXIS_MARGINBOTTOM, 'a'),
                                   (0, 'w'), (self.AXIS_LINE, 'a'))

        self.viewports.addViewport(GLDefs.FULLBOTTOMAXISBAR, self, (0, 'a'), (0, 'a'),
                                   (0, 'w'), (self.AXIS_MARGINBOTTOM, 'a'))

        # define the full viewport
        self.viewports.addViewport(GLDefs.FULLVIEW, self, (0, 'a'), (0, 'a'), (0, 'w'), (0, 'h'))

        # define the remaining corner
        self.viewports.addViewport(GLDefs.AXISCORNER, self, (-self.AXIS_MARGINRIGHT, 'w'), (0, 'a'), (0, 'w'), (self.AXIS_MARGINBOTTOM, 'a'))

        # define an empty view (for printing mainly)
        self.viewports.addViewport(GLDefs.BLANKVIEW, self, (0, 'a'), (0, 'a'), (0, 'a'), (0, 'a'))
=======
        print('>>>>>>initializeGL - end')

    def buildOverlayStrings(self):
        self._lockStringFalse = GLString(text=GLDefs.LOCKSTRING, font=self.getSmallFont(), x=0, y=0,
                                         colour=(0.5, 0.5, 0.5, 1.0), GLContext=self)
        self._lockStringTrue = GLString(text=GLDefs.LOCKSTRING, font=self.getSmallFont(), x=0, y=0,
                                        colour=self.highlightColour, GLContext=self)
        self._useDefaultStringFalse = GLString(text=GLDefs.USEDEFAULTASPECTSTRING, font=self.getSmallFont(), x=0, y=0,
                                             colour=(0.5, 0.5, 0.5, 1.0), GLContext=self)
        self._useDefaultStringTrue = GLString(text=GLDefs.USEDEFAULTASPECTSTRING, font=self.getSmallFont(), x=0, y=0,
                                            colour=self.highlightColour, GLContext=self)
        cornerButtons = ((self._lockStringTrue, self._toggleAxisLocked),
                         (self._useDefaultStringTrue, self._toggleUseDefaultAspect))
        self._buttonCentres = ()
        for button, callBack in cornerButtons:
            w = (button.width / 2)
            h = (button.height / 2)
            # define a slightly wider, lower box
            self._buttonCentres += ((w + 2, h - 2, w, h - 3, callBack),)
        self.stripIDString = GLString(text='', font=self.getSmallFont(), x=0, y=0, GLContext=self, obj=None)
>>>>>>> 180f4741

    def getSmallFont(self, transparent=False):
        # GST tried this, it wrong sometimes, also sometimes its a float?
        # scale =  int(self.viewports._devicePixelRatio)
        scale = self.devicePixelRatio()

        fontName = self.globalGL.glSmallTransparentFont if transparent else self.globalGL.glSmallFont

        size = self.globalGL.glSmallFontSize
<<<<<<< HEAD
        font = '%s-%i' % (fontName, size)

        return self.globalGL.fonts[font, scale]
=======
        font = '%s-%i' %(fontName,size)

        return self.globalGL.fonts[font,scale]
>>>>>>> 180f4741

    def _setColourScheme(self):
        """Update colours from colourScheme
        """
        self.colours = getColours()
        self.hexBackground = self.colours[CCPNGLWIDGET_HEXBACKGROUND]
        self.background = self.colours[CCPNGLWIDGET_BACKGROUND]
        self.foreground = self.colours[CCPNGLWIDGET_FOREGROUND]
        self.mousePickColour = self.colours[CCPNGLWIDGET_PICKCOLOUR]
        self.gridColour = self.colours[CCPNGLWIDGET_GRID]
        self.highlightColour = self.colours[CCPNGLWIDGET_HIGHLIGHT]
        self._labellingColour = self.colours[CCPNGLWIDGET_LABELLING]
        self._phasingTraceColour = self.colours[CCPNGLWIDGET_PHASETRACE]

        self.zoomAreaColour = self.colours[CCPNGLWIDGET_ZOOMAREA]
        self.pickAreaColour = self.colours[CCPNGLWIDGET_PICKAREA]
        self.selectAreaColour = self.colours[CCPNGLWIDGET_SELECTAREA]
        self.zoomLineColour = self.colours[CCPNGLWIDGET_ZOOMLINE]
        self.mouseMoveLineColour = self.colours[CCPNGLWIDGET_MOUSEMOVELINE]

        self.zoomAreaColourHard = (*self.colours[CCPNGLWIDGET_ZOOMAREA][0:3], CCPNGLWIDGET_HARDSHADE)
        self.pickAreaColourHard = (*self.colours[CCPNGLWIDGET_PICKAREA][0:3], CCPNGLWIDGET_HARDSHADE)
        self.selectAreaColourHard = (*self.colours[CCPNGLWIDGET_SELECTAREA][0:3], CCPNGLWIDGET_HARDSHADE)

    def _preferencesUpdate(self):
        """update GL values after the preferences have changed
        """
        self._preferences = self.application.preferences.general

        self._setColourScheme()

        # change the colour of the selected 'Lock' string
        self._lockStringTrue = GLString(text=GLDefs.LOCKSTRING, font=self.getSmallFont(), x=0, y=0,
                                        colour=self.highlightColour, GLContext=self)

        # change the colour of the selected 'Fixed' string
        self._useDefaultStringTrue = GLString(text=GLDefs.USEDEFAULTASPECTSTRING, font=self.getSmallFont(), x=0, y=0,
                                            colour=self.highlightColour, GLContext=self)

        # set the new limits
        self._applyXLimit = self._preferences.zoomXLimitApply
        self._applyYLimit = self._preferences.zoomYLimitApply
        self._intensityLimit = self._preferences.intensityLimit

        # set the flag to update the background in the paint event
        self._updateBackgroundColour = True

    def setBackgroundColour(self, col, silent=False):
        """
        set all background colours in the shaders
        :param col - vec4, 4 element list e.g.: [0.05, 0.05, 0.05, 1.0], very dark gray
        """
        GL.glClearColor(*col)
        self.background = np.array(col, dtype=np.float32)

        self.globalGL._shaderProgram1.makeCurrent()
        self.globalGL._shaderProgram1.setBackground(self.background)
        self.globalGL._shaderProgramTex.makeCurrent()
        self.globalGL._shaderProgramTex.setBackground(self.background)
        if not silent:
            self.update()

    def mapMouseToAxis(self, pnt):
        if isinstance(pnt, QPoint):
            mx = pnt.x()
            if self._drawBottomAxis:
                my = self.height() - pnt.y() - self.AXIS_MARGINBOTTOM
            else:
                my = self.height() - pnt.y()

            # vect = self.vInv.dot([mx, my, 0.0, 1.0])
            # return tuple(self._aMatrix.reshape((4, 4)).dot(vect)[:2])

            return tuple(self.mouseTransform.dot([mx, my, 0.0, 1.0])[:2])
        else:
            return None

    def _toggleAxisLocked(self):
        """Toggle the axis locked button
        """
        self._useLockedAspect = not self._useLockedAspect
        self._useDefaultAspect = False

        # create a dict and event to update this strip first
        aDict = {GLNotifier.GLSOURCE         : None,
                 GLNotifier.GLSPECTRUMDISPLAY: self.spectrumDisplay,
                 GLNotifier.GLVALUES         : (self._useLockedAspect, self._useDefaultAspect)
                 }
        self._glAxisLockChanged(aDict)
        self.GLSignals._emitAxisLockChanged(source=self, strip=self.strip, lockValues=(self._useLockedAspect, self._useDefaultAspect))

    def _toggleUseDefaultAspect(self):
        """Toggle the use fixed aspect button
        """
        self._useDefaultAspect = not self._useDefaultAspect
        self._useLockedAspect = False

        # create a dict and event to update this strip first
        aDict = {GLNotifier.GLSOURCE         : None,
                 GLNotifier.GLSPECTRUMDISPLAY: self.spectrumDisplay,
                 GLNotifier.GLVALUES         : (self._useLockedAspect, self._useDefaultAspect)
                 }
        self._glAxisLockChanged(aDict)
        self.GLSignals._emitAxisLockChanged(source=self, strip=self.strip, lockValues=(self._useLockedAspect, self._useDefaultAspect))

    def mousePressInCornerButtons(self, mx, my):
        """Check if the mouse has been pressed in the lock button
        """
        if self.AXISLOCKEDBUTTON:
            for button in self._buttonCentres:
                minDiff = abs(mx - button[0])
                maxDiff = abs(my - button[1])

                if (minDiff < button[2]) and (maxDiff < button[3]):
                    button[4]()
                    break

    def mousePressInLabel(self, mx, my, ty):
        """Check if the mouse has been pressed in the stripIDlabel
        """
        buttons = (((GLDefs.TITLEXOFFSET + 0.5 * len(self.stripIDLabel)) * self.getSmallFont().width,
                    ty - ((GLDefs.TITLEYOFFSET - 0.5) * self.getSmallFont().height),
                    0.5 * len(self.stripIDLabel) * self.getSmallFont().width,
                    0.4 * self.getSmallFont().height),)

        for button in buttons:
            minDiff = abs(mx - button[0])
            maxDiff = abs(my - button[1])

            if (minDiff < button[2]) and (maxDiff < button[3]):
                return True

    def _dragStrip(self, mouseDict):  #, event: QtGui.QMouseEvent):
        """
        Re-implementation of the mouse press event to enable a NmrResidue label to be dragged as a json object
        containing its id and a modifier key to encode the direction to drop the strip.
        """
        # event.accept()
        mimeData = QtCore.QMimeData()
        # create the dataDict
        dataDict = {DropBase.PIDS: [self.strip.pid]}
        # connectDir = self._connectDir if hasattr(self, STRIPLABEL_CONNECTDIR) else STRIPLABEL_CONNECTNONE
        # dataDict[STRIPLABEL_CONNECTDIR] = connectDir

        # update the dataDict with all mouseEvents﻿{"controlRightMouse": false, "text": "NR:@-.@27.", "leftMouse": true, "controlShiftMiddleMouse": false, "middleMouse": false, "controlMiddleMouse": false, "controlShiftLeftMouse": false, "controlShiftRightMouse": false, "shiftMiddleMouse": false, "_connectDir": "isRight", "controlLeftMouse": false, "rightMouse": false, "shiftLeftMouse": false, "shiftRightMouse": false}
        dataDict.update(mouseDict)

        makeDragEvent(self, dataDict, self.stripIDLabel)

    def mousePressIn1DArea(self, regions):
        cursorCoordinate = self.getCurrentCursorCoordinate()
        for region in regions:
            if region._objectView and not region._objectView.isVisible():
                continue

            if isinstance(region._object, Integral):
                # if not self._widthsChangedEnough((region.values[0], 0.0),
                #                                  (self.cursorCoordinate[0], 0.0),
                #                                  tol=abs(3*self.pixelX)):
                #   self._dragRegions.add((region, 'v', 0))     # line 0 of v-region
                #
                # elif not self._widthsChangedEnough((region.values[1], 0.0),
                #                                   (self.cursorCoordinate[0], 0.0),
                #                                   tol=abs(3*self.pixelX)):
                #   self._dragRegions.add((region, 'v', 1))     # line 1 of v-region
                #
                # else:
                #   mid = (region.values[0]+region.values[1])/2.0
                #   delta = abs(region.values[0]-region.values[1])/2.0
                #   if not self._widthsChangedEnough((mid, 0.0),
                #                                    (self.cursorCoordinate[0], 0.0),
                #                                    tol=delta):
                #     self._dragRegions.add((region, 'v', 3))   # both lines of v-region

                thisRegion = region._object._1Dregions
                if thisRegion:
                    mid = np.median(thisRegion[1])
                    delta = (np.max(thisRegion[1]) - np.min(thisRegion[1])) / 2.0
                    inX = self._widthsChangedEnough((mid, 0.0),
                                                    (cursorCoordinate[0], 0.0),
                                                    tol=delta)

                    mx = np.max([thisRegion[0], np.max(thisRegion[2])])
                    mn = np.min([thisRegion[0], np.min(thisRegion[2])])
                    mid = (mx + mn) / 2.0
                    delta = (mx - mn) / 2.0
                    inY = self._widthsChangedEnough((0.0, mid),
                                                    (0.0, cursorCoordinate[1]),
                                                    tol=delta)
                    if not inX and not inY:
                        self._dragRegions.add((region, 'v', 3))

        return self._dragRegions

    def mousePressInRegion(self, regions):
        cursorCoordinate = self.getCurrentCursorCoordinate()
        for region in regions:
            if region._objectView and not region._objectView.isVisible():
                continue

            if region.visible and region.movable:
                if region.orientation == 'h':
                    if not self._widthsChangedEnough((0.0, region.values[0]),
                                                     (0.0, cursorCoordinate[1]),
                                                     tol=abs(3 * self.pixelY)):
                        self._dragRegions.add((region, 'h', 0))  # line 0 of h-region
                        # break

                    elif not self._widthsChangedEnough((0.0, region.values[1]),
                                                       (0.0, cursorCoordinate[1]),
                                                       tol=abs(3 * self.pixelY)):
                        self._dragRegions.add((region, 'h', 1))  # line 1 of h-region
                        # break
                    else:
                        mid = (region.values[0] + region.values[1]) / 2.0
                        delta = abs(region.values[0] - region.values[1]) / 2.0
                        if not self._widthsChangedEnough((0.0, mid),
                                                         (0.0, cursorCoordinate[1]),
                                                         tol=delta):
                            self._dragRegions.add((region, 'h', 3))  # both lines of h-region
                            # break

                elif region.orientation == 'v':
                    if not self._widthsChangedEnough((region.values[0], 0.0),
                                                     (cursorCoordinate[0], 0.0),
                                                     tol=abs(3 * self.pixelX)):
                        self._dragRegions.add((region, 'v', 0))  # line 0 of v-region
                        # break

                    elif not self._widthsChangedEnough((region.values[1], 0.0),
                                                       (cursorCoordinate[0], 0.0),
                                                       tol=abs(3 * self.pixelX)):
                        self._dragRegions.add((region, 'v', 1))  # line 1 of v-region
                        # break
                    else:
                        mid = (region.values[0] + region.values[1]) / 2.0
                        delta = abs(region.values[0] - region.values[1]) / 2.0
                        if not self._widthsChangedEnough((mid, 0.0),
                                                         (cursorCoordinate[0], 0.0),
                                                         tol=delta):
                            self._dragRegions.add((region, 'v', 3))  # both lines of v-region
                            # break

        return self._dragRegions

    def mousePressInfiniteLine(self, regions):
        cursorCoordinate = self.getCurrentCursorCoordinate()
        for region in regions:
            if region._objectView and not region._objectView.isVisible():
                continue

            if region.visible and region.movable:
                if region.orientation == 'h':
                    if not self._widthsChangedEnough((0.0, region.values),
                                                     (0.0, cursorCoordinate[1]),
                                                     tol=abs(3 * self.pixelY)):
                        self._dragRegions.add((region, 'h', 4))  # line 0 of h-region

                elif region.orientation == 'v':
                    if not self._widthsChangedEnough((region.values, 0.0),
                                                     (cursorCoordinate[0], 0.0),
                                                     tol=abs(3 * self.pixelX)):
                        self._dragRegions.add((region, 'v', 4))  # line 0 of v-region

        return self._dragRegions

    def mousePressInIntegralLists(self):
        """Check whether the mouse has been pressed in an integral
        """

        # check moved to 1D class
        # if not self._stackingMode and not(self.is1D and self.strip._isPhasingOn):

        # for reg in self._GLIntegralLists.values():
        for reg in self._GLIntegrals._GLSymbols.values():
            if not reg.integralListView.isVisible() or \
                    not reg.spectrumView.isVisible():
                continue

            integralPressed = self.mousePressInRegion(reg._regions)
            # if integralPressed:
            #   break

    def _mousePressedEvent(self, ev):
        """Handle mouse press event for single click and beginning of mouse drag event
        when dragging strip label
        """
        if not self._lastClick:
            self._lastClick = SINGLECLICK

        if self._lastClick == SINGLECLICK:
            self._draggingLabel = True
            mouseDict = getMouseEventDict(ev)

            # set up a singleshot event, but a bit quicker than the normal interval (which seems a little long)
            QtCore.QTimer.singleShot(QtWidgets.QApplication.instance().doubleClickInterval() // 2,
                                     partial(self._handleMouseClicked, mouseDict, ev))

        elif self._lastClick == DOUBLECLICK:

            # reset the doubleClick history
            self._lastClick = None
            self._mousePressed = False
            self._draggingLabel = False

    def _handleMouseClicked(self, mouseDict, ev):
        """handle a single mouse event, but ignore double click events for dragging strip label
        """
        if self._lastClick == SINGLECLICK and self._mousePressed:
            self._dragStrip(mouseDict)

        # reset the doubleClick history
        self._lastClick = None
        self._mousePressed = False
        self._draggingLabel = False

    def mousePressEvent(self, ev):
        cursorCoordinate = self.getCurrentCursorCoordinate()
        self._mousePressed = True
        self.lastPos = ev.pos()

        if self.strip:
            for toolbar in self.strip.planeAxisBars:
                toolbar.hideWidgets()

        mx = ev.pos().x()
        if self._drawBottomAxis:
            my = self.height() - ev.pos().y() - self.AXIS_MARGINBOTTOM
            top = self.height() - self.AXIS_MARGINBOTTOM
        else:
            my = self.height() - ev.pos().y()
            top = self.height()
        self._mouseStart = (mx, my)

        # vect = self.vInv.dot([mx, my, 0.0, 1.0])
        # self._startCoordinate = self._aMatrix.reshape((4, 4)).dot(vect)

        self._startCoordinate = self.mouseTransform.dot([mx, my, 0.0, 1.0])
        self._startMiddleDrag = False

        self._endCoordinate = self._startCoordinate

        if int(ev.buttons() & (Qt.MiddleButton | Qt.RightButton)):
            if self._isSHIFT == '' and self._isCTRL == '' and self._isALT == '' and self._isMETA == '':
                # drag a peak
                xPosition = cursorCoordinate[0]  # self.mapSceneToView(event.pos()).x()
                yPosition = cursorCoordinate[1]  #
                objs = self._mouseInPeak(xPosition, yPosition, firstOnly=True)
                if objs:
                    # move from the centre of the clicked peak
                    self.getPeakPositionFromMouse(objs[0], self._startCoordinate, cursorCoordinate)

                    # set the flags for middle mouse dragging
                    self._startMiddleDrag = True
                    self._drawMouseMoveLine = True
                    self._drawDeltaOffset = True

        # self._drawSelectionBox = True

        # if not self.mousePressInRegion(self._externalRegions._regions):
        #   self.mousePressInIntegralLists()

        if self.mousePressInLabel(mx, my, top):
            # self._dragStrip(ev)
            self._mousePressedEvent(ev)

        else:
            # check if the corner buttons have been pressed
            self.mousePressInCornerButtons(mx, my)

            # check for dragging of infinite lines, region boundaries, integrals
            self.mousePressInfiniteLine(self._infiniteLines)

            while len(self._dragRegions) > 1:
                self._dragRegions.pop()

            if not self._dragRegions:
                if not self.mousePressInRegion(self._externalRegions._regions):
                    self.mousePressInIntegralLists()

        self.current.strip = self.strip
        self.update()

    def mouseDoubleClickEvent(self, ev):
        self._lastClick = DOUBLECLICK

    def mouseReleaseEvent(self, ev):

        # if no self.current then strip is not defined correctly
        if not getattr(self.current, 'mouseMovedDict', None):
            return

        self._mousePressed = False
        self._draggingLabel = False

        # here or at the end of release?
        self._clearAndUpdate()

        mx = ev.pos().x()
        if self._drawBottomAxis:
            my = self.height() - ev.pos().y() - self.AXIS_MARGINBOTTOM
        else:
            my = self.height() - ev.pos().y()
        self._mouseEnd = (mx, my)

        # add a 2-pixel tolerance to the click event - in case of a small wiggle on coordinates
        if not self._widthsChangedEnough(self._mouseStart, self._mouseEnd, tol=2):

            # perform click action
            self._mouseClickEvent(ev)

        else:
            # if self._selectionMode != 0:

            # end of drag event - perform action
            self._mouseDragEvent(ev)

        self._startMiddleDrag = False

    def _movePeakFromGLKeys(self, key):

        if len(self.current.peaks) < 1:
            return

        moveFactor = 5
        moveDict = {
            QtCore.Qt.Key_Left : (-self.pixelX * moveFactor, 0),
            QtCore.Qt.Key_Right: (self.pixelX * moveFactor, 0),
            QtCore.Qt.Key_Up   : (0, self.pixelX * moveFactor),
            QtCore.Qt.Key_Down : (0, -self.pixelX * moveFactor)
            }

        if key in moveDict:

            with undoBlock():
                for peak in self.current.peaks:
                    self._movePeak(peak, moveDict.get(key))

    def _singleKeyAction(self, key, isShift):
        """
        :return: Actions for single key press. If current peaks, moves the peaks when using
        directional arrow otherwise pans the spectrum.
        """
        if not isShift:
            self._panGLSpectrum(key)

        if isShift:
            self._movePeakFromGLKeys(key)

    def _checkKeys(self, key):
        keyMod = QApplication.keyboardModifiers()

        if keyMod == Qt.ShiftModifier or key == QtCore.Qt.Key_Shift:
            self._isSHIFT = 'S'
        if keyMod == Qt.ControlModifier or key == QtCore.Qt.Key_Control:
            self._isCTRL = 'C'
        if keyMod == Qt.AltModifier or key == QtCore.Qt.Key_Alt:
            self._isALT = 'A'
        if keyMod == Qt.MetaModifier or key == QtCore.Qt.Key_Meta:
            self._isMETA = 'M'

    def glKeyPressEvent(self, aDict):
        """Process the key events from GLsignals
        """
        if (self.strip and not self.strip.isDeleted):

            # this may not be the current strip
            if self.strip == self.current.strip:
                self._key = aDict[GLNotifier.GLKEY]
                self._singleKeyAction(self._key, aDict[GLNotifier.GLMODIFIER])
                self.update()

    def keyPressEvent(self, event: QtGui.QKeyEvent):
        """Process key events or pass to current strip of required
        """
        if (self.strip and not self.strip.isDeleted):
            self._key = event.key()
            self._checkKeys(self._key)
            if self.strip == self.current.strip:
                self._singleKeyAction(self._key, self._isSHIFT)

            elif not self._preferences.currentStripFollowsMouse:
                self.GLSignals._emitKeyEvent(strip=self.strip, key=event.key(), modifier=self._isSHIFT)

    # def _clearAfterRelease(self, ev):
    #     key = ev.key()
    #     if key == QtCore.Qt.Key_Shift:
    #         self._isSHIFT = ''

    def _clearKeys(self):
        self._key = ''
        self._isSHIFT = ''
        self._isCTRL = ''
        self._isALT = ''
        self._isMETA = ''

    def _clearAndUpdate(self, clearKeys=False):
        if clearKeys:
            self._clearKeys()
        self._drawSelectionBox = False
        self._drawDeltaOffset = False
        self._drawMouseMoveLine = False
        self._dragRegions = set()
        self.update()

    def keyReleaseEvent(self, ev: QtGui.QKeyEvent):
        super().keyReleaseEvent(ev)
        self._clearAndUpdate(clearKeys=True)
        # self._clearAfterRelease(ev)

    def enterEvent(self, ev: QtCore.QEvent):
        if self.strip and not self.strip.isDeleted:
            if self._preferences.currentStripFollowsMouse and self.current.strip != self.strip:
                self.current.strip = self.strip
                self.application._focusStrip = self.strip
                self.setFocus()

            elif self._preferences.focusFollowsMouse and not self.hasFocus():
                if getattr(self.application, '_focusStrip', None) != self.strip:
                    self.application._focusStrip = self.strip
                    self.setFocus()
        super().enterEvent(ev)
        self._clearAndUpdate()

    def focusInEvent(self, ev: QtGui.QFocusEvent):
        super().focusInEvent(ev)
        self._clearAndUpdate()

    def focusOutEvent(self, ev: QtGui.QFocusEvent):
        super().focusOutEvent(ev)
        self._clearAndUpdate()

    def leaveEvent(self, ev: QtCore.QEvent):
        # set a flag for leaving this widget
        self._leavingWidget = True

        super().leaveEvent(ev)
        self._clearAndUpdate()

    def getMousePosition(self):
        """Get the coordinates of the mouse in the window (in ppm) based on the current axes
        """
        point = self.mapFromGlobal(QtGui.QCursor.pos())

        # calculate mouse coordinate within the mainView
        _mouseX = point.x()
        if self._drawBottomAxis:
            _mouseY = self.height() - point.y() - self.AXIS_MARGINBOTTOM
            _top = self.height() - self.AXIS_MARGINBOTTOM
        else:
            _mouseY = self.height() - point.y()
            _top = self.height()

        # translate from screen (0..w, 0..h) to NDC (-1..1, -1..1) to axes (axisL, axisR, axisT, axisB)
        return self.mouseTransform.dot([_mouseX, _mouseY, 0.0, 1.0])

    def mouseMoveEvent(self, event):

        self.cursorSource = CURSOR_SOURCE_SELF

        if self.strip.isDeleted:
            return
        if not self._ordering:  # strip.spectrumViews:
            return
        if self._draggingLabel:
            return

        if abs(self.axisL - self.axisR) < 1.0e-6 or abs(self.axisT - self.axisB) < 1.0e-6:
            return

<<<<<<< HEAD
        # reset on the first mouseMove - frees the locked/default axis
        setattr(self.strip.spectrumDisplay, '_useFirstDefault', False)

        currentPos = self.mapFromGlobal(QtGui.QCursor.pos())

        dx = currentPos.x() - self.lastPos.x()
        dy = currentPos.y() - self.lastPos.y()
        self.lastPos = currentPos
        cursorCoordinate = self.getCurrentCursorCoordinate()
=======
        currentPos =  self.mapFromGlobal(QtGui.QCursor.pos())

        dx = currentPos.x() - self.lastPos.x()
        dy = currentPos.y() - self.lastPos.y()
        self.lastPos = currentPos


        cursorCoordinate = self.getCurrentCursorCoordinate()


>>>>>>> 180f4741

        try:
            mouseMovedDict = self.current.mouseMovedDict
        except:
            # initialise a new mouse moved dict
            mouseMovedDict = {MOUSEDICTSTRIP          : self.strip,
                              AXIS_MATCHATOMTYPE      : {},
                              AXIS_FULLATOMNAME       : {},
                              AXIS_ACTIVEAXES         : (),
                              DOUBLEAXIS_MATCHATOMTYPE: {},
                              DOUBLEAXIS_FULLATOMNAME : {},
                              DOUBLEAXIS_ACTIVEAXES   : ()
                              }

        xPos = yPos = 0
        dxPos = dyPos = dPos = 0
        activeOther = []
        for n, axisCode in enumerate(self._axisCodes):
            if n == 0:
                xPos = pos = cursorCoordinate[0]
                activeX = axisCode  #[0]

                # double cursor
                dPos = cursorCoordinate[1]
            elif n == 1:
                yPos = pos = cursorCoordinate[1]
                activeY = axisCode  #[0]

                # double cursor
                dPos = cursorCoordinate[0]

            else:
                dPos = pos = self._orderedAxes[n].position  # if n in self._orderedAxes else 0
                activeOther.append(axisCode)  #[0])

            # populate the mouse moved dict
            mouseMovedDict[AXIS_MATCHATOMTYPE][axisCode[0]] = pos
            mouseMovedDict[AXIS_FULLATOMNAME][axisCode] = pos
            mouseMovedDict[DOUBLEAXIS_MATCHATOMTYPE][axisCode[0]] = dPos
            mouseMovedDict[DOUBLEAXIS_FULLATOMNAME][axisCode] = dPos

        mouseMovedDict[AXIS_ACTIVEAXES] = (activeX, activeY) + tuple(activeOther)  # changed to full axisCodes
        mouseMovedDict[DOUBLEAXIS_ACTIVEAXES] = (activeY, activeX) + tuple(activeOther)

        self.current.cursorPosition = (xPos, yPos)
        self.current.mouseMovedDict = mouseMovedDict

        if int(event.buttons() & (Qt.LeftButton | Qt.RightButton)):
            # do the complicated keypresses first
            # other keys are: Key_Alt, Key_Meta, and _isALT, _isMETA

            # NOTE:ED I think that Linux is doing a strange button switch when you press shift/ctrl

            if self._isSHIFT and self._isCTRL:
                # if (self._key == Qt.Key_Control and self._isSHIFT == 'S') or \
                #         (self._key == Qt.Key_Shift and self._isCTRL) == 'C':

                self._endCoordinate = cursorCoordinate  #[event.pos().x(), self.height() - event.pos().y()]
                self._selectionMode = 3
                self._drawSelectionBox = True
                self._drawDeltaOffset = True

            elif (self._key == Qt.Key_Shift) and int(event.buttons() & Qt.LeftButton):

                self._endCoordinate = cursorCoordinate  #[event.pos().x(), self.height() - event.pos().y()]
                self._selectionMode = 1
                self._drawSelectionBox = True
                self._drawDeltaOffset = True

            elif (self._key == Qt.Key_Control) and int(event.buttons() & Qt.LeftButton):

                self._endCoordinate = cursorCoordinate  #[event.pos().x(), self.height() - event.pos().y()]
                self._selectionMode = 2
                self._drawSelectionBox = True
                self._drawDeltaOffset = True

            elif int(event.buttons() & Qt.LeftButton):

                if self._dragRegions:
                    for reg in self._dragRegions:
                        values = reg[0].values
                        if reg[1] == 'v':

                            if reg[2] == 3:

                                # moving the mouse in a region
                                values[0] += dx * self.pixelX
                                values[1] += dx * self.pixelX
                            elif reg[2] == 4:

                                # moving an infinite line
                                values += dx * self.pixelX
                            else:

                                # moving one edge of a region
                                values[reg[2]] += dx * self.pixelX

                        elif reg[1] == 'h':

                            if reg[2] == 3:

                                # moving the mouse in a region
                                values[0] -= dy * self.pixelY
                                values[1] -= dy * self.pixelY
                            elif reg[2] == 4:

                                # moving an infinite line
                                values -= dy * self.pixelY
                            else:

                                # moving one edge of a region
                                values[reg[2]] -= dy * self.pixelY

                        reg[0].values = values

                        # # NOTE:ED check moving of _baseline
                        # if hasattr(reg[0], '_integralArea'):
                        #     # reg[0].renderMode = GLRENDERMODE_REBUILD
                        #     reg[0]._rebuildIntegral()
                else:

                    # Main mouse drag event - handle moving the axes with the mouse
                    self.axisL -= dx * self.pixelX
                    self.axisR -= dx * self.pixelX
                    self.axisT += dy * self.pixelY
                    self.axisB += dy * self.pixelY
                    self.GLSignals._emitAllAxesChanged(source=self, strip=self.strip,
                                                       axisB=self.axisB, axisT=self.axisT,
                                                       axisL=self.axisL, axisR=self.axisR)
                    self._selectionMode = 0
                    self._rescaleAllAxes(mouseMoveOnly=True)
                    self._storeZoomHistory()

        elif event.buttons() & Qt.MiddleButton:
            if self._isSHIFT == '' and self._isCTRL == '' and self._isALT == '' and self._isMETA == '' and self._startMiddleDrag:
                # drag a peak
                self._endCoordinate = cursorCoordinate
                self._drawMouseMoveLine = True
                self._drawDeltaOffset = True

<<<<<<< HEAD
        if not event.buttons():
            self.GLSignals._emitMouseMoved(source=self, coords=cursorCoordinate, mouseMovedDict=mouseMovedDict, mainWindow=self.mainWindow)
=======
        self.GLSignals._emitMouseMoved(source=self, coords=cursorCoordinate, mouseMovedDict=mouseMovedDict, mainWindow=self.mainWindow)
>>>>>>> 180f4741

        # spawn rebuild/paint of traces
        if self._updateHTrace or self._updateVTrace:
            self.updateTraces()

        self.update()

    def sign(self, x):
        return 1.0 if x >= 0 else -1.0

    def _rescaleOverlayText(self):
        if self.stripIDString:
            vertices = self.stripIDString.numVertices

            # offsets = [self.axisL + (GLDefs.TITLEXOFFSET * self.globalGL.glSmallFont.width * self.pixelX),
            #            self.axisT - (GLDefs.TITLEYOFFSET * self.globalGL.glSmallFont.height * self.pixelY)]
            offsets = [GLDefs.TITLEXOFFSET * self.getSmallFont().width * self.deltaX,
                       1.0 - (GLDefs.TITLEYOFFSET * self.getSmallFont().height * self.deltaY)]

            for pp in range(0, 2 * vertices, 2):
                self.stripIDString.attribs[pp:pp + 2] = offsets

            self.stripIDString.updateTextArrayVBOAttribs(enableVBO=True)

    def _updateHighlightedIntegrals(self, spectrumView, integralListView):
        drawList = self._GLIntegralLists[integralListView]
        drawList._rebuild()

    def _processSpectrumNotifier(self, data):
        trigger = data[Notifier.TRIGGER]

        if trigger in [Notifier.RENAME]:
            obj = data[Notifier.OBJECT]
            self._spectrumLabelling.renameString(obj)

        self._clearKeys()
        self.update()

    def _processPeakNotifier(self, data):
        self._updateVisibleSpectrumViews()
        self._GLPeaks._processNotifier(data)

        self._clearKeys()
        self.update()

    def _processNmrAtomNotifier(self, data):
        self._updateVisibleSpectrumViews()
        self._GLPeaks._processNotifier(data)
        self._nmrAtomsNotifier(data)

        self._clearKeys()
        self.update()

    def _processIntegralNotifier(self, data):
        self._updateVisibleSpectrumViews()
        self._GLIntegrals._processNotifier(data)

        self._clearKeys()
        self.update()

    def _processMultipletNotifier(self, data):
        self._updateVisibleSpectrumViews()
        self._GLMultiplets._processNotifier(data)

        self._clearKeys()
        self.update()

    def _nmrAtomsNotifier(self, data):
        """respond to a rename notifier on an nmrAtom, and update marks
        """
        trigger = data[Notifier.TRIGGER]

        if trigger in [Notifier.RENAME]:
            nmrAtom = data[Notifier.OBJECT]
            oldPid = Pid.Pid(data[Notifier.OLDPID])
            oldId = oldPid.id

            # search for the old name in the strings and remake
            for mark in self._marksAxisCodes:
                if mark.text == oldId:
                    mark.text = nmrAtom.id

                    # rebuild string
                    mark.buildString()
                    self._rescaleMarksAxisCode(mark)

            self.update()

    def _round_sig(self, x, sig=6, small_value=1.0e-9):
        return 0 if x == 0 else round(x, sig - int(math.floor(math.log10(max(abs(x), abs(small_value))))) - 1)

    def between(self, val, l, r):
        return (l - val) * (r - val) <= 0

    def _setViewPortFontScale(self):
        # set the scale for drawing the overlay text correctly
        self._axisScale[0:4] = [self.deltaX, self.deltaY, 1.0, 1.0]
        self.globalGL._shaderProgramTex.setGLUniform4fv('axisScale', 1, self._axisScale)
        self.globalGL._shaderProgramTex.setProjectionAxes(self._uPMatrix, 0.0, 1.0, 0, 1.0, -1.0, 1.0)
        self.globalGL._shaderProgramTex.setGLUniformMatrix4fv('pTexMatrix', 1, GL.GL_FALSE, self._uPMatrix)

    def updateVisibleSpectrumViews(self):
        self._visibleSpectrumViewsChange = True
        self.update()

    # def _updateVisibleSpectrumViews(self):
    #     """Update the list of visible spectrumViews when change occurs
    #     """
    #
    #     # make the list of ordered spectrumViews
    #     self._ordering = self.spectrumDisplay.orderedSpectrumViews(self.strip.spectrumViews)
    #     for specView in tuple(self._spectrumSettings.keys()):
    #         if specView not in self._ordering:
    #             del self._spectrumSettings[specView]
    #
    #     # make a list of the visible and not-deleted spectrumViews
    #     visibleSpectra = [specView.spectrum for specView in self._ordering if not specView.isDeleted and specView.isVisible()]
    #     visibleSpectrumViews = [specView for specView in self._ordering if not specView.isDeleted and specView.isVisible()]
    #
    #     # set the first visible, or the first in the ordered list
    #     self._firstVisible = visibleSpectrumViews[0] if visibleSpectrumViews else self._ordering[0] if self._ordering and not self._ordering[0].isDeleted else None
    #     self.visiblePlaneList = {}
    #     for visibleSpecView in self._ordering:
    #         self.visiblePlaneList[visibleSpecView] = visibleSpecView._getVisiblePlaneList(self._firstVisible)
    #
    #     # update the labelling lists
    #     self._GLPeaks.setListViews(self._ordering)
    #     self._GLIntegrals.setListViews(self._ordering)
    #     self._GLMultiplets.setListViews(self._ordering)

    @contextmanager
    def glBlocking(self):
        try:
            # stop notifiers and logging interfering with paint event
            self.project.blankNotification()
            self.application._increaseNotificationBlocking()

            yield

        finally:
            # re-enable notifiers
            self.application._decreaseNotificationBlocking()
            self.project.unblankNotification()

    def _buildGL(self):
        """Separate the building of the display from the paint event; not sure that this is required
        """
        # only call if the axes have changed
        if self._updateAxes:
            self.buildGrid()
            self.buildDiagonals()
            self._updateAxes = False

        self.buildCursors()
        self.buildSpectra()
        self.buildBoundingBoxes()

        self._GLPeaks._spectrumSettings = self._spectrumSettings
        self._GLMultiplets._spectrumSettings = self._spectrumSettings
        self._GLIntegrals._spectrumSettings = self._spectrumSettings

        if not self._stackingMode:
            self._GLPeaks.buildSymbols()
            self._GLMultiplets.buildSymbols()
            self._GLIntegrals.buildSymbols()

            if self.buildMarks:
                self._marksList.renderMode = GLRENDERMODE_REBUILD
                self.buildMarks = False
            self.buildMarksRulers()

            self.buildRegions()

        if not self._stackingMode:
            self._GLPeaks.buildLabels()
            self._GLMultiplets.buildLabels()
            self._GLIntegrals.buildLabels()

        phasingFrame = self.spectrumDisplay.phasingFrame
        if phasingFrame.isVisible():
            self.buildStaticTraces()

    def paintGL(self):
        """Handle the GL painting
        """
        if self._blankDisplay:
            return

        if self.strip.isDeleted:
            return

        # NOTE:ED - testing, remove later
        # self._paintMode = PAINTMODES.PAINT_ALL

        if self._paintMode == PAINTMODES.PAINT_NONE:

            # do nothing
            pass

        elif self._paintMode == PAINTMODES.PAINT_ALL or self._leavingWidget:

            # NOTE:ED - paint all content to the GL widget - need to work on this
            self._clearGLCursorQueue()

            # check whether the visible spectra list needs updating
            if self._visibleSpectrumViewsChange:
                self._visibleSpectrumViewsChange = False
                self._updateVisibleSpectrumViews()

            # if there are no spectra then skip the paintGL event
            if not self._ordering:
                return

            with self.glBlocking():
                self._buildGL()
                self._paintGL()

            # make all following paint events into mouse only
            # so only paints a single frame from an update event
            self._paintMode = PAINTMODES.PAINT_MOUSEONLY
            self._paintLastFrame = True
            self._leavingWidget = False

        elif self._paintMode == PAINTMODES.PAINT_MOUSEONLY:
            self._paintLastFrame = False
            self._leavingWidget = False

            # only need to paint the mouse cursor
            self._paintGLMouseOnly()

    @contextmanager
    def _disableGLAliasing(self):
        """Disable aliasing for the contained routines
        """
        try:
            GL.glDisable(GL.GL_MULTISAMPLE)
            yield
        finally:
            GL.glEnable(GL.GL_MULTISAMPLE)

    @contextmanager
    def _enableGLAliasing(self):
        """Enable aliasing for the contained routines
        """
        try:
            GL.glEnable(GL.GL_MULTISAMPLE)
            yield
        finally:
            GL.glDisable(GL.GL_MULTISAMPLE)

    def _paintGLMouseOnly(self):
        """paintGL event - paint only the mouse in Xor mode
        """
        # reset the paint mode
        # self._paintMode = PAINTMODES.PAINT_ALL

        currentShader = self.globalGL._shaderProgram1.makeCurrent()
        currentShader.setGLUniformMatrix4fv('mvMatrix', 1, GL.GL_FALSE, self._IMatrix)

        # draw the spectra, need to reset the viewport
        self.viewports.setViewport(self._currentView)

        with self._disableGLAliasing():
            currentShader.setProjectionAxes(self._uPMatrix, 0.0, 1.0, 0.0, 1.0, -1.0, 1.0)
            currentShader.setGLUniformMatrix4fv('pMatrix', 1, GL.GL_FALSE, self._uPMatrix)

            GL.glEnable(GL.GL_COLOR_LOGIC_OP)
            GL.glLogicOp(GL.GL_INVERT)

            self.buildCursors()
            self.drawLastCursors()
            self.drawCursors()

            GL.glDisable(GL.GL_COLOR_LOGIC_OP)

    def _paintGL(self):
        w = self.w
        h = self.h

        if self._updateBackgroundColour:
            self._updateBackgroundColour = False
            self.setBackgroundColour(self.background, silent=True)

        GL.glClear(GL.GL_COLOR_BUFFER_BIT)
        GL.glEnable(GL.GL_MULTISAMPLE)

        currentShader = self.globalGL._shaderProgram1.makeCurrent()

        # start with the grid mapped to (0..1, 0..1) to remove zoom errors here
        currentShader.setProjectionAxes(self._uPMatrix, 0.0, 1.0, 0.0, 1.0, -1.0, 1.0)
        currentShader.setGLUniformMatrix4fv('pMatrix', 1, GL.GL_FALSE, self._uPMatrix)

        with self._disableGLAliasing():
            # draw the grid components
            self.drawGrid()
            # self.drawDiagonals()              # included in drawGrid

        # set the scale to the axis limits, needs addressing correctly, possibly same as grid
        currentShader.setProjectionAxes(self._uPMatrix, self.axisL, self.axisR, self.axisB,
                                        self.axisT, -1.0, 1.0)
        currentShader.setGLUniformMatrix4fv('pMatrix', 1, GL.GL_FALSE, self._uPMatrix)
        currentShader.setGLUniformMatrix4fv('mvMatrix', 1, GL.GL_FALSE, self._IMatrix)

        # draw the spectra, need to reset the viewport
        self.viewports.setViewport(self._currentView)

        self.drawSpectra()
        self.drawBoundingBoxes()

        if not self._stackingMode:
            self._GLPeaks.drawSymbols(self._spectrumSettings)
            self._GLMultiplets.drawSymbols(self._spectrumSettings)

            if not (self.is1D and self.strip._isPhasingOn):  # other mouse buttons checeks needed here
                self._GLIntegrals.drawSymbols(self._spectrumSettings)
                with self._disableGLAliasing():
                    self._GLIntegrals.drawSymbolRegions(self._spectrumSettings)

            with self._disableGLAliasing():
                self.drawMarksRulers()
                self.drawRegions()

        # change to the text shader
        currentShader = self.globalGL._shaderProgramTex.makeCurrent()

        currentShader.setProjectionAxes(self._uPMatrix, self.axisL, self.axisR, self.axisB, self.axisT, -1.0, 1.0)
        currentShader.setGLUniformMatrix4fv('pTexMatrix', 1, GL.GL_FALSE, self._uPMatrix)

        self._axisScale[0:4] = [self.pixelX, self.pixelY, 1.0, 1.0]
        currentShader.setGLUniform4fv('axisScale', 1, self._axisScale)

        # draw the text to the screen
        self.enableTexture()
        self.enableTextClientState()
        if not self._stackingMode:

            self._GLPeaks.drawLabels(self._spectrumSettings)
            self._GLMultiplets.drawLabels(self._spectrumSettings)

            if not (self.is1D and self.strip._isPhasingOn):
                self._GLIntegrals.drawLabels(self._spectrumSettings)

            self.drawMarksAxisCodes()

        else:
            # make the overlay/axis solid
            currentShader.setBlendEnabled(0)
            self._spectrumLabelling.drawStrings()

            # not fully implemented yet
            # self._legend.drawStrings()
            currentShader.setBlendEnabled(1)

        self.disableTextClientState()

        currentShader = self.globalGL._shaderProgram1.makeCurrent()

        self.drawTraces()
        currentShader.setGLUniformMatrix4fv('mvMatrix', 1, GL.GL_FALSE, self._IMatrix)

        with self._disableGLAliasing():
            self.drawInfiniteLines()

            currentShader.setProjectionAxes(self._uPMatrix, 0.0, 1.0, 0.0, 1.0, -1.0, 1.0)
            currentShader.setGLUniformMatrix4fv('pMatrix', 1, GL.GL_FALSE, self._uPMatrix)

            self.drawSelectionBox()
            self.drawMouseMoveLine()

            if self._successiveClicks:
                self.drawDottedCursor()

            GL.glEnable(GL.GL_COLOR_LOGIC_OP)
            GL.glLogicOp(GL.GL_INVERT)
            self.drawCursors()
            GL.glDisable(GL.GL_COLOR_LOGIC_OP)

        currentShader = self.globalGL._shaderProgramTex.makeCurrent()
        self.enableTextClientState()
        self._setViewPortFontScale()

        # if self._crosshairVisible:
        if self.underMouse():
            self.drawMouseCoords()

        # make the overlay/axis solid
        currentShader.setBlendEnabled(0)
        self.drawOverlayText()
        self.drawAxisLabels()
        currentShader.setBlendEnabled(1)

        self.disableTextClientState()
        self.disableTexture()

        # use the current viewport matrix to display the last bit of the axes
        currentShader = self.globalGL._shaderProgram1.makeCurrent()
        currentShader.setProjectionAxes(self._uVMatrix, 0, w - self.AXIS_MARGINRIGHT, -1, h - self.AXIS_MARGINBOTTOM,
                                        -1.0, 1.0)

        self.viewports.setViewport(self._currentView)

        # why are these labelled the other way round?
        currentShader.setGLUniformMatrix4fv('pMatrix', 1, GL.GL_FALSE, self._uVMatrix)
        currentShader.setGLUniformMatrix4fv('mvMatrix', 1, GL.GL_FALSE, self._IMatrix)

        # cheat for the moment to draw the axes (if visible)
        if self.highlighted:
            colour = self.highlightColour
        else:
            colour = self.foreground

        with self._disableGLAliasing():
            GL.glDisable(GL.GL_BLEND)
            GL.glColor4f(*colour)
            GL.glBegin(GL.GL_LINES)

            if self._drawBottomAxis:
                GL.glVertex2d(0, 0)
                GL.glVertex2d(w - self.AXIS_MARGINRIGHT, 0)

            if self._drawRightAxis:
                GL.glVertex2d(w - self.AXIS_MARGINRIGHT, 0)
                GL.glVertex2d(w - self.AXIS_MARGINRIGHT, h - self.AXIS_MARGINBOTTOM)

            GL.glEnd()

    def enableTexture(self):
        GL.glEnable(GL.GL_BLEND)
        # GL.glEnable(GL.GL_TEXTURE_2D)
        # GL.glBindTexture(GL.GL_TEXTURE_2D, self.globalGL.glSmallFont.textureId)

        GL.glActiveTexture(GL.GL_TEXTURE0)
        GL.glBindTexture(GL.GL_TEXTURE_2D, self.getSmallFont().textureId)
        GL.glActiveTexture(GL.GL_TEXTURE1)
        GL.glBindTexture(GL.GL_TEXTURE_2D, self.getSmallFont(transparent=True).textureId)

        # # specific blend function for text overlay
        # GL.glBlendFuncSeparate(GL.GL_SRC_ALPHA, GL.GL_DST_COLOR, GL.GL_ONE, GL.GL_ONE)

    def disableTexture(self):
        GL.glDisable(GL.GL_BLEND)

        # # reset blend function
        # GL.glBlendFuncSeparate(GL.GL_SRC_ALPHA, GL.GL_ONE_MINUS_SRC_ALPHA, GL.GL_ONE, GL.GL_ONE)

    def buildAllContours(self):
        for spectrumView in self._ordering:  # strip.spectrumViews:
            if not spectrumView.isDeleted:
                spectrumView.buildContours = True

    def buildSpectra(self):
        if self.strip.isDeleted:
            return

        # self._spectrumSettings = {}
        rebuildFlag = False
        for spectrumView in self._ordering:  # strip.spectrumViews:
            if spectrumView.isDeleted:
                continue

            if spectrumView.buildContours or spectrumView.buildContoursOnly:

                # flag the peaks for rebuilding
                if not spectrumView.buildContoursOnly:
                    for peakListView in spectrumView.peakListViews:
                        peakListView.buildSymbols = True
                        peakListView.buildLabels = True
                    for integralListView in spectrumView.integralListViews:
                        integralListView.buildSymbols = True
                        integralListView.buildLabels = True
                    for multipletListView in spectrumView.multipletListViews:
                        multipletListView.buildSymbols = True
                        multipletListView.buildLabels = True

                spectrumView.buildContours = False
                spectrumView.buildContoursOnly = False

                # rebuild the contours
                if spectrumView not in self._contourList.keys():
                    self._contourList[spectrumView] = GLVertexArray(numLists=1,
                                                                    renderMode=GLRENDERMODE_DRAW,
                                                                    blendMode=False,
                                                                    drawMode=GL.GL_LINES,
                                                                    dimension=2,
                                                                    GLContext=self)

                self._buildSpectrumSetting(spectrumView=spectrumView)
                spectrumView._buildGLContours(self._contourList[spectrumView],
                                              firstShow=self._preferences.automaticNoiseContoursOnFirstShow)

                rebuildFlag = True

                # define the VBOs to pass to the graphics card
                self._contourList[spectrumView].defineIndexVBO(enableVBO=True)

        # rebuild the traces as the spectrum/plane may have changed
        if rebuildFlag:
            self.rebuildTraces()

    def enableTextClientState(self):
        GL.glEnableClientState(GL.GL_VERTEX_ARRAY)
        GL.glEnableClientState(GL.GL_COLOR_ARRAY)
        GL.glEnableClientState(GL.GL_TEXTURE_COORD_ARRAY)
        GL.glEnableVertexAttribArray(self._glClientIndex)

    def disableTextClientState(self):
        GL.glDisableClientState(GL.GL_TEXTURE_COORD_ARRAY)
        GL.glDisableClientState(GL.GL_VERTEX_ARRAY)
        GL.glDisableClientState(GL.GL_COLOR_ARRAY)
        GL.glDisableVertexAttribArray(self._glClientIndex)

    def drawSpectra(self):
        if self.strip.isDeleted:
            return

        currentShader = self.globalGL._shaderProgram1

        # self.buildSpectra()

        # use the _devicePixelRatio for retina displays
        GL.glLineWidth(self.strip._contourThickness * self.viewports._devicePixelRatio)
        GL.glDisable(GL.GL_BLEND)

        for spectrumView in self._ordering:  #self._ordering:                             # strip.spectrumViews:       #.orderedSpectrumViews():

            if spectrumView.isDeleted:
                continue

            if not spectrumView._showContours:
                continue

            if spectrumView.isVisible():

                if spectrumView.spectrum.dimensionCount > 1:
                    if spectrumView in self._spectrumSettings.keys():
                        # set correct transform when drawing this contour

                        if spectrumView.spectrum.displayFoldedContours:
                            specSettings = self._spectrumSettings[spectrumView]

                            # should move this to buildSpectrumDSettings
                            # and emit a signal when visibleAliasingRange or foldingModes are changed

                            fx0 = specSettings[GLDefs.SPECTRUM_MAXXALIAS]
                            fx1 = specSettings[GLDefs.SPECTRUM_MINXALIAS]
                            fy0 = specSettings[GLDefs.SPECTRUM_MAXYALIAS]
                            fy1 = specSettings[GLDefs.SPECTRUM_MINYALIAS]
                            dxAF = specSettings[GLDefs.SPECTRUM_DXAF]
                            dyAF = specSettings[GLDefs.SPECTRUM_DYAF]
                            xScale = specSettings[GLDefs.SPECTRUM_XSCALE]
                            yScale = specSettings[GLDefs.SPECTRUM_YSCALE]

                            specMatrix = np.array(specSettings[GLDefs.SPECTRUM_MATRIX], dtype=np.float32)

                            alias = spectrumView.spectrum.visibleAliasingRange
                            folding = spectrumView.spectrum.foldingModes
                            pIndex = specSettings[GLDefs.SPECTRUM_POINTINDEX]

                            for ii in range(alias[pIndex[0]][0], alias[pIndex[0]][1] + 1, 1):
                                for jj in range(alias[pIndex[1]][0], alias[pIndex[1]][1] + 1, 1):

                                    foldX = foldY = 1.0
                                    foldXOffset = foldYOffset = 0
                                    if folding[pIndex[0]] == 'mirror':
                                        foldX = pow(-1, ii)
                                        foldXOffset = -dxAF if foldX < 0 else 0

                                    if folding[pIndex[1]] == 'mirror':
                                        foldY = pow(-1, jj)
                                        foldYOffset = -dyAF if foldY < 0 else 0

                                    specMatrix[0:16] = [xScale * foldX, 0.0, 0.0, 0.0,
                                                        0.0, yScale * foldY, 0.0, 0.0,
                                                        0.0, 0.0, 1.0, 0.0,
                                                        fx0 + (ii * dxAF) + foldXOffset, fy0 + (jj * dyAF) + foldYOffset, 0.0, 1.0]

                                    # flipping in the same GL region -  xScale = -xScale
                                    #                                   offset = fx0-dxAF
                                    # circular -    offset = fx0 + dxAF*alias, alias = min->max
                                    currentShader.setGLUniformMatrix4fv('mvMatrix',
                                                                        1, GL.GL_FALSE, specMatrix)

                                    self._contourList[spectrumView].drawIndexVBO(enableVBO=True)

                        else:
                            # set the scaling/offset for a single spectrum GL contour
                            currentShader.setGLUniformMatrix4fv('mvMatrix',
                                                                1, GL.GL_FALSE,
                                                                self._spectrumSettings[spectrumView][
                                                                    GLDefs.SPECTRUM_MATRIX])

                            self._contourList[spectrumView].drawIndexVBO(enableVBO=True)
                else:

                    # only draw the traces for the spectra that are visible
                    specTraces = [trace.spectrumView for trace in self._staticHTraces]

                    if spectrumView in self._contourList.keys() and \
                            (spectrumView not in specTraces or self.showSpectraOnPhasing):

                        if self._stackingMode:
                            # use the stacking matrix to offset the 1D spectra
                            try:
                                currentShader.setGLUniformMatrix4fv('mvMatrix',
                                                                    1, GL.GL_FALSE,
                                                                    self._spectrumSettings[spectrumView][
                                                                        GLDefs.SPECTRUM_STACKEDMATRIX])
                            except Exception as es:
                                pass

                        # self._contourList[spectrumView].drawVertexColor()
                        self._contourList[spectrumView].drawVertexColorVBO(enableVBO=True)
                    else:
                        pass

                # if self._testSpectrum.renderMode == GLRENDERMODE_REBUILD:
                #   self._testSpectrum.renderMode = GLRENDERMODE_DRAW
                #
                #   self._makeSpectrumArray(spectrumView, self._testSpectrum)

        # reset lineWidth
        GL.glLineWidth(1.0 * self.viewports._devicePixelRatio)

    def buildBoundingBoxes(self):
        # NOTE:ED - routine below should be split into build/draw
        pass

    def drawBoundingBoxes(self):
        if self.strip.isDeleted:
            return

        currentShader = self.globalGL._shaderProgram1

        # set transform to identity - ensures only the pMatrix is applied
        currentShader.setGLUniformMatrix4fv('mvMatrix', 1, GL.GL_FALSE, self._IMatrix)

        # build the bounding boxes
        index = 0
        drawList = self.boundingBoxes
        drawList.clearArrays()

        # if self._preferences.showSpectrumBorder:
        if self.strip.spectrumBordersVisible:
            for spectrumView in self._ordering:  #self._ordering:                             # strip.spectrumViews:

                if spectrumView.isDeleted:
                    continue

                if spectrumView.isVisible() and spectrumView.spectrum.dimensionCount > 1 and spectrumView in self._spectrumSettings.keys():
                    specSettings = self._spectrumSettings[spectrumView]

                    fx0 = specSettings[GLDefs.SPECTRUM_MAXXALIAS]
                    fx1 = specSettings[GLDefs.SPECTRUM_MINXALIAS]
                    fy0 = specSettings[GLDefs.SPECTRUM_MAXYALIAS]
                    fy1 = specSettings[GLDefs.SPECTRUM_MINYALIAS]

                    col = (*spectrumView.posColour[0:3], 0.5)

                    # add lines to drawList
                    drawList.indices = np.append(drawList.indices, np.array((index, index + 1,
                                                                             index + 1, index + 2,
                                                                             index + 2, index + 3,
                                                                             index + 3, index), dtype=np.uint32))
                    drawList.vertices = np.append(drawList.vertices, np.array((fx0, fy0, fx0, fy1, fx1, fy1, fx1, fy0), dtype=np.float32))
                    drawList.colors = np.append(drawList.colors, np.array(col * 4, dtype=np.float32))
                    drawList.numVertices += 4
                    index += 4

            drawList.defineIndexVBO(enableVBO=True)

        with self._disableGLAliasing():
            GL.glEnable(GL.GL_BLEND)

            # use the _devicePixelRatio for retina displays
            GL.glLineWidth(self.strip._contourThickness * self.viewports._devicePixelRatio)

            drawList.drawIndexVBO(enableVBO=True)

            # reset lineWidth
            GL.glLineWidth(1.0 * self.viewports._devicePixelRatio)

    def buildGrid(self):
        """Build the grids for the mainGrid and the bottom/right axes
        """

        # # only call if the axes have changed
        # if not self._updateAxes:
        #     return
        # self._updateAxes = False

        # # determine whether the isotopeCodes of the first two visible axes are matching
        # self._matchingIsotopeCodes = False
        #
        # if not self.spectrumDisplay.is1D:
        #     for specView in self._ordering:
        #
        #         # check whether the spectrumView is still active
        #         if specView.isDeleted or specView._flaggedForDelete:
        #             continue
        #
        #         spec = specView.spectrum
        #
        #         # inside the paint event, so sometimes specView may not exist
        #         if specView in self._spectrumSettings:
        #             pIndex = self._spectrumSettings[specView][GLDefs.SPECTRUM_POINTINDEX]
        #
        #             if spec.isotopeCodes[pIndex[0]] == spec.isotopeCodes[pIndex[1]]:
        #                 self._matchingIsotopeCodes = True
        #
        #                 # build the diagonal list here from the visible spectra - each may have a different spinning rate
        #                 # remove from _build axe - not needed there
        #                 self.buildDiagonals()
        #                 break

        # build the axes
        self.axisLabelling, self.axesChanged = self._buildAxes(self.gridList[0], axisList=[0, 1],
                                                               scaleGrid=[1, 0],
                                                               r=self.foreground[0],
                                                               g=self.foreground[1],
                                                               b=self.foreground[2],
                                                               transparency=300.0,
                                                               _includeDiagonal=self._matchingIsotopeCodes,
                                                               _diagonalList=None)  #self.diagonalGLList)

        if self.axesChanged:
            if self.highlighted:
                self._buildAxes(self.gridList[1], axisList=[1], scaleGrid=[1, 0], r=self.highlightColour[0],
                                g=self.highlightColour[1],
                                b=self.highlightColour[2], transparency=32.0)
                self._buildAxes(self.gridList[2], axisList=[0], scaleGrid=[1, 0], r=self.highlightColour[0],
                                g=self.highlightColour[1],
                                b=self.highlightColour[2], transparency=32.0)
            else:
                self._buildAxes(self.gridList[1], axisList=[1], scaleGrid=[1, 0], r=self.foreground[0],
                                g=self.foreground[1],
                                b=self.foreground[2], transparency=32.0)
                self._buildAxes(self.gridList[2], axisList=[0], scaleGrid=[1, 0], r=self.foreground[0],
                                g=self.foreground[1],
                                b=self.foreground[2], transparency=32.0)

            # buffer the lists to VBOs
            for gr in self.gridList:
                gr.defineIndexVBO(enableVBO=True)

            # # buffer the diagonal GL line
            # self.diagonalGLList.defineIndexVBO(enableVBO=True)

    def drawGrid(self):
        # set to the mainView and draw the grid
        # self.buildGrid()

        GL.glEnable(GL.GL_BLEND)
        GL.glLineWidth(1.0 * self.viewports._devicePixelRatio)

        # draw the main grid
        if self._gridVisible:
            self.viewports.setViewport(self._currentView)
            self.gridList[0].drawIndexVBO(enableVBO=True)

        # draw the diagonal line - independent of viewing the grid
        if self._matchingIsotopeCodes:                  # and self.diagonalGLList:
            # viewport above may not be set
            if not self._gridVisible:
                self.viewports.setViewport(self._currentView)
            if self.diagonalGLList:
                self.diagonalGLList.drawIndexVBO(enableVBO=True)
            if self.diagonalSideBandsGLList and self._sideBandsVisible:
                self.diagonalSideBandsGLList.drawIndexVBO(enableVBO=True)

        # draw the axes tick marks (effectively the same grid in smaller viewport)
        if self._axesVisible:
            if self._drawRightAxis:
                # draw the grid marks for the right axis
                self.viewports.setViewport(self._currentRightAxisView)
                self.gridList[1].drawIndexVBO(enableVBO=True)

            if self._drawBottomAxis:
                # draw the grid marks for the bottom axis
                self.viewports.setViewport(self._currentBottomAxisView)
                self.gridList[2].drawIndexVBO(enableVBO=True)

        # code taken from v2 :)

        # (x0, x1) = self.findAxisRegion(xPanel, col)         # assume that this is the whole visible area?
        # (y0, y1) = self.findAxisRegion(yPanel, row)
        #
        # if not self.hasValueAxis:
        #     for view in allViews:
        #         analysisSpectrum = view.analysisSpectrum
        #         spectrum = analysisSpectrum.dataSource
        #         if spectrum.numDim >= 2:
        #             if self.isViewVisible(view) and analysisSpectrum.useBoundingBox:
        #                 self.drawViewBox(handler, view, x0, x1, y0, y1)
        #
        # # print 'doCanvas4'
        # self.drawMarks(handler, x0, x1, y0, y1)
        # self.drawRulers(handler, x0, x1, y0, y1)
        #
        # project = window.root
        # profile = getAnalysisProfile(project)
        # color = inverseGrey(profile.bgColor)
        #
        # self.drawDeltaMarker(handler, x0, x1, y0, y1, color)
        #
        # xaxisType = xPanel.axisType
        # yaxisType = yPanel.axisType
        #
        # #print 'doCanvas5'
        # if xaxisType == yaxisType:
        #     self.drawDiagonal(handler, x0, x1, y0, y1, color)
        #
        #     # pseudo-diagonals
        #     # TBD: assume for now that have ppm
        #     if xPanel.axisUnit.unit == yPanel.axisUnit.unit == 'ppm':
        #         for view in allViews:
        #             if view.isPosVisible or view.isNegVisible:
        #                 analysisSpectrum = view.analysisSpectrum
        #                 spectrum = analysisSpectrum.dataSource
        #                 experiment = spectrum.experiment
        #                 spinningRate = experiment.spinningRate
        #                 if spinningRate:
        #                     dataDim = view.findFirstAxisMapping(label='x').analysisDataDim.dataDim
        #                     dataDimRef = ExperimentBasic.getPrimaryDataDimRef(dataDim)
        #                     expDimRef = dataDimRef.expDimRef
        #                     spinningRate /= expDimRef.sf  # assumes y expDimRef would give the same
        #                     nmin = int((y1 - x0) // spinningRate)
        #                     nmax = - int((x1 - y0) // spinningRate)
        #                     for n in range(nmin, nmax + 1):
        #                         if n:  # n = 0 is normal diagonal
        #                             self.drawDiagonal(handler, x0 + n * spinningRate, x1 + n * spinningRate, y0, y1, color, isDashed=True)
        #
        # # extra multiple-quantum diagonals
        # if xaxisType.isotopeCodes == yaxisType.isotopeCodes:
        #     if xaxisType.measurementType == 'MQShift' and yaxisType.measurementType == 'Shift':
        #         self.drawDiagonal(handler, x0, x1, 2 * y0, 2 * y1, color)
        #     elif xaxisType.measurementType == 'Shift' and yaxisType.measurementType == 'MQShift':
        #         self.drawDiagonal(handler, 2 * x0, 2 * x1, y0, y1, color)
        #
        # #print 'doCanvas6'
        # if self.hasValueAxis and window.isZeroLineShown:
        #     self.drawZeroLine(handler, y0, y1, color)

    def buildDiagonals(self):
        # determine whether the isotopeCodes of the first two visible axes are matching
        self._matchingIsotopeCodes = False

        if not self.spectrumDisplay.is1D:
            for specView in self._ordering:

                # check whether the spectrumView is still active
                if specView.isDeleted or specView._flaggedForDelete:
                    continue

                spec = specView.spectrum

                # inside the paint event, so sometimes specView may not exist
                if specView in self._spectrumSettings:
                    pIndex = self._spectrumSettings[specView][GLDefs.SPECTRUM_POINTINDEX]

                    if spec.isotopeCodes[pIndex[0]] == spec.isotopeCodes[pIndex[1]]:
                        self._matchingIsotopeCodes = True

                    # build the diagonal list here from the visible spectra - each may have a different spinning rate
                    # remove from _build axe - not needed there
                    self._buildDiagonalList()
                    break

    def _drawDiagonalLineV2(self, x0, x1, y0, y1):
        """Generate a simple diagonal mapped to (0..1/0..1)
        """
        yy0 = float(x0 - y0) / (y1 - y0)
        yy1 = float(x1 - y0) / (y1 - y0)

        return (0, yy0, 1, yy1)

    def _addDiagonalLine(self, drawList, x0, x1, y0, y1, col):
        """Add a diagonal line to the drawList
        """
        index = len(drawList.indices)
        drawList.indices = np.append(drawList.indices, np.array((index, index + 1), dtype=np.uint32))
        drawList.vertices = np.append(drawList.vertices, np.array(self._drawDiagonalLineV2(x0, x1, y0, y1), dtype=np.float32))
        drawList.colors = np.append(drawList.colors, np.array(col * 2, dtype=np.float32))
        drawList.numVertices += 2

    def _buildDiagonalList(self):
        """Build a list containing the diagonal and the spinningRate lines for the sidebands
        """
        # get spectral width in X and Y
        # get max number of diagonal lines to draw in each axis
        # map to the valueToRatio screen
        # zoom should take care in bounding to the viewport

        # draw the diagonals for the visible spectra
        if self.strip.isDeleted:
            return

        # build the bounding boxes
        index = 0
        drawList = self.diagonalGLList
        drawList.clearArrays()
        drawListSideBands = self.diagonalSideBandsGLList
        drawListSideBands.clearArrays()

        x0 = self.axisL
        x1 = self.axisR
        y0 = self.axisB
        y1 = self.axisT
        col = (0.5, 0.5, 0.5, 0.5)

        diagonalCount = 0
        for spectrumView in self._ordering:  #self._ordering:                             # strip.spectrumViews:

            if spectrumView.isDeleted:
                continue

            if spectrumView.isVisible() and spectrumView.spectrum.dimensionCount > 1 and spectrumView in self._spectrumSettings.keys():
                specSettings = self._spectrumSettings[spectrumView]
                pIndex = specSettings[GLDefs.SPECTRUM_POINTINDEX]

                if not diagonalCount:
                    # add lines to drawList
                    self._addDiagonalLine(drawList, x0, x1, y0, y1, col)
                    diagonalCount += 1

                spinningRate = spectrumView.spectrum.spinningRate
                if spinningRate:
                    sFreqs = spectrumView.spectrum.spectrometerFrequencies
                    spinningRate /= sFreqs[pIndex[0]]  # might need to pick the correct axis here

                    # nmin = max(int((y1 - x0) // spinningRate), -int(self._preferences.numSideBands))
                    # nmax = min(-int((x1 - y0) // spinningRate), int(self._preferences.numSideBands))
                    nmin = -int(self._preferences.numSideBands)
                    nmax = int(self._preferences.numSideBands)

                    for n in range(nmin, nmax + 1):
                        if n:
                            # add lines to drawList
                            self._addDiagonalLine(drawListSideBands, x0 + n * spinningRate, x1 + n * spinningRate, y0, y1, col)

                # extra multiple-quantum diagonals
                if self._matchingIsotopeCodes:
                    mTypes = spectrumView.spectrum.measurementTypes
                    xaxisType = mTypes[pIndex[0]]
                    yaxisType = mTypes[pIndex[1]]

                    if xaxisType == 'MQShift' and yaxisType == 'Shift':
                        self._addDiagonalLine(drawListSideBands, x0, x1, 2 * y0, 2 * y1, col)
                    elif xaxisType == 'Shift' and yaxisType == 'MQShift':
                        self._addDiagonalLine(drawListSideBands, 2 * x0, 2 * x1, y0, y1, col)

        drawList.defineIndexVBO(enableVBO=True)
        drawListSideBands.defineIndexVBO(enableVBO=True)

    # def drawDiagonals(self):
    #     with self._disableGLAliasing():
    #         # GL.glEnable(GL.GL_BLEND)
    #
    #         # use the _devicePixelRatio for retina displays
    #         GL.glLineWidth(self.strip._contourThickness * self.viewports._devicePixelRatio)
    #
    #         self.diagonalGLList.drawIndexVBO(enableVBO=True)
    #
    #         # reset lineWidth
    #         GL.glLineWidth(1.0 * self.viewports._devicePixelRatio)

    def _floatFormat(self, f=0.0, prec=3):
        """return a float string, remove trailing zeros after decimal
        """
        return (('%.' + str(prec) + 'f') % f).rstrip('0').rstrip('.')

    def _intFormat(self, ii=0, prec=0):
        """return an integer string
        """
        return self._floatFormat(ii, 1)
        # return '%i' % ii

    def _eFormat(self, f=0.0, prec=4):
        """return an exponential with trailing zeroes removed
        """
        s = '%.*e' % (prec, f)
        if 'e' in s:
            mantissa, exp = s.split('e')
            mantissa = mantissa.rstrip('0')
            if mantissa.endswith('.'):
                mantissa += '0'
            exp = exp.lstrip('0+')
            if exp:
                if exp.startswith('-'):
                    return '%se%d' % (mantissa, int(exp))
                else:
                    return '%se+%d' % (mantissa, int(exp))
            else:
                return '%s' % mantissa

        else:
            return ''

    def buildAxisLabels(self, refresh=False):
        # build axes labelling
        if refresh or self.axesChanged:

            self._axisXLabelling = []
            self._axisScaleLabelling = []

            if self.highlighted:
                labelColour = self.highlightColour
            else:
                labelColour = self.foreground

<<<<<<< HEAD
            # smallFont = self.getSmallFont()
            smallFont = self.globalGL.glSmallFont
=======
            smallFont = self.getSmallFont()
>>>>>>> 180f4741

            if self._drawBottomAxis:
                # create the X axis labelling
                for axLabel in self.axisLabelling['0']:
                    axisX = axLabel[2]
                    axisXLabel = axLabel[3]

                    # axisXText = str(int(axisXLabel)) if axLabel[4] >= 1 else str(axisXLabel)
                    axisXText = self._intFormat(axisXLabel) if axLabel[4] >= 1 else self.XMode(axisXLabel)

                    self._axisXLabelling.append(GLString(text=axisXText,
                                                         font=smallFont,
                                                         x=axisX - (0.4 * smallFont.width * self.deltaX * len(
                                                                 axisXText)),
                                                         y=self.AXIS_MARGINBOTTOM - GLDefs.TITLEYOFFSET * smallFont.height,

                                                         colour=labelColour, GLContext=self,
                                                         obj=None))

                # append the axisCode
                self._axisXLabelling.append(GLString(text=self.axisCodes[0],
                                                     font=smallFont,
                                                     x=GLDefs.AXISTEXTXOFFSET * self.deltaX,
                                                     y=self.AXIS_MARGINBOTTOM - GLDefs.TITLEYOFFSET * smallFont.height,
                                                     colour=labelColour, GLContext=self,
                                                     obj=None))
                # and the axis dimensions
                xUnitsLabels = self.XAXES[self._xUnits]
                self._axisXLabelling.append(GLString(text=xUnitsLabels,
                                                     font=smallFont,
                                                     x=1.0 - (self.deltaX * len(xUnitsLabels) * smallFont.width),
                                                     y=self.AXIS_MARGINBOTTOM - GLDefs.TITLEYOFFSET * smallFont.height,
                                                     colour=labelColour, GLContext=self,
                                                     obj=None))

            self._axisYLabelling = []

            if self._drawRightAxis:
                # create the Y axis labelling
                for xx, ayLabel in enumerate(self.axisLabelling['1']):
                    axisY = ayLabel[2]
                    axisYLabel = ayLabel[3]

                    if self.YAXISUSEEFORMAT:
                        axisYText = self.YMode(axisYLabel)
                    else:
                        # axisYText = str(int(axisYLabel)) if ayLabel[4] >= 1 else str(axisYLabel)
                        axisYText = self._intFormat(axisYLabel) if ayLabel[4] >= 1 else self.YMode(axisYLabel)

                    self._axisYLabelling.append(GLString(text=axisYText,
                                                         font=smallFont,
                                                         x=self.AXIS_OFFSET,
                                                         # y=axisY - (GLDefs.AXISTEXTYOFFSET * self.pixelY),
                                                         y=axisY - (GLDefs.AXISTEXTYOFFSET * self.deltaY),
                                                         colour=labelColour, GLContext=self,
                                                         obj=None))

                # append the axisCode
                self._axisYLabelling.append(GLString(text=self.axisCodes[1],
                                                     font=smallFont,
                                                     x=self.AXIS_OFFSET,
                                                     # y=self.axisT - (GLDefs.TITLEYOFFSET * self.globalGL.glSmallFont.height * self.pixelY),
                                                     y=1.0 - (GLDefs.TITLEYOFFSET * smallFont.height * self.deltaY),
                                                     colour=labelColour, GLContext=self,
                                                     obj=None))
                # and the axis dimensions
                yUnitsLabels = self.YAXES[self._yUnits]
                self._axisYLabelling.append(GLString(text=yUnitsLabels,
                                                     font=smallFont,
                                                     x=self.AXIS_OFFSET,
                                                     y=1.0 * self.deltaY,
                                                     colour=labelColour, GLContext=self,
                                                     obj=None))

    def drawAxisLabels(self):
        # draw axes labelling

        if self._axesVisible:
            self.buildAxisLabels()

            if self._drawBottomAxis:
                # put the axis labels into the bottom bar
                self.viewports.setViewport(self._currentBottomAxisBarView)

                # self._axisScale[0:4] = [self.pixelX, 1.0, 1.0, 1.0]
                self._axisScale[0:4] = [self.deltaX, 1.0, 1.0, 1.0]

                self.globalGL._shaderProgramTex.setGLUniform4fv('axisScale', 1, self._axisScale)
                self.globalGL._shaderProgramTex.setProjectionAxes(self._uPMatrix, 0.0, 1.0, 0,
                                                                  self.AXIS_MARGINBOTTOM, -1.0, 1.0)
                self.globalGL._shaderProgramTex.setGLUniformMatrix4fv('pTexMatrix', 1, GL.GL_FALSE, self._uPMatrix)

                for lb in self._axisXLabelling:
                    lb.drawTextArrayVBO(enableVBO=True)

            if self._drawRightAxis:
                # put the axis labels into the right bar
                self.viewports.setViewport(self._currentRightAxisBarView)

                # self._axisScale[0:4] = [1.0, self.pixelY, 1.0, 1.0]
                self._axisScale[0:4] = [1.0, self.deltaY, 1.0, 1.0]

                self.globalGL._shaderProgramTex.setGLUniform4fv('axisScale', 1, self._axisScale)
                self.globalGL._shaderProgramTex.setProjectionAxes(self._uPMatrix, 0, self.AXIS_MARGINRIGHT,
                                                                  0.0, 1.0, -1.0, 1.0)
                self.globalGL._shaderProgramTex.setGLUniformMatrix4fv('pTexMatrix', 1, GL.GL_FALSE, self._uPMatrix)

                for lb in self._axisYLabelling:
                    lb.drawTextArrayVBO(enableVBO=True)

    def removeInfiniteLine(self, line):
        if line in self._infiniteLines:
            self._infiniteLines.remove(line)
        self.update()

    def addInfiniteLine(self, values=None, axisCode=None, orientation=None,
                        brush=None, colour='blue',
                        movable=True, visible=True, bounds=None,
                        obj=None, lineStyle='dashed', lineWidth=1.0):

        if colour in REGION_COLOURS.keys():
            if colour == 'highlight':
                brush = self.highlightColour
            else:
                brush = REGION_COLOURS[colour]

        if orientation == 'h':
            axisCode = self._axisCodes[1]
        elif orientation == 'v':
            axisCode = self._axisCodes[0]
        else:
            if axisCode:
                axisIndex = None
                for ps, psCode in enumerate(self._axisCodes[0:2]):
                    if self._preferences.matchAxisCode == 0:  # default - match atom type

                        if axisCode[0] == psCode[0]:
                            axisIndex = ps
                    elif self._preferences.matchAxisCode == 1:  # match full code
                        if axisCode == psCode:
                            axisIndex = ps

                    if axisIndex == 0:
                        orientation = 'v'
                    elif axisIndex == 1:
                        orientation = 'h'

                if not axisIndex:
                    getLogger().warning('Axis code %s not found in current strip' % axisCode)
                    return None
            else:
                axisCode = self._axisCodes[0]
                orientation = 'v'

        newInfiniteLine = GLInfiniteLine(self.strip, self._regionList,
                                         values=values,
                                         axisCode=axisCode,
                                         orientation=orientation,
                                         brush=brush,
                                         colour=colour,
                                         movable=movable,
                                         visible=visible,
                                         bounds=bounds,
                                         obj=obj,
                                         lineStyle=lineStyle,
                                         lineWidth=lineWidth)
        self._infiniteLines.append(newInfiniteLine)

        self.update()
        return newInfiniteLine

    def removeExternalRegion(self, region):
        pass
        self._externalRegions._removeRegion(region)
        self._externalRegions.renderMode = GLRENDERMODE_REBUILD
        # if self._dragRegions[0] == region:
        #   self._dragRegions = set()
        for reg in self._dragRegions:
            if reg[0] == region:
                self._dragRegions.remove(reg)
                break

        self.update()

    def addExternalRegion(self, values=None, axisCode=None, orientation=None,
                          brush=None, colour='blue',
                          movable=True, visible=True, bounds=None,
                          obj=None, **kwds):

        newRegion = self._externalRegions._addRegion(values=values, axisCode=axisCode, orientation=orientation,
                                                     brush=brush, colour=colour,
                                                     movable=movable, visible=visible, bounds=bounds,
                                                     obj=obj, **kwds)

        self._externalRegions.renderMode = GLRENDERMODE_REBUILD
        self.update()

        return newRegion

    def addRegion(self, values=None, axisCode=None, orientation=None,
                  brush=None, colour='blue',
                  movable=True, visible=True, bounds=None,
                  obj=None):

        if colour in REGION_COLOURS.keys():
            brush = REGION_COLOURS[colour]

        if orientation == 'h':
            axisCode = self._axisCodes[1]
        elif orientation == 'v':
            axisCode = self._axisCodes[0]
        else:
            if axisCode:
                axisIndex = None
                for ps, psCode in enumerate(self._axisCodes[0:2]):
                    if self._preferences.matchAxisCode == 0:  # default - match atom type

                        if axisCode[0] == psCode[0]:
                            axisIndex = ps
                    elif self._preferences.matchAxisCode == 1:  # match full code
                        if axisCode == psCode:
                            axisIndex = ps

                    if axisIndex == 0:
                        orientation = 'v'
                    elif axisIndex == 1:
                        orientation = 'h'

                if not axisIndex:
                    getLogger().warning('Axis code %s not found in current strip' % axisCode)
                    return None
            else:
                axisCode = self._axisCodes[0]
                orientation = 'v'

        newRegion = GLRegion(self.strip, self._regionList,
                             values=values,
                             axisCode=axisCode,
                             orientation=orientation,
                             brush=brush,
                             colour=colour,
                             movable=movable,
                             visible=visible,
                             bounds=bounds,
                             obj=obj)
        self._regions.append(newRegion)

        self._regionList.renderMode = GLRENDERMODE_REBUILD
        self.update()
        return newRegion

    def buildRegions(self):

        drawList = self._externalRegions
        if drawList.renderMode == GLRENDERMODE_REBUILD:
            drawList.renderMode = GLRENDERMODE_DRAW  # back to draw mode
            drawList._rebuild()

            drawList.defineIndexVBO(enableVBO=True)

        elif drawList.renderMode == GLRENDERMODE_RESCALE:
            drawList.renderMode = GLRENDERMODE_DRAW  # back to draw mode
            drawList._resize()

            drawList.defineIndexVBO(enableVBO=True)

    def buildMarksRulers(self):
        drawList = self._marksList

        if drawList.renderMode == GLRENDERMODE_REBUILD:
            drawList.renderMode = GLRENDERMODE_DRAW  # back to draw mode
            drawList.refreshMode = GLREFRESHMODE_REBUILD
            drawList.clearArrays()

            # clear the attached strings
            self._marksAxisCodes = []

            # build the marks VBO
            index = 0
            for mark in self.project.marks:

                # find the matching axisCodes to the display
                exactMatch = (self._preferences.matchAxisCode == AXIS_FULLATOMNAME)
                indices = getAxisCodeMatchIndices(mark.axisCodes, self._axisCodes[:2], exactMatch=exactMatch)

                for ii, rr in enumerate(mark.rulerData):

                    axisIndex = indices[ii]

                    if axisIndex is not None and axisIndex < 2:

                        # NOTE:ED check axis units - assume 'ppm' for the minute
                        if axisIndex == 0:
                            # vertical ruler
                            pos = x0 = x1 = rr.position
                            y0 = self.axisT
                            y1 = self.axisB
                            textX = pos + (3.0 * self.pixelX)
                            textY = self.axisB + (3.0 * self.pixelY)
                        else:
                            # horizontal ruler
                            pos = y0 = y1 = rr.position
                            x0 = self.axisL
                            x1 = self.axisR
                            textX = self.axisL + (3.0 * self.pixelX)
                            textY = pos + (3.0 * self.pixelY)

                        colour = mark.colour
                        colR = int(colour.strip('# ')[0:2], 16) / 255.0
                        colG = int(colour.strip('# ')[2:4], 16) / 255.0
                        colB = int(colour.strip('# ')[4:6], 16) / 255.0

                        drawList.indices = np.append(drawList.indices, np.array((index, index + 1), dtype=np.uint32))
                        drawList.vertices = np.append(drawList.vertices, np.array((x0, y0, x1, y1), dtype=np.float32))
                        drawList.colors = np.append(drawList.colors, np.array((colR, colG, colB, 1.0) * 2, dtype=np.float32))
                        drawList.attribs = np.append(drawList.attribs, (axisIndex, pos, axisIndex, pos))

                        # build the string and add the extra axis code
                        label = rr.label if rr.label else rr.axisCode

                        newMarkString = GLString(text=label,
                                                 font=self.getSmallFont(),
                                                 x=textX,
                                                 y=textY,
                                                 colour=(colR, colG, colB, 1.0),
                                                 GLContext=self,
                                                 obj=None)
                        # this is in the attribs
                        newMarkString.axisIndex = axisIndex
                        newMarkString.axisPosition = pos
                        self._marksAxisCodes.append(newMarkString)

                        index += 2
                        drawList.numVertices += 2

            drawList.defineIndexVBO(enableVBO=True)

        elif drawList.renderMode == GLRENDERMODE_RESCALE:
            drawList.renderMode = GLRENDERMODE_DRAW  # back to draw mode

            drawList.defineIndexVBO(enableVBO=True)

    def drawMarksRulers(self):
        if self.strip.isDeleted:
            return

        # if self.buildMarks:
        #     self._marksList.renderMode = GLRENDERMODE_REBUILD
        #     self.buildMarks = False
        #
        # self.buildMarksRulers()
        self._marksList.drawIndexVBO(enableVBO=True)

    def drawRegions(self):
        if self.strip.isDeleted:
            return

        # self.buildRegions()
        self._externalRegions.drawIndexVBO(enableVBO=True)

    def drawMarksAxisCodes(self):
        if self.strip.isDeleted:
            return

        # strings are generated when the marksRulers are modified
        for mark in self._marksAxisCodes:
            mark.drawTextArrayVBO(enableVBO=True)

    def _scaleAxisToRatio(self, values):
        return [((values[0] - self.axisL) / (self.axisR - self.axisL)) if values[0] is not None else None,
                ((values[1] - self.axisB) / (self.axisT - self.axisB)) if values[1] is not None else None]

    def buildCursors(self):
        """Build and draw the cursors/doubleCursors
        """
        if self._crosshairVisible:  # and (not self._updateHTrace or not self._updateVTrace):

            # get the next cursor drawList
            self._advanceGLCursor()
            drawList = self._glCursorQueue[self._glCursorHead]
            vertices = []
            indices = []
            index = 0

            # map the cursor to the ratio coordinates - double cursor is flipped about the line x=y

            cursorCoordinate = self.getCurrentCursorCoordinate()

            newCoords = self._scaleAxisToRatio(cursorCoordinate[0:2])
            doubleCoords = self._scaleAxisToRatio(self.getCurrentDoubleCursorCoordinates()[0:2])

            if getCurrentMouseMode() == PICK and self.underMouse():

                x = self.deltaX * 8
                y = self.deltaY * 8

                vertices = [newCoords[0] - x, newCoords[1] - y,
                            newCoords[0] + x, newCoords[1] - y,
                            newCoords[0] + x, newCoords[1] - y,
                            newCoords[0] + x, newCoords[1] + y,
                            newCoords[0] + x, newCoords[1] + y,
                            newCoords[0] - x, newCoords[1] + y,
                            newCoords[0] - x, newCoords[1] + y,
                            newCoords[0] - x, newCoords[1] - y
                            ]
                indices = [0, 1, 2, 3, 4, 5, 6, 7]
                col = self.mousePickColour
                index = 8

            else:
                col = self.foreground

            phasingFrame = self.spectrumDisplay.phasingFrame
            if not phasingFrame.isVisible():
                # _drawDouble = self._preferences.showDoubleCrosshair  # any([specView.spectrum.showDoubleCrosshair == True for specView in self._ordering])
                _drawDouble = self._doubleCrosshairVisible  # any([specView.spectrum.showDoubleCrosshair == True for specView in self._ordering])

                if not self._updateVTrace and newCoords[0] is not None:
                    vertices.extend([newCoords[0], 1.0, newCoords[0], 0.0])
                    indices.extend([index, index + 1])
                    index += 2

                    # add the double cursor
                    if _drawDouble and self._matchingIsotopeCodes and doubleCoords[0] is not None and abs(doubleCoords[0]-newCoords[0]) > self.deltaX:
                        vertices.extend([doubleCoords[0], 1.0, doubleCoords[0], 0.0])
                        indices.extend([index, index + 1])
                        index += 2

                if not self._updateHTrace and newCoords[1] is not None:
                    vertices.extend([0.0, newCoords[1], 1.0, newCoords[1]])
                    indices.extend([index, index + 1])
                    index += 2

                    # add the double cursor
                    if _drawDouble and self._matchingIsotopeCodes and doubleCoords[1] is not None and abs(doubleCoords[1]-newCoords[1]) > self.deltaY:
                        vertices.extend([0.0, doubleCoords[1], 1.0, doubleCoords[1]])
                        indices.extend([index, index + 1])
                        index += 2

            drawList.vertices = np.array(vertices, dtype=np.float32)
            drawList.indices = np.array(indices, dtype=np.int32)
            drawList.numVertices = len(vertices) // 2
            drawList.colors = np.array(col * drawList.numVertices, dtype=np.float32)

            # build and draw the VBO
            drawList.defineIndexVBO(enableVBO=True)

    def drawLastCursors(self):
        """Draw the cursors/doubleCursors
        """
        cursor = self._glCursorQueue[self._glCursorTail]
        if cursor.indices.size:
            cursor.drawIndexVBO(enableVBO=True)

    def drawCursors(self):
        """Draw the cursors/doubleCursors
        """
        cursor = self._glCursorQueue[self._glCursorHead]
        if cursor.indices.size:
            cursor.drawIndexVBO(enableVBO=True)

    def getCurrentCursorCoordinate(self):

        if self.cursorSource == None or self.cursorSource == 'self':
            currentPos = self.mapFromGlobal(QtGui.QCursor.pos())
            # print('updated current pos', currentPos.x(),currentPos.y())

            # calculate mouse coordinate within the mainView
            _mouseX = currentPos.x()
            if self._drawBottomAxis:
                _mouseY = self.height() - currentPos.y() - self.AXIS_MARGINBOTTOM
                _top = self.height() - self.AXIS_MARGINBOTTOM
            else:
                _mouseY = self.height() - currentPos.y()
                _top = self.height()

            # translate from screen (0..w, 0..h) to NDC (-1..1, -1..1) to axes (axisL, axisR, axisT, axisB)
            result = self.mouseTransform.dot([_mouseX, _mouseY, 0.0, 1.0])
        else:
            result = self.cursorCoordinate

        return result

    def getCurrentDoubleCursorCoordinates(self):
        if self.cursorSource in (CURSOR_SOURCE_NONE, CURSOR_SOURCE_SELF):
            cursorCoordinate = self.getCurrentCursorCoordinate()

            # flip cursor about x=y to get double cursor
            result = [cursorCoordinate[1],
                      cursorCoordinate[0],
                      cursorCoordinate[2],
                      cursorCoordinate[3]]
        else:
            result = self.doubleCursorCoordinate

        return result

    def getCurrentCursorCoordinate(self):

        if self.cursorSource == None or self.cursorSource == 'self':
            currentPos = self.mapFromGlobal(QtGui.QCursor.pos())
            # print('updated current pos', currentPos.x(),currentPos.y())

            # calculate mouse coordinate within the mainView
            _mouseX = currentPos.x()
            if self._drawBottomAxis:
                _mouseY = self.height() - currentPos.y() - self.AXIS_MARGINBOTTOM
                _top = self.height() - self.AXIS_MARGINBOTTOM
            else:
                _mouseY = self.height() - currentPos.y()
                _top = self.height()

            # translate from screen (0..w, 0..h) to NDC (-1..1, -1..1) to axes (axisL, axisR, axisT, axisB)
            result = self.mouseTransform.dot([_mouseX, _mouseY, 0.0, 1.0])
        else:
            result = self.cursorCoordinate

        return result

    def getCurrentDoubleCursorCoordinates(self):
        if self.cursorSource in (CURSOR_SOURCE_NONE, CURSOR_SOURCE_SELF):
            cursorCoordinate = self.getCurrentCursorCoordinate()

            # flip cursor about x=y to get double cursor
            result =   [cursorCoordinate[1],
                        cursorCoordinate[0],
                        cursorCoordinate[2],
                        cursorCoordinate[3]]
        else:
            result =  self.doubleCursorCoordinate

        return result

    def drawDottedCursor(self):
        # draw the cursors
        # need to change to VBOs

        GL.glColor4f(*self.zoomLineColour)
        GL.glLineStipple(1, 0xF0F0)
        GL.glEnable(GL.GL_LINE_STIPPLE)

        succClick = self._scaleAxisToRatio(self._successiveClicks[0:2])

        GL.glBegin(GL.GL_LINES)
        GL.glVertex2d(succClick[0], 1.0)
        GL.glVertex2d(succClick[0], 0.0)
        GL.glVertex2d(0.0, succClick[1])
        GL.glVertex2d(1.0, succClick[1])
        GL.glEnd()

        GL.glDisable(GL.GL_LINE_STIPPLE)

    def setInfiniteLineColour(self, infLine, colour):
        for reg in self._infiniteLines:
            if reg == infLine:
                colR = int(colour.strip('# ')[0:2], 16) / 255.0
                colG = int(colour.strip('# ')[2:4], 16) / 255.0
                colB = int(colour.strip('# ')[4:6], 16) / 255.0
                reg.brush = (colR, colG, colB, 1.0)

    def drawInfiniteLines(self):
        # draw the simulated infinite lines - using deprecated GL :)

        GL.glDisable(GL.GL_BLEND)
        GL.glEnable(GL.GL_LINE_STIPPLE)
        for infLine in self._infiniteLines:

            if infLine.visible:
                GL.glColor4f(*infLine.brush)
                GL.glLineStipple(1, GLDefs.GLLINE_STYLES[infLine.lineStyle])

                # GL.glBegin(GL.GL_LINES)
                # if infLine.orientation == 'h':
                #     GL.glVertex2d(self.axisL, infLine.values[0])
                #     GL.glVertex2d(self.axisR, infLine.values[0])
                # else:
                #     GL.glVertex2d(infLine.values[0], self.axisT)
                #     GL.glVertex2d(infLine.values[0], self.axisB)

                GL.glLineWidth(infLine.lineWidth * self.viewports._devicePixelRatio)
                GL.glBegin(GL.GL_LINES)
                if infLine.orientation == 'h':
                    GL.glVertex2d(self.axisL, infLine.values)
                    GL.glVertex2d(self.axisR, infLine.values)
                else:
                    GL.glVertex2d(infLine.values, self.axisT)
                    GL.glVertex2d(infLine.values, self.axisB)

                GL.glEnd()

        GL.glDisable(GL.GL_LINE_STIPPLE)
        GL.glLineWidth(1.0 * self.viewports._devicePixelRatio)

    def setStripID(self, name):
        self.stripIDLabel = name
        self._newStripID = True

    def drawOverlayText(self, refresh=False):
        """Draw extra information to the screen
        """
        # cheat for the moment
        if self._newStripID or self.stripIDString.renderMode == GLRENDERMODE_REBUILD:
            self.stripIDString.renderMode = GLRENDERMODE_DRAW
            self._newStripID = False

            if self.highlighted:
                colour = self.highlightColour
            else:
                colour = self.foreground

            self.stripIDString = GLString(text=self.stripIDLabel,
                                          font=self.getSmallFont(),
                                          # x=self.axisL + (GLDefs.TITLEXOFFSET * self.globalGL.glSmallFont.width * self.pixelX),
                                          # y=self.axisT - (GLDefs.TITLEYOFFSET * self.globalGL.glSmallFont.height * self.pixelY),
                                          x=GLDefs.TITLEXOFFSET * self.getSmallFont().width * self.deltaX,
                                          y=1.0 - (GLDefs.TITLEYOFFSET * self.getSmallFont().height * self.deltaY),
                                          colour=colour, GLContext=self,
                                          obj=None, blendMode=False)

            self._oldStripIDLabel = self.stripIDLabel

        # Don't draw for the minute, but keep for print strip
        # # draw the strip ID to the screen
        # self.stripIDString.drawTextArrayVBO(enableVBO=True)

        if self.AXISLOCKEDBUTTON:
            if self._useDefaultAspect:
                # self._lockStringTrue.setStringOffset((self.axisL, self.axisB))
                self._useDefaultStringTrue.drawTextArrayVBO(enableVBO=True)
            else:
                # self._lockStringFalse.setStringOffset((self.axisL, self.axisB))
                self._useDefaultStringFalse.drawTextArrayVBO(enableVBO=True)

            if self._useLockedAspect:
                # self._lockStringTrue.setStringOffset((self.axisL, self.axisB))
                self._lockStringTrue.drawTextArrayVBO(enableVBO=True)
            else:
                # self._lockStringFalse.setStringOffset((self.axisL, self.axisB))
                self._lockStringFalse.drawTextArrayVBO(enableVBO=True)

    def _rescaleRegions(self):
        self._externalRegions._rescale()

        # return
        #
        # vertices = self._regionList.numVertices
        #
        # if vertices:
        #     for pp in range(0, 2 * vertices, 8):
        #         axisIndex = int(self._regionList.attribs[pp])
        #         axis0 = self._regionList.attribs[pp + 1]
        #         axis1 = self._regionList.attribs[pp + 3]
        #
        #         # [x0, y0, x0, y1, x1, y1, x1, y0])
        #
        #         if axisIndex == 0:
        #             offsets = [axis0, self.axisT + self.pixelY, axis0, self.axisB - self.pixelY,
        #                        axis1, self.axisB - self.pixelY, axis1, self.axisT + self.pixelY]
        #         else:
        #             offsets = [self.axisL - self.pixelX, axis0, self.axisL - self.pixelX, axis1,
        #                        self.axisR + self.pixelX, axis1, self.axisR + self.pixelX, axis0]
        #
        #         self._regionList.vertices[pp:pp + 8] = offsets

    def _rescaleMarksRulers(self):
        vertices = self._marksList.numVertices

        if vertices:
            for pp in range(0, 2 * vertices, 4):
                axisIndex = int(self._marksList.attribs[pp])
                axisPosition = self._marksList.attribs[pp + 1]

                if axisIndex == 0:
                    offsets = [axisPosition, self.axisT,
                               axisPosition, self.axisB]
                else:
                    offsets = [self.axisL, axisPosition,
                               self.axisR, axisPosition]
                self._marksList.vertices[pp:pp + 4] = offsets

            self._marksList.defineIndexVBO(enableVBO=True)

    def _rescaleMarksAxisCode(self, mark):
        vertices = mark.numVertices

        # mark.attribs[0][0] = axisIndex
        # mark.attribs[0][1] = axisPosition
        if vertices:
            if mark.axisIndex == 0:
                offsets = [mark.axisPosition + (GLDefs.MARKTEXTXOFFSET * self.pixelX),
                           self.axisB + (GLDefs.MARKTEXTYOFFSET * self.pixelY)]
            else:
                offsets = [self.axisL + (GLDefs.MARKTEXTXOFFSET * self.pixelX),
                           mark.axisPosition + (GLDefs.MARKTEXTYOFFSET * self.pixelY)]

            for pp in range(0, 2 * vertices, 2):
                mark.attribs[pp:pp + 2] = offsets

            # redefine the mark's VBOs
            mark.updateTextArrayVBOAttribs(enableVBO=True)

    def rescaleMarksRulers(self):
        """rescale the marks
        """
        self._rescaleMarksRulers()
        for mark in self._marksAxisCodes:
            self._rescaleMarksAxisCode(mark)

    def setRightAxisVisible(self, axisVisible=True):
        """Set the visibility of the right axis
        """
        self._drawRightAxis = axisVisible
        self.rescale(rescaleStaticHTraces=False)
        self.update()

    def setBottomAxisVisible(self, axisVisible=True):
        """Set the visibility of the bottom axis
        """
        self._drawBottomAxis = axisVisible
        self.rescale(rescaleStaticVTraces=False)
        self.update()

    def setAxesVisible(self, rightAxisVisible=True, bottomAxisVisible=False):
        """Set the visibility of the axes
        """
        self._drawRightAxis = rightAxisVisible
        self._drawBottomAxis = bottomAxisVisible

        self._resizeGL(self.width(), self.height())

    @property
    def axesVisible(self):
        return self._axesVisible

    @axesVisible.setter
    def axesVisible(self, visible):
        self._axesVisible = visible
        self.update()

    def toggleAxes(self):
        self._axesVisible = not self._axesVisible
        self.update()

    # @property
    # def gridVisible(self):
    #     return self._gridVisible
    #
    # @gridVisible.setter
    # def gridVisible(self, visible):
    #     self._gridVisible = visible
    #     self.update()
    #
    # def toggleGrid(self):
    #     self._gridVisible = not self._gridVisible
    #     self.update()

    # @property
    # def spectrumBordersVisible(self):
    #     return self._spectrumBordersVisible
    #
    # @spectrumBordersVisible.setter
    # def spectrumBordersVisible(self, visible):
    #     self._spectrumBordersVisible = visible
    #     self.update()

    # @property
    # def crosshairVisible(self):
    #     return self._crosshairVisible
    #
    # @crosshairVisible.setter
    # def crosshairVisible(self, visible):
    #     self._crosshairVisible = visible
    #     self.update()
    #
    # def toggleCrosshair(self):
    #     self._crosshairVisible = not self._crosshairVisible
    #     self.update()
    #
    # @property
    # def doubleCrosshairVisible(self):
    #     return self._doubleCrosshairVisible
    #
    # @doubleCrosshairVisible.setter
    # def doubleCrosshairVisible(self, visible):
    #     self._doubleCrosshairVisible = visible
    #     self.update()
    #
    # def toggleDoubleCrosshair(self):
    #     self._doubleCrosshairVisible = not self._doubleCrosshairVisible
    #     self.update()

    @property
    def showSpectraOnPhasing(self):
        return self._showSpectraOnPhasing

    @showSpectraOnPhasing.setter
    def showSpectraOnPhasing(self, visible):
        self._showSpectraOnPhasing = visible
        self.update()

    def toggleShowSpectraOnPhasing(self):
        self._showSpectraOnPhasing = not self._showSpectraOnPhasing
        self.update()

    @property
    def axisOrder(self):
        return self._axisOrder

    @axisOrder.setter
    def axisOrder(self, axisOrder):
        self._axisOrder = axisOrder

    @property
    def axisCodes(self):
        return self._axisCodes

    @axisCodes.setter
    def axisCodes(self, axisCodes):
        self._axisCodes = axisCodes

    @property
    def xUnits(self):
        return self._xUnits

    @xUnits.setter
    def xUnits(self, xUnits):
        self._xUnits = xUnits
        self._rescaleAllAxes()

    @property
    def yUnits(self):
        return self._yUnits

    @yUnits.setter
    def yUnits(self, yUnits):
        self._yUnits = yUnits
        self._rescaleAllAxes()

    @property
    def lockedAspect(self):
        return self._useLockedAspect

    @lockedAspect.setter
    def lockedAspect(self, value):
        self._useLockedAspect = value
        self._rescaleAllAxes()

    @property
    def defaultAspect(self):
        return self._useDefaultAspect

    @defaultAspect.setter
    def defaultAspect(self, value):
        self._useDefaultAspect = value
        self._rescaleAllAxes()

    @property
    def aspectRatios(self):
        return self._aspectRatios

    @aspectRatios.setter
    def aspectRatios(self, value):
        self._aspectRatios = value
        self._rescaleAllAxes()

    @property
    def orderedAxes(self):
        return self._orderedAxes

    @orderedAxes.setter
    def orderedAxes(self, axes):
        self._orderedAxes = axes

        try:
            if self._orderedAxes[1] and self._orderedAxes[1].code == 'intensity':
                self.mouseFormat = " %s: %.3f\n %s: %.6g"
                self.diffMouseFormat = " d%s: %.3f\n d%s: %.6g"
            else:
                self.mouseFormat = " %s: %.3f\n %s: %.3f"
                self.diffMouseFormat = " d%s: %.3f\n d%s: %.3f"
        except:
            self.mouseFormat = " %s: %.3f  %s: %.4g"
            self.diffMouseFormat = " d%s: %.3f  d%s: %.4g"

    @property
    def updateHTrace(self):
        return self._updateHTrace

    @updateHTrace.setter
    def updateHTrace(self, visible):
        self._updateHTrace = visible

    @property
    def updateVTrace(self):
        return self._updateVTrace

    @updateVTrace.setter
    def updateVTrace(self, visible):
        self._updateVTrace = visible

    def buildMouseCoords(self, refresh=False):

        def valueToRatio(val, x0, x1):
            return (val - x0) / (x1 - x0)

        cursorCoordinate = self.getCurrentCursorCoordinate()
        if refresh or self._widthsChangedEnough(cursorCoordinate[:2], self._mouseCoords[:2], tol=1e-8):

            if not self._drawDeltaOffset:
                self._startCoordinate = cursorCoordinate

            # get the list of visible spectrumViews, or the first in the list
            visibleSpectrumViews = [specView for specView in self._ordering if not specView.isDeleted and specView.isVisible()]
            thisSpecView = visibleSpectrumViews[0] if visibleSpectrumViews else self._ordering[0] if self._ordering and not self._ordering[
                0].isDeleted else None

            if thisSpecView:
                thisSpec = thisSpecView.spectrum

                # generate different axes depending on units - X Axis
                if self.XAXES[self._xUnits] == GLDefs.AXISUNITSPPM:
                    cursorX = cursorCoordinate[0]
                    startX = self._startCoordinate[0]
                    # XMode = '%.3f'

                elif self.XAXES[self._xUnits] == GLDefs.AXISUNITSHZ:
                    if self._ordering:

                        if self.is1D:
                            cursorX = cursorCoordinate[0] * thisSpec.spectrometerFrequencies[0]
                            startX = cursorCoordinate[0] * thisSpec.spectrometerFrequencies[0]

                        else:
                            # get the axis ordering from the spectrumDisplay and map to the strip
                            indices = self._spectrumSettings[thisSpecView][GLDefs.SPECTRUM_POINTINDEX]
                            cursorX = cursorCoordinate[0] * thisSpec.spectrometerFrequencies[indices[0]]
                            startX = self._startCoordinate[0] * thisSpec.spectrometerFrequencies[indices[0]]

                    else:
                        # error trap all spectra deleted
                        cursorX = cursorCoordinate[0]
                        startX = self._startCoordinate[0]
                    # XMode = '%.3f'

                else:
                    if self._ordering:

                        if self.is1D:
                            cursorX = thisSpec.mainSpectrumReferences[0].valueToPoint(cursorCoordinate[0])
                            startX = thisSpec.mainSpectrumReferences[0].valueToPoint(cursorCoordinate[0])

                        else:
                            # get the axis ordering from the spectrumDisplay and map to the strip
                            indices = self._spectrumSettings[thisSpecView][GLDefs.SPECTRUM_POINTINDEX]

                            # map to a point
                            cursorX = thisSpec.mainSpectrumReferences[indices[0]].valueToPoint(cursorCoordinate[0])
                            startX = thisSpec.mainSpectrumReferences[indices[0]].valueToPoint(self._startCoordinate[0])

                    else:
                        # error trap all spectra deleted
                        cursorX = cursorCoordinate[0]
                        startX = self._startCoordinate[0]

                    # if self.modeDecimal[0]:
                    #     cursorX = int(cursorX)
                    #     startX = int(startX)
                    # XMode = '%i'

                # generate different axes depending on units - Y Axis, always use first option for 1d
                if self.is1D:
                    cursorY = cursorCoordinate[1]
                    startY = self._startCoordinate[1]
                    # YMode = '%.6g'

                elif self.YAXES[self._yUnits] == GLDefs.AXISUNITSPPM:
                    cursorY = cursorCoordinate[1]
                    startY = self._startCoordinate[1]
                    # YMode = '%.3f'

                elif self.YAXES[self._yUnits] == GLDefs.AXISUNITSHZ:
                    if self._ordering:

                        # get the axis ordering from the spectrumDisplay and map to the strip
                        indices = self._spectrumSettings[thisSpecView][GLDefs.SPECTRUM_POINTINDEX]
                        cursorY = cursorCoordinate[1] * thisSpec.spectrometerFrequencies[indices[1]]
                        startY = self._startCoordinate[1] * thisSpec.spectrometerFrequencies[indices[1]]

                    else:
                        # error trap all spectra deleted
                        cursorY = cursorCoordinate[1]
                        startY = self._startCoordinate[1]
                    # YMode = '%.3f'

                else:
                    if self._ordering:

                        # get the axis ordering from the spectrumDisplay and map to the strip
                        indices = self._spectrumSettings[thisSpecView][GLDefs.SPECTRUM_POINTINDEX]

                        # map to a point
                        cursorY = thisSpec.mainSpectrumReferences[indices[1]].valueToPoint(cursorCoordinate[1])
                        startY = thisSpec.mainSpectrumReferences[indices[1]].valueToPoint(self._startCoordinate[1])

                    else:
                        # error trap all spectra deleted
                        cursorY = cursorCoordinate[1]
                        startY = self._startCoordinate[1]

                # if self.modeDecimal[1]:
                #     cursorY = int(cursorY)
                #     startY = int(startY)
                # YMode = '%i'

            else:

                # no visible spectra
                return

            deltaOffset = 0
            # newCoords = self.mouseFormat % (self._axisOrder[0], cursorX,
            #                                 self._axisOrder[1], cursorY)
            newCoords = ' %s: %s\n %s: %s' % (self._axisOrder[0], self.XMode(cursorX),
                                              self._axisOrder[1], self.YMode(cursorY))

            if self._drawDeltaOffset:
                # diffCoords = self.diffMouseFormat % (self._axisOrder[0], (cursorX - startX),
                #                                      self._axisOrder[1], (cursorY - startY))
                newCoords += '\n d%s: %s\n d%s: %s' % (self._axisOrder[0], self.XMode(cursorX - startX),
                                                     self._axisOrder[1], self.YMode(cursorY - startY))
                deltaOffset = self.globalGL.glSmallFont.height * 2.0 * self.pixelY

            mx, my = cursorCoordinate[0], cursorCoordinate[1]-deltaOffset
            self.mouseString = GLString(text=newCoords,
<<<<<<< HEAD
                                        font=self.globalGL.glSmallFont,
                                        x=valueToRatio(mx, self.axisL, self.axisR),
                                        y=valueToRatio(my, self.axisB, self.axisT),
=======
                                        font=self.getSmallFont(),
                                        x=valueToRatio(cursorCoordinate[0], self.axisL, self.axisR),
                                        y=valueToRatio(cursorCoordinate[1], self.axisB, self.axisT),
>>>>>>> 180f4741
                                        colour=self.foreground, GLContext=self,
                                        obj=None)
            self._mouseCoords = (cursorCoordinate[0], cursorCoordinate[1])

            # check that the string is actually visible, or constraint to the bounds of the strip
            _offset = self.pixelX * 80.0
<<<<<<< HEAD
            _mouseOffsetR = valueToRatio(mx + _offset, self.axisL, self.axisR)
            _mouseOffsetL = valueToRatio(mx, self.axisL, self.axisR)
            ox = -min(max(_mouseOffsetR - 1.0, 0.0), _mouseOffsetL)

            _offset = self.pixelY * self.mouseString.height
            _mouseOffsetT = valueToRatio(my + _offset, self.axisB, self.axisT)
            _mouseOffsetB = valueToRatio(my, self.axisB, self.axisT)
=======
            _mouseOffsetR = valueToRatio(cursorCoordinate[0] + _offset, self.axisL, self.axisR)
            _mouseOffsetL = valueToRatio(cursorCoordinate[0], self.axisL, self.axisR)
            ox = -min(max(_mouseOffsetR - 1.0, 0.0), _mouseOffsetL)

            _offset = self.pixelY * self.mouseString.height
            _mouseOffsetT = valueToRatio(cursorCoordinate[1] + _offset, self.axisB, self.axisT)
            _mouseOffsetB = valueToRatio(cursorCoordinate[1], self.axisB, self.axisT)
>>>>>>> 180f4741
            oy = -min(max(_mouseOffsetT - 1.0, 0.0), _mouseOffsetB)

            self.mouseString.setStringOffset((ox, oy))
            self.mouseString.updateTextArrayVBOAttribs(enableVBO=True)

<<<<<<< HEAD
            # if self._drawDeltaOffset:
            #     # diffCoords = self.diffMouseFormat % (self._axisOrder[0], (cursorX - startX),
            #     #                                      self._axisOrder[1], (cursorY - startY))
            #     diffCoords = ' d%s: %s\n d%s: %s' % (self._axisOrder[0], self.XMode(cursorX - startX),
            #                                          self._axisOrder[1], self.YMode(cursorY - startY))
            #
            #     self.diffMouseString = GLString(text=diffCoords,
            #                                     font=self.globalGL.glSmallFont,
            #                                     x=valueToRatio(cursorCoordinate[0], self.axisL, self.axisR),
            #                                     y=valueToRatio(cursorCoordinate[1], self.axisB, self.axisT) - (
            #                                             self.globalGL.glSmallFont.height * 2.0 * self.deltaY),
            #                                     colour=self.foreground, GLContext=self,
            #                                     obj=None)
=======
            if self._drawDeltaOffset:
                # diffCoords = self.diffMouseFormat % (self._axisOrder[0], (cursorX - startX),
                #                                      self._axisOrder[1], (cursorY - startY))
                diffCoords = ' d%s: %s\n d%s: %s' % (self._axisOrder[0], self.XMode(cursorX - startX),
                                                     self._axisOrder[1], self.YMode(cursorY - startY))

                self.diffMouseString = GLString(text=diffCoords,
                                                font=self.getSmallFont(),
                                                x=valueToRatio(cursorCoordinate[0], self.axisL, self.axisR),
                                                y=valueToRatio(cursorCoordinate[1], self.axisB, self.axisT) - (
                                                        self.getSmallFont().height * 2.0 * self.deltaY),
                                                colour=self.foreground, GLContext=self,
                                                obj=None)
>>>>>>> 180f4741

    def drawMouseCoords(self):
        if self.underMouse():  # and self.mouseString:
            self.buildMouseCoords()
            # draw the mouse coordinates to the screen
            self.mouseString.drawTextArrayVBO(enableVBO=True)

            # NOTE:ED - moved into mouseString for easier clipping to the window
            # if self._drawDeltaOffset and self.diffMouseString:
            #     self.diffMouseString.drawTextArrayVBO(enableVBO=True)

    def drawSelectionBox(self):
        # should really use the proper VBOs for this
        if self._drawSelectionBox:
            GL.glEnable(GL.GL_BLEND)

            self._dragStart = self._scaleAxisToRatio(self._startCoordinate[0:2])
            self._dragEnd = self._scaleAxisToRatio(self._endCoordinate[0:2])

            if self._selectionMode == 1:  # yellow
                GL.glColor4f(*self.zoomAreaColour)
            elif self._selectionMode == 2:  # purple
                GL.glColor4f(*self.selectAreaColour)
            elif self._selectionMode == 3:  # cyan
                GL.glColor4f(*self.pickAreaColour)

            GL.glBegin(GL.GL_QUADS)
            GL.glVertex2d(self._dragStart[0], self._dragStart[1])
            GL.glVertex2d(self._dragEnd[0], self._dragStart[1])
            GL.glVertex2d(self._dragEnd[0], self._dragEnd[1])
            GL.glVertex2d(self._dragStart[0], self._dragEnd[1])
            GL.glEnd()

            if self._selectionMode == 1:  # yellow
                GL.glColor4f(*self.zoomAreaColourHard)
            elif self._selectionMode == 2:  # purple
                GL.glColor4f(*self.selectAreaColourHard)
            elif self._selectionMode == 3:  # cyan
                GL.glColor4f(*self.pickAreaColourHard)

            GL.glBegin(GL.GL_LINE_STRIP)
            GL.glVertex2d(self._dragStart[0], self._dragStart[1])
            GL.glVertex2d(self._dragEnd[0], self._dragStart[1])
            GL.glVertex2d(self._dragEnd[0], self._dragEnd[1])
            GL.glVertex2d(self._dragStart[0], self._dragEnd[1])
            GL.glVertex2d(self._dragStart[0], self._dragStart[1])
            GL.glEnd()
            GL.glDisable(GL.GL_BLEND)

    def drawMouseMoveLine(self):
        """Draw the line for the middleMouse dragging of peaks
        """
        if self._drawMouseMoveLine:
            GL.glColor4f(*self.mouseMoveLineColour)
            GL.glBegin(GL.GL_LINES)

            cursorCoordinate = self.getCurrentCursorCoordinate()
            startCoord = self._scaleAxisToRatio(self._startCoordinate[0:2])
            cursCoord = self._scaleAxisToRatio(cursorCoordinate[0:2])

            GL.glVertex2d(startCoord[0], startCoord[1])
            GL.glVertex2d(cursCoord[0], cursCoord[1])
            GL.glEnd()

    def _getSliceData(self, spectrumView, points, sliceDim):
        """Get the slice along sliceDim, using spectrumView to get to spectrum
        Separate routine to allow for caching,
        uses Spectrum._getSliceDataFromPlane for efficient extraction of slices

        points as integer list, with points[sliceDim-1] set to 1, as this allows
        the cached _getSliceFromPlane to work best

        return sliceData numpy array
        """
        axisCodes = [a.code for a in spectrumView.strip.axes][0:2]
        planeDims = spectrumView.spectrum.getByAxisCodes('dimensions', axisCodes)
        pointInt = [1 + int(pnt + 0.5) for pnt in points]
        pointInt[sliceDim - 1] = 1  # To improve caching; points, dimensions are 1-based

        # print('>>>_getSliceData', pointInt, points)
        data = np.array(spectrumView.spectrum._getSliceDataFromPlane(pointInt,
                                                                     xDim=planeDims[0], yDim=planeDims[1], sliceDim=sliceDim))
        return data

    def _newStaticHTraceData(self, spectrumView, tracesDict,
                             point, xDataDim, xMinFrequency, xMaxFrequency, xNumPoints, positionPixel, position,
                             ph0=None, ph1=None, pivot=None):

        try:
            data = self._getSliceData(spectrumView=spectrumView, points=point, sliceDim=xDataDim.dim)

            # preData = data
            # if ph0 is not None and ph1 is not None and pivot is not None:
            #     preData = Phasing.phaseRealData(data, ph0, ph1, pivot)

            x = np.array(
                    [xDataDim.primaryDataDimRef.pointToValue(p + 1) for p in range(xMinFrequency, xMaxFrequency + 1)])
            # y = positionPixel[1] + spectrumView._traceScale * (self.axisT - self.axisB) * \
            #     np.array([preData[p % xNumPoints] for p in range(xMinFrequency, xMaxFrequency + 1)])

            colour = spectrumView._getColour(self.SPECTRUMPOSCOLOUR, '#aaaaaa')
            colR = int(colour.strip('# ')[0:2], 16) / 255.0
            colG = int(colour.strip('# ')[2:4], 16) / 255.0
            colB = int(colour.strip('# ')[4:6], 16) / 255.0

            hSpectrum = GLVertexArray(numLists=1,
                                      renderMode=GLRENDERMODE_RESCALE,
                                      blendMode=False,
                                      drawMode=GL.GL_LINE_STRIP,
                                      dimension=2,
                                      GLContext=self)
            tracesDict.append(hSpectrum)

            # add extra vertices to give a horizontal line across the trace
            xLen = x.size
            x = np.append(x, (x[xLen - 1], x[0]))
            # y = np.append(y, (positionPixel[1], positionPixel[1]))

            numVertices = len(x)
            # hSpectrum = tracesDict[-1]
            hSpectrum.indices = numVertices
            hSpectrum.numVertices = numVertices
            hSpectrum.indices = np.arange(numVertices, dtype=np.uint32)
            hSpectrum.vertices = np.empty(hSpectrum.numVertices * 2, dtype=np.float32)
            hSpectrum.vertices[::2] = x
            # hSpectrum.vertices[1::2] = y
            hSpectrum.colors = np.array(self._phasingTraceColour * numVertices, dtype=np.float32)

            # change to colour of the last 2 points to the spectrum colour
            colLen = hSpectrum.colors.size
            hSpectrum.colors[colLen - 8:colLen] = (colR, colG, colB, 1.0, colR, colG, colB, 1.0)

            # store the pre-phase data
            hSpectrum.data = data
            hSpectrum.values = (spectrumView, point, xDataDim,
                                xMinFrequency, xMaxFrequency,
                                xNumPoints, positionPixel, position)
            hSpectrum.spectrumView = spectrumView

        except Exception as es:
            tracesDict = []

    def _newStaticVTraceData(self, spectrumView, tracesDict,
                             point, yDataDim, yMinFrequency, yMaxFrequency, yNumPoints, positionPixel, position,
                             ph0=None, ph1=None, pivot=None):

        try:
            data = self._getSliceData(spectrumView=spectrumView, points=point, sliceDim=yDataDim.dim)

            # preData = data
            # if ph0 is not None and ph1 is not None and pivot is not None:
            #     preData = Phasing.phaseRealData(data, ph0, ph1, pivot)

            y = np.array(
                    [yDataDim.primaryDataDimRef.pointToValue(p + 1) for p in range(yMinFrequency, yMaxFrequency + 1)])
            # x = positionPixel[0] + spectrumView._traceScale * (self.axisL - self.axisR) * \
            #     np.array([preData[p % yNumPoints] for p in range(yMinFrequency, yMaxFrequency + 1)])

            colour = spectrumView._getColour(self.SPECTRUMPOSCOLOUR, '#aaaaaa')
            colR = int(colour.strip('# ')[0:2], 16) / 255.0
            colG = int(colour.strip('# ')[2:4], 16) / 255.0
            colB = int(colour.strip('# ')[4:6], 16) / 255.0

            vSpectrum = GLVertexArray(numLists=1,
                                      renderMode=GLRENDERMODE_RESCALE,
                                      blendMode=False,
                                      drawMode=GL.GL_LINE_STRIP,
                                      dimension=2,
                                      GLContext=self)
            tracesDict.append(vSpectrum)

            # add extra vertices to give a horizontal line across the trace
            yLen = y.size
            y = np.append(y, (y[yLen - 1], y[0]))
            # x = np.append(x, (positionPixel[0], positionPixel[0]))

            numVertices = len(y)
            # vSpectrum = tracesDict[-1]
            vSpectrum.indices = numVertices
            vSpectrum.numVertices = numVertices
            vSpectrum.indices = np.arange(numVertices, dtype=np.uint32)
            vSpectrum.vertices = np.empty(vSpectrum.numVertices * 2, dtype=np.float32)
            # vSpectrum.vertices[::2] = x
            vSpectrum.vertices[1::2] = y
            vSpectrum.colors = np.array(self._phasingTraceColour * numVertices, dtype=np.float32)

            # change to colour of the last 2 points to the spectrum colour
            colLen = vSpectrum.colors.size
            vSpectrum.colors[colLen - 8:colLen] = (colR, colG, colB, 1.0, colR, colG, colB, 1.0)

            # store the pre-phase data
            vSpectrum.data = data
            vSpectrum.values = (spectrumView, point, yDataDim,
                                yMinFrequency, yMaxFrequency,
                                yNumPoints, positionPixel, position)
            vSpectrum.spectrumView = spectrumView

        except Exception as es:
            tracesDict = []

    def _updateHTraceData(self, spectrumView, tracesDict,
                          point, xDataDim, xMinFrequency, xMaxFrequency, xNumPoints, positionPixel,
                          ph0=None, ph1=None, pivot=None):

        try:
            data = self._getSliceData(spectrumView=spectrumView, points=point, sliceDim=xDataDim.dim)

            if ph0 is not None and ph1 is not None and pivot is not None:
                data = Phasing.phaseRealData(data, ph0, ph1, pivot)

            dataY = np.array([data[p % xNumPoints] for p in range(xMinFrequency, xMaxFrequency + 1)])
            x = np.array(
                    [xDataDim.primaryDataDimRef.pointToValue(p + 1) for p in range(xMinFrequency, xMaxFrequency + 1)])
            y = positionPixel[1] + spectrumView._traceScale * (self.axisT - self.axisB) * dataY

            # print('>>>', positionPixel)
            col1 = getattr(spectrumView.spectrum,
                           self.SPECTRUMPOSCOLOUR)  #spectrumView._getColour('sliceColour', '#AAAAAA')
            if self.is1D:
                col2 = col1
            else:
                col2 = getattr(spectrumView.spectrum,
                               self.SPECTRUMNEGCOLOUR)  #spectrumView._getColour('sliceColour', '#AAAAAA')
            colR = int(col1.strip('# ')[0:2], 16) / 255.0
            colG = int(col1.strip('# ')[2:4], 16) / 255.0
            colB = int(col1.strip('# ')[4:6], 16) / 255.0

            # fade the trace to the negative colour
            # colRn = int(col2.strip('# ')[0:2], 16) / 255.0
            # colGn = int(col2.strip('# ')[2:4], 16) / 255.0
            # colBn = int(col2.strip('# ')[4:6], 16) / 255.0

            if spectrumView not in tracesDict.keys():
                tracesDict[spectrumView] = GLVertexArray(numLists=1,
                                                         renderMode=GLRENDERMODE_REBUILD,
                                                         blendMode=False,
                                                         drawMode=GL.GL_LINE_STRIP,
                                                         dimension=2,
                                                         GLContext=self)

            # add extra vertices to give a horizontal line across the trace
            xLen = x.size
            x = np.append(x, (x[xLen - 1], x[0]))
            y = np.append(y, (positionPixel[1], positionPixel[1]))

            numVertices = len(x)
            hSpectrum = tracesDict[spectrumView]
            hSpectrum.indices = numVertices
            hSpectrum.numVertices = numVertices
            hSpectrum.indices = np.arange(numVertices, dtype=np.uint32)
            hSpectrum.vertices = np.empty(numVertices * 2, dtype=np.float32)
            hSpectrum.vertices[::2] = x
            hSpectrum.vertices[1::2] = y
            hSpectrum.colors = np.array([colR, colG, colB, 1.0] * numVertices, dtype=np.float32)
            # hSpectrum.colors[dataY < 0] = [colRn, colGn, colBn, 1.0]

            # push to VBO

        except Exception as es:
            tracesDict[spectrumView].clearArrays()

    def _updateVTraceData(self, spectrumView, tracesDict,
                          point, yDataDim, yMinFrequency, yMaxFrequency, yNumPoints, positionPixel,
                          ph0=None, ph1=None, pivot=None):

        try:
            data = self._getSliceData(spectrumView=spectrumView, points=point, sliceDim=yDataDim.dim)

            if ph0 is not None and ph1 is not None and pivot is not None:
                data = Phasing.phaseRealData(data, ph0, ph1, pivot)

            dataX = np.array([data[p % yNumPoints] for p in range(yMinFrequency, yMaxFrequency + 1)])
            y = np.array(
                    [yDataDim.primaryDataDimRef.pointToValue(p + 1) for p in range(yMinFrequency, yMaxFrequency + 1)])
            x = positionPixel[0] + spectrumView._traceScale * (self.axisL - self.axisR) * dataX

            col1 = getattr(spectrumView.spectrum,
                           self.SPECTRUMPOSCOLOUR)  #spectrumView._getColour('sliceColour', '#AAAAAA')
            if self.is1D:
                col2 = col1
            else:
                col2 = getattr(spectrumView.spectrum,
                               self.SPECTRUMNEGCOLOUR)  #spectrumView._getColour('sliceColour', '#AAAAAA')
            colR = int(col1.strip('# ')[0:2], 16) / 255.0
            colG = int(col1.strip('# ')[2:4], 16) / 255.0
            colB = int(col1.strip('# ')[4:6], 16) / 255.0

            # fade the trace to the negative colour
            # colRn = int(col2.strip('# ')[0:2], 16) / 255.0
            # colGn = int(col2.strip('# ')[2:4], 16) / 255.0
            # colBn = int(col2.strip('# ')[4:6], 16) / 255.0

            if spectrumView not in tracesDict.keys():
                tracesDict[spectrumView] = GLVertexArray(numLists=1,
                                                         renderMode=GLRENDERMODE_REBUILD,
                                                         blendMode=False,
                                                         drawMode=GL.GL_LINE_STRIP,
                                                         dimension=2,
                                                         GLContext=self)

            # add extra vertices to give a vertical line across the trace
            yLen = y.size
            y = np.append(y, (y[yLen - 1], y[0]))
            x = np.append(x, (positionPixel[0], positionPixel[0]))

            numVertices = len(x)
            vSpectrum = tracesDict[spectrumView]
            vSpectrum.indices = numVertices
            vSpectrum.numVertices = numVertices
            vSpectrum.indices = np.arange(numVertices, dtype=np.uint32)
            vSpectrum.vertices = np.zeros(numVertices * 2, dtype=np.float32)
            vSpectrum.vertices[::2] = x
            vSpectrum.vertices[1::2] = y
            vSpectrum.colors = np.array([colR, colG, colB, 1.0] * numVertices, dtype=np.float32)
            # vSpectrum.colors[dataX < 0] = [colRn, colGn, colBn, 1.0]

        except Exception as es:
            tracesDict[spectrumView].clearArrays()

    def _tracesNeedUpdating(self, spectrumView=None):
        """Check if traces need updating on _lastTracePoint, use spectrumView to see
        if cursor has moved sufficiently far to warrant an update of the traces
        """

        cursorCoordinate = self.getCurrentCursorCoordinate()
        _tmp, point, xDataDim, xMinFrequency, xMaxFrequency, xNumPoints, \
        yDataDim, yMinFrequency, yMaxFrequency, yNumPoints \
            = spectrumView._getTraceParams(cursorCoordinate)

        if spectrumView not in self._lastTracePoint:
            numDim = len(spectrumView.strip.axes)
            self._lastTracePoint[spectrumView] = [-1] * numDim

        lastTrace = self._lastTracePoint[spectrumView]

        point = [int(p + 0.5) for p in point]

        # get the correct ordering for horizontal/vertical
        planeDims = self._spectrumSettings[spectrumView][GLDefs.SPECTRUM_POINTINDEX]

        if point[planeDims[0]] >= xNumPoints or point[planeDims[1]] >= yNumPoints:
            # Extra check whether the new point is out of range if numLimits
            return False

        if self._updateHTrace and not self._updateVTrace and point[planeDims[1]] == lastTrace[planeDims[1]]:
            # Only HTrace, an y-point has not changed
            return False
        elif not self._updateHTrace and self._updateVTrace and point[planeDims[0]] == lastTrace[planeDims[0]]:
            # Only VTrace and x-point has not changed
            return False
        elif self._updateHTrace and self._updateVTrace and point[planeDims[0]] == lastTrace[planeDims[0]] \
                and point[planeDims[1]] == lastTrace[planeDims[1]]:
            # both HTrace and Vtrace, both x-point an y-point have not changed
            return False
        # We need to update; save this point as the last point
        self._lastTracePoint[spectrumView] = point
        return True

    def updateTraces(self):
        if self.strip.isDeleted:
            return

        cursorCoordinate = self.getCurrentCursorCoordinate()
        position = [cursorCoordinate[0], cursorCoordinate[1]]  #list(cursorPosition)
        for axis in self._orderedAxes[2:]:
            position.append(axis.position)

        positionPixel = (cursorCoordinate[0], cursorCoordinate[1])

        for spectrumView in self._ordering:  # strip.spectrumViews:
            if spectrumView.isDeleted:
                continue

            if self.showActivePhaseTrace and self._tracesNeedUpdating(spectrumView):

                phasingFrame = self.spectrumDisplay.phasingFrame
                if phasingFrame.isVisible():
                    ph0 = phasingFrame.slider0.value()
                    ph1 = phasingFrame.slider1.value()
                    pivotPpm = phasingFrame.pivotEntry.get()
                    direction = phasingFrame.getDirection()
                    # dataDim = self._apiStripSpectrumView.spectrumView.orderedDataDims[direction]
                    # pivot = dataDim.primaryDataDimRef.valueToPoint(pivotPpm)
                    axisIndex = spectrumView._displayOrderSpectrumDimensionIndices[direction]
                    pivot = spectrumView.spectrum.mainSpectrumReferences[axisIndex].valueToPoint(pivotPpm)
                else:
                    # ph0 = ph1 = direction = 0
                    # pivot = 1
                    direction = 0
                    ph0 = ph1 = pivot = None

                inRange, point, xDataDim, xMinFrequency, xMaxFrequency, xNumPoints, \
                yDataDim, yMinFrequency, yMaxFrequency, yNumPoints \
                    = spectrumView._getTraceParams(position)

                # intPositionPixel = [spectrumView.spectrum.mainSpectrumReferences[ax].pointToValue(pp) for ax, pp in enumerate(self._lastTracePoint[:2])]
                ref = spectrumView.spectrum.mainSpectrumReferences

                # get the correct axis ordering for the refDims
                planeDims = self._spectrumSettings[spectrumView][GLDefs.SPECTRUM_POINTINDEX]

                # rounds the wrong way when point values are adjusted from negative
                intPositionPixel = [ref[planeDims[ax]].pointToValue(int(ref[planeDims[ax]].valueToPoint(pp) + 0.5)) for ax, pp in enumerate(positionPixel)]

                if direction == 0:
                    if self._updateHTrace:
                        self._updateHTraceData(spectrumView, self._hTraces, point, xDataDim, xMinFrequency, xMaxFrequency,
                                               xNumPoints, intPositionPixel, ph0, ph1, pivot)
                    if self._updateVTrace:
                        self._updateVTraceData(spectrumView, self._vTraces, point, yDataDim, yMinFrequency, yMaxFrequency,
                                               yNumPoints, intPositionPixel)
                else:
                    if self._updateHTrace:
                        self._updateHTraceData(spectrumView, self._hTraces, point, xDataDim, xMinFrequency, xMaxFrequency,
                                               xNumPoints, intPositionPixel)
                    if self._updateVTrace:
                        self._updateVTraceData(spectrumView, self._vTraces, point, yDataDim, yMinFrequency, yMaxFrequency,
                                               yNumPoints, intPositionPixel, ph0, ph1, pivot)

    def newTrace(self, position=None):
        cursorCoordinate = self.getCurrentCursorCoordinate()
        position = position if position else [cursorCoordinate[0], cursorCoordinate[1]]  #list(cursorPosition)

        # add to the list of traces
        self._currentTraces.append(position)

        for axis in self._orderedAxes[2:]:
            position.append(axis.position)

        positionPixel = position  #(self.cursorCoordinate[0], self.cursorCoordinate[1])

        for spectrumView in self._ordering:  # strip.spectrumViews:

            if spectrumView.isDeleted:
                continue

            # only add phasing trace for the visible spectra
            if spectrumView.isVisible():

                phasingFrame = self.spectrumDisplay.phasingFrame

                ph0 = phasingFrame.slider0.value()
                ph1 = phasingFrame.slider1.value()
                pivotPpm = phasingFrame.pivotEntry.get()
                direction = phasingFrame.getDirection()
                # dataDim = self._apiStripSpectrumView.spectrumView.orderedDataDims[direction]
                # pivot = dataDim.primaryDataDimRef.(pivotPpm)
                axisIndex = spectrumView._displayOrderSpectrumDimensionIndices[direction]
                ref = spectrumView.spectrum.mainSpectrumReferences
                pivot = ref[axisIndex].valueToPoint(pivotPpm)

                if self.is1D:
                    inRange, point, xDataDim, xMinFrequency, xMaxFrequency, xNumPoints = spectrumView._getTraceParams(
                            position)
                    self._newStatic1DTraceData(spectrumView, self._staticHTraces, point, xDataDim, xMinFrequency,
                                               xMaxFrequency,
                                               xNumPoints, positionPixel, position, ph0, ph1, pivot)
                else:
                    inRange, point, xDataDim, xMinFrequency, xMaxFrequency, xNumPoints, yDataDim, yMinFrequency, yMaxFrequency, yNumPoints \
                        = spectrumView._getTraceParams(position)

                    # get the correct axis ordering for the refDims
                    planeDims = self._spectrumSettings[spectrumView][GLDefs.SPECTRUM_POINTINDEX]

                    # rounds the wrong way when point values are adjusted from negative
                    intPositionPixel = [ref[planeDims[ax]].pointToValue(int(ref[planeDims[ax]].valueToPoint(pp) + 0.5)) for ax, pp in enumerate(positionPixel)]

                    if direction == 0:
                        self._newStaticHTraceData(spectrumView, self._staticHTraces, point, xDataDim, xMinFrequency,
                                                  xMaxFrequency, xNumPoints, intPositionPixel, position, ph0, ph1, pivot)
                    else:
                        self._newStaticVTraceData(spectrumView, self._staticVTraces, point, yDataDim, yMinFrequency,
                                                  yMaxFrequency, yNumPoints, intPositionPixel, position, ph0, ph1, pivot)

    def clearStaticTraces(self):
        self._staticVTraces = []
        self._staticHTraces = []
        self._currentTraces = []
        self.update()

    def rescaleStaticTraces(self):
        for hTrace in self._staticHTraces:
            hTrace.renderMode = GLRENDERMODE_RESCALE

        for vTrace in self._staticVTraces:
            vTrace.renderMode = GLRENDERMODE_RESCALE

        # need to update the current active trace - force reset of lastVisible trace
        for spectrumView in self._ordering:
            numDim = len(spectrumView.strip.axes)
            self._lastTracePoint[spectrumView] = [-1] * numDim

        # rebuild traces
        self.updateTraces()
        self.update()

    def rescaleStaticHTraces(self):
        for hTrace in self._staticHTraces:
            hTrace.renderMode = GLRENDERMODE_RESCALE

    def rescaleStaticVTraces(self):
        for vTrace in self._staticVTraces:
            vTrace.renderMode = GLRENDERMODE_RESCALE

    def rebuildTraces(self):
        traces = self._currentTraces
        self.clearStaticTraces()
        for trace in traces:
            self.newTrace(trace[:2])

    def buildStaticTraces(self):

        phasingFrame = self.spectrumDisplay.phasingFrame
        if phasingFrame.isVisible():
            ph0 = phasingFrame.slider0.value()
            ph1 = phasingFrame.slider1.value()
            pivotPpm = phasingFrame.pivotEntry.get()
            direction = phasingFrame.getDirection()
            # dataDim = self._apiStripSpectrumView.spectrumView.orderedDataDims[direction]
            # pivot = dataDim.primaryDataDimRef.valueToPoint(pivotPpm)

            deleteHList = []
            for hTrace in self._staticHTraces:
                if hTrace.spectrumView and hTrace.spectrumView.isDeleted:
                    deleteHList.append(hTrace)
                    continue

                if hTrace.renderMode == GLRENDERMODE_RESCALE:
                    hTrace.renderMode = GLRENDERMODE_DRAW

                    # print('>>>buildStaticTraces hTraces')
                    # [spectrumView._traceScale, point, yDataDim,
                    # yMinFrequency, yMaxFrequency,
                    # yNumPoints, positionPixel]

                    values = hTrace.values
                    axisIndex = values[0]._displayOrderSpectrumDimensionIndices[direction]
                    pivot = values[0].spectrum.mainSpectrumReferences[axisIndex].valueToPoint(pivotPpm)
                    positionPixel = values[6]

                    preData = Phasing.phaseRealData(hTrace.data, ph0, ph1, pivot)

                    if self.is1D:
                        hTrace.vertices[1::2] = preData
                    else:
                        y = values[6][1] + values[0]._traceScale * (self.axisT - self.axisB) * \
                            np.array([preData[p % values[5]] for p in range(values[3], values[4] + 1)])

                        y = np.append(y, (positionPixel[1], positionPixel[1]))
                        hTrace.vertices[1::2] = y

                    # build the VBOs here
                    hTrace.defineVertexColorVBO(enableVBO=True)

            for dd in deleteHList:
                self._staticHTraces.remove(dd)

            deleteVList = []
            for vTrace in self._staticVTraces:
                if vTrace.spectrumView and vTrace.spectrumView.isDeleted:
                    deleteVList.append(vTrace)
                    continue

                if vTrace.renderMode == GLRENDERMODE_RESCALE:
                    vTrace.renderMode = GLRENDERMODE_DRAW

                    # print('>>>buildStaticTraces vTraces')

                    values = vTrace.values
                    axisIndex = values[0]._displayOrderSpectrumDimensionIndices[direction]
                    pivot = values[0].spectrum.mainSpectrumReferences[axisIndex].valueToPoint(pivotPpm)
                    positionPixel = values[6]

                    preData = Phasing.phaseRealData(vTrace.data, ph0, ph1, pivot)

                    x = values[6][0] + values[0]._traceScale * (self.axisL - self.axisR) * \
                        np.array([preData[p % values[5]] for p in range(values[3], values[4] + 1)])

                    x = np.append(x, (positionPixel[0], positionPixel[0]))
                    vTrace.vertices[::2] = x

                    # build the VBOs here
                    vTrace.defineVertexColorVBO(enableVBO=True)

            for dd in deleteVList:
                self._staticVTraces.remove(dd)

    def drawTraces(self):
        if self.strip.isDeleted:
            return

        phasingFrame = self.spectrumDisplay.phasingFrame
        if phasingFrame.isVisible():

            # self.buildStaticTraces()

            for hTrace in self._staticHTraces:
                if hTrace.spectrumView and not hTrace.spectrumView.isDeleted and hTrace.spectrumView.isVisible():
                    # hTrace.drawVertexColor()

                    if self._stackingMode:
                        # use the stacking matrix to offset the 1D spectra
                        self.globalGL._shaderProgram1.setGLUniformMatrix4fv('mvMatrix',
                                                                            1, GL.GL_FALSE,
                                                                            self._spectrumSettings[hTrace.spectrumView][
                                                                                GLDefs.SPECTRUM_STACKEDMATRIX])
                    hTrace.drawVertexColorVBO(enableVBO=True)

            for vTrace in self._staticVTraces:
                if vTrace.spectrumView and not vTrace.spectrumView.isDeleted and vTrace.spectrumView.isVisible():
                    # vTrace.drawVertexColor()

                    if self._stackingMode:
                        # use the stacking matrix to offset the 1D spectra
                        self.globalGL._shaderProgram1.setGLUniformMatrix4fv('mvMatrix',
                                                                            1, GL.GL_FALSE,
                                                                            self._spectrumSettings[vTrace.spectrumView][
                                                                                GLDefs.SPECTRUM_STACKEDMATRIX])
                    vTrace.drawVertexColorVBO(enableVBO=True)

        # only paint if mouse is in the window, or menu has been raised in this strip
        if self.underMouse() or self._menuActive:
            # self.updateTraces()

            # spawn rebuild/paint of traces
            # if self._updateHTrace or self._updateVTrace:
            #   self.updateTraces()

            deleteHList = []
            if self._updateHTrace and (self.showActivePhaseTrace or not phasingFrame.isVisible()):
                for hTrace in self._hTraces.keys():
                    trace = self._hTraces[hTrace]
                    if hTrace and hTrace.isDeleted:
                        deleteHList.append(hTrace)
                        continue

                    if hTrace and not hTrace.isDeleted and hTrace.isVisible():
                        # trace.drawVertexColor()
                        trace.drawVertexColorVBO(enableVBO=False)

            for dd in deleteHList:
                del self._hTraces[dd]

            deleteVList = []
            if self._updateVTrace and (self.showActivePhaseTrace or not phasingFrame.isVisible()):
                for vTrace in self._vTraces.keys():
                    trace = self._vTraces[vTrace]
                    if vTrace and vTrace.isDeleted:
                        deleteVList.append(vTrace)
                        continue

                    if vTrace and not vTrace.isDeleted and vTrace.isVisible():
                        # trace.drawVertexColor()
                        trace.drawVertexColorVBO(enableVBO=False)

            for dd in deleteVList:
                del self._vTraces[dd]

    def initialiseTraces(self):
        # set up the arrays and dimension for showing the horizontal/vertical traces
        for spectrumView in self._ordering:  # strip.spectrumViews:

            if spectrumView.isDeleted:
                continue

            self._spectrumSettings[spectrumView] = {}

            self._spectrumValues = spectrumView._getValues(dimensionCount=2)

            # get the bounding box of the spectra
            dx = self.sign(self.axisR - self.axisL)
            fx0, fx1 = self._spectrumValues[0].maxSpectrumFrequency, self._spectrumValues[0].minSpectrumFrequency

            # check tolerances
            if not self._widthsChangedEnough((fx0, 0.0), (fx1, 0.0), tol=1e-10):
                fx0, fx1 = 1.0, -1.0

            dxAF = fx0 - fx1
            xScale = dx * dxAF / self._spectrumValues[0].pointCount

            if spectrumView.spectrum.dimensionCount > 1:
                dy = self.sign(self.axisT - self.axisB)
                fy0, fy1 = self._spectrumValues[1].maxSpectrumFrequency, self._spectrumValues[1].minSpectrumFrequency

                # check tolerances
                if not self._widthsChangedEnough((fy0, 0.0), (fy1, 0.0), tol=1e-10):
                    fy0, fy1 = 1.0, -1.0

                dyAF = fy0 - fy1
                yScale = dy * dyAF / self._spectrumValues[1].pointCount
            else:
                dy = self.sign(self.axisT - self.axisB)
                if spectrumView.spectrum.intensities is not None and spectrumView.spectrum.intensities.size != 0:
                    fy0, fy1 = np.max(spectrumView.spectrum.intensities), np.min(spectrumView.spectrum.intensities)
                else:
                    fy0, fy1 = 0.0, 0.0

                # check tolerances
                if not self._widthsChangedEnough((fy0, 0.0), (fy1, 0.0), tol=1e-10):
                    fy0, fy1 = 1.0, -1.0

                dyAF = fy0 - fy1
                yScale = dy * dyAF / 1.0

            # create modelview matrix for the spectrum to be drawn
            self._spectrumSettings[spectrumView][GLDefs.SPECTRUM_MATRIX] = np.zeros((16,), dtype=np.float32)

            self._spectrumSettings[spectrumView][GLDefs.SPECTRUM_MATRIX][0:16] = [xScale, 0.0, 0.0, 0.0,
                                                                                  0.0, yScale, 0.0, 0.0,
                                                                                  0.0, 0.0, 1.0, 0.0,
                                                                                  fx0, fy0, 0.0, 1.0]
            # setup information for the horizontal/vertical traces
            self._spectrumSettings[spectrumView][GLDefs.SPECTRUM_MAXXALIAS] = fx0
            self._spectrumSettings[spectrumView][GLDefs.SPECTRUM_MINXALIAS] = fx1
            self._spectrumSettings[spectrumView][GLDefs.SPECTRUM_MAXYALIAS] = fy0
            self._spectrumSettings[spectrumView][GLDefs.SPECTRUM_MINYALIAS] = fy1
            self._spectrumSettings[spectrumView][GLDefs.SPECTRUM_DXAF] = dxAF
            self._spectrumSettings[spectrumView][GLDefs.SPECTRUM_DYAF] = dyAF
            self._spectrumSettings[spectrumView][GLDefs.SPECTRUM_XSCALE] = xScale
            self._spectrumSettings[spectrumView][GLDefs.SPECTRUM_YSCALE] = yScale

    def _makeSpectrumArray(self, spectrumView, drawList):
        drawList.renderMode = GLRENDERMODE_DRAW
        spectrum = spectrumView.spectrum
        drawList.clearArrays()

        for position, dataArray in spectrumView._getPlaneData():
            ma = np.amax(dataArray)
            mi = np.amin(dataArray)
            # min(  abs(  fract(P.z * gsize) - 0.5), 0.2);
            # newData = np.clip(np.absolute(np.remainder((50.0*dataArray/ma), 1.0)-0.5), 0.2, 50.0)
            dataScale = 15.0
            newData = dataScale * dataArray / ma
            npX = dataArray.shape[0]
            npY = dataArray.shape[1]

            indexing = (npX - 1) * (npY - 1)
            elements = npX * npY
            drawList.indices = np.zeros(int(indexing * 6), dtype=np.uint32)
            drawList.vertices = np.zeros(int(elements * 4), dtype=np.float32)
            drawList.colors = np.zeros(int(elements * 4), dtype=np.float32)

            ii = 0
            for y0 in range(0, npY):
                for x0 in range(0, npX):
                    vertex = [y0, x0, newData[x0, y0], 0.5 + newData[x0, y0] / (2.0 * dataScale)]
                    color = [0.5, 0.5, 0.5, 1.0]
                    drawList.vertices[ii * 4:ii * 4 + 4] = vertex
                    drawList.colors[ii * 4:ii * 4 + 4] = color
                    ii += 1
            drawList.numVertices = elements

            ii = 0
            for y0 in range(0, npY - 1):
                for x0 in range(0, npX - 1):
                    corner = x0 + (y0 * npX)
                    indices = [corner, corner + 1, corner + npX,
                               corner + 1, corner + npX, corner + 1 + npX]
                    drawList.indices[ii * 6:ii * 6 + 6] = indices
                    ii += 1
            break

    def sizeHint(self):
        return QSize(self.w, self.h)

    def set3DProjection(self):
        GL.glMatrixMode(GL.GL_PROJECTION)
        GL.glLoadIdentity()
        GL.glOrtho(-0.5, +0.5, +0.5, -0.5, 4.0, 15.0)
        GL.glMatrixMode(GL.GL_MODELVIEW)
        GL.glLoadIdentity()

    def setClearColor(self, c):
        GL.glClearColor(c.redF(), c.greenF(), c.blueF(), c.alphaF())

    def setColor(self, c):
        GL.glColor4f(c.redF(), c.greenF(), c.blueF(), c.alphaF())

    def highlightCurrentStrip(self, current):
        if current:
            self.highlighted = True

            self._updateAxes = True
            for gr in self.gridList:
                gr.renderMode = GLRENDERMODE_REBUILD
            # self.buildGrid()
            # self.buildAxisLabels()

            if self.stripIDString:
                self.stripIDString.renderMode = GLRENDERMODE_REBUILD
            # self.drawOverlayText(refresh=True)

            # set axes colour
            # set stripIDStringcolour
            # set to self.highLightColour
        else:
            self.highlighted = False

            self._updateAxes = True
            for gr in self.gridList:
                gr.renderMode = GLRENDERMODE_REBUILD
            # self.buildGrid()
            # self.buildAxisLabels()

            if self.stripIDString:
                self.stripIDString.renderMode = GLRENDERMODE_REBUILD
            # self.drawOverlayText(refresh=True)

            # set axes colour
            # set stripIDStringcolour
            # set to self.foreground

        self.update()

    def _buildAxes(self, gridGLList, axisList=None, scaleGrid=None, r=0.0, g=0.0, b=0.0, transparency=256.0,
                   _includeDiagonal=False, _diagonalList=None):
        """Build the grid
        """

        def check(ll):
            # check if a number ends in an even digit
            val = '%.0f' % (ll[3] / ll[4])
            valLen = len(val)
            if val[valLen - 1] in '02468':
                return True

        def valueToRatio(val, x0, x1):
            return (val - x0) / (x1 - x0)

        labelling = {'0': [], '1': []}
        axesChanged = False

        # check if the width is too small to draw too many grid levels
        boundX = (self.w - self.AXIS_MARGINRIGHT) if self._drawRightAxis else self.w
        boundY = (self.h - self.AXIS_MARGINBOTTOM) if self._drawBottomAxis else self.h
        scaleBounds = (boundX, boundY)

        if gridGLList.renderMode == GLRENDERMODE_REBUILD:

            # get the list of visible spectrumViews, or the first in the list
            visibleSpectrumViews = [specView for specView in self._ordering if not specView.isDeleted and specView.isVisible()]
            thisSpecView = visibleSpectrumViews[0] if visibleSpectrumViews else self._ordering[0] if self._ordering and not self._ordering[
                0].isDeleted else None

            if thisSpecView:
                thisSpec = thisSpecView.spectrum

                # generate different axes depending on units - X Axis
                if self.XAXES[self._xUnits] == GLDefs.AXISUNITSPPM:
                    axisLimitL = self.axisL
                    axisLimitR = self.axisR
                    self.XMode = self._floatFormat

                elif self.XAXES[self._xUnits] == GLDefs.AXISUNITSHZ:
                    if self._ordering:

                        if self.is1D:
                            axisLimitL = self.axisL * thisSpec.spectrometerFrequencies[0]
                            axisLimitR = self.axisR * thisSpec.spectrometerFrequencies[0]

                        else:
                            # get the axis ordering from the spectrumDisplay and map to the strip
                            indices = self._spectrumSettings[thisSpecView][GLDefs.SPECTRUM_POINTINDEX]
                            axisLimitL = self.axisL * thisSpec.spectrometerFrequencies[indices[0]]
                            axisLimitR = self.axisR * thisSpec.spectrometerFrequencies[indices[0]]

                    else:
                        # error trap all spectra deleted
                        axisLimitL = self.axisL
                        axisLimitR = self.axisR
                    self.XMode = self._floatFormat

                else:
                    if self._ordering:

                        if self.is1D:
                            axisLimitL = thisSpec.mainSpectrumReferences[0].valueToPoint(self.axisL)
                            axisLimitR = thisSpec.mainSpectrumReferences[0].valueToPoint(self.axisR)

                        else:
                            # get the axis ordering from the spectrumDisplay and map to the strip
                            indices = self._spectrumSettings[thisSpecView][GLDefs.SPECTRUM_POINTINDEX]

                            # map to a point
                            axisLimitL = thisSpec.mainSpectrumReferences[indices[0]].valueToPoint(self.axisL)
                            axisLimitR = thisSpec.mainSpectrumReferences[indices[0]].valueToPoint(self.axisR)

                    else:
                        # error trap all spectra deleted
                        axisLimitL = self.axisL
                        axisLimitR = self.axisR
                    self.XMode = self._intFormat

                # generate different axes depending on units - Y Axis, always use first option for 1d
                if self.is1D:
                    axisLimitT = self.axisT
                    axisLimitB = self.axisB
                    self.YMode = self._eFormat  # '%.6g'

                elif self.YAXES[self._yUnits] == GLDefs.AXISUNITSPPM:
                    axisLimitT = self.axisT
                    axisLimitB = self.axisB
                    self.YMode = self._floatFormat  # '%.3f'

                elif self.YAXES[self._yUnits] == GLDefs.AXISUNITSHZ:
                    if self._ordering:

                        # get the axis ordering from the spectrumDisplay and map to the strip
                        indices = self._spectrumSettings[thisSpecView][GLDefs.SPECTRUM_POINTINDEX]
                        axisLimitT = self.axisT * thisSpec.spectrometerFrequencies[indices[1]]
                        axisLimitB = self.axisB * thisSpec.spectrometerFrequencies[indices[1]]

                    else:
                        # error trap all spectra deleted
                        axisLimitT = self.axisT
                        axisLimitB = self.axisB
                    self.YMode = self._floatFormat  # '%.3f'

                else:
                    if self._ordering:

                        # get the axis ordering from the spectrumDisplay and map to the strip
                        indices = self._spectrumSettings[thisSpecView][GLDefs.SPECTRUM_POINTINDEX]

                        # map to a point
                        axisLimitT = thisSpec.mainSpectrumReferences[indices[1]].valueToPoint(self.axisT)
                        axisLimitB = thisSpec.mainSpectrumReferences[indices[1]].valueToPoint(self.axisB)

                    else:
                        # error trap all spectra deleted
                        axisLimitT = self.axisT
                        axisLimitB = self.axisB
                    self.YMode = self._intFormat  # '%i'

                # ul = np.array([min(self.axisL, self.axisR), min(self.axisT, self.axisB)])
                # br = np.array([max(self.axisL, self.axisR), max(self.axisT, self.axisB)])

                minX = min(axisLimitL, axisLimitR)
                maxX = max(axisLimitL, axisLimitR)
                minY = min(axisLimitT, axisLimitB)
                maxY = max(axisLimitT, axisLimitB)
                ul = np.array([minX, minY])
                br = np.array([maxX, maxY])

                gridGLList.renderMode = GLRENDERMODE_DRAW
                axesChanged = True

                gridGLList.clearArrays()

                vertexList = ()
                indexList = ()
                colorList = ()

                index = 0
                for scaleOrder, i in enumerate(scaleGrid):  #  [2,1,0]:   ## Draw three different scales of grid
                    dist = br - ul
                    nlTarget = 10. ** i
                    d = 10. ** np.floor(np.log10(abs(dist / nlTarget)) + 0.5)

                    ul1 = np.floor(ul / d) * d
                    br1 = np.ceil(br / d) * d
                    dist = br1 - ul1
                    nl = (dist / d) + 0.5

                    for ax in axisList:  #   range(0,2):  ## Draw grid for both axes

                        # # skip grid lines for point grids - not sure this is working
                        # if d[0] <= 0.1 and ax == 0 and self.XMode == self._intFormat:
                        #     print('>>>', d[0], d[1])
                        #     continue
                        # if d[1] <= 0.1 and ax == 1 and self.YMode == self._intFormat:
                        #     print('>>>', d[0], d[1])
                        #     continue

                        # # ignore narrow grids
                        # if self.w * (scaleOrder+1) < 250 or self.h * (scaleOrder+1) < 250:
                        #     continue
                        #
                        c = 30.0 + (scaleOrder * 20)
                        bx = (ax + 1) % 2

                        for x in range(0, int(nl[ax])):
                            p1 = np.array([0., 0.])
                            p2 = np.array([0., 0.])
                            p1[ax] = ul1[ax] + x * d[ax]
                            p2[ax] = p1[ax]
                            p1[bx] = ul[bx]
                            p2[bx] = br[bx]
                            if p1[ax] < min(ul[ax], br[ax]) or p1[ax] > max(ul[ax], br[ax]):
                                continue

                            if i == 1:  # should be largest scale grid
                                d[0] = self._round_sig(d[0], sig=4)
                                d[1] = self._round_sig(d[1], sig=4)

                                if ax == 0:
                                    includeGrid = not (self.XMode == self._intFormat and d[0] < 1 and abs(p1[0] - int(p1[0])) > d[0] / 2.0)
                                else:
                                    includeGrid = not (self.YMode == self._intFormat and d[1] < 1 and abs(p1[1] - int(p1[1])) > d[1] / 2.0)
                                # includeGrid = True

                                if includeGrid:
                                    if '%.5f' % p1[0] == '%.5f' % p2[0]:  # check whether a vertical line - x axis

                                        # xLabel = str(int(p1[0])) if d[0] >=1 else self.XMode % p1[0]
                                        labelling[str(ax)].append((i, ax, valueToRatio(p1[0], axisLimitL, axisLimitR),
                                                                   p1[0], d[0]))
                                    else:
                                        # num = int(p1[1]) if d[1] >=1 else self.XMode % p1[1]
                                        labelling[str(ax)].append((i, ax, valueToRatio(p1[1], axisLimitB, axisLimitT),
                                                                   p1[1], d[1]))

                                    # append the new points to the end of nparray, ignoring narrow grids
                                    if scaleBounds[ax] * (scaleOrder + 1) > 225:
                                        indexList += (index, index + 1)
                                        vertexList += (valueToRatio(p1[0], axisLimitL, axisLimitR),
                                                       valueToRatio(p1[1], axisLimitB, axisLimitT),
                                                       valueToRatio(p2[0], axisLimitL, axisLimitR),
                                                       valueToRatio(p2[1], axisLimitB, axisLimitT))

                                        alpha = min([1.0, c / transparency])
                                        # gridGLList.colors = np.append(gridGLList.colors, (r, g, b, alpha, r, g, b, alpha))
                                        colorList += (r, g, b, alpha, r, g, b, alpha)

                                        gridGLList.numVertices += 2
                                        index += 2

                # # draw the diagonal x=y if required - need to determine the origin
                # # OR draw on the spectrum bounding box
                # if _includeDiagonal and _diagonalList:
                #
                #     _diagVertexList = ()
                #
                #     if self.between(axisLimitB, axisLimitL, axisLimitR):
                #         _diagVertexList += (valueToRatio(axisLimitB, axisLimitL, axisLimitR),
                #                             0.0)
                #
                #     if self.between(axisLimitL, axisLimitB, axisLimitT):
                #         _diagVertexList += (0.0,
                #                             valueToRatio(axisLimitL, axisLimitB, axisLimitT))
                #
                #     if self.between(axisLimitT, axisLimitL, axisLimitR):
                #         _diagVertexList += (valueToRatio(axisLimitT, axisLimitL, axisLimitR),
                #                             1.0)
                #
                #     if self.between(axisLimitR, axisLimitB, axisLimitT):
                #         _diagVertexList += (1.0,
                #                             valueToRatio(axisLimitR, axisLimitB, axisLimitT))
                #
                #     if len(_diagVertexList) == 4:
                #         # indexList += (index, index + 1)
                #         # vertexList += diag
                #         #
                #         # alpha = min([1.0, (30.0 + (len(scaleGrid) * 20)) / transparency])
                #         # colorList += (r, g, b, alpha, r, g, b, alpha)
                #         #
                #         # gridGLList.numVertices += 2
                #         # index += 2
                #
                #         alpha = min([1.0, (30.0 + (len(scaleGrid) * 20)) / transparency])
                #
                #         _diagIndexList = (0, 1)
                #         _diagonalList.numVertices = 2
                #         _diagonalList.vertices = np.array(_diagVertexList, dtype=np.float32)
                #         _diagonalList.indices = np.array((0, 1), dtype=np.uint32)
                #         _diagonalList.colors = np.array((r, g, b, alpha, r, g, b, alpha), dtype=np.float32)
                #
                #     else:
                #         _diagonalList.numVertices = 0
                #         _diagonalList.indices = np.array((), dtype=np.uint32)

                # copy the arrays the the GLstore
                gridGLList.vertices = np.array(vertexList, dtype=np.float32)
                gridGLList.indices = np.array(indexList, dtype=np.uint32)
                gridGLList.colors = np.array(colorList, dtype=np.float32)

                # restrict the labelling to the maximum without overlap based on width
                # should be dependent on font size though
                while len(labelling['0']) > (self.w / 60.0):
                    #restrict X axis labelling
                    lStrings = labelling['0']
                    if check(lStrings[0]):
                        labelling['0'] = lStrings[0::2]  # [ls for ls in lStrings if check(ls)]
                    else:
                        labelling['0'] = lStrings[1::2]  # [ls for ls in lStrings if check(ls)]

                # # clean up strings if in _intFormat
                # if self.XMode == self._intFormat:
                #     for ll in labelling['0'][::-1]:
                #         if round(ll[3], 5) != int(ll[3]):
                #             # remove the item
                #             labelling['0'].remove(ll)

                while len(labelling['1']) > (self.h / 20.0):
                    #restrict Y axis labelling
                    lStrings = labelling['1']
                    if check(lStrings[0]):
                        labelling['1'] = lStrings[0::2]  # [ls for ls in lStrings if check(ls)]
                    else:
                        labelling['1'] = lStrings[1::2]  # [ls for ls in lStrings if check(ls)]

                # # clean up strings if in _intFormat
                # if self.YMode == self._intFormat:
                #     for ll in labelling['1'][::-1]:
                #         if round(ll[3], 5) != int(ll[3]):
                #             # remove the item
                #             labelling['1'].remove(ll)

        return labelling, axesChanged

    def _widthsChangedEnough(self, r1, r2, tol=1e-5):
        # r1 = sorted(r1)
        # r2 = sorted(r2)
        # minDiff = abs(r1[0] - r2[0])
        # maxDiff = abs(r1[1] - r2[1])
        # return (minDiff > tol) or (maxDiff > tol)

        if len(r1) != len(r2):
            raise ValueError('WidthsChanged must be the same length')

        for ii in zip(r1, r2):
            if abs(ii[0] - ii[1]) > tol:
                return True

    @pyqtSlot(dict)
    def _glXAxisChanged(self, aDict):
        if self.strip.isDeleted:
            return

        if aDict[GLNotifier.GLSOURCE] != self and aDict[GLNotifier.GLSPECTRUMDISPLAY] == self.spectrumDisplay:

            # match only the scale for the X axis
            axisL = aDict[GLNotifier.GLAXISVALUES][GLNotifier.GLLEFTAXISVALUE]
            axisR = aDict[GLNotifier.GLAXISVALUES][GLNotifier.GLRIGHTAXISVALUE]

            if self._widthsChangedEnough([axisL, self.axisL], [axisR, self.axisR]):
                diff = (axisR - axisL) / 2.0
                mid = (self.axisR + self.axisL) / 2.0
                self.axisL = mid - diff
                self.axisR = mid + diff
                self._rescaleXAxis()
                self._storeZoomHistory()

    @pyqtSlot(dict)
    def _glAxisLockChanged(self, aDict):
        if self.strip.isDeleted:
            return

        if aDict[GLNotifier.GLSOURCE] != self and aDict[GLNotifier.GLSPECTRUMDISPLAY] == self.spectrumDisplay:
            self._useLockedAspect = aDict[GLNotifier.GLVALUES][0]
            self._useDefaultAspect = aDict[GLNotifier.GLVALUES][1]

            if (self._useLockedAspect or self._useDefaultAspect):

                # check which is the primary axis and update the opposite axis - similar to wheelEvent
                if self.spectrumDisplay.stripArrangement == 'Y':

                    # strips are arranged in a row
                    self._scaleToYAxis()

                elif self.spectrumDisplay.stripArrangement == 'X':

                    # strips are arranged in a column
                    self._scaleToXAxis()

                elif self.spectrumDisplay.stripArrangement == 'T':

                    # NOTE:ED - Tiled plots not fully implemented yet
                    getLogger().warning('Tiled plots not implemented for spectrumDisplay: %s' % str(self.spectrumDisplay.pid))

                else:
                    getLogger().warning('Strip direction is not defined for spectrumDisplay: %s' % str(self.spectrumDisplay.pid))

            else:
                # paint to update lock button colours
                self.update()

    @pyqtSlot(dict)
    def _glAxisUnitsChanged(self, aDict):
        if self.strip.isDeleted:
            return

        # update the list of visible spectra
        self._updateVisibleSpectrumViews()

        if aDict[GLNotifier.GLSOURCE] != self and aDict[GLNotifier.GLSPECTRUMDISPLAY] == self.spectrumDisplay:

            # read values from dataDict and set units
            if aDict[GLNotifier.GLVALUES]:  # and aDict[GLNotifier.GLVALUES][GLDefs.AXISLOCKASPECTRATIO]:

                self._xUnits = aDict[GLNotifier.GLVALUES][GLDefs.AXISXUNITS]
                self._yUnits = aDict[GLNotifier.GLVALUES][GLDefs.AXISYUNITS]

                aL = aDict[GLNotifier.GLVALUES][GLDefs.AXISLOCKASPECTRATIO]
                uFA = aDict[GLNotifier.GLVALUES][GLDefs.AXISUSEDEFAULTASPECTRATIO]
                if self._useLockedAspect != aL or self._useDefaultAspect != uFA:
                    # self._xUnits = aDict[GLNotifier.GLVALUES][GLDefs.AXISXUNITS]
                    # self._yUnits = aDict[GLNotifier.GLVALUES][GLDefs.AXISYUNITS]
                    self._useLockedAspect = aL
                    self._useDefaultAspect = uFA

                    changeDict = {GLNotifier.GLSOURCE         : None,
                                  GLNotifier.GLSPECTRUMDISPLAY: self.spectrumDisplay,
                                  GLNotifier.GLVALUES         : (aL, uFA)
                                  }
                    self._glAxisLockChanged(changeDict)

                self._aspectRatios.update(aDict[GLNotifier.GLVALUES][GLDefs.AXISASPECTRATIOS])
                if uFA:
                    self._rescaleAllZoom(rescale=True)

            # spawn rebuild event for the grid
            self._updateAxes = True
            if self.gridList:
                for gr in self.gridList:
                    gr.renderMode = GLRENDERMODE_REBUILD
            self.update()

    def setAxisPosition(self, axisCode, position, update=True):
        # if not self.glReady: return

        stripAxisIndex = self.axisCodes.index(axisCode)

        if stripAxisIndex == 0:
            diff = (self.axisR - self.axisL) / 2.0
            self.axisL = position - diff
            self.axisR = position + diff

            self._rescaleXAxis(update=update)

        elif stripAxisIndex == 1:
            diff = (self.axisT - self.axisB) / 2.0
            self.axisB = position - diff
            self.axisT = position + diff

            self._rescaleYAxis(update=update)

    def setAxisWidth(self, axisCode, width, update=True):
        # if not self.glReady: return

        stripAxisIndex = self.axisCodes.index(axisCode)

        if stripAxisIndex == 0:
            diff = np.sign(self.axisR - self.axisL) * abs(width) / 2.0
            mid = (self.axisR + self.axisL) / 2.0
            self.axisL = mid - diff
            self.axisR = mid + diff

            self._rescaleXAxis(update=update)

        elif stripAxisIndex == 1:
            diff = np.sign(self.axisT - self.axisB) * abs(width) / 2.0
            mid = (self.axisT + self.axisB) / 2.0
            self.axisB = mid - diff
            self.axisT = mid + diff

            self._rescaleYAxis(update=update)

    def setAxisRange(self, axisCode, range, update=True):
        # if not self.glReady: return

        stripAxisIndex = self.axisCodes.index(axisCode)

        if stripAxisIndex == 0:
            if self.INVERTXAXIS:
                self.axisL = max(range)
                self.axisR = min(range)
            else:
                self.axisL = min(range)
                self.axisR = max(range)

            self._rescaleXAxis(update=update)

        elif stripAxisIndex == 1:
            if self.INVERTXAXIS:
                self.axisB = max(range)
                self.axisT = min(range)
            else:
                self.axisB = min(range)
                self.axisT = max(range)

            self._rescaleYAxis(update=update)

    @pyqtSlot(dict)
    def _glYAxisChanged(self, aDict):
        if self.strip.isDeleted:
            return

        if aDict[GLNotifier.GLSOURCE] != self and aDict[GLNotifier.GLSPECTRUMDISPLAY] == self.spectrumDisplay:

            # match the Y axis
            axisB = aDict[GLNotifier.GLAXISVALUES][GLNotifier.GLBOTTOMAXISVALUE]
            axisT = aDict[GLNotifier.GLAXISVALUES][GLNotifier.GLTOPAXISVALUE]

            if self._widthsChangedEnough([axisB, self.axisB], [axisT, self.axisT]):
                self.axisB = axisB
                self.axisT = axisT
                self._rescaleYAxis()
                self._storeZoomHistory()

    @pyqtSlot(dict)
    def _glAllAxesChanged(self, aDict):
        if self.strip.isDeleted:
            return

        sDisplay = aDict[GLNotifier.GLSPECTRUMDISPLAY]
        source = aDict[GLNotifier.GLSOURCE]

        if source != self and sDisplay == self.spectrumDisplay:

            # match the values for the Y axis, and scale for the X axis
            axisB = aDict[GLNotifier.GLAXISVALUES][GLNotifier.GLBOTTOMAXISVALUE]
            axisT = aDict[GLNotifier.GLAXISVALUES][GLNotifier.GLTOPAXISVALUE]
            axisL = aDict[GLNotifier.GLAXISVALUES][GLNotifier.GLLEFTAXISVALUE]
            axisR = aDict[GLNotifier.GLAXISVALUES][GLNotifier.GLRIGHTAXISVALUE]

            if self._widthsChangedEnough([axisB, self.axisB], [axisT, self.axisT]) and \
                    self._widthsChangedEnough([axisL, self.axisL], [axisR, self.axisR]):

                if self.spectrumDisplay.stripArrangement == 'Y':

                    # strips are arranged in a row
                    diff = (axisR - axisL) / 2.0
                    mid = (self.axisR + self.axisL) / 2.0
                    self.axisL = mid - diff
                    self.axisR = mid + diff
                    self.axisB = axisB
                    self.axisT = axisT

                elif self.spectrumDisplay.stripArrangement == 'X':

                    # strips are arranged in a column
                    diff = (axisT - axisB) / 2.0
                    mid = (self.axisT + self.axisB) / 2.0
                    self.axisB = mid - diff
                    self.axisT = mid + diff
                    self.axisL = axisL
                    self.axisR = axisR

                elif self.spectrumDisplay.stripArrangement == 'T':

                    # NOTE:ED - Tiled plots not fully implemented yet
                    pass

                else:
                    # currently ignore - warnings will be logged elsewhere
                    pass

                self._rescaleAllAxes()
                self._storeZoomHistory()

    def _renderCursorOnly(self):

        # NOTE:ED - use partialUpdate
        #           when the mouse is moving somewhere else then only render the mouse using XOR
        #           without clearing the screen
        #           normal paintGL should include GL.glClear(GL.GL_COLOR_BUFFER_BIT)

        #           draw original mouse in Xor - OR replace vertical/horizontal columns as bitmap
        #           update mouse coordinates
        #            OR grab vertical/horizontal columns as bitmap
        #           draw new mouse in Xor

        self.makeCurrent()

        if self._crosshairVisible:  # and (not self._updateHTrace or not self._updateVTrace):

            drawList = self._glCursor

            vertices = []
            indices = []
            index = 0

            # map the cursor to the ratio coordinates - double cursor is flipped about the line x=y
            newCoords = self._scaleAxisToRatio(self.cursorCoordinate[0:2])
            doubleCoords = self._scaleAxisToRatio(self.doubleCursorCoordinate[0:2])

            if getCurrentMouseMode() == PICK and self.underMouse():

                x = self.deltaX * 8
                y = self.deltaY * 8

                vertices = [newCoords[0] - x, newCoords[1] - y,
                            newCoords[0] + x, newCoords[1] - y,
                            newCoords[0] + x, newCoords[1] - y,
                            newCoords[0] + x, newCoords[1] + y,
                            newCoords[0] + x, newCoords[1] + y,
                            newCoords[0] - x, newCoords[1] + y,
                            newCoords[0] - x, newCoords[1] + y,
                            newCoords[0] - x, newCoords[1] - y
                            ]
                indices = [0, 1, 2, 3, 4, 5, 6, 7]
                col = self.mousePickColour
                index = 8

            else:
                col = self.foreground

            drawList.vertices = np.array(vertices, dtype=np.float32)
            drawList.indices = np.array(indices, dtype=np.int32)
            drawList.numVertices = len(vertices) // 2
            drawList.colors = np.array(col * drawList.numVertices, dtype=np.float32)

            # build and draw the VBO
            drawList.defineIndexVBO(enableVBO=True)

            # GL.glDrawBuffer(GL.GL_FRONT)
            drawList.drawIndexVBO(enableVBO=True)

        self.doneCurrent()

    @pyqtSlot(dict)
    def _glMouseMoved(self, aDict):
        if self.strip.isDeleted:
            return

        if aDict[GLNotifier.GLSOURCE] != self:
            # self.cursorCoordinate = aDict[GLMOUSECOORDS]
            # self.update()

            mouseMovedDict = aDict[GLNotifier.GLMOUSEMOVEDDICT]

            if self._crosshairVisible:  # or self._updateVTrace or self._updateHTrace:

                exactMatch = (self._preferences.matchAxisCode == AXIS_FULLATOMNAME)
                indices = getAxisCodeMatchIndices(self._axisCodes[:2], mouseMovedDict[AXIS_ACTIVEAXES], exactMatch=exactMatch)

                for n in range(2):
                    if indices[n] is not None:

                        axis = mouseMovedDict[AXIS_ACTIVEAXES][indices[n]]
                        self.cursorSource = CURSOR_SOURCE_OTHER
                        self.cursorCoordinate[n] = mouseMovedDict[AXIS_FULLATOMNAME][axis]

                        # coordinates have already been flipped
                        self.doubleCursorCoordinate[1 - n] = self.cursorCoordinate[n]

                    else:
                        self.cursorSource = CURSOR_SOURCE_OTHER
                        self.cursorCoordinate[n] = None
                        self.doubleCursorCoordinate[1 - n] = None

                self.current.cursorPosition = (self.cursorCoordinate[0], self.cursorCoordinate[1])

                # only need to redraw if we can see the cursor
                # if self._updateVTrace or self._updateHTrace:
                #   self.updateTraces()

                # self._renderCursorOnly()

                # force a redraw to only paint the cursor
                # self._paintMode = PAINTMODES.PAINT_MOUSEONLY
                self.update(mode=PAINTMODES.PAINT_MOUSEONLY)

    @pyqtSlot(dict)
    def _glKeyEvent(self, aDict):
        """Process Key events from the application/popups and other strips
        :param aDict - dictionary containing event flags:
        """
        if self.strip.isDeleted:
            return

        if not self.globalGL:
            return

        self.glKeyPressEvent(aDict)

    @pyqtSlot(dict)
    def _glEvent(self, aDict):
        """Process events from the application/popups and other strips
        :param aDict - dictionary containing event flags:
        """
        if self.strip.isDeleted:
            return

        if not self.globalGL:
            return

        if aDict:
            if aDict[GLNotifier.GLSOURCE] != self:

                # check the params for actions and update the display
                triggers = aDict[GLNotifier.GLTRIGGERS]
                targets = aDict[GLNotifier.GLTARGETS]

                if triggers or targets:

                    if GLNotifier.GLRESCALE in triggers:
                        self._rescaleXAxis(update=False)

                    if GLNotifier.GLPREFERENCES in triggers:
                        self._preferencesUpdate()
                        self._rescaleXAxis(update=False)
                        self.stripIDString.renderMode = GLRENDERMODE_REBUILD

                    if GLNotifier.GLPEAKLISTS in triggers:
                        for spectrumView in self._ordering:  # strip.spectrumViews:

                            if spectrumView.isDeleted:
                                continue

                            for peakListView in spectrumView.peakListViews:
                                for peakList in targets:
                                    if peakList == peakListView.peakList:
                                        peakListView.buildSymbols = True
                        # self.buildPeakLists()

                    if GLNotifier.GLPEAKLISTLABELS in triggers:
                        for spectrumView in self._ordering:  # strip.spectrumViews:

                            if spectrumView.isDeleted:
                                continue

                            for peakListView in spectrumView.peakListViews:
                                for peakList in targets:
                                    if peakList == peakListView.peakList:
                                        peakListView.buildLabels = True
                        # self.buildPeakListLabels()

                    if GLNotifier.GLMARKS in triggers:
                        self.buildMarks = True

                    if GLNotifier.GLHIGHLIGHTPEAKS in triggers:
                        self._GLPeaks.updateHighlightSymbols()

                    if GLNotifier.GLHIGHLIGHTMULTIPLETS in triggers:
                        self._GLMultiplets.updateHighlightSymbols()

                    if GLNotifier.GLHIGHLIGHTINTEGRALS in triggers:
                        self._GLIntegrals.updateHighlightSymbols()

                    if GLNotifier.GLALLCONTOURS in triggers:
                        self.buildAllContours()

                    if GLNotifier.GLALLPEAKS in triggers:
                        self._GLPeaks.updateAllSymbols()

                    if GLNotifier.GLALLMULTIPLETS in triggers:
                        self._GLMultiplets.updateAllSymbols()

                    if GLNotifier.GLANY in targets:
                        self._rescaleXAxis(update=False)

                    if GLNotifier.GLPEAKNOTIFY in targets:
                        self._GLPeaks.updateHighlightSymbols()

                    if GLNotifier.GLINTEGRALLISTS in triggers:
                        for spectrumView in self._ordering:  # strip.spectrumViews:

                            if spectrumView.isDeleted:
                                continue

                            for integralListView in spectrumView.integralListViews:
                                for integralList in targets:
                                    if integralList == integralListView.integralList:
                                        integralListView.buildSymbols = True

                    if GLNotifier.GLINTEGRALLISTLABELS in triggers:
                        for spectrumView in self._ordering:  # strip.spectrumViews:

                            if spectrumView.isDeleted:
                                continue

                            for integralListView in spectrumView.integralListViews:
                                for integralList in targets:
                                    if integralList == integralListView.integralList:
                                        integralListView.buildLabels = True

                    if GLNotifier.GLMULTIPLETLISTS in triggers:
                        for spectrumView in self._ordering:  # strip.spectrumViews:

                            if spectrumView.isDeleted:
                                continue

                            for multipletListView in spectrumView.multipletListViews:
                                for multipletList in targets:
                                    if multipletList == multipletListView.multipletList:
                                        multipletListView.buildSymbols = True

                    if GLNotifier.GLMULTIPLETLISTLABELS in triggers:
                        for spectrumView in self._ordering:  # strip.spectrumViews:

                            if spectrumView.isDeleted:
                                continue

                            for multipletListView in spectrumView.multipletListViews:
                                for multipletList in targets:
                                    if multipletList == multipletListView.multipletList:
                                        multipletListView.buildLabels = True

                    if GLNotifier.GLCLEARPHASING in triggers:
                        if self.spectrumDisplay == aDict[GLNotifier.GLSPECTRUMDISPLAY]:
                            self.clearStaticTraces()

                    if GLNotifier.GLADD1DPHASING in triggers:
                        if self.spectrumDisplay == aDict[GLNotifier.GLSPECTRUMDISPLAY]:
                            self.clearStaticTraces()
                            self.newTrace()

        # repaint
        self.update()

    def _resetBoxes(self):
        """Reset/Hide the boxes
        """
        self._successiveClicks = None

    def _selectPeak(self, xPosition, yPosition):
        """(de-)Select first peak near cursor xPosition, yPosition
        if peak already was selected, de-select it
        """
        peaks = set(self.current.peaks)
        newPeaks = self._mouseInPeak(xPosition, yPosition)

        self.current.peaks = list(peaks ^ set(newPeaks))  # symmetric difference

    def _selectIntegral(self, xPosition, yPosition):
        """(de-)Select first integral near cursor xPosition, yPosition
        if integral already was selected, de-select it
        """
        integrals = set(self.current.integrals)
        newIntegrals = self._mouseInIntegral(xPosition, yPosition)

        self.current.integrals = list(integrals ^ set(newIntegrals))  # symmetric difference

    def _selectMultiplet(self, xPosition, yPosition):
        """(de-)Select first multiplet near cursor xPosition, yPosition
        if multiplet already was selected, de-select it
        """
        multiplets = set(self.current.multiplets)
        newMultiplets = self._mouseInMultiplet(xPosition, yPosition)

        self.current.multiplets = list(multiplets ^ set(newMultiplets))  # symmetric difference

    def _pickAtMousePosition(self, event):
        """pick the peaks at the mouse position
        """
        event.accept()
        self._resetBoxes()

        cursorCoordinate = self.getCurrentCursorCoordinate()
        mousePosition = (cursorCoordinate[0], cursorCoordinate[1])
        position = [mousePosition[0], mousePosition[1]]
        for orderedAxis in self._orderedAxes[2:]:
            position.append(orderedAxis.position)

        newPeaks, peakLists = self.strip.peakPickPosition(position)

    def _clearIntegralRegions(self):
        """Clear the integral regions
        """
        self._regions = []
        self._regionList.renderMode = GLRENDERMODE_REBUILD
        self._dragRegions = set()
        self.update()

    @contextmanager
    def _mouseUnderMenu(self):
        """Context manager to set the menu status to active
        so that when the menu appears the live traces stay visible
        """
        self._menuActive = True
        try:
            yield
        finally:
            self._menuActive = False

    def getObjectsUnderMouse(self):
        """Return a list of objects under the mouse position as a dict
        dict is of the form: {object plural name: list, ...}
            e.g. {'peaks': []}
        Current objects returned are: peaks, integrals, multiplets
        :return: dict of objects
        """

        def _addObjects(objDict, attrName):
            """Add the selected objects to the dict
            """
            objSelected = (set(objs or []) & set(getattr(self.current, attrName, None) or []))
            if objSelected:
                objDict[attrName] = objs

        if self.strip.isDeleted:
            return
        if abs(self.axisL - self.axisR) < 1.0e-6 or abs(self.axisT - self.axisB) < 1.0e-6:
            return

        cursorPos = self.getMousePosition()
        xPosition = cursorPos[0]
        yPosition = cursorPos[1]
        objDict = {}

        # add objects to the dict
        objs = self._mouseInPeak(xPosition, yPosition, firstOnly=False)
        _addObjects(objDict, PEAKSELECT)

        objs = self._mouseInIntegral(xPosition, yPosition, firstOnly=False)
        _addObjects(objDict, INTEGRALSELECT)

        objs = self._mouseInMultiplet(xPosition, yPosition, firstOnly=False)
        _addObjects(objDict, MULTIPLETSELECT)

        # return the list of objects
        return objDict

    def _mouseClickEvent(self, event: QtGui.QMouseEvent, axis=None):
        """handle the mouse click event
        """
        # self.current.strip = self.strip
        cursorCoordinate = self.getCurrentCursorCoordinate()
        xPosition = cursorCoordinate[0]  # self.mapSceneToView(event.pos()).x()
        yPosition = cursorCoordinate[1]  # self.mapSceneToView(event.pos()).y()
        self.current.positions = [xPosition, yPosition]

        # This is the correct future style for cursorPosition handling
        self.current.cursorPosition = (xPosition, yPosition)

        if getCurrentMouseMode() == PICK:
            self._pickAtMousePosition(event)

        if controlShiftLeftMouse(event) or controlShiftRightMouse(event):
            # Control-Shift-left-click: pick peak
            self._pickAtMousePosition(event)

        elif controlLeftMouse(event):
            # Control-left-click; (de-)select peak and add/remove to selection
            event.accept()
            self._resetBoxes()
            self._selectMultiplet(xPosition, yPosition)
            self._selectPeak(xPosition, yPosition)
            self._selectIntegral(xPosition, yPosition)

        elif leftMouse(event):
            # Left-click; select peak/integral/multiplet, deselecting others
            event.accept()
            self._resetBoxes()
            self.current.clearPeaks()
            self.current.clearIntegrals()
            self.current.clearMultiplets()

            self._selectMultiplet(xPosition, yPosition)
            self._selectPeak(xPosition, yPosition)
            self._selectIntegral(xPosition, yPosition)

        elif shiftRightMouse(event):
            # Two successive shift-right-clicks: define zoombox
            event.accept()
            if self._successiveClicks is None:
                self._resetBoxes()
                self._successiveClicks = (cursorCoordinate[0], cursorCoordinate[1])
            else:

                if self._widthsChangedEnough((cursorCoordinate[0], cursorCoordinate[1]),
                                             (self._successiveClicks[0], self._successiveClicks[1]),
                                             3 * max(abs(self.pixelX),
                                                     abs(self.pixelY))):

                    if self.INVERTXAXIS:
                        self.axisL = max(self._startCoordinate[0], self._successiveClicks[0])
                        self.axisR = min(self._startCoordinate[0], self._successiveClicks[0])
                    else:
                        self.axisL = min(self._startCoordinate[0], self._successiveClicks[0])
                        self.axisR = max(self._startCoordinate[0], self._successiveClicks[0])

                    if self.INVERTYAXIS:
                        self.axisB = max(self._startCoordinate[1], self._successiveClicks[1])
                        self.axisT = min(self._startCoordinate[1], self._successiveClicks[1])
                    else:
                        self.axisB = min(self._startCoordinate[1], self._successiveClicks[1])
                        self.axisT = max(self._startCoordinate[1], self._successiveClicks[1])

                    self._testAxisLimits(setLimits=True)
                    self._rescaleXAxis()

                self._resetBoxes()
                self._successiveClicks = None

        elif rightMouse(event) and axis is None:
            # right click on canvas, not the axes
            strip = self.strip
            menu = None
            event.accept()
            self._resetBoxes()

            mouseInAxis = self._mouseInAxis(event.pos())

            if mouseInAxis == GLDefs.MAINVIEW:
                selectedDict = self.getObjectsUnderMouse()
                if PEAKSELECT in selectedDict:

                    # Search if the event is in a range of a selected peak.
                    peaks = list(self.current.peaks)

                    from ccpn.ui.gui.lib.GuiStripContextMenus import _hidePeaksSingleActionItems, _enableAllItems

                    ii = strip._contextMenus.get(PeakMenu)
                    if len(peaks) > 1:
                        _hidePeaksSingleActionItems(strip, ii)
                    else:
                        _enableAllItems(ii)

                    # will only work for self.current.peak
                    strip._addItemsToNavigateToPeakMenu(selectedDict[PEAKSELECT])
                    strip._addItemsToMarkInPeakMenu(selectedDict[PEAKSELECT])

                    strip.contextMenuMode = PeakMenu
                    menu = strip._contextMenus.get(strip.contextMenuMode)
                    strip._lastClickedObjects = selectedDict[PEAKSELECT]

                elif INTEGRALSELECT in selectedDict:
                    strip.contextMenuMode = IntegralMenu
                    menu = strip._contextMenus.get(strip.contextMenuMode)
                    strip._lastClickedObjects = selectedDict[INTEGRALSELECT]

                elif MULTIPLETSELECT in selectedDict:
                    strip.contextMenuMode = MultipletMenu
                    menu = strip._contextMenus.get(strip.contextMenuMode)
                    strip._lastClickedObjects = selectedDict[MULTIPLETSELECT]

                # check other menu items before raising menues
                strip._addItemsToNavigateToCursorPosMenu()
                strip._addItemsToMarkInCursorPosMenu()

                # this isn't as nice as below, could be cleaned up a little
                strip.markAxesMenu.clear()
                strip._addItemsToMarkAxesMenuMainView()

                strip._addItemsToCopyAxisFromMenuesMainView()
                if not self.is1D:
                    strip._addItemsToMatchAxisCodesFromMenuesMainView()
                strip._checkMenuItems()

            elif mouseInAxis in [GLDefs.BOTTOMAXIS, GLDefs.RIGHTAXIS, GLDefs.AXISCORNER]:
                strip.contextMenuMode = AxisMenu
                menu = strip._contextMenus.get(strip.contextMenuMode)

                # create a dynamic menu based on the available axisCodes
                menu.clear()
                strip._addItemsToMarkAxesMenuAxesView(mouseInAxis, menu)
                strip._addItemsToCopyAxisFromMenuesAxes(mouseInAxis, menu, self.is1D)

            if menu is not None:
                strip.viewStripMenu = menu
            else:
                strip.viewStripMenu = self._getCanvasContextMenu()

            with self._mouseUnderMenu():
                strip._raiseContextMenu(event)

        elif controlRightMouse(event) and axis is None:
            # control-right-mouse click: reset the zoom
            event.accept()
            self._resetBoxes()
            self._resetAxisRange()
            self._rescaleXAxis(update=True)

        else:
            # reset and hide all for all other clicks
            self._resetBoxes()
            event.ignore()

        self.update()

    def _mouseInAxis(self, mousePos):
        h = self.h
        w = self.w

        # find the correct viewport
        if (self._drawRightAxis and self._drawBottomAxis):
            mw = [0, self.AXIS_MARGINBOTTOM, w - self.AXIS_MARGINRIGHT, h - 1]
            ba = [0, 0, w - self.AXIS_MARGINRIGHT, self.AXIS_MARGINBOTTOM - 1]
            ra = [w - self.AXIS_MARGINRIGHT, self.AXIS_MARGINBOTTOM, w, h]

        elif (self._drawBottomAxis):
            mw = [0, self.AXIS_MARGINBOTTOM, w, h - 1]
            ba = [0, 0, w, self.AXIS_MARGINBOTTOM - 1]
            ra = [w, self.AXIS_MARGINBOTTOM, w, h]

        elif (self._drawRightAxis):
            mw = [0, 0, w - self.AXIS_MARGINRIGHT, h - 1]
            ba = [0, 0, w - self.AXIS_MARGINRIGHT, 0]
            ra = [w - self.AXIS_MARGINRIGHT, 0, w, h]

        else:  # no axes visible
            mw = [0, 0, w, h]
            ba = [0, 0, w, 0]
            ra = [w, 0, w, h]

        mx = mousePos.x()
        my = self.height() - mousePos.y()

        if self.between(mx, mw[0], mw[2]) and self.between(my, mw[1], mw[3]):

            # if in the mainView
            return GLDefs.MAINVIEW

        elif self.between(mx, ba[0], ba[2]) and self.between(my, ba[1], ba[3]):

            # in the bottomAxisBar, so zoom in the X axis
            return GLDefs.BOTTOMAXIS

        elif self.between(mx, ra[0], ra[2]) and self.between(my, ra[1], ra[3]):

            # in the rightAxisBar, so zoom in the Y axis
            return GLDefs.RIGHTAXIS

        else:

            # must be in the corner
            return GLDefs.AXISCORNER

    def _getCanvasContextMenu(self):
        """Give a needed menu based on strip mode
        """
        strip = self.strip
        menu = strip._contextMenus.get(DefaultMenu)

        # set the checkboxes to the correct settings
        strip.toolbarAction.setChecked(strip.spectrumDisplay.spectrumUtilToolBar.isVisible())
        strip.crosshairAction.setChecked(self._crosshairVisible)
        if hasattr(strip, 'doubleCrosshairAction'):
            # strip.doubleCrosshairAction.setChecked(self._preferences.showDoubleCrosshair)
            strip.doubleCrosshairAction.setChecked(self._doubleCrosshairVisible)

        strip.gridAction.setChecked(self._gridVisible)
        if hasattr(strip, 'lastAxisOnlyCheckBox'):
            strip.lastAxisOnlyCheckBox.setChecked(strip.spectrumDisplay.lastAxisOnly)

        if not strip.spectrumDisplay.is1D:
            strip.sideBandsAction.setChecked(self._sideBandsVisible)

        if strip._isPhasingOn:
            menu = strip._contextMenus.get(PhasingMenu)

        return menu

    def _setContextMenu(self, menu):
        """Set a needed menu based on strip mode
        """
        self.strip.viewStripMenu = menu

    def _selectPeaksInRegion(self, xPositions, yPositions, zPositions):
        currentPeaks = set(self.current.peaks)

        peaks = set()
        for spectrumView in self._ordering:  # strip.spectrumViews:

            if spectrumView.isDeleted:
                continue

            for peakListView in spectrumView.peakListViews:
                if not peakListView.isVisible() or not spectrumView.isVisible():
                    continue

                peakList = peakListView.peakList
                if not isinstance(peakList, PeakList):  # it could be an IntegralList
                    continue

                if len(spectrumView.spectrum.axisCodes) == 1:

                    y0 = self._startCoordinate[1]
                    y1 = self._endCoordinate[1]
                    y0, y1 = min(y0, y1), max(y0, y1)
                    xAxis = 0

                    for peak in peakList.peaks:
                        height = peak.height  # * scale # TBD: is the scale already taken into account in peak.height???
                        if xPositions[0] < float(peak.position[xAxis]) < xPositions[1] and y0 < height < y1:
                            peaks.add(peak)

                else:
                    spectrumIndices = spectrumView._displayOrderSpectrumDimensionIndices
                    xAxis = spectrumIndices[0]
                    yAxis = spectrumIndices[1]

                    for peak in peakList.peaks:
                        if (xPositions[0] < float(peak.position[xAxis]) < xPositions[1]
                                and yPositions[0] < float(peak.position[yAxis]) < yPositions[1]):
                            if len(peak.axisCodes) > 2 and zPositions is not None:
                                zAxis = spectrumIndices[2]

                                # within the XY bounds so check whether inPlane
                                _isInPlane, _isInFlankingPlane, planeIndex, fade = self._GLPeaks.objIsInVisiblePlanes(spectrumView, peak)

                                # if zPositions[0] < float(peak.position[zAxis]) < zPositions[1]:
                                if _isInPlane:
                                    peaks.add(peak)
                            else:
                                peaks.add(peak)

        self.current.peaks = list(currentPeaks | peaks)

    def _selectMultipletsInRegion(self, xPositions, yPositions, zPositions):
        currentMultiplets = set(self.current.multiplets)

        multiplets = set()
        for spectrumView in self._ordering:  # strip.spectrumViews:

            if spectrumView.isDeleted:
                continue

            for multipletListView in spectrumView.multipletListViews:
                if not multipletListView.isVisible() or not spectrumView.isVisible():
                    continue

                multipletList = multipletListView.multipletList

                if len(spectrumView.spectrum.axisCodes) == 1:

                    y0 = self._startCoordinate[1]
                    y1 = self._endCoordinate[1]
                    y0, y1 = min(y0, y1), max(y0, y1)
                    xAxis = 0

                    for multiplet in multipletList.multiplets:
                        if not multiplet.position:
                            continue

                        height = multiplet.height  # * scale # TBD: is the scale already taken into account in multiplet.height???
                        if xPositions[0] < float(multiplet.position[xAxis]) < xPositions[1] and y0 < height < y1:
                            multiplets.add(multiplet)

                else:
                    spectrumIndices = spectrumView._displayOrderSpectrumDimensionIndices
                    xAxis = spectrumIndices[0]
                    yAxis = spectrumIndices[1]

                    for multiplet in multipletList.multiplets:
                        if not multiplet.position:
                            continue

                        if (xPositions[0] < float(multiplet.position[xAxis]) < xPositions[1]
                                and yPositions[0] < float(multiplet.position[yAxis]) < yPositions[1]):
                            if len(multiplet.axisCodes) > 2 and zPositions is not None:
                                zAxis = spectrumIndices[2]

                                # within the XY bounds so check whether inPlane
                                _isInPlane, _isInFlankingPlane, planeIndex, fade = self._GLPeaks.objIsInVisiblePlanes(spectrumView, multiplet)

                                # if zPositions[0] < float(multiplet.position[zAxis]) < zPositions[1]:
                                if _isInPlane:
                                    multiplets.add(multiplet)
                            else:
                                multiplets.add(multiplet)

        self.current.multiplets = list(currentMultiplets | multiplets)

    def _mouseDragEvent(self, event: QtGui.QMouseEvent, axis=None):
        cursorCoordinate = self.getCurrentCursorCoordinate()
        if controlShiftLeftMouse(event) or controlShiftRightMouse(event):
            # Control(Cmd)+shift+left drag: Peak-picking
            event.accept()

            self._resetBoxes()
            selectedRegion = [[round(self._startCoordinate[0], 3), round(self._endCoordinate[0], 3)],
                              [round(self._startCoordinate[1], 3), round(self._endCoordinate[1], 3)]]

            for n in self._orderedAxes[2:]:
                selectedRegion.append((n.region[0], n.region[1]))

            peaks = self.strip.peakPickRegion(selectedRegion)
            self.current.peaks = peaks

        elif controlLeftMouse(event):
            # Control(Cmd)+left drag: selects peaks - purple box
            event.accept()

            self._resetBoxes()
            xPositions = sorted([self._startCoordinate[0], self._endCoordinate[0]])
            yPositions = sorted([self._startCoordinate[1], self._endCoordinate[1]])

            if len(self._orderedAxes) > 2:
                zPositions = self._orderedAxes[2].region
            else:
                zPositions = None

            self._selectMultipletsInRegion(xPositions, yPositions, zPositions)
            self._selectPeaksInRegion(xPositions, yPositions, zPositions)

        elif middleMouse(event) or rightMouse(event):
            # middle drag: moves selected peaks
            event.accept()

            if self._startMiddleDrag:
                peaks = list(self.current.peaks)
                if not peaks:
                    return

                deltaPosition = [cursorCoordinate[0] - self._startCoordinate[0],
                                 cursorCoordinate[1] - self._startCoordinate[1]]
                for peak in peaks:
                    peak.startPosition = peak.position

                with undoBlock():
                    for peak in peaks:
                        self._movePeak(peak, deltaPosition)

                self.current.peaks = peaks

        elif shiftLeftMouse(event):
            # zoom into the region - yellow box
            if self.INVERTXAXIS:
                self.axisL = max(self._startCoordinate[0], self._endCoordinate[0])
                self.axisR = min(self._startCoordinate[0], self._endCoordinate[0])
            else:
                self.axisL = min(self._startCoordinate[0], self._endCoordinate[0])
                self.axisR = max(self._startCoordinate[0], self._endCoordinate[0])

            if self.INVERTYAXIS:
                self.axisB = max(self._startCoordinate[1], self._endCoordinate[1])
                self.axisT = min(self._startCoordinate[1], self._endCoordinate[1])
            else:
                self.axisB = min(self._startCoordinate[1], self._endCoordinate[1])
                self.axisT = max(self._startCoordinate[1], self._endCoordinate[1])

            self._testAxisLimits(setLimits=True)
            self._resetBoxes()

            # this also rescales the peaks
            self._rescaleXAxis()

        elif shiftMiddleMouse(event) or shiftRightMouse(event):
            pass

        else:
            event.ignore()

        self.update()

    def exportToPDF(self, filename='default.pdf', params=None):
        return GLExporter(self, self.strip, filename, params)

    def exportToSVG(self, filename='default.svg', params=None):
        return GLExporter(self, self.strip, filename, params)

    # def cohenSutherlandClip(self, x0, y0, x1, y1):
    #     """Implement Cohen-Sutherland clipping
    #     :param x0, y0 - co-ordinates of first point:
    #     :param x1, y1 - co-ordinates of second point:
    #     :return None if not clipped else (xs, ys, xe, ye) - start, end of clipped line
    #     """
    #     INSIDE, LEFT, RIGHT, BOTTOM, TOP = 0, 1, 2, 4, 8
    #
    #     xMin = min([self.axisL, self.axisR])
    #     xMax = max([self.axisL, self.axisR])
    #     yMin = min([self.axisB, self.axisT])
    #     yMax = max([self.axisB, self.axisT])
    #
    #     def computeCode(x, y):
    #         """calculate region that point lies in
    #         :param x, y - point:
    #         :return code:
    #         """
    #         code = INSIDE
    #         if x < xMin:  # to the left of rectangle
    #             code |= LEFT
    #         elif x > xMax:  # to the right of rectangle
    #             code |= RIGHT
    #         if y < yMin:  # below the rectangle
    #             code |= BOTTOM
    #         elif y > yMax:  # above the rectangle
    #             code |= TOP
    #         return code
    #
    #     code1 = computeCode(x0, y0)
    #     code2 = computeCode(x1, y1)
    #     accept = False
    #
    #     while not accept:
    #
    #         # If both endpoints lie within rectangle
    #         if code1 == 0 and code2 == 0:
    #             accept = True
    #
    #         # If both endpoints are outside rectangle
    #         elif (code1 & code2) != 0:
    #             return None
    #
    #         # Some segment lies within the rectangle
    #         else:
    #
    #             # Line Needs clipping
    #             # At least one of the points is outside,
    #             # select it
    #             x = 1.0
    #             y = 1.0
    #             if code1 != 0:
    #                 code_out = code1
    #             else:
    #                 code_out = code2
    #
    #             # Find intersection point
    #             # using formulas y = y0 + slope * (x - x0),
    #             # x = x0 + (1 / slope) * (y - y0)
    #             if code_out & TOP:
    #
    #                 # point is above the clip rectangle
    #                 x = x0 + (x1 - x0) * \
    #                     (yMax - y0) / (y1 - y0)
    #                 y = yMax
    #
    #             elif code_out & BOTTOM:
    #
    #                 # point is below the clip rectangle
    #                 x = x0 + (x1 - x0) * \
    #                     (yMin - y0) / (y1 - y0)
    #                 y = yMin
    #
    #             elif code_out & RIGHT:
    #
    #                 # point is to the right of the clip rectangle
    #                 y = y0 + (y1 - y0) * \
    #                     (xMax - x0) / (x1 - x0)
    #                 x = xMax
    #
    #             elif code_out & LEFT:
    #
    #                 # point is to the left of the clip rectangle
    #                 y = y0 + (y1 - y0) * \
    #                     (xMin - x0) / (x1 - x0)
    #                 x = xMin
    #
    #             # Now intersection point x,y is found
    #             # We replace point outside clipping rectangle
    #             # by intersection point
    #             if code_out == code1:
    #                 x0 = x
    #                 y0 = y
    #                 code1 = computeCode(x0, y0)
    #
    #             else:
    #                 x1 = x
    #                 y1 = y
    #                 code2 = computeCode(x1, y1)
    #
    #     return [x0, y0, x1, y1]

    def pointVisible(self, lineList, x=0.0, y=0.0, width=0.0, height=0.0):
        """return true if the line has visible endpoints
        """
        if (self.between(lineList[0], self.axisL, self.axisR) and
                (self.between(lineList[1], self.axisT, self.axisB))):
            lineList[0] = x + width * (lineList[0] - self.axisL) / (self.axisR - self.axisL)
            lineList[1] = y + height * (lineList[1] - self.axisB) / (self.axisT - self.axisB)
            return True

    def lineVisible(self, lineList, x=0.0, y=0.0, width=0.0, height=0.0, checkIntegral=False):
        """return the list of visible lines
        """
        # make into a listof tuples
        newList = []
        newLine = [[lineList[ll], lineList[ll + 1]] for ll in range(0, len(lineList), 2)]
        if len(newLine) > 2:
            newList = self.clipPoly(newLine)
        elif len(newLine) == 2:
            newList = self.clipLine(newLine)

        try:
            if newList:
                newList = [pp for outPoint in newList for pp in (x + width * (outPoint[0] - self.axisL) / (self.axisR - self.axisL),
                                                                 y + height * (outPoint[1] - self.axisB) / (self.axisT - self.axisB))]
        except Exception as es:
            pass

        return newList

    def clipPoly(self, subjectPolygon):
        """Apply Sutherland-Hodgman algorithm for clipping polygons
        """
        if self.INVERTXAXIS != self.INVERTYAXIS:
            clipPolygon = [[self.axisL, self.axisB],
                           [self.axisL, self.axisT],
                           [self.axisR, self.axisT],
                           [self.axisR, self.axisB]]
        else:
            clipPolygon = [[self.axisL, self.axisB],
                           [self.axisR, self.axisB],
                           [self.axisR, self.axisT],
                           [self.axisL, self.axisT]]

        def inside(p):
            return (cp2[0] - cp1[0]) * (p[1] - cp1[1]) > (cp2[1] - cp1[1]) * (p[0] - cp1[0])

        def get_intersect():
            """Returns the point of intersection of the lines passing through a2,a1 and b2,b1.
            """
            pp = np.vstack([s, e, cp1, cp2])  # s for stacked

            h = np.hstack((pp, np.ones((4, 1))))  # h for homogeneous
            l1 = np.cross(h[0], h[1])  # get first line
            l2 = np.cross(h[2], h[3])  # get second line
            x, y, z = np.cross(l1, l2)  # point of intersection
            if z == 0:  # lines are parallel
                return (float('inf'), float('inf'))
            return (x / z, y / z)

        outputList = subjectPolygon
        cLen = len(clipPolygon)
        cp1 = clipPolygon[cLen - 1]

        for clipVertex in clipPolygon:
            cp2 = clipVertex
            inputList = outputList
            outputList = []
            if not inputList:
                break

            ilLen = len(inputList)
            s = inputList[ilLen - 1]

            for e in inputList:
                if inside(e):
                    if not inside(s):
                        outputList.append(get_intersect())
                    outputList.append(e)
                elif inside(s):
                    outputList.append(get_intersect())
                s = e
            cp1 = cp2
        return outputList

    def clipLine(self, subjectPolygon):
        """Apply Sutherland-Hodgman algorithm for clipping polygons
        """
        if self.INVERTXAXIS != self.INVERTYAXIS:
            clipPolygon = [[self.axisL, self.axisB],
                           [self.axisL, self.axisT],
                           [self.axisR, self.axisT],
                           [self.axisR, self.axisB]]
        else:
            clipPolygon = [[self.axisL, self.axisB],
                           [self.axisR, self.axisB],
                           [self.axisR, self.axisT],
                           [self.axisL, self.axisT]]

        def inside(p):
            return (cp2[0] - cp1[0]) * (p[1] - cp1[1]) > (cp2[1] - cp1[1]) * (p[0] - cp1[0])

        def get_intersect():
            """Returns the point of intersection of the lines passing through a2,a1 and b2,b1.
            """
            pp = np.vstack([s, e, cp1, cp2])  # s for stacked

            h = np.hstack((pp, np.ones((4, 1))))  # h for homogeneous
            l1 = np.cross(h[0], h[1])  # get first line
            l2 = np.cross(h[2], h[3])  # get second line
            x, y, z = np.cross(l1, l2)  # point of intersection
            if z == 0:  # lines are parallel
                return (float('inf'), float('inf'))
            return (x / z, y / z)

        outputList = subjectPolygon
        cLen = len(clipPolygon)
        cp1 = clipPolygon[cLen - 1]

        for clipVertex in clipPolygon:
            cp2 = clipVertex
            inputList = outputList
            outputList = []
            if not inputList:
                break

            ilLen = len(inputList)
            s = inputList[ilLen - 1]

            for e in inputList:
                if inside(e):
                    if not inside(s):
                        outputList.append(get_intersect())
                    outputList.append(e)
                elif inside(s):
                    outputList.append(get_intersect())
                s = e
            cp1 = cp2
        return outputList

    def lineFit(self, lineList, x=0.0, y=0.0, width=0.0, height=0.0, checkIntegral=False):
        for pp in range(0, len(lineList), 2):
            if (self.between(lineList[pp], self.axisL, self.axisR) and
                    (self.between(lineList[pp + 1], self.axisT, self.axisB) or checkIntegral)):
                fit = True
                break
        else:
            fit = False

        for pp in range(0, len(lineList), 2):
            lineList[pp] = x + width * (lineList[pp] - self.axisL) / (self.axisR - self.axisL)
            lineList[pp + 1] = y + height * (lineList[pp + 1] - self.axisB) / (self.axisT - self.axisB)
        return fit


#~~~~~~~~~~~~~~~~~~~~~~~~~~~~~~~~~~~~~~~~~~~~~~~~~~~~~~~~~~~~~~~~~~~~~~~~~~~~~~~~~~~~
# need to use the class below to make everything more generic
GLOptions = {
    'opaque'     : {
        GL.GL_DEPTH_TEST: True,
        GL.GL_BLEND     : False,
        GL.GL_ALPHA_TEST: False,
        GL.GL_CULL_FACE : False,
        },
    'translucent': {
        GL.GL_DEPTH_TEST: True,
        GL.GL_BLEND     : True,
        GL.GL_ALPHA_TEST: False,
        GL.GL_CULL_FACE : False,
        'glBlendFunc'   : (GL.GL_SRC_ALPHA, GL.GL_ONE_MINUS_SRC_ALPHA),
        },
    'additive'   : {
        GL.GL_DEPTH_TEST: False,
        GL.GL_BLEND     : True,
        GL.GL_ALPHA_TEST: False,
        GL.GL_CULL_FACE : False,
        'glBlendFunc'   : (GL.GL_SRC_ALPHA, GL.GL_ONE),
        },
    }


class CcpnTransform3D(QtGui.QMatrix4x4):
    """
  Extension of QMatrix4x4 with some helpful methods added.
  """

    def __init__(self, *args):
        QtGui.QMatrix4x4.__init__(self, *args)

    def matrix(self, nd=3):
        if nd == 3:
            return np.array(self.copyDataTo()).reshape(4, 4)
        elif nd == 2:
            m = np.array(self.copyDataTo()).reshape(4, 4)
            m[2] = m[3]
            m[:, 2] = m[:, 3]
            return m[:3, :3]
        else:
            raise Exception("Argument 'nd' must be 2 or 3")

    def map(self, obj):
        """
    Extends QMatrix4x4.map() to allow mapping (3, ...) arrays of coordinates
    """
        if isinstance(obj, np.ndarray) and obj.ndim >= 2 and obj.shape[0] in (2, 3):
            return fn.transformCoordinates(self, obj)
        else:
            return QtGui.QMatrix4x4.map(self, obj)

    def inverted(self):
        inv, b = QtGui.QMatrix4x4.inverted(self)
        return CcpnTransform3D(inv), b


class CcpnGLItem():
    _nextId = 0

    def __init__(self, parentItem=None):
        self._id = CcpnGLItem._nextId
        CcpnGLItem._nextId += 1

        self.strip = None
        self._view = None
        self._children = set()
        self._transform = CcpnTransform3D()
        self._visible = True
        # self.setParentItem(parentItem)
        # self.setDepthValue(0)
        self._glOpts = {}


vertex_data = np.array([0.75, 0.75, 0.0,
                        0.75, -0.75, 0.0,
                        -0.75, -0.75, 0.0], dtype=np.float32)

color_data = np.array([1, 0, 0,
                       0, 1, 0,
                       0, 0, 1], dtype=np.float32)<|MERGE_RESOLUTION|>--- conflicted
+++ resolved
@@ -55,7 +55,7 @@
 # Last code modification
 #=========================================================================================
 __modifiedBy__ = "$modifiedBy: Ed Brooksbank $"
-__dateModified__ = "$dateModified: 2020-01-21 10:40:46 +0000 (Tue, January 21, 2020) $"
+__dateModified__ = "$dateModified: 2020-01-28 09:52:39 +0000 (Tue, January 28, 2020) $"
 __version__ = "$Revision: 3.0.0 $"
 #=========================================================================================
 # Created
@@ -172,7 +172,6 @@
 CURSOR_SOURCE_NONE = None
 CURSOR_SOURCE_SELF = 'self'
 CURSOR_SOURCE_OTHER = 'other'
-<<<<<<< HEAD
 
 # NOTE:ED - not used enums before, maybe I should
 from enum import Enum
@@ -183,8 +182,6 @@
     PAINT_ALL = 1
     PAINT_MOUSEONLY = 2
 
-=======
->>>>>>> 180f4741
 
 class CcpnGLWidget(QOpenGLWidget):
     """Widget to handle all visible spectra/peaks/integrals/multiplets
@@ -323,11 +320,7 @@
         self._selectionMode = 0
         self._startCoordinate = None
         self._endCoordinate = None
-<<<<<<< HEAD
         self.cursorSource = CURSOR_SOURCE_NONE  # can be CURSOR_SOURCE_NONE / CURSOR_SOURCE_SELF / CURSOR_SOURCE_OTHER
-=======
-        self.cursorSource = CURSOR_SOURCE_NONE # can be CURSOR_SOURCE_NONE / CURSOR_SOURCE_SELF / CURSOR_SOURCE_OTHER
->>>>>>> 180f4741
         self.cursorCoordinate = np.zeros((4,), dtype=np.float32)
         self.doubleCursorCoordinate = np.zeros((4,), dtype=np.float32)
 
@@ -904,11 +897,6 @@
         """refresh the devicePixelRatio for the viewports
         """
         # control for changing screens has now been moved to mainWindow so only one signal is needed
-<<<<<<< HEAD
-        self.viewports._devicePixelRatio = self.devicePixelRatio()
-
-        self.update()
-=======
         # GST this most probably ought to be deferred until the drag completes...
         # possibly via an event...
         newPixelRatio = self.devicePixelRatio()
@@ -922,7 +910,6 @@
             self.buildMarks = True
             # self.buildSpectra()           # shouldn't be called here
             self.update()
->>>>>>> 180f4741
 
     def _getValidAspectRatio(self, axisCode):
         va = [ax for ax in self._aspectRatios.keys() if ax.upper()[0] == axisCode.upper()[0]]
@@ -1800,7 +1787,6 @@
         # GLversionFunctions = self.context().versionFunctions()
         # GLversionFunctions.initializeOpenGLFunctions()
         # self._GLVersion = GLversionFunctions.glGetString(GL.GL_VERSION)
-        print('>>>>>>initializeGL')
 
         # initialise a common to all OpenGL windows
         self.globalGL = GLGlobalData(parent=self, strip=self.strip)
@@ -1903,39 +1889,49 @@
         self.viewports = GLViewports()
         self._initialiseViewPorts()
 
-        print('>>>>>>initializeGL - 1')
-
         # set strings for the overlay text
         self.buildOverlayStrings()
 
-        print('>>>>>>initializeGL - 2')
+        # self._lockStringFalse = GLString(text=GLDefs.LOCKSTRING, font=self.globalGL.glSmallFont, x=0, y=0,
+        #                                  colour=(0.5, 0.5, 0.5, 1.0), GLContext=self)
+        # self._lockStringTrue = GLString(text=GLDefs.LOCKSTRING, font=self.globalGL.glSmallFont, x=0, y=0,
+        #                                 colour=self.highlightColour, GLContext=self)
+        # self._useDefaultStringFalse = GLString(text=GLDefs.USEDEFAULTASPECTSTRING, font=self.globalGL.glSmallFont, x=0, y=0,
+        #                                        colour=(0.5, 0.5, 0.5, 1.0), GLContext=self)
+        # self._useDefaultStringTrue = GLString(text=GLDefs.USEDEFAULTASPECTSTRING, font=self.globalGL.glSmallFont, x=0, y=0,
+        #                                       colour=self.highlightColour, GLContext=self)
+        #
+        # cornerButtons = ((self._lockStringTrue, self._toggleAxisLocked),
+        #                  (self._useDefaultStringTrue, self._toggleUseDefaultAspect))
+        #
+        # self._buttonCentres = ()
+        # for button, callBack in cornerButtons:
+        #     w = (button.width / 2)
+        #     h = (button.height / 2)
+        #     # define a slightly wider, lower box
+        #     self._buttonCentres += ((w + 2, h - 2, w, h - 3, callBack),)
+        #
+        # self.stripIDString = GLString(text='', font=self.globalGL.glSmallFont, x=0, y=0, GLContext=self, obj=None)
 
         # This is the correct blend function to ignore stray surface blending functions
         GL.glBlendFuncSeparate(GL.GL_SRC_ALPHA, GL.GL_ONE_MINUS_SRC_ALPHA, GL.GL_ONE, GL.GL_ONE)
         self.setBackgroundColour(self.background, silent=True)
         self.globalGL._shaderProgramTex.setBlendEnabled(0)
 
-        print('>>>>>>initializeGL - 3')
-
         if self.strip:
             self.updateVisibleSpectrumViews()
 
             self.initialiseAxes(self.strip)
             self.initialiseTraces()
 
-<<<<<<< HEAD
         # set the painting mode
         self._paintMode = PAINTMODES.PAINT_ALL
         self._paintLastFrame = True
         self._leavingWidget = False
-=======
-        print('>>>>>>initializeGL - 4')
->>>>>>> 180f4741
 
         # check that the screen device pixel ratio is correct
         self.refreshDevicePixelRatio()
 
-<<<<<<< HEAD
     def _clearGLCursorQueue(self):
         for glBuf in self._glCursorQueue:
             glBuf.clearArrays()
@@ -2026,8 +2022,6 @@
 
         # define an empty view (for printing mainly)
         self.viewports.addViewport(GLDefs.BLANKVIEW, self, (0, 'a'), (0, 'a'), (0, 'a'), (0, 'a'))
-=======
-        print('>>>>>>initializeGL - end')
 
     def buildOverlayStrings(self):
         self._lockStringFalse = GLString(text=GLDefs.LOCKSTRING, font=self.getSmallFont(), x=0, y=0,
@@ -2047,7 +2041,6 @@
             # define a slightly wider, lower box
             self._buttonCentres += ((w + 2, h - 2, w, h - 3, callBack),)
         self.stripIDString = GLString(text='', font=self.getSmallFont(), x=0, y=0, GLContext=self, obj=None)
->>>>>>> 180f4741
 
     def getSmallFont(self, transparent=False):
         # GST tried this, it wrong sometimes, also sometimes its a float?
@@ -2057,15 +2050,9 @@
         fontName = self.globalGL.glSmallTransparentFont if transparent else self.globalGL.glSmallFont
 
         size = self.globalGL.glSmallFontSize
-<<<<<<< HEAD
         font = '%s-%i' % (fontName, size)
 
         return self.globalGL.fonts[font, scale]
-=======
-        font = '%s-%i' %(fontName,size)
-
-        return self.globalGL.fonts[font,scale]
->>>>>>> 180f4741
 
     def _setColourScheme(self):
         """Update colours from colourScheme
@@ -2636,7 +2623,6 @@
         if abs(self.axisL - self.axisR) < 1.0e-6 or abs(self.axisT - self.axisB) < 1.0e-6:
             return
 
-<<<<<<< HEAD
         # reset on the first mouseMove - frees the locked/default axis
         setattr(self.strip.spectrumDisplay, '_useFirstDefault', False)
 
@@ -2646,18 +2632,6 @@
         dy = currentPos.y() - self.lastPos.y()
         self.lastPos = currentPos
         cursorCoordinate = self.getCurrentCursorCoordinate()
-=======
-        currentPos =  self.mapFromGlobal(QtGui.QCursor.pos())
-
-        dx = currentPos.x() - self.lastPos.x()
-        dy = currentPos.y() - self.lastPos.y()
-        self.lastPos = currentPos
-
-
-        cursorCoordinate = self.getCurrentCursorCoordinate()
-
-
->>>>>>> 180f4741
 
         try:
             mouseMovedDict = self.current.mouseMovedDict
@@ -2798,12 +2772,8 @@
                 self._drawMouseMoveLine = True
                 self._drawDeltaOffset = True
 
-<<<<<<< HEAD
         if not event.buttons():
             self.GLSignals._emitMouseMoved(source=self, coords=cursorCoordinate, mouseMovedDict=mouseMovedDict, mainWindow=self.mainWindow)
-=======
-        self.GLSignals._emitMouseMoved(source=self, coords=cursorCoordinate, mouseMovedDict=mouseMovedDict, mainWindow=self.mainWindow)
->>>>>>> 180f4741
 
         # spawn rebuild/paint of traces
         if self._updateHTrace or self._updateVTrace:
@@ -3813,12 +3783,7 @@
             else:
                 labelColour = self.foreground
 
-<<<<<<< HEAD
-            # smallFont = self.getSmallFont()
-            smallFont = self.globalGL.glSmallFont
-=======
             smallFont = self.getSmallFont()
->>>>>>> 180f4741
 
             if self._drawBottomAxis:
                 # create the X axis labelling
@@ -4313,42 +4278,6 @@
                       cursorCoordinate[3]]
         else:
             result = self.doubleCursorCoordinate
-
-        return result
-
-    def getCurrentCursorCoordinate(self):
-
-        if self.cursorSource == None or self.cursorSource == 'self':
-            currentPos = self.mapFromGlobal(QtGui.QCursor.pos())
-            # print('updated current pos', currentPos.x(),currentPos.y())
-
-            # calculate mouse coordinate within the mainView
-            _mouseX = currentPos.x()
-            if self._drawBottomAxis:
-                _mouseY = self.height() - currentPos.y() - self.AXIS_MARGINBOTTOM
-                _top = self.height() - self.AXIS_MARGINBOTTOM
-            else:
-                _mouseY = self.height() - currentPos.y()
-                _top = self.height()
-
-            # translate from screen (0..w, 0..h) to NDC (-1..1, -1..1) to axes (axisL, axisR, axisT, axisB)
-            result = self.mouseTransform.dot([_mouseX, _mouseY, 0.0, 1.0])
-        else:
-            result = self.cursorCoordinate
-
-        return result
-
-    def getCurrentDoubleCursorCoordinates(self):
-        if self.cursorSource in (CURSOR_SOURCE_NONE, CURSOR_SOURCE_SELF):
-            cursorCoordinate = self.getCurrentCursorCoordinate()
-
-            # flip cursor about x=y to get double cursor
-            result =   [cursorCoordinate[1],
-                        cursorCoordinate[0],
-                        cursorCoordinate[2],
-                        cursorCoordinate[3]]
-        else:
-            result =  self.doubleCursorCoordinate
 
         return result
 
@@ -4853,22 +4782,15 @@
 
             mx, my = cursorCoordinate[0], cursorCoordinate[1]-deltaOffset
             self.mouseString = GLString(text=newCoords,
-<<<<<<< HEAD
-                                        font=self.globalGL.glSmallFont,
+                                        font=self.getSmallFont(),
                                         x=valueToRatio(mx, self.axisL, self.axisR),
                                         y=valueToRatio(my, self.axisB, self.axisT),
-=======
-                                        font=self.getSmallFont(),
-                                        x=valueToRatio(cursorCoordinate[0], self.axisL, self.axisR),
-                                        y=valueToRatio(cursorCoordinate[1], self.axisB, self.axisT),
->>>>>>> 180f4741
                                         colour=self.foreground, GLContext=self,
                                         obj=None)
             self._mouseCoords = (cursorCoordinate[0], cursorCoordinate[1])
 
             # check that the string is actually visible, or constraint to the bounds of the strip
             _offset = self.pixelX * 80.0
-<<<<<<< HEAD
             _mouseOffsetR = valueToRatio(mx + _offset, self.axisL, self.axisR)
             _mouseOffsetL = valueToRatio(mx, self.axisL, self.axisR)
             ox = -min(max(_mouseOffsetR - 1.0, 0.0), _mouseOffsetL)
@@ -4876,21 +4798,11 @@
             _offset = self.pixelY * self.mouseString.height
             _mouseOffsetT = valueToRatio(my + _offset, self.axisB, self.axisT)
             _mouseOffsetB = valueToRatio(my, self.axisB, self.axisT)
-=======
-            _mouseOffsetR = valueToRatio(cursorCoordinate[0] + _offset, self.axisL, self.axisR)
-            _mouseOffsetL = valueToRatio(cursorCoordinate[0], self.axisL, self.axisR)
-            ox = -min(max(_mouseOffsetR - 1.0, 0.0), _mouseOffsetL)
-
-            _offset = self.pixelY * self.mouseString.height
-            _mouseOffsetT = valueToRatio(cursorCoordinate[1] + _offset, self.axisB, self.axisT)
-            _mouseOffsetB = valueToRatio(cursorCoordinate[1], self.axisB, self.axisT)
->>>>>>> 180f4741
             oy = -min(max(_mouseOffsetT - 1.0, 0.0), _mouseOffsetB)
 
             self.mouseString.setStringOffset((ox, oy))
             self.mouseString.updateTextArrayVBOAttribs(enableVBO=True)
 
-<<<<<<< HEAD
             # if self._drawDeltaOffset:
             #     # diffCoords = self.diffMouseFormat % (self._axisOrder[0], (cursorX - startX),
             #     #                                      self._axisOrder[1], (cursorY - startY))
@@ -4898,27 +4810,12 @@
             #                                          self._axisOrder[1], self.YMode(cursorY - startY))
             #
             #     self.diffMouseString = GLString(text=diffCoords,
-            #                                     font=self.globalGL.glSmallFont,
+            #                                     font=self.getSmallFont(),
             #                                     x=valueToRatio(cursorCoordinate[0], self.axisL, self.axisR),
             #                                     y=valueToRatio(cursorCoordinate[1], self.axisB, self.axisT) - (
-            #                                             self.globalGL.glSmallFont.height * 2.0 * self.deltaY),
+            #                                             self.getSmallFont().height * 2.0 * self.deltaY),
             #                                     colour=self.foreground, GLContext=self,
             #                                     obj=None)
-=======
-            if self._drawDeltaOffset:
-                # diffCoords = self.diffMouseFormat % (self._axisOrder[0], (cursorX - startX),
-                #                                      self._axisOrder[1], (cursorY - startY))
-                diffCoords = ' d%s: %s\n d%s: %s' % (self._axisOrder[0], self.XMode(cursorX - startX),
-                                                     self._axisOrder[1], self.YMode(cursorY - startY))
-
-                self.diffMouseString = GLString(text=diffCoords,
-                                                font=self.getSmallFont(),
-                                                x=valueToRatio(cursorCoordinate[0], self.axisL, self.axisR),
-                                                y=valueToRatio(cursorCoordinate[1], self.axisB, self.axisT) - (
-                                                        self.getSmallFont().height * 2.0 * self.deltaY),
-                                                colour=self.foreground, GLContext=self,
-                                                obj=None)
->>>>>>> 180f4741
 
     def drawMouseCoords(self):
         if self.underMouse():  # and self.mouseString:
