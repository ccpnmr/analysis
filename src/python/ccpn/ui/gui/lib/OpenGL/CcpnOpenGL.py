--- conflicted
+++ resolved
@@ -5599,13 +5599,8 @@
             strip._checkMenuItems()
 
             # set the correct rightMouseMenu for the clicked object (must be selected)
-<<<<<<< HEAD
-            pks = self._mouseInPeak(xPosition, yPosition, firstOnly=True)
-            if pks:
-=======
             objs = self._mouseInPeak(xPosition, yPosition, firstOnly=False)
             if objs:
->>>>>>> f62166c1
                 strip.contextMenuMode = PeakMenu
                 menu = strip._contextMenus.get(strip.contextMenuMode)
                 strip._lastSelectedObjects = objs
