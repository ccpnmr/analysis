"""
Code for exporting OpenGL stripDisplay to pdf and svg files.
"""

#=========================================================================================
# Licence, Reference and Credits
#=========================================================================================
<<<<<<< HEAD
__copyright__ = "Copyright (C) CCPN project (https://www.ccpn.ac.uk) 2014 - 2023"
__credits__ = ("Ed Brooksbank, Joanna Fox, Morgan Hayward, Victoria A Higman, Luca Mureddu",
               "Eliza Płoskoń, Timothy J Ragan, Brian O Smith, Gary S Thompson & Geerten W Vuister")
=======
__copyright__ = "Copyright (C) CCPN project (https://www.ccpn.ac.uk) 2014 - 2024"
__credits__ = ("Ed Brooksbank, Morgan Hayward, Victoria A Higman, Luca Mureddu, Eliza Płoskoń",
               "Timothy J Ragan, Brian O Smith, Daniel Thompson",
               "Gary S Thompson & Geerten W Vuister")
>>>>>>> d912d959
__licence__ = ("CCPN licence. See https://ccpn.ac.uk/software/licensing/")
__reference__ = ("Skinner, S.P., Fogh, R.H., Boucher, W., Ragan, T.J., Mureddu, L.G., & Vuister, G.W.",
                 "CcpNmr AnalysisAssign: a flexible platform for integrated NMR analysis",
                 "J.Biomol.Nmr (2016), 66, 111-124, https://doi.org/10.1007/s10858-016-0060-y")
#=========================================================================================
# Last code modification
#=========================================================================================
__modifiedBy__ = "$modifiedBy: Ed Brooksbank $"
<<<<<<< HEAD
__dateModified__ = "$dateModified: 2023-12-20 12:52:26 +0000 (Wed, December 20, 2023) $"
__version__ = "$Revision: 3.2.1 $"
=======
__dateModified__ = "$dateModified: 2024-07-25 18:59:48 +0100 (Thu, July 25, 2024) $"
__version__ = "$Revision: 3.2.5 $"
>>>>>>> d912d959
#=========================================================================================
# Created
#=========================================================================================
__author__ = "$Author: Ed Brooksbank $"
__date__ = "$Date: 2018-12-20 13:28:13 +0000 (Thu, December 20, 2018) $"
#=========================================================================================
# Start of code
#=========================================================================================

# import sys
# import os
import io
import numpy as np
import math
# import glob
import contextlib
from itertools import product
from dataclasses import dataclass
from collections import OrderedDict
from collections.abc import Iterable
from PyQt5 import QtGui
# from PyQt5.QtCore import QStandardPaths
# from PyQt5.QtGui import QFontDatabase
# from PyQt5.QtWidgets import QApplication
from reportlab.platypus import SimpleDocTemplate, Paragraph, Flowable
from reportlab.lib.styles import getSampleStyleSheet
from reportlab.lib.units import inch, cm
from reportlab.lib import colors
# from reportlab.graphics import renderSVG, renderPS, renderPM
# from reportlab.graphics.renderPM import renderScaledDrawing, PMCanvas, draw
from reportlab.graphics.shapes import Drawing, Rect, String, PolyLine, Group, Path, Polygon
# from reportlab.graphics.shapes import definePath
# from reportlab.graphics.renderSVG import draw, renderScaledDrawing, SVGCanvas
from reportlab.lib.units import mm
from reportlab.pdfgen import canvas
from reportlab.lib.pagesizes import portrait, landscape, letter, A0, A1, A2, A3, A4, A5, A6
from reportlab.platypus.tables import Table, TableStyle
from reportlab.pdfbase import pdfmetrics
from reportlab.pdfbase.ttfonts import TTFont

from ccpn.ui.gui.widgets.Font import getSystemFonts
from ccpn.ui.gui.lib.OpenGL.CcpnOpenGLViewports import viewportDimensions
from ccpn.ui.gui.lib.OpenGL.CcpnOpenGLDefs import GLLINE_STYLES_ARRAY, getAliasSetting

from ccpn.ui.gui.lib.OpenGL import GL
from ccpn.ui.gui.lib.OpenGL.CcpnOpenGLDefs import GLGRIDLINES, GLAXISLABELS, GLAXISMARKS, \
    GLINTEGRALLABELS, GLINTEGRALSYMBOLS, GLMARKLABELS, GLMARKLINES, GLMULTIPLETLABELS, GLREGIONS, \
    GLMULTIPLETSYMBOLS, GLOTHERLINES, GLPEAKLABELS, GLPEAKSYMBOLS, GLPEAKARROWS, GLMULTIPLETARROWS, \
    GLPRINTTYPE, GLSELECTEDPIDS, \
    GLSPECTRUMBORDERS, GLSPECTRUMCONTOURS, GLSPECTRUMLABELS, \
    GLSTRIP, GLSTRIPLABELLING, GLTRACES, GLACTIVETRACES, GLPLOTBORDER, \
    GLPAGETYPE, GLPAGESIZE, GLSPECTRUMDISPLAY, GLBACKGROUND, GLBASETHICKNESS, GLSYMBOLTHICKNESS, \
    GLCONTOURTHICKNESS, GLFOREGROUND, GLSHOWSPECTRAONPHASE, \
    GLAXISTITLES, GLAXISUNITS, GLSTRIPDIRECTION, GLSTRIPPADDING, GLEXPORTDPI, \
    GLCURSORS, GLDIAGONALLINE, GLDIAGONALSIDEBANDS, \
    MAINVIEW, MAINVIEWFULLHEIGHT, MAINVIEWFULLWIDTH, \
    RIGHTAXIS, RIGHTAXISBAR, FULLRIGHTAXIS, FULLRIGHTAXISBAR, \
    BOTTOMAXIS, BOTTOMAXISBAR, FULLBOTTOMAXIS, FULLBOTTOMAXISBAR, FULLVIEW, BLANKVIEW, \
    GLALIASSHADE, GLSTRIPREGIONS, \
    GLSCALINGMODE, GLSCALINGPERCENT, GLSCALINGBYUNITS, \
    GLPRINTFONT, GLUSEPRINTFONT, GLSCALINGAXIS
# from ccpn.ui.gui.lib.OpenGL.CcpnOpenGLDefs import GLFILENAME, GLWIDGET, GLAXISLINES, GLAXISMARKSINSIDE, \
#     GLFULLLIST, GLEXTENDEDLIST, GLALIASENABLED, GLALIASLABELSENABLED
from ccpn.ui.gui.popups.ExportStripToFile import PAGEPORTRAIT, DEFAULT_FONT, PAGESIZEA6, PAGESIZEA5, \
    PAGESIZEA4, PAGESIZEA3, PAGESIZEA2, PAGESIZEA1, PAGESIZEA0, PAGESIZELETTER, PAGESIZES
# from ccpn.ui.gui.popups.ExportStripToFile import EXPORTPDF, EXPORTSVG, EXPORTTYPES, \
#     PAGELANDSCAPE, PAGETYPES
from ccpn.ui.gui.popups.ExportStripToFile import EXPORTPNG
# from ccpn.util.Colour import colorSchemeTable
from ccpn.core.lib.ContextManagers import catchExceptions
from ccpn.util.Report import Report
from ccpn.util.Constants import SCALE_PERCENT, SCALE_UNIT_CM, SCALE_UNIT_INCH, SCALE_INCH_UNIT, SCALE_CM_UNIT, \
    SCALING_MODES
from ccpn.util.Common import isLinux, isMacOS, isWindowsOS
from ccpn.util.Path import aPath
from ccpn.util.Logging import getLogger


PLOTLEFT = 'plotLeft'
PLOTBOTTOM = 'plotBottom'
PLOTWIDTH = 'plotWidth'
PLOTHEIGHT = 'plotHeight'

PDFSTROKEWIDTH = 'strokeWidth'
PDFSTROKECOLOR = 'strokeColor'
PDFSTROKELINECAP = 'strokeLineCap'
PDFFILLCOLOR = 'fillColor'
PDFFILL = 'fill'
PDFFILLMODE = 'fillMode'
PDFSTROKE = 'stroke'
PDFSTROKEDASHARRAY = 'strokeDashArray'
PDFSTROKEDASHOFFSET = 'strokeDashOffset'
PDFCLOSEPATH = 'closePath'
PDFLINES = 'lines'
FRAMEPADDING = 13
PAGEREFERENCE = {PAGESIZEA0    : A0,
                 PAGESIZEA1    : A1,
                 PAGESIZEA2    : A2,
                 PAGESIZEA3    : A3,
                 PAGESIZEA4    : A4,
                 PAGESIZEA5    : A5,
                 PAGESIZEA6    : A6,
                 PAGESIZELETTER: letter}


def alphaClip(value):
    # return np.clip(float(value), 0.0, 1.0)
    return float(value)


class GLExporter():
    """
    Class container for exporting OpenGL stripDisplay to a file or object
    """

    def __init__(self, parent, strip, filename, params):
        """
        Initialise the exporter
        :param filename - not required
        :param params - parameter dict from the exporter dialog

        Need to have different settingsif the output is to a .png file
        This needs a multiplier based on (output dpi / 72) and scale = (output dpi / 72)
         - a thickness modifier on all drawing output
        Fonts need a 0.5 scaling for .png
        """
        self._parent = parent
        self.strip = strip
        self.project = self.strip.project
        self.filename = filename
        self.params = params

        # set the page orientation
        pageType = portrait if self.params[GLPAGETYPE] == PAGEPORTRAIT else landscape
        _pageSize = PAGEREFERENCE.get(self.params[GLPAGESIZE]) or A4

        self._report = Report(self, self.project, filename, pagesize=pageType(_pageSize),
                              leftMargin=1, rightMargin=1, topMargin=1, bottomMargin=1)

        self._ordering = []
        self._importFonts()

        self._printType = self.params[GLPRINTTYPE]

        if self._printType == EXPORTPNG:
            # need to set the scaling for a PNG file and alter baseThickness/font size
            self._dpiScale = self.params[GLEXPORTDPI] / 72

            self.baseThickness = self.params[GLBASETHICKNESS] * self._dpiScale
            self.symbolThickness = self.params[GLSYMBOLTHICKNESS]
            self.contourThickness = self.params[GLCONTOURTHICKNESS]

            self._pngScale = 0.5
        else:
            self.baseThickness = self.params[GLBASETHICKNESS]
            self.symbolThickness = self.params[GLSYMBOLTHICKNESS]
            self.contourThickness = self.params[GLCONTOURTHICKNESS]

            self._pngScale = 1.0
            self._dpiScale = 1.0

        # set default colours
        self.backgroundColour = colors.Color(*self.params[GLBACKGROUND], alpha=alphaClip(1.0))
        self.foregroundColour = colors.Color(*self.params[GLFOREGROUND], alpha=alphaClip(1.0))

        # build all the sections of the pdf
        self.stripReports = []
        self.stripWidths = []
        self.stripHeights = []
        self.stripSpacing = 0

        # keep track of the individual _mainPlots to build the png/ps/svg files
        self._mainPlots = []

        if self.params[GLSPECTRUMDISPLAY]:
            # print the whole spectrumDisplay
            spectrumDisplay = self.params[GLSPECTRUMDISPLAY]

            _ratios = self._getStripUpdateRatios(spectrumDisplay.orderedStrips)

            self._selectedStrip = self.strip
            self.numStrips = len(spectrumDisplay.strips)
            self._buildPageDimensions(spectrumDisplay.strips, _ratios)

            for strNum, strip in enumerate(spectrumDisplay.orderedStrips):
                self.stripNumber = strNum
                self._linkedAxisStrip = None
                self._createStrip(strip, singleStrip=False, axesOnly=False)
                self._lastMainView = self.mainView
                if strNum < self.numStrips - 1:
                    if self.params[GLSTRIPDIRECTION] == 'Y':
                        if self._parent and not self._parent._drawRightAxis:
                            self._createSpacerStrip()
                    elif self._parent and not self._parent._drawBottomAxis:
                        self._createSpacerStrip()

            # build strip for the floating axis
            self.stripNumber = self.numStrips
            self._linkedAxisStrip = spectrumDisplay.orderedStrips[-1]

            # self._parent still points to the last strip - check not to double up the last axis
            if self.params[GLSTRIPDIRECTION] == 'Y':
                if self._parent and not self._parent._drawRightAxis:
                    self._createStrip(strip, spectrumDisplay._rightGLAxis, singleStrip=False, axesOnly=True)
            elif self._parent and not self._parent._drawBottomAxis:
                self._createStrip(strip, spectrumDisplay._bottomGLAxis, singleStrip=False, axesOnly=True)

            # reset after creating the other strips
            # NOTE:ED - need to store the previous values
            self._resetStripRightBottomAxes()

        else:
            # print a single strip
            strip = self.params[GLSTRIP]
            spectrumDisplay = strip.spectrumDisplay

            _ratios = self._getStripUpdateRatios([strip])

            self._selectedStrip = strip
            self.numStrips = 1
            self._buildPageDimensions([strip], _ratios)

            self.stripNumber = 0
            self._linkedAxisStrip = None
            self._createStrip(strip, singleStrip=True, axesOnly=False)
            self._lastMainView = self.mainView

            self._linkedAxisStrip = strip
            if self.params[GLSTRIPDIRECTION] == 'Y':
                if self._parent and not self._parent._drawRightAxis:
                    self._createStrip(strip, spectrumDisplay._rightGLAxis, singleStrip=True, axesOnly=True)
            elif self._parent and not self._parent._drawBottomAxis:
                self._createStrip(strip, spectrumDisplay._bottomGLAxis, singleStrip=True, axesOnly=True)

            # reset after creating the other strips
            self._resetStripRightBottomAxes()

        self._addTableToStory()

        # this generates the buffer to write to the file
        self._report.buildDocument()

    def _createStrip(self, strip, _parent=None, singleStrip=False, axesOnly=False):
        # point to the correct strip
        self.strip = strip
        self._parent = self.strip._CcpnGLWidget if _parent is None else _parent

        self._buildPage(singleStrip=singleStrip, strip=strip, axesOnly=axesOnly)
        self._setStripAxes()
        self._modifyScaling()
        self._buildStrip(axesOnly=axesOnly)
        self._resetStripAxes()

        # self._addDrawingToStory()
        report = self.report(self.pixWidth, self.pixHeight, self._mainPlot)
        self.stripReports.append(report)
        self.stripWidths.append(report.width)
        self.stripHeights.append(report.height)

    def _createSpacerStrip(self):
        """Create a spacer strip
        """
        rows = (self.params[GLSTRIPDIRECTION] == 'Y')
        if rows:
            h = self.pixHeight
            spacer = Drawing(self.stripSpacing, h)
            self._makeStripSpacingBox(spacer, self.stripSpacing, h)
        else:
            w = self.pixWidth
            spacer = Drawing(w, self.stripSpacing)
            self._makeStripSpacingBox(spacer, w, self.stripSpacing)

        self._mainPlots.append(spacer)

        if self.params[GLSTRIPDIRECTION] == 'Y':
            report = self.report(self.stripSpacing, self.pixHeight, spacer)
        else:
            report = self.report(self.pixWidth, self.stripSpacing, spacer)
        self.stripReports.append(report)
        self.stripWidths.append(report.width)
        self.stripHeights.append(report.height)

    def _importFonts(self):
        from ccpn.framework.PathsAndUrls import fontsPath
        from ccpn.ui.gui.lib.OpenGL.CcpnOpenGLGlobal import GLFONT_SUBSTITUTE

        # load all system fonts to find matches with OpenGl fonts
        for glFonts in self._parent.globalGL.fonts.values():
            pdfmetrics.registerFont(TTFont(glFonts.fontName, fontsPath / 'open-sans' / GLFONT_SUBSTITUTE + '.ttf'))

        self._printFont = None
        if self.params[GLUSEPRINTFONT]:
            _fontName, _fontSize = self.params[GLPRINTFONT]

            _paths = getSystemFonts().get(_fontName, [])
            for _path in _paths:
                with contextlib.suppress(Exception):
                    pdfmetrics.registerFont(TTFont(_fontName, _path))

        # set a default fontName
        self.fontName = self._parent.getSmallFont().fontName

        # load a .pfb/.afm font for the png exporter
        afmdir = fontsPath / 'open-sans'
        pfbdir = fontsPath / 'open-sans'
        afmFile = afmdir / 'OpenSans-Regular.afm'
        pfbFile = pfbdir / 'OpenSans-Regular.pfb'

        justFace = pdfmetrics.EmbeddedType1Face(afmFile, pfbFile)
        faceName = 'OpenSans'  # pulled from AFM file
        pdfmetrics.registerTypeFace(justFace)

        # this needs to have a space
        justFont = pdfmetrics.Font('Open Sans', faceName, 'WinAnsiEncoding')
        pdfmetrics.registerFont(justFont)

    def _buildPageDimensions(self, strips, ratios):
        """Calculate the scaling required for the whole page
        """
        st = strips[0]._CcpnGLWidget
        xr, yr = ratios
        if self.params[GLSTRIPDIRECTION] == 'Y':
            fh = st.height() * yr[st.strip.id]
            _widths = [st._CcpnGLWidget.width() * xr[st.id] for st in strips]
            if self.numStrips > 1:
                _widths.append((self.numStrips - 1) * self.params[GLSTRIPPADDING])
            if st and not st._drawRightAxis:
                _widths.append(strips[0].spectrumDisplay._rightGLAxis.width() * xr['axis'])
            fw = sum(_widths)
        else:
            fw = st.width() * xr[st.strip.id]
            _heights = [st._CcpnGLWidget.height() * yr[st.id] for st in strips]
            if self.numStrips > 1:
                _heights.append((self.numStrips - 1) * self.params[GLSTRIPPADDING])
            if st and not st._drawBottomAxis:
                _heights.append(self.strip.spectrumDisplay._bottomGLAxis.height() * yr['axis'])
            fh = sum(_heights)

        # dimensions of the strip list - should be ints
        _parentH = self.fh = fh
        _parentW = self.fw = fw

        _doc = self._report.doc
        self.docWidth = docWidth = _doc.width  # _doc.pagesize[0]  # - FRAMEPADDING
        self.docHeight = docHeight = _doc.height  # pagesize[1]  # - (2 * FRAMEPADDING)

        # translate to size of drawing Flowable
        self.modRatio = 1.0

        _pageRatio = docHeight / docWidth
        _stripRatio = fh / fw

        if _stripRatio > _pageRatio:
            # strips are taller than relative page - fit to height
            _scale = fh / docHeight
            fh = docHeight
            fw /= _scale
        else:
            _scale = fw / docWidth
            # fw = docWidth
            fh /= _scale

        self.modRatio = 1.0
        self._displayScale = fh / _parentH
        self._fontScale = self._pngScale / self._parent.viewports.devicePixelRatio

        # read the strip spacing from the params
        self._stripSpacing = self.params[GLSTRIPPADDING]  #* self._displayScale

    def _buildPage(self, singleStrip=True, strip=None, axesOnly=False):
        """Build the main sections of the pdf file from a drawing object
        and add the drawing object to a reportlab document
        """
        # NOTE:ED - dpi = 72  # drawing object and documents are hard-coded to this

        # keep aspect ratio of the original screen
        self.margin = 2.0 * cm

        self.main = True
        self.rAxis = self._parent._drawRightAxis
        self.bAxis = self._parent._drawBottomAxis

        # get the method for retrieving the viewport sizes
        getView = self._parent.viewports.getViewportFromWH

        _parentH = self._parent.h
        _parentW = self._parent.w

        # more scale here :|
        if axesOnly:
            if (sc := self._updateScalesX.get('axis', 0.0)) > 0.01:
                # hard-limit so there are no division-by-zeroes
                _parentW = int(_parentW * sc)
            if (sc := self._updateScalesY.get('axis', 0.0)) > 0.01:
                _parentH = int(_parentH * sc)
        else:
            if (sc := self._updateScalesX.get(strip.id, 0.0)) > 0.01:
                # hard-limit so there are no division-by-zeroes
                _parentW = int(_parentW * sc)
            if (sc := self._updateScalesY.get(strip.id, 0.0)) > 0.01:
                _parentH = int(_parentH * sc)

        if not self.rAxis and not self.bAxis:
            # no axes visible
            self.mainView = viewportDimensions(*getView(FULLVIEW, _parentW, _parentH))
            self.rAxisMarkView = viewportDimensions(*getView(BLANKVIEW, _parentW, _parentH))
            self.rAxisBarView = viewportDimensions(*getView(BLANKVIEW, _parentW, _parentH))
            self.bAxisMarkView = viewportDimensions(*getView(BLANKVIEW, _parentW, _parentH))
            self.bAxisBarView = viewportDimensions(*getView(BLANKVIEW, _parentW, _parentH))

        elif self.rAxis and not self.bAxis:
            # right axis visible
            self.mainView = viewportDimensions(*getView(MAINVIEWFULLHEIGHT, _parentW, _parentH))
            if self._parent._fullHeightRightAxis:
                self.rAxisMarkView = viewportDimensions(*getView(FULLRIGHTAXIS, _parentW, _parentH))
                self.rAxisBarView = viewportDimensions(*getView(FULLRIGHTAXISBAR, _parentW, _parentH))
            else:
                self.rAxisMarkView = viewportDimensions(*getView(RIGHTAXIS, _parentW, _parentH))
                self.rAxisBarView = viewportDimensions(*getView(RIGHTAXISBAR, _parentW, _parentH))
            self.bAxisMarkView = viewportDimensions(*getView(BLANKVIEW, _parentW, _parentH))
            self.bAxisBarView = viewportDimensions(*getView(BLANKVIEW, _parentW, _parentH))

        elif not self.rAxis and self.bAxis:
            # bottom axis visible
            self.mainView = viewportDimensions(*getView(MAINVIEWFULLWIDTH, _parentW, _parentH))
            self.rAxisMarkView = viewportDimensions(*getView(BLANKVIEW, _parentW, _parentH))
            self.rAxisBarView = viewportDimensions(*getView(BLANKVIEW, _parentW, _parentH))
            if self._parent._fullWidthBottomAxis:
                self.bAxisMarkView = viewportDimensions(*getView(FULLBOTTOMAXIS, _parentW, _parentH))
                self.bAxisBarView = viewportDimensions(*getView(FULLBOTTOMAXISBAR, _parentW, _parentH))
            else:
                self.bAxisMarkView = viewportDimensions(*getView(BOTTOMAXIS, _parentW, _parentH))
                self.bAxisBarView = viewportDimensions(*getView(BOTTOMAXISBAR, _parentW, _parentH))

        else:
            # both axes visible
            self.mainView = viewportDimensions(*getView(MAINVIEW, _parentW, _parentH))
            self.rAxisMarkView = viewportDimensions(*getView(RIGHTAXIS, _parentW, _parentH))
            self.rAxisBarView = viewportDimensions(*getView(RIGHTAXISBAR, _parentW, _parentH))
            self.bAxisMarkView = viewportDimensions(*getView(BOTTOMAXIS, _parentW, _parentH))
            self.bAxisBarView = viewportDimensions(*getView(BOTTOMAXISBAR, _parentW, _parentH))

        # self.pixWidth = math.floor(_parentW * self.displayScale)
        # self.pixHeight = math.floor(_parentH * self.displayScale)
        # self.fontScale = self._pngScale * self.pixWidth * self.displayScale / _parentW

        self._pixWidth = _parentW
        self._pixHeight = _parentH

        self.fontXOffset = 0.75
        self.fontYOffset = 3.0

    def _modifyScaling(self):

        # modify by the print dialog scaling factor
        _scaleMode = self.params[GLSCALINGMODE]
        _scalePercent = self.params[GLSCALINGPERCENT]
        if _scaleMode == SCALING_MODES.index(SCALE_PERCENT):

            # modify the displayScale
            self.displayScale = (self._displayScale * (_scalePercent / 100.0)) if (
                    0 <= _scalePercent <= 100) else self._displayScale
            self.pixWidth = self._pixWidth * self.displayScale
            self.pixHeight = self._pixHeight * self.displayScale
            self.fontScale = self._fontScale * self.displayScale
            self.stripSpacing = self._stripSpacing * self.displayScale

        else:
            _newScale = 1.0
            _scale = self.params[GLSCALINGBYUNITS]
            try:
                # scales are ratios
                # based on self.mainView dimensions and ranges
                if self._linkedAxisStrip:
                    _axisL = self._linkedAxisStrip._CcpnGLWidget.axisL
                    _axisR = self._linkedAxisStrip._CcpnGLWidget.axisR
                    _axisT = self._linkedAxisStrip._CcpnGLWidget.axisT
                    _axisB = self._linkedAxisStrip._CcpnGLWidget.axisB
                    _width = self._lastMainView.width
                    _height = self._lastMainView.height
                else:
                    _axisL = self._axisL
                    _axisR = self._axisR
                    _axisT = self._axisT
                    _axisB = self._axisB
                    _width = self.mainView.width
                    _height = self.mainView.height

                if _scaleMode == SCALING_MODES.index(SCALE_CM_UNIT):
                    # this is scaled to 72dpi
                    if self.params[GLSCALINGAXIS] == 0:
                        _cms = (self._displayScale * _width * 2.54) / 72.0
                        _axisScale = abs(_axisL - _axisR)
                    else:
                        _cms = (self._displayScale * _height * 2.54) / 72.0
                        _axisScale = abs(_axisT - _axisB)
                    _newScale = _scale / (_cms / _axisScale)

                elif _scaleMode == SCALING_MODES.index(SCALE_UNIT_CM):
                    if self.params[GLSCALINGAXIS] == 0:
                        _cms = (self._displayScale * _width * 2.54) / 72.0
                        _axisScale = abs(_axisL - _axisR)
                    else:
                        _cms = (self._displayScale * _height * 2.54) / 72.0
                        _axisScale = abs(_axisT - _axisB)
                    _newScale = (_axisScale / _cms) / _scale

                elif _scaleMode == SCALING_MODES.index(SCALE_INCH_UNIT):
                    if self.params[GLSCALINGAXIS] == 0:
                        _cms = (self._displayScale * _width) / 72.0
                        _axisScale = abs(_axisL - _axisR)
                    else:
                        _cms = (self._displayScale * _height) / 72.0
                        _axisScale = abs(_axisT - _axisB)
                    _newScale = _scale / (_cms / _axisScale)

                else:
                    if self.params[GLSCALINGAXIS] == 0:
                        _cms = (self._displayScale * _width) / 72.0
                        _axisScale = abs(_axisL - _axisR)
                    else:
                        _cms = (self._displayScale * _height) / 72.0
                        _axisScale = abs(_axisT - _axisB)
                    _newScale = (_axisScale / _cms) / _scale

            except Exception:
                # default to full page
                _newScale = 1.0

            finally:
                # clip to the percentage range
                _newScale = max(0.01, min(_newScale, 1.0))

                self.displayScale = self._displayScale * _newScale
                self.pixWidth = self._pixWidth * self.displayScale
                self.pixHeight = self._pixHeight * self.displayScale
                self.fontScale = self._fontScale * self.displayScale
                self.stripSpacing = self._stripSpacing * self.displayScale

    def _addBackgroundBox(self, thisPlot):
        """Make a background box to cover the plot area
        """
        gr = Group()
        # paint a background box
        ll = [0.0, 0.0,
              0.0, self.pixHeight,
              self.pixWidth, self.pixHeight,
              self.pixWidth, 0.0]

        pl = Path(fillColor=self.backgroundColour, stroke=None, strokeColor=None)
        pl.moveTo(ll[0], ll[1])
        for vv in range(2, len(ll), 2):
            pl.lineTo(ll[vv], ll[vv + 1])
        pl.closePath()
        gr.add(pl)

        # add to the drawing object
        thisPlot.add(gr, name='mainPlotBox')

        # gr = Group()
        # # paint a background box
        # ll = [0.0, 0.0,
        #       0.0, self.pixHeight,
        #       self.pixWidth, self.pixHeight,
        #       self.pixWidth, 0.0]
        # if ll:
        #     pl = Path(fillColor=self.backgroundColour, stroke=None, strokeColor=None)
        #     pl.moveTo(ll[0], ll[1])
        #     for vv in range(2, len(ll), 2):
        #         pl.lineTo(ll[vv], ll[vv + 1])
        #     pl.closePath()
        #     gr.add(pl)

        # # frame the top-left of the main plot area
        # ll = [self.displayScale * self.mainView.left, self.displayScale * self.mainView.bottom,
        #       self.displayScale * self.mainView.left, self.pixHeight,
        #       self.displayScale * self.mainView.width, self.pixHeight]
        # # ll = [self.displayScale * self.mainL, self.displayScale * self.mainB,
        # #       self.displayScale * self.mainL, self.pixHeight,
        # #       self.displayScale * self.mainW, self.pixHeight]
        #
        # if ll and self.params[GLPLOTBORDER]:
        #     pl = Path(strokeColor=self.foregroundColour, strokeWidth=0.5)
        #     pl.moveTo(ll[0], ll[1])
        #     for vv in range(2, len(ll), 2):
        #         pl.lineTo(ll[vv], ll[vv + 1])
        #     gr.add(pl)
        # # add to the drawing object
        # self._mainPlot.add(gr, name='mainPlotBox')

    def _makeStripSpacingBox(self, thisPlot, w, h):
        """Make a strip spacing box
        """
        gr = Group()
        # paint a background box
        ll = [0.0, 0.0,
              0.0, h,
              w, h,
              w, 0.0]

        # add a solid white background
        pl = Path(fillColor=self.backgroundColour, stroke=None, strokeColor=None)
        pl.moveTo(ll[0], ll[1])
        for vv in range(2, len(ll), 2):
            pl.lineTo(ll[vv], ll[vv + 1])
        pl.closePath()
        gr.add(pl)

        if self.params[GLPLOTBORDER]:
            # add the top or left border for the pdf plotting
            # need to sort out the border tolerances at some point
            pl = Path(fillColor=None,
                      strokeColor=self.foregroundColour,
                      strokeWidth=0.5 * self.baseThickness)
            if self.params[GLSTRIPDIRECTION] == 'Y':
                pl.moveTo(0, h)
                pl.lineTo(0, self.displayScale * self.mainView.bottom)
            else:
                pl.moveTo(0, h)
                pl.lineTo(self.displayScale * self.mainView.width, h)
            gr.add(pl)

        # add to the drawing object
        thisPlot.add(gr, name='stripSpacingPlot')

    def _addPlotBorders(self, thisPlot):
        """Add requires borders to the plot area
        """
        # frame the top-left of the main plot area - after other plotting
        gr = Group()
        ll = [self.displayScale * self.mainView.left, self.displayScale * self.mainView.bottom,
              self.displayScale * self.mainView.left, self.pixHeight,
              self.displayScale * self.mainView.width, self.pixHeight,
              self.displayScale * self.mainView.width, self.displayScale * self.mainView.bottom,
              self.displayScale * self.mainView.left, self.displayScale * self.mainView.bottom]

        pl = Path(fillColor=None,
                  strokeColor=self.foregroundColour if self.params[GLPLOTBORDER] else self.backgroundColour,
                  strokeWidth=0.5 * self.baseThickness)
        pl.moveTo(ll[0], ll[1])
        for vv in range(2, len(ll), 2):
            pl.lineTo(ll[vv], ll[vv + 1])
        gr.add(pl)

        thisPlot.add(gr, name='mainPlotBox')

    def _getStripUpdateRatios(self, strips):
        """Get the ratios for keeping the aspect if strips have _updateAxes set
        """
        strip = None
        self._updateScalesX = {}
        self._updateScalesY = {}
        for strip in strips:
            self._updateAxes = False
            _dd = self.params[GLSTRIPREGIONS][strip.id]
            if _dd.useRegion:
                # set the range for the display
                yt, yb = _axisT, _axisB = round(strip._CcpnGLWidget.axisT, 2), round(strip._CcpnGLWidget.axisB, 2)
                xl, xr = _axisL, _axisR = round(strip._CcpnGLWidget.axisL, 2), round(strip._CcpnGLWidget.axisR, 2)
                for ii, ddAxis in enumerate(_dd.axes):
                    # if _dd.minMaxMode == 0:
                    if ii == 0:
                        _axisL, _axisR = ddAxis['Min'], ddAxis['Max']
                    else:
                        _axisT, _axisB = ddAxis['Min'], ddAxis['Max']

                    # elif ii == 0:
                    #     _axisL, _axisR = ddAxis['Centre'] + ddAxis['Width'] / 2, ddAxis['Centre'] - ddAxis['Width'] / 2
                    # else:
                    #     _axisT, _axisB = ddAxis['Centre'] + ddAxis['Width'] / 2, ddAxis['Centre'] - ddAxis['Width'] / 2

                self._updateScalesX[strip.id] = abs((_axisR - _axisL) / (xr - xl))
                self._updateScalesY[strip.id] = abs((_axisT - _axisB) / (yt - yb))

            else:
                self._updateScalesX[strip.id] = 1.0
                self._updateScalesY[strip.id] = 1.0

        if strip:
            # repeat the last value depending on strip-direction
            if self.params[GLSTRIPDIRECTION] == 'Y':
                self._updateScalesX['axis'] = 1.0
                self._updateScalesY['axis'] = self._updateScalesY[strip.id]
            else:
                self._updateScalesX['axis'] = self._updateScalesX[strip.id]
                self._updateScalesY['axis'] = 1.0

            return (self._updateScalesX, self._updateScalesY)

    def _setStripAxes(self):

        # set the range for the display
        self._oldValues = (self.strip._CcpnGLWidget.axisL, self.strip._CcpnGLWidget.axisR,
                           self.strip._CcpnGLWidget.axisT, self.strip._CcpnGLWidget.axisB)
        self._oldSize = (self.strip._CcpnGLWidget.w, self.strip._CcpnGLWidget.h)
        try:
            self._updateAxes = False
            _dd = self.params[GLSTRIPREGIONS][self.strip.id]
            self._updateAxes = _dd.useRegion
            if self._updateAxes:
                for ii, ddAxis in enumerate(_dd.axes):

                    # if _dd.minMaxMode == 0:
                    self.strip.setAxisRegion(ii, (ddAxis['Min'], ddAxis['Max']), rescale=False, update=False)

                    if self.params[GLSTRIPDIRECTION] == 'Y':
                        if not self.rAxis:
                            self.strip.spectrumDisplay._rightGLAxis._setAxisRegion(ii, (ddAxis['Min'], ddAxis['Max']),
                                                                                   rescale=False, update=False)
                    elif not self.bAxis:
                        self.strip.spectrumDisplay._bottomGLAxis._setAxisRegion(ii, (ddAxis['Min'], ddAxis['Max']),
                                                                                rescale=False, update=False)
                    # else:
                    #     self.strip.setAxisPosition(ii, ddAxis['Centre'], rescale=False, update=False)
                    #     self.strip.setAxisWidth(ii, ddAxis['Width'], rescale=False, update=False)
                    #
                    #     if self.params[GLSTRIPDIRECTION] == 'Y':
                    #         if not self.rAxis:
                    #             self.strip.spectrumDisplay._rightGLAxis._setAxisPosition(ii, ddAxis['Centre'], rescale=False, update=False)
                    #             self.strip.spectrumDisplay._rightGLAxis._setAxisWidth(ii, ddAxis['Width'], rescale=False, update=False)
                    #     elif not self.bAxis:
                    #         self.strip.spectrumDisplay._bottomGLAxis._setAxisPosition(ii, ddAxis['Centre'], rescale=False, update=False)
                    #         self.strip.spectrumDisplay._bottomGLAxis._setAxisWidth(ii, ddAxis['Width'], rescale=False, update=False)

                self._setAxisValues()

                # self.strip._CcpnGLWidget.w *= (self._updateScalesX.get(self.strip.id, 1.0) / self._updateScalesY.get(self.strip.id, 1.0))
                self.strip._CcpnGLWidget.w *= self._updateScalesX.get(self.strip.id, 1.0)
                self.strip._CcpnGLWidget.h *= self._updateScalesY.get(self.strip.id, 1.0)

                self._rebuildGL(self.strip._CcpnGLWidget)
                if self.params[GLSTRIPDIRECTION] == 'Y':
                    if not self.rAxis:
                        self._rebuildGL(self.strip.spectrumDisplay._rightGLAxis)
                elif not self.bAxis:
                    self._rebuildGL(self.strip.spectrumDisplay._bottomGLAxis)

            else:
                self._setAxisValues()

        except Exception as es:
            getLogger().debug(f'_setStripAxes: problem creating page {es}')

    @staticmethod
    def _rebuildGL(GLWidget):
        """Rebuild the GL-widget
        """
        GLWidget._rescaleAllAxes(update=False)
        GLWidget._buildGL()
        GLWidget.buildAxisLabels(refresh=True)

    def _setAxisValues(self):
        """Set the axis values from the strip
        """
        self._axisL = self.strip._CcpnGLWidget.axisL
        self._axisR = self.strip._CcpnGLWidget.axisR
        self._axisT = self.strip._CcpnGLWidget.axisT
        self._axisB = self.strip._CcpnGLWidget.axisB

    def _buildStrip(self, axesOnly=False):
        # create an object that can be added to a report
        self._mainPlot = Drawing(self.pixWidth, self.pixHeight)

        # keep a history of the _mainPlot objects to build the png/ps/svg files
        self._mainPlots.append(self._mainPlot)

        self._addBackgroundBox(self._mainPlot)

        # get the list of required spectra
        self._ordering = self.strip.getSpectrumViews()

        # print the grid objects
        if self.params[GLGRIDLINES]: self._addGridLines()

        if not axesOnly:
            if self.params[GLDIAGONALLINE]: self._addDiagonalLine()
            if self.params[GLDIAGONALSIDEBANDS]: self._addDiagonalSideBands()

            # check parameters to decide what to print

            if not self._parent.spectrumDisplay.is1D or \
                    not self._parent.spectrumDisplay.phasingFrame.isVisible() or \
                    self.params[GLSHOWSPECTRAONPHASE]:

                if self.params[GLSPECTRUMCONTOURS]: self._addSpectrumContours()
                if self.params[GLSPECTRUMBORDERS]: self._addSpectrumBoundaries()

            if not self._parent._stackingMode:
                if self.params[GLINTEGRALSYMBOLS]: self._addIntegralAreas()
                if self.params[GLINTEGRALSYMBOLS]: self._addIntegralLines()
                if self.params[GLPEAKARROWS]: self._addPeakArrows()
                if self.params[GLMULTIPLETARROWS]: self._addMultipletArrows()
                if self.params[GLPEAKSYMBOLS]: self._addPeakSymbols()
                if self.params[GLMULTIPLETSYMBOLS]: self._addMultipletSymbols()
                if self.params[GLMARKLINES]: self._addMarkLines()
                if self.params[GLREGIONS]: self._addRegions()
                if self.params[GLPEAKLABELS]: self._addPeakLabels()
                if self.params[GLINTEGRALLABELS]: self._addIntegralLabels()
                if self.params[GLMULTIPLETLABELS]: self._addMultipletLabels()
                if self.params[GLMARKLABELS]: self._addMarkLabels()
            else:
                if self.params[GLPEAKARROWS]: self._addPeakArrows()
                if self.params[GLMULTIPLETARROWS]: self._addMultipletArrows()
                if self.params[GLPEAKSYMBOLS]: self._addPeakSymbols()
                if self.params[GLMULTIPLETSYMBOLS]: self._addMultipletSymbols()
                if self.params[GLPEAKLABELS]: self._addPeakLabels()
                if self.params[GLMULTIPLETLABELS]: self._addMultipletLabels()
                if self.params[GLSPECTRUMLABELS]: self._addSpectrumLabels()

            if self.params[GLTRACES]: self._addTraces()
            if self._selectedStrip == self.strip and self.params[GLACTIVETRACES]:
                self._addLiveTraces()
            if not self._parent._stackingMode and self.params[GLOTHERLINES]:
                self._addInfiniteLines()
            if self.params[GLSTRIPLABELLING]: self._addOverlayText()

            self.strip.printer.emit(self, self.strip)

            # frame the top-left of the main plot area - after other plotting
            self._addPlotBorders(self._mainPlot)

            # add the axis labels which requires a mask to clean the edges
            self._addAxisMask()

        self._addGridTickMarks()

        if not axesOnly and self.params[GLCURSORS]:
            self._addCursors()
            if self._selectedStrip == self.strip:
                self._addCursorText()

        if self.params[GLAXISLABELS] or self.params[GLAXISUNITS] or self.params[GLAXISTITLES]: self._addGridLabels()

    def _resetStripAxes(self):
        try:
            if self._updateAxes:
                # reset the strip to the original values
                self.strip._CcpnGLWidget.axisL, self.strip._CcpnGLWidget.axisR, self.strip._CcpnGLWidget.axisT, self.strip._CcpnGLWidget.axisB = self._oldValues
                self.strip._CcpnGLWidget.w, self.strip._CcpnGLWidget.h = self._oldSize

                self.strip._CcpnGLWidget._rescaleAllZoom()
                self.strip._CcpnGLWidget._buildGL()
                self.strip._CcpnGLWidget.buildAxisLabels()
        except Exception:
            getLogger().debug('There was an issue resetting the strip')

    def _resetStripRightBottomAxes(self):
        with contextlib.suppress(Exception):
            if self.params[GLSTRIPDIRECTION] == 'Y':
                if self._parent and self._parent._drawRightAxis:
                    # reset the strip to the original values
                    sdr = self.strip.spectrumDisplay._rightGLAxis
                    sdr.axisL, sdr.axisR, sdr.axisT, sdr.axisB = self._oldValues
                    sdr._rescaleAllZoom()
                    sdr._buildGL()
                    sdr.buildAxisLabels(refresh=True)
            elif self._parent and self._parent._drawBottomAxis:
                # reset the strip to the original values
                sdb = self.strip.spectrumDisplay._bottomGLAxis
                sdb.axisL, sdb.axisR, sdb.axisT, sdb.axisB = self._oldValues
                sdb._rescaleAllZoom()
                sdb._buildGL()
                sdb.buildAxisLabels(refresh=True)

    def _addGridLines(self):
        """
        Add grid lines to the main drawing area.
        """
        if self._parent._gridVisible and self._parent.gridList[0]:
            colourGroups = OrderedDict()
            self._appendIndexLineGroup(indArray=self._parent.gridList[0],
                                       colourGroups=colourGroups,
                                       plotDim={PLOTLEFT  : self.displayScale * self.mainView.left,
                                                PLOTBOTTOM: self.displayScale * self.mainView.bottom,
                                                PLOTWIDTH : self.displayScale * self.mainView.width,
                                                PLOTHEIGHT: self.displayScale * self.mainView.height},
                                       name='grid',
                                       ratioLine=True,
                                       lineWidth=0.5 * self.baseThickness)
            self._appendGroup(drawing=self._mainPlot, colourGroups=colourGroups, name='grid')

    def _addDiagonalSideBands(self):
        """
        Add the diagonal sideBand lines to the main drawing area.
        """
        if self._parent.diagonalSideBandsGLList and self._parent._matchingIsotopeCodes:
            colourGroups = OrderedDict()
            self._appendIndexLineGroup(indArray=self._parent.diagonalSideBandsGLList,
                                       colourGroups=colourGroups,
                                       plotDim={PLOTLEFT  : self.displayScale * self.mainView.left,
                                                PLOTBOTTOM: self.displayScale * self.mainView.bottom,
                                                PLOTWIDTH : self.displayScale * self.mainView.width,
                                                PLOTHEIGHT: self.displayScale * self.mainView.height},
                                       name='diagonal',
                                       ratioLine=True,
                                       lineWidth=0.5 * self.baseThickness)
            self._appendGroup(drawing=self._mainPlot, colourGroups=colourGroups, name='diagonal')

    def _addDiagonalLine(self):
        """
        Add the diagonal line to the main drawing area.
        """
        if self._parent.diagonalGLList and self._parent._matchingIsotopeCodes:
            colourGroups = OrderedDict()
            self._appendIndexLineGroup(indArray=self._parent.diagonalGLList,
                                       colourGroups=colourGroups,
                                       plotDim={PLOTLEFT  : self.displayScale * self.mainView.left,
                                                PLOTBOTTOM: self.displayScale * self.mainView.bottom,
                                                PLOTWIDTH : self.displayScale * self.mainView.width,
                                                PLOTHEIGHT: self.displayScale * self.mainView.height},
                                       name='diagonal',
                                       ratioLine=True,
                                       lineWidth=0.5 * self.baseThickness)
            self._appendGroup(drawing=self._mainPlot, colourGroups=colourGroups, name='diagonal')

    def _addCursors(self):
        """
        Add cursors/double cursor to the main drawing area.
        """
        if not (self._parent._glCursorQueue and self._parent._glCursorHead < len(self._parent._glCursorQueue)):
            return

        if _drawList := self._parent._glCursorQueue[self._parent._glCursorHead]:
            colourGroups = OrderedDict()
            self._appendIndexLineGroup(indArray=_drawList,
                                       colourGroups=colourGroups,
                                       plotDim={PLOTLEFT  : self.displayScale * self.mainView.left,
                                                PLOTBOTTOM: self.displayScale * self.mainView.bottom,
                                                PLOTWIDTH : self.displayScale * self.mainView.width,
                                                PLOTHEIGHT: self.displayScale * self.mainView.height},
                                       name='cursors',
                                       ratioLine=True,
                                       lineWidth=0.5 * self.baseThickness)
            self._appendGroup(drawing=self._mainPlot, colourGroups=colourGroups, name='cursors')

    def _addCursorText(self):
        """
        Add the cursor text.
        """
        colourGroups = OrderedDict()

        if not self._parent.mouseString:
            return

        drawString = self._parent.mouseString

        if drawString.vertices is None or drawString.vertices.size == 0:
            return

        col = drawString.colors[0]
        if not isinstance(col, Iterable):
            col = drawString.colors[:4]
        colour = colors.Color(*col[:3], alpha=alphaClip(col[3]))
        colourPath = f'cursorText{colour.red}{colour.green}{colour.blue}{colour.alpha}'

        newLine = self._scaleRatioToWindow([drawString.attribs[0] + (self.fontXOffset * self._parent.deltaX),
                                            drawString.attribs[1] + (self.fontYOffset * self._parent.deltaY)])
        if self.pointVisible(self._parent, newLine,
                             x=self.displayScale * self.mainView.left,
                             y=self.displayScale * self.mainView.bottom,
                             width=self.displayScale * self.mainView.width,
                             height=self.displayScale * self.mainView.height):
            if colourPath not in colourGroups:
                colourGroups[colourPath] = Group()

            textGroup = drawString.text.split('\n')
            textLine = len(textGroup) - 1
            for text in textGroup:
                self._addString(colourGroups, colourPath,
                                drawString,
                                (newLine[0], newLine[1]),
                                colour,
                                text=text,
                                offset=textLine
                                )
                textLine -= 1

        for colourGroup in colourGroups.values():
            self._mainPlot.add(colourGroup)

    def _addSpectrumViewManager(self, groupName):
        """
        Add the spectrum objects to the main drawing area.
        Generator function to iterate over all the aliasing regions of all
        spectrumViews in the strip and execute user code each iteration

        e.g.

        >>> for data in self._addSpectrumViewManager('spectrumContours'):
        >>>     print(data.spectrum)
        """

        # simple class to export variables from the generator function
        @dataclass
        class _editValues:
            colourGroups = OrderedDict()
            GLObject = None
            specSettings = None
            spectrum = None
            dimensionCount = 0
            matrix = None
            matrixSymbols = None
            spectrumView = None
            x = 0
            y = 0
            width = 0
            height = 0
            index = 0
            alias = None


        data = _editValues()
        # set the display parameters
        data.x = _x = self.displayScale * self.mainView.left
        data.y = _y = self.displayScale * self.mainView.bottom
        data.width = _width = self.displayScale * self.mainView.width
        data.height = _height = self.displayScale * self.mainView.height
        data.index = 0

        for spectrumView in self._ordering:

            if spectrumView.isDeleted:
                continue

            if spectrumView.spectrum.pid in self.params[GLSELECTEDPIDS]:

                # get the contour list
<<<<<<< HEAD
                data.GLObject = self._parent._contourList[spectrumView] if spectrumView in self._parent._contourList else None
=======
                _data.GLObject = self._parent._contourList[spectrumView] \
                    if spectrumView in self._parent._contourList else None
>>>>>>> d912d959

                if spectrumView in self._parent._spectrumSettings.keys():

                    # get the spectrum settings for the spectrumView
                    data.specSettings = specSettings = self._parent._spectrumSettings[spectrumView]
                    data.spectrumView = spectrumView
                    data.spectrum = spectrumView.spectrum
                    data.dimensionCount = spectrumView.spectrum.dimensionCount

                    if spectrumView.spectrum.dimensionCount > 1:
                        # draw nD spectra
                        fxMax, fyMax = specSettings.maxSpectrumFrequency
                        dxAF, dyAF = specSettings.spectralWidth
                        xScale, yScale = specSettings.scale
                        alias = specSettings.aliasingIndex
                        folding = specSettings.foldingMode

                        for ii, jj in product(range(alias[0][0], alias[0][1] + 1),
                                              range(alias[1][0], alias[1][1] + 1)):
                            foldX = foldY = 1.0
                            foldXOffset = foldYOffset = 0
                            if folding[0] == 'mirror':
                                foldX = pow(-1, ii)
                                foldXOffset = -dxAF if foldX < 0 else 0
                            if folding[1] == 'mirror':
                                foldY = pow(-1, jj)
                                foldYOffset = -dyAF if foldY < 0 else 0

<<<<<<< HEAD
                            # build the spectrum transformation matrix
                            mm = QtGui.QMatrix4x4()
                            mm.translate(fxMax + (ii * dxAF) + foldXOffset, fyMax + (jj * dyAF) + foldYOffset)
                            mm.scale(xScale * foldX, yScale * foldY)
                            data.matrix = mm
                            data.matrixSymbols = mm
                            data.alias = getAliasSetting(ii, jj)
=======
                        # self.globalGL._shaderProgram1.setGLUniformMatrix4fv('mvMatrix',
                        #                                            1, GL.GL_FALSE,
                        #                                            self._spectrumSettings[spectrumView][SPECTRUM_MATRIX])

                        _, fxMax = specSettings[SPECTRUM_XLIMITS]
                        _, fyMax = specSettings[SPECTRUM_YLIMITS]
                        dxAF, dyAF = specSettings[SPECTRUM_AF]
                        xScale, yScale = specSettings[SPECTRUM_SCALE]
                        alias = specSettings[SPECTRUM_ALIASINGINDEX]
                        folding = specSettings[SPECTRUM_FOLDINGMODE]

                        for ii in range(alias[0][0], alias[0][1] + 1, 1):
                            for jj in range(alias[1][0], alias[1][1] + 1, 1):

                                foldX = foldY = 1.0
                                foldXOffset = foldYOffset = 0
                                if folding[0] == 'mirror':
                                    foldX = pow(-1, ii)
                                    foldXOffset = -dxAF if foldX < 0 else 0

                                if folding[1] == 'mirror':
                                    foldY = pow(-1, jj)
                                    foldYOffset = -dyAF if foldY < 0 else 0

                                # build the spectrum transformation matrix
                                specMatrix = np.array([xScale * foldX, 0.0, 0.0, 0.0,
                                                       0.0, yScale * foldY, 0.0, 0.0,
                                                       0.0, 0.0, 1.0, 0.0,
                                                       fxMax + (ii * dxAF) + foldXOffset,
                                                       fyMax + (jj * dyAF) + foldYOffset, 0.0, 1.0],
                                                      dtype=np.float32)
                                _data.matrix = np.transpose(specMatrix.reshape((4, 4)))
                                _data.matrixSymbols = np.transpose(specMatrix.reshape((4, 4)))
                                _data.alias = getAliasSetting(ii, jj)
                                # get the transformation matrix from the spectrumView
                                # mat = np.transpose(self._parent._spectrumSettings[spectrumView][SPECTRUM_MATRIX].reshape((4, 4)))

                                # # clip all colours first - not sure if needed now, but was causing overflow error in the past
                                # _colors = np.clip(thisSpec.colors, 0.0, 0.9999)

                                yield _data  # pass object

                                _data.index += 1
>>>>>>> d912d959

                            yield data  # pass object

                            data.index += 1

                    else:
                        # draw 1D spectra
                        fxMax, fyMax = specSettings.maxSpectrumFrequency
                        dxAF, dyAF = specSettings.spectralWidth
                        xScale, yScale = specSettings.scale
                        alias = specSettings.aliasingIndex
                        folding = specSettings.foldingMode
                        stackX, stackY = specSettings.stackedMatrixOffset
                        dimX, _ = specSettings.dimensionIndices

                        for ii, jj in product(range(alias[0][0], alias[0][1] + 1),
                                              range(alias[1][0], alias[1][1] + 1)):
                            foldX = 1.0
                            foldXOffsetSym = foldXOffset = 0
                            if folding[0] == 'mirror':
                                foldX = pow(-1, ii)
                                foldXOffset = (2 * fxMax - dxAF) if foldX < 0 else 0
                                foldXOffsetSym = -dxAF if foldX < 0 else 0
                            foldY = 1.0
                            foldYOffsetSym = foldYOffset = 0
                            if folding[1] == 'mirror':
                                foldY = pow(-1, jj)
                                foldYOffset = (2 * fyMax - dyAF) if foldY < 0 else 0
                                foldYOffsetSym = -dyAF if foldY < 0 else 0

                            # build the spectrum transformation matrix
                            mm = QtGui.QMatrix4x4()
                            if self._parent._stackingMode:
                                mm.translate(stackX, stackY)
                            mmSym = QtGui.QMatrix4x4()
                            if self._parent._stackingMode:
                                mmSym.translate(stackX, stackY)

                            if dimX:  # quick way to check if 1D is flipped
                                # build the 1D spectrum transformation matrices
                                mm.translate(0, (jj * dyAF) + foldYOffset)
                                mm.scale(1.0, foldY, 1.0)
                                mmSym.translate(0, fyMax + (jj * dyAF) + foldYOffsetSym)
                                mmSym.scale(1.0, yScale * foldY, 1.0)
                            else:
                                mm.translate((ii * dxAF) + foldXOffset, 0)
                                mm.scale(foldX, 1.0, 1.0)
                                mmSym.translate(fxMax + (ii * dxAF) + foldXOffsetSym, 0)
                                mmSym.scale(xScale * foldX, 1.0, 1.0)

                            data.matrix = mm
                            data.matrixSymbols = mmSym
                            data.alias = getAliasSetting(ii, jj)

                            yield data  # pass object back to the calling method

                            data.index += 1

        if data.colourGroups:
            self._appendGroup(drawing=self._mainPlot, colourGroups=data.colourGroups, name=groupName)

    @staticmethod
    def addLine(colourPath, line):
        """Append a line to the colourGoup if not too close
        """
        # NOTE:ED - would be quicker if done on the whole list at the end
        rnd = np.append(np.round(line, 2).reshape([len(line) // 2, 2]), [[None, None]], axis=0)
        ll = [pp for p0, p1 in zip(rnd, rnd[1:]) if not np.array_equal(p0, p1) for pp in p0]
        if len(ll) > 2:
            colourPath.append(ll)

    def _addSpectrumContours(self):
        """
        Add the spectrum contours to the main drawing area.
        """
        for data in self._addSpectrumViewManager('spectrumContours'):
            if data.dimensionCount > 1:
                for ppInd in range(0, len(data.GLObject.indices), 2):
                    ppInd0 = int(data.GLObject.indices[ppInd])
                    ppInd1 = int(data.GLObject.indices[ppInd + 1])

                    vectStart = QtGui.QVector4D(data.GLObject.vertices[ppInd0 * 2], data.GLObject.vertices[ppInd0 * 2 + 1], 0.0, 1.0)
                    vectStart = data.matrix * vectStart
                    vectEnd = QtGui.QVector4D(data.GLObject.vertices[ppInd1 * 2], data.GLObject.vertices[ppInd1 * 2 + 1], 0.0, 1.0)
                    vectEnd = data.matrix * vectEnd

                    newLine = [vectStart[0], vectStart[1], vectEnd[0], vectEnd[1]]

                    colour = colors.Color(*data.GLObject.colors[ppInd0 * 4:ppInd0 * 4 + 3],
                                          alpha=alphaClip(data.GLObject.colors[ppInd0 * 4 + 3]))
                    colourPath = f'spectrumContours{data.spectrumView.pid}{data.index}' \
                                 f'{colour.red}{colour.green}{colour.blue}{colour.alpha}'

                    if newLine := self.lineVisible(self._parent, newLine, x=data.x, y=data.y, width=data.width,
                                                   height=data.height):
                        if colourPath not in data.colourGroups:
                            data.colourGroups[colourPath] = {PDFLINES      : [],
                                                             PDFSTROKEWIDTH: 0.5 * self.baseThickness * self.contourThickness,
                                                             PDFSTROKECOLOR: colour, PDFSTROKELINECAP: 1}
                        # data.colourGroups[colourPath][PDFLINES].append(newLine)
                        self.addLine(data.colourGroups[colourPath][PDFLINES], newLine)

            else:
                # drawVertexColor
                self._appendVertexLineGroup(indArray=data.GLObject,
                                            colourGroups=data.colourGroups,
                                            plotDim={PLOTLEFT  : data.x,
                                                     PLOTBOTTOM: data.y,
                                                     PLOTWIDTH : data.width,
                                                     PLOTHEIGHT: data.height},
                                            name=f'spectrumContours{data.spectrumView.pid}{data.index}',
                                            mat=data.matrix,
                                            lineWidth=0.5 * self.baseThickness * self.contourThickness)

    def _addSpectrumBoundaries(self):
        """
        Add the spectrum boundaries to the main drawing area.
        """
        colourGroups = OrderedDict()
        self._appendIndexLineGroup(indArray=self._parent.boundingBoxes,
                                   colourGroups=colourGroups,
                                   plotDim={PLOTLEFT  : self.displayScale * self.mainView.left,
                                            PLOTBOTTOM: self.displayScale * self.mainView.bottom,
                                            PLOTWIDTH : self.displayScale * self.mainView.width,
                                            PLOTHEIGHT: self.displayScale * self.mainView.height},
                                   name='boundary',
                                   lineWidth=0.5 * self.baseThickness)
        self._appendGroup(drawing=self._mainPlot, colourGroups=colourGroups, name='boundaries')

    def _addPeakSymbols(self):
        """
        Add the peak symbols to the main drawing area.
        """
        _symbols = self._parent._GLPeaks._GLSymbols

        # iterate through the visible regions with the viewManager
        for data in self._addSpectrumViewManager('peakSymbols'):
            attribList = data.spectrumView.peakListViews
            validListViews = [_symbols[pp] for pp in attribList
                              if pp in _symbols.keys()
                              and pp.isDisplayed
                              and data.spectrumView.isDisplayed
                              and pp.peakList.pid in self.params[GLSELECTEDPIDS]
                              ]

            for GLObject in validListViews:
                self._appendIndexLineGroup(indArray=GLObject,
                                           colourGroups=data.colourGroups,
                                           plotDim={PLOTLEFT  : data.x,
                                                    PLOTBOTTOM: data.y,
                                                    PLOTWIDTH : data.width,
                                                    PLOTHEIGHT: data.height},
                                           name=f'spectrumViewpeakSymbols{data.index}{data.spectrumView.pid}',
                                           mat=data.matrixSymbols,
                                           fillMode=None,
                                           splitGroups=False,
                                           lineWidth=0.5 * self.baseThickness * self.symbolThickness,
                                           alias=data.alias)

    def _addPeakArrows(self):
        """
        Add the peak arrows to the main drawing area.
        """
        _arrows = self._parent._GLPeaks._GLArrows

        # iterate through the visible regions with the viewManager
        for data in self._addSpectrumViewManager('peakArrows'):
            attribList = data.spectrumView.peakListViews
            validListViews = [_arrows[pp] for pp in attribList
                              if pp in _arrows.keys()
                              and pp.isDisplayed
                              and data.spectrumView.isDisplayed
                              and pp.peakList.pid in self.params[GLSELECTEDPIDS]
                              ]

            for GLObject in validListViews:
                self._appendIndexLineGroup(indArray=GLObject,
                                           colourGroups=data.colourGroups,
                                           plotDim={PLOTLEFT  : data.x,
                                                    PLOTBOTTOM: data.y,
                                                    PLOTWIDTH : data.width,
                                                    PLOTHEIGHT: data.height},
                                           name=f'spectrumViewpeakArrows{data.index}{data.spectrumView.pid}',
                                           mat=data.matrixSymbols,
                                           fillMode=None,
                                           splitGroups=False,
                                           lineWidth=0.5 * self.baseThickness,
                                           alias=data.alias)

    def _addMultipletSymbols(self):
        """
        Add the multiplet symbols to the main drawing area.
        """
        _symbols = self._parent._GLMultiplets._GLSymbols

        # iterate through the visible regions with the viewManager
        for data in self._addSpectrumViewManager('multipletSymbols'):
            attribList = data.spectrumView.multipletListViews
            validListViews = [_symbols[pp] for pp in attribList
                              if pp in _symbols.keys()
                              and pp.isDisplayed
                              and data.spectrumView.isDisplayed
                              and pp.multipletList.pid in self.params[GLSELECTEDPIDS]]

            for GLObject in validListViews:
                self._appendIndexLineGroup(indArray=GLObject,
                                           colourGroups=data.colourGroups,
                                           plotDim={PLOTLEFT  : data.x,
                                                    PLOTBOTTOM: data.y,
                                                    PLOTWIDTH : data.width,
                                                    PLOTHEIGHT: data.height},
                                           name=f'spectrumViewmultipletSymbols{data.index}{data.spectrumView.pid}',
                                           mat=data.matrixSymbols,
                                           fillMode=None,
                                           splitGroups=False,
                                           lineWidth=0.5 * self.baseThickness * self.symbolThickness,
                                           alias=data.alias)

    def _addMultipletArrows(self):
        """
        Add the multiplet arrows to the main drawing area.
        """
        _arrows = self._parent._GLMultiplets._GLArrows

        # iterate through the visible regions with the viewManager
        for data in self._addSpectrumViewManager('multipletArrows'):
            attribList = data.spectrumView.multipletListViews
            validListViews = [_arrows[pp] for pp in attribList
                              if pp in _arrows.keys()
                              and pp.isDisplayed
                              and data.spectrumView.isDisplayed
                              and pp.multipletList.pid in self.params[GLSELECTEDPIDS]
                              ]

            for GLObject in validListViews:
                self._appendIndexLineGroup(indArray=GLObject,
                                           colourGroups=data.colourGroups,
                                           plotDim={PLOTLEFT  : data.x,
                                                    PLOTBOTTOM: data.y,
                                                    PLOTWIDTH : data.width,
                                                    PLOTHEIGHT: data.height},
                                           name=f'spectrumViewmultipletArrows{data.index}{data.spectrumView.pid}',
                                           mat=data.matrixSymbols,
                                           fillMode=None,
                                           splitGroups=False,
                                           lineWidth=0.5 * self.baseThickness,
                                           alias=data.alias)

    def _addMarkLines(self):
        """
        Add the mark lines to the main drawing area.
        """
        colourGroups = OrderedDict()
        self._appendIndexLineGroup(indArray=self._parent._marksList,
                                   colourGroups=colourGroups,
                                   plotDim={PLOTLEFT  : self.displayScale * self.mainView.left,
                                            PLOTBOTTOM: self.displayScale * self.mainView.bottom,
                                            PLOTWIDTH : self.displayScale * self.mainView.width,
                                            PLOTHEIGHT: self.displayScale * self.mainView.height},
                                   name='marks',
                                   lineWidth=0.5 * self.baseThickness)
        self._appendGroup(drawing=self._mainPlot, colourGroups=colourGroups, name='marks')

    def _addIntegralLines(self):
        """
        Add the integral lines to the main drawing area.
        """
        colourGroups = OrderedDict()
        self._appendIndexLineGroupFill(indArray=self._parent._GLIntegrals._GLSymbols,
                                       listView='integralList',
                                       colourGroups=colourGroups,
                                       plotDim={PLOTLEFT  : self.displayScale * self.mainView.left,
                                                PLOTBOTTOM: self.displayScale * self.mainView.bottom,
                                                PLOTWIDTH : self.displayScale * self.mainView.width,
                                                PLOTHEIGHT: self.displayScale * self.mainView.height},
                                       name='IntegralListsFill',
                                       fillMode=GL.GL_FILL,
                                       splitGroups=True,
                                       lineWidth=0.5 * self.baseThickness)
        self._appendGroup(drawing=self._mainPlot, colourGroups=colourGroups, name='integralLists')

    def _addIntegralAreas(self):
        """
        Add the integral filled areas to the main drawing area.
        """
        colourGroups = OrderedDict()
        for spectrumView in self._ordering:
            if spectrumView.isDeleted:
                continue

            validIntegralListViews = [pp for pp in spectrumView.integralListViews
                                      if pp.isDisplayed
                                      and spectrumView.isDisplayed
                                      and pp in self._parent._GLIntegrals._GLSymbols.keys()
                                      and pp.integralList.pid in self.params[GLSELECTEDPIDS]]

            _x = self.displayScale * self.mainView.left
            _y = self.displayScale * self.mainView.bottom
            _width = self.displayScale * self.mainView.width
            _height = self.displayScale * self.mainView.height

            for integralListView in validIntegralListViews:  # spectrumView.integralListViews:
                mat = None
                if spectrumView.spectrum.dimensionCount > 1:
                    if spectrumView in self._parent._spectrumSettings.keys():
                        # draw
                        pass

                elif spectrumView in self._parent._contourList.keys():
                    # assume that the vertexArray is a GL_LINE_STRIP
<<<<<<< HEAD
                    if spectrumView in self._parent._contourList.keys():
                        if self._parent._stackingMode:
                            mat = QtGui.QMatrix4x4(self._parent._spectrumSettings[spectrumView].stackedMatrix)
                        else:
                            mat = None
=======
                    mat = np.transpose(self._parent._spectrumSettings[spectrumView][SPECTRUM_STACKEDMATRIX].reshape(
                            (4, 4))) if self._parent._stackingMode else None
>>>>>>> d912d959

                # draw the integralAreas if they exist
                for integralArea in self._parent._GLIntegrals._GLSymbols[integralListView]._regions:
                    if hasattr(integralArea, '_integralArea'):

                        thisSpec = integralArea._integralArea
                        for vv in range(0, len(thisSpec.vertices) - 4, 2):

                            if mat is not None:
                                vectStart = QtGui.QVector4D(thisSpec.vertices[vv], thisSpec.vertices[vv + 1], 0.0, 1.0)
                                vectStart = mat * vectStart
                                vectMid = QtGui.QVector4D(thisSpec.vertices[vv + 2], thisSpec.vertices[vv + 3], 0.0, 1.0)
                                vectMid = mat * vectMid
                                vectEnd = QtGui.QVector4D(thisSpec.vertices[vv + 4], thisSpec.vertices[vv + 5], 0.0, 1.0)
                                vectEnd = mat * vectEnd

                                newLine = [vectStart[0], vectStart[1],
                                           vectMid[0], vectMid[1],
                                           vectEnd[0], vectEnd[1]]
                            else:
                                newLine = list(thisSpec.vertices[vv:vv + 6])

                            colour = colors.Color(*thisSpec.colors[vv * 2:vv * 2 + 3],
                                                  alpha=alphaClip(thisSpec.colors[vv * 2 + 3]))
                            colourPath = f'spectrumViewIntegralFill{spectrumView.pid}' \
                                         f'{colour.red}{colour.green}{colour.blue}{colour.alpha}'

                            if newLine := self.lineVisible(self._parent, newLine, x=_x, y=_y, width=_width,
                                                           height=_height):
                                if colourPath not in colourGroups:
                                    colourGroups[colourPath] = {PDFLINES : [], PDFFILLCOLOR: colour,
                                                                PDFSTROKE: None, PDFSTROKECOLOR: None}
                                # colourGroups[colourPath][PDFLINES].append(newLine)
                                self.addLine(colourGroups[colourPath][PDFLINES], newLine)

        self._appendGroup(drawing=self._mainPlot, colourGroups=colourGroups, name='integralListsAreaFill')

    def _addRegions(self):
        """
        Add the regions to the main drawing area.
        """
        colourGroups = OrderedDict()
        self._appendIndexLineGroup(indArray=self._parent._externalRegions,
                                   colourGroups=colourGroups,
                                   plotDim={PLOTLEFT  : self.displayScale * self.mainView.left,
                                            PLOTBOTTOM: self.displayScale * self.mainView.bottom,
                                            PLOTWIDTH : self.displayScale * self.mainView.width,
                                            PLOTHEIGHT: self.displayScale * self.mainView.height},
                                   name='regions',
                                   lineWidth=0.5 * self.baseThickness)
        self._appendGroup(drawing=self._mainPlot, colourGroups=colourGroups, name='regions')

    def _addPeakLabels(self):
        """
        Add the peak labels to the main drawing area.
        """
        colourGroups = OrderedDict()

        # iterate through the visible regions with the viewManager
        for data in self._addSpectrumViewManager('peakLabels'):

            validPeakListViews = [pp for pp in data.spectrumView.peakListViews
                                  if pp.isDisplayed
                                  and data.spectrumView.isDisplayed
                                  and pp in self._parent._GLPeaks._GLLabels.keys()
                                  and pp.peakList.pid in self.params[GLSELECTEDPIDS]]

            for peakListView in validPeakListViews:  # spectrumView.peakListViews:
                for drawString in self._parent._GLPeaks._GLLabels[peakListView].stringList:

                    if drawString.vertices is None or drawString.vertices.size == 0:
                        continue

                    col = drawString.colors[0]
                    if not isinstance(col, Iterable):
                        col = drawString.colors[:4]
                    _alias = 1.0
                    if data.alias is not None and drawString._alias is not None and \
                            abs(data.alias - drawString._alias) > 0.5:
                        _alias = self.params[GLALIASSHADE] / 100.0

                    colour = colors.Color(*col[:3], alpha=_alias * alphaClip(col[3]))
                    colourPath = f'spectrumViewPeakLabels{data.spectrumView.pid}{data.index}' \
                                 f'{colour.red}{colour.green}{colour.blue}{colour.alpha}'

                    if data.matrixSymbols is not None:
                        newLine = QtGui.QVector4D(drawString.attribs[0], drawString.attribs[1], 0.0, 1.0)
                        newLine = data.matrixSymbols * newLine
                        newLine = [newLine.x(), newLine.y()]

                    else:
                        newLine = [drawString.attribs[0], drawString.attribs[1]]

                    if self.pointVisible(self._parent, newLine,
                                         x=data.x,
                                         y=data.y,
                                         width=data.width,
                                         height=data.height):
                        if colourPath not in colourGroups:
                            colourGroups[colourPath] = Group()
                        textGroup = drawString.text.split('\n')
                        textLine = len(textGroup) - 1
                        for text in textGroup:
                            self._addString(colourGroups, colourPath,
                                            drawString,
                                            (newLine[0], newLine[1]),
                                            # + (textLine * drawString.font.fontSize * self.fontScale)),
                                            colour,
                                            text=text,
                                            offset=textLine
                                            )
                            textLine -= 1

        for colourGroup in colourGroups.values():
            self._mainPlot.add(colourGroup)

    def _addIntegralLabels(self):
        """
        Add the integral labels to the main drawing area.
        """
        colourGroups = OrderedDict()
        for spectrumView in self._ordering:
            if spectrumView.isDeleted:
                continue

            validIntegralListViews = [pp for pp in spectrumView.integralListViews
                                      if pp.isDisplayed
                                      and spectrumView.isDisplayed
                                      and pp in self._parent._GLIntegrals._GLLabels.keys()
                                      and pp.integralList.pid in self.params[GLSELECTEDPIDS]]

            for integralListView in validIntegralListViews:  # spectrumView.integralListViews:
                for drawString in self._parent._GLIntegrals._GLLabels[integralListView].stringList:

                    if drawString.vertices is None or drawString.vertices.size == 0:
                        continue

                    col = drawString.colors[0]
                    if not isinstance(col, Iterable):
                        col = drawString.colors[:4]
                    colour = colors.Color(*col[:3], alpha=alphaClip(col[3]))
                    colourPath = f'spectrumViewIntegralLabels{spectrumView.pid}' \
                                 f'{colour.red}{colour.green}{colour.blue}{colour.alpha}'

                    newLine = [drawString.attribs[0], drawString.attribs[1]]
                    if self.pointVisible(self._parent, newLine,
                                         x=self.displayScale * self.mainView.left,
                                         y=self.displayScale * self.mainView.bottom,
                                         width=self.displayScale * self.mainView.width,
                                         height=self.displayScale * self.mainView.height):
                        if colourPath not in colourGroups:
                            colourGroups[colourPath] = Group()
                        textGroup = drawString.text.split('\n')
                        textLine = len(textGroup) - 1
                        for text in textGroup:
                            self._addString(colourGroups, colourPath,
                                            drawString,
                                            (newLine[0], newLine[1]),
                                            # + (textLine * drawString.font.fontSize * self.fontScale)),
                                            colour,
                                            text=text,
                                            offset=textLine
                                            )
                            textLine -= 1

        for colourGroup in colourGroups.values():
            self._mainPlot.add(colourGroup)

    def _addMultipletLabels(self):
        """
        Add the multiplet labels to the main drawing area.
        """
        colourGroups = OrderedDict()

        # iterate through the visible regions with the viewManager
        for data in self._addSpectrumViewManager('multipletLabels'):

            validMultipletListViews = [pp for pp in data.spectrumView.multipletListViews
                                       if pp.isDisplayed
                                       and data.spectrumView.isDisplayed
                                       and pp in self._parent._GLMultiplets._GLLabels.keys()
                                       and pp.multipletList.pid in self.params[GLSELECTEDPIDS]]

            for multipletListView in validMultipletListViews:  # spectrumView.multipletListViews:
                for drawString in self._parent._GLMultiplets._GLLabels[multipletListView].stringList:

                    if drawString.vertices is None or drawString.vertices.size == 0:
                        continue

                    col = drawString.colors[0]
                    if not isinstance(col, Iterable):
                        col = drawString.colors[:4]
                    _alias = 1.0
                    if data.alias is not None and drawString._alias is not None and \
                            abs(data.alias - drawString._alias) > 0.5:
                        _alias = self.params[GLALIASSHADE] / 100.0

                    colour = colors.Color(*col[:3], alpha=_alias * alphaClip(col[3]))
                    colourPath = f'spectrumViewMultipletLabels' \
                                 f'{data.spectrumView.pid}{data.index}' \
                                 f'{colour.red}{colour.green}{colour.blue}{colour.alpha}'

                    if data.matrixSymbols is not None:
                        newLine = QtGui.QVector4D(drawString.attribs[0], drawString.attribs[1], 0.0, 1.0)
                        newLine = data.matrixSymbols * newLine
                        newLine = [newLine.x(), newLine.y()]

                    else:
                        newLine = [drawString.attribs[0], drawString.attribs[1]]

                    if self.pointVisible(self._parent, newLine,
                                         x=data.x,
                                         y=data.y,
                                         width=data.width,
                                         height=data.height):
                        if colourPath not in colourGroups:
                            colourGroups[colourPath] = Group()
                        textGroup = drawString.text.split('\n')
                        textLine = len(textGroup) - 1
                        for text in textGroup:
                            self._addString(colourGroups, colourPath,
                                            drawString,
                                            (newLine[0], newLine[1]),
                                            # + (textLine * drawString.font.fontSize * self.fontScale)),
                                            colour,
                                            text=text,
                                            offset=textLine
                                            )
                            textLine -= 1

        for colourGroup in colourGroups.values():
            self._mainPlot.add(colourGroup)

    def _addMarkLabels(self):
        """
        Add the mark labels to the main drawing area.
        """
        colourGroups = OrderedDict()
        for drawString in self._parent._marksAxisCodes:

            if drawString.vertices is None or drawString.vertices.size == 0:
                continue

            col = drawString.colors[0]
            if not isinstance(col, Iterable):
                col = drawString.colors[:4]
            colour = colors.Color(*col[:3], alpha=alphaClip(col[3]))
            colourPath = f'projectMarks{colour.red}{colour.green}{colour.blue}{colour.alpha}'

            newLine = [drawString.attribs[0], drawString.attribs[1]]
            if self.pointVisible(self._parent, newLine,
                                 x=self.displayScale * self.mainView.left,
                                 y=self.displayScale * self.mainView.bottom,
                                 width=self.displayScale * self.mainView.width,
                                 height=self.displayScale * self.mainView.height):
                if colourPath not in colourGroups:
                    colourGroups[colourPath] = Group()
                self._addString(colourGroups, colourPath, drawString, newLine, colour, boxed=False)

        for colourGroup in colourGroups.values():
            self._mainPlot.add(colourGroup)

    def _addSpectrumLabels(self):
        """
        Add the (stacked) spectrum labels to the main drawing area.
        """
        colourGroups = OrderedDict()

        if not (self._parent._spectrumLabelling and self._parent._spectrumLabelling.strings):
            return

        for drawString in self._parent._spectrumLabelling.strings.values():

            if drawString.vertices is None or drawString.vertices.size == 0:
                continue

            col = drawString.colors[0]
            if not isinstance(col, Iterable):
                col = drawString.colors[:4]
            colour = colors.Color(*col[:3], alpha=alphaClip(col[3]))
            colourPath = f'projectSpectrumLabels{colour.red}{colour.green}{colour.blue}{colour.alpha}'

            newLine = [drawString.attribs[0], drawString.attribs[1]]
            if self.pointVisible(self._parent, newLine,
                                 x=self.displayScale * self.mainView.left,
                                 y=self.displayScale * self.mainView.bottom,
                                 width=self.displayScale * self.mainView.width,
                                 height=self.displayScale * self.mainView.height):
                if colourPath not in colourGroups:
                    colourGroups[colourPath] = Group()
                self._addString(colourGroups, colourPath, drawString, newLine, colour, boxed=True)

        for colourGroup in colourGroups.values():
            self._mainPlot.add(colourGroup)

    def _addSingleTrace(self, traceName, trace, spectrumView, colourGroups):
        if spectrumView and not spectrumView.isDeleted and spectrumView.isDisplayed:
            # drawVertexColor

            if self._parent._stackingMode:
                mat = QtGui.QMatrix4x4(self._parent._spectrumSettings[spectrumView].stackedMatrix)
            else:
                mat = None

            self._appendVertexLineGroup(indArray=trace,
                                        colourGroups=colourGroups,
                                        plotDim={PLOTLEFT  : self.displayScale * self.mainView.left,
                                                 PLOTBOTTOM: self.displayScale * self.mainView.bottom,
                                                 PLOTWIDTH : self.displayScale * self.mainView.width,
                                                 PLOTHEIGHT: self.displayScale * self.mainView.height},
                                        name=f'{traceName}{spectrumView.pid}',
                                        includeLastVertex=not self._parent.is1D,
                                        mat=mat,
                                        lineWidth=0.5 * self.baseThickness * self.contourThickness)

    def _addTraces(self):
        """
        Add the traces to the main drawing area.
        """
        colourGroups = OrderedDict()
        for hTrace in self._parent._staticHTraces:
            self._addSingleTrace('hTrace', hTrace, hTrace.spectrumView, colourGroups)
        for vTrace in self._parent._staticVTraces:
            self._addSingleTrace('vTrace', vTrace, vTrace.spectrumView, colourGroups)

        self._appendGroup(drawing=self._mainPlot, colourGroups=colourGroups, name='traces')

    def _addLiveTraces(self):
        """
        Add the live traces to the main drawing area.
        """
        colourGroups = OrderedDict()
        if self._parent.showActivePhaseTrace or not self._parent.spectrumDisplay.phasingFrame.isVisible():

            if self._parent._updateHTrace:
                for spectrumView, hTrace in self._parent._hTraces.items():
                    self._addSingleTrace('hTrace', hTrace, spectrumView, colourGroups)
            if self._parent._updateVTrace:
                for spectrumView, vTrace in self._parent._vTraces.items():
                    self._addSingleTrace('vTrace', vTrace, spectrumView, colourGroups)

        self._appendGroup(drawing=self._mainPlot, colourGroups=colourGroups, name='traces')

    def _addInfiniteLines(self):
        """
        Add the infinite lines to the main drawing area.
        """
        colourGroups = OrderedDict()
        _x = self.displayScale * self.mainView.left
        _y = self.displayScale * self.mainView.bottom
        _width = self.displayScale * self.mainView.width
        _height = self.displayScale * self.mainView.height

        for infLine in self._parent._infiniteLines:
            if infLine.visible:
                colour = colors.Color(*infLine.brush[:3], alpha=alphaClip(infLine.brush[3]))
                colourPath = f'infiniteLines{colour.red}{colour.green}{colour.blue}{colour.alpha}{infLine.lineStyle}'

                if infLine.orientation == 'h':
                    newLine = [self._axisL, infLine.values, self._axisR, infLine.values]
                else:
                    newLine = [infLine.values, self._axisT, infLine.values, self._axisB]

                if newLine := self.lineVisible(self._parent, newLine, x=_x, y=_y, width=_width, height=_height):
                    if colourPath not in colourGroups:
                        colourGroups[colourPath] = {PDFLINES          : [],
                                                    PDFSTROKEWIDTH    : 0.5 * infLine.lineWidth * self.baseThickness,
                                                    PDFSTROKECOLOR    : colour,
                                                    PDFSTROKELINECAP  : 1, PDFCLOSEPATH: False,
                                                    PDFSTROKEDASHARRAY: GLLINE_STYLES_ARRAY[infLine.lineStyle]}
                    # colourGroups[colourPath][PDFLINES].append(newLine)
                    self.addLine(colourGroups[colourPath][PDFLINES], newLine)

        self._appendGroup(drawing=self._mainPlot, colourGroups=colourGroups, name='infiniteLines')

    def _scaleRatioToWindow(self, values):
        return [values[0] * (self._axisR - self._axisL) + self._axisL,
                values[1] * (self._axisT - self._axisB) + self._axisB]

    def _addOverlayText(self):
        """
        Add the overlay text to the main drawing area.
        """
        colourGroups = OrderedDict()
        drawString = self._parent.stripIDString

        if drawString.vertices is None or drawString.vertices.size == 0:
            return

        colour = self.foregroundColour
        colourPath = f'overlayText{colour.red}{colour.green}{colour.blue}{colour.alpha}'

        newLine = self._scaleRatioToWindow([drawString.attribs[0] + (self.fontXOffset * self._parent.deltaX),
                                            drawString.attribs[1] + (self.fontYOffset * self._parent.deltaY)])

        if self.pointVisible(self._parent, newLine,
                             x=self.displayScale * self.mainView.left,
                             y=self.displayScale * self.mainView.bottom,
                             width=self.displayScale * self.mainView.width,
                             height=self.displayScale * self.mainView.height):
            pass

        if colourPath not in colourGroups:
            colourGroups[colourPath] = Group()
        self._addString(colourGroups, colourPath, drawString, newLine, colour, boxed=True)

        for colourGroup in colourGroups.values():
            self._mainPlot.add(colourGroup)

    def _addAxisMask(self):
        """
        Add a mask to clean the right/bottom axis areas.
        """
        ll1 = None
        ll2 = None
        if self.rAxis and self.bAxis:
            ll1 = [0.0, 0.0,
                   0.0, self.displayScale * self.mainView.bottom,
                   self.displayScale * self.mainView.width, self.displayScale * self.mainView.bottom,
                   self.displayScale * self.mainView.width, self.pixHeight,
                   self.pixWidth, self.pixHeight,
                   self.pixWidth, 0.0]
            ll2 = [0.0, 0.0, self.pixWidth, 0.0, self.pixWidth, self.pixHeight]

        elif self.rAxis:
            ll1 = [self.displayScale * self.mainView.width, 0.0,
                   self.displayScale * self.mainView.width, self.pixHeight,
                   self.pixWidth, self.pixHeight,
                   self.pixWidth, 0.0]
            ll2 = [self.pixWidth, 0.0, self.pixWidth, self.pixHeight]

        elif self.bAxis:
            ll1 = [0.0, 0.0,
                   0.0, self.displayScale * self.mainView.bottom,
                   self.pixWidth, self.displayScale * self.mainView.bottom,
                   self.pixWidth, 0.0]
            ll2 = [0.0, 0.0, self.pixWidth, 0.0]

        if ll1:
            pl = Path(fillColor=self.backgroundColour, stroke=None, strokeColor=None)
            pl.moveTo(ll1[0], ll1[1])
            for vv in range(2, len(ll1), 2):
                pl.lineTo(ll1[vv], ll1[vv + 1])
            pl.closePath()
            self._mainPlot.add(pl)

            pl = Path(fillColor=None, strokeColor=self.backgroundColour, strokeWidth=1.0)
            pl.moveTo(ll2[0], ll2[1])
            for vv in range(2, len(ll2), 2):
                pl.lineTo(ll2[vv], ll2[vv + 1])
            self._mainPlot.add(pl)

    def _addGridTickMarks(self):
        """
        Add tick marks to the main drawing area.
        """
        if self.rAxis or self.bAxis:
            colourGroups = OrderedDict()

            # add the right axis if visible
            if self.rAxis and self.params[GLAXISMARKS]:
                indArray = self._parent.gridList[1]

                if indArray.indices is not None and indArray.indices.size != 0:
                    # add the vertices for the grid lines
                    self._appendIndexLineGroup(indArray=indArray,
                                               colourGroups=colourGroups,
                                               plotDim={PLOTLEFT  : self.displayScale * self.rAxisMarkView.left,
                                                        PLOTBOTTOM: self.displayScale * self.rAxisMarkView.bottom,
                                                        PLOTWIDTH : self.displayScale * self.rAxisMarkView.width,
                                                        PLOTHEIGHT: self.displayScale * self.rAxisMarkView.height},
                                               name='gridAxes',
                                               setColour=self.foregroundColour,
                                               ratioLine=True,
                                               lineWidth=0.5 * self.baseThickness)

            # # add the right axis border line if needed
            # if self.params[GLPLOTBORDER] or (self.rAxis and self.params[GLAXISLINES]):
            #     from ccpn.ui.gui.lib.OpenGL.CcpnOpenGLArrays import GLVertexArray
            #
            #     # dummy list with non-visible line
            #     tempVertexArray = GLVertexArray(numLists=1, drawMode=GL.GL_LINE, dimension=2)
            #     tempVertexArray.indices = [0, 1]
            #     tempVertexArray.vertices = [0.0, 0.0, 0.0, 0.0]
            #
            #     # return the colour list defined by self.foreColour - needs setColour to be defined in the function call
            #     setGroup = self._appendIndexLineGroup(indArray=tempVertexArray,
            #                                           colourGroups=colourGroups,
            #                                           plotDim={PLOTLEFT  : self.displayScale * self.rAxisMarkView.left,
            #                                                    PLOTBOTTOM: self.displayScale * self.rAxisMarkView.bottom,
            #                                                    PLOTWIDTH : self.displayScale * self.rAxisMarkView.width,
            #                                                    PLOTHEIGHT: self.displayScale * self.rAxisMarkView.height},
            #                                           name='gridAxes',
            #                                           setColour=self.foregroundColour,
            #                                           ratioLine=True,
            #                                           lineWidth=0.5 * self.baseThickness)
            #     if setGroup in colourGroups:
            #         colourGroups[setGroup][PDFLINES].append([self.displayScale * self.mainView.width, self.displayScale * self.mainView.bottom,
            #                                                  self.displayScale * self.mainView.width, self.pixHeight])

            # add the bottom axis if visible
            if self.bAxis and self.params[GLAXISMARKS]:
                indArray = self._parent.gridList[2]

                if indArray.indices is not None and indArray.indices.size != 0:
                    # add the vertices for the grid lines
                    self._appendIndexLineGroup(indArray=indArray,
                                               colourGroups=colourGroups,
                                               plotDim={PLOTLEFT  : self.displayScale * self.bAxisMarkView.left,
                                                        PLOTBOTTOM: self.displayScale * self.bAxisMarkView.bottom,
                                                        PLOTWIDTH : self.displayScale * self.bAxisMarkView.width,
                                                        PLOTHEIGHT: self.displayScale * self.bAxisMarkView.height},
                                               name='gridAxes',
                                               setColour=self.foregroundColour,
                                               ratioLine=True,
                                               lineWidth=0.5 * self.baseThickness)

            # # add the bottom axis border line if needed
            # if self.params[GLPLOTBORDER] or (self.bAxis and self.params[GLAXISLINES]):
            #     from ccpn.ui.gui.lib.OpenGL.CcpnOpenGLArrays import GLVertexArray
            #
            #     tempVertexArray = GLVertexArray(numLists=1, drawMode=GL.GL_LINE, dimension=2)
            #     tempVertexArray.indices = [0, 1]
            #     tempVertexArray.vertices = [0.0, 0.0, 0.0, 0.0]
            #
            #     # dummy list with non-visible line
            #     setGroup = self._appendIndexLineGroup(indArray=tempVertexArray,
            #                                           colourGroups=colourGroups,
            #                                           plotDim={PLOTLEFT  : self.displayScale * self.bAxisMarkView.left,
            #                                                    PLOTBOTTOM: self.displayScale * self.bAxisMarkView.bottom,
            #                                                    PLOTWIDTH : self.displayScale * self.bAxisMarkView.width,
            #                                                    PLOTHEIGHT: self.displayScale * self.bAxisMarkView.height},
            #                                           name='gridAxes',
            #                                           setColour=self.foregroundColour,
            #                                           ratioLine=True,
            #                                           lineWidth=0.5 * self.baseThickness)
            #
            #     if setGroup in colourGroups:
            #         colourGroups[setGroup][PDFLINES].append([self.displayScale * self.mainView.left, self.displayScale * self.mainView.bottom,
            #                                                  self.displayScale * self.mainView.width, self.displayScale * self.mainView.bottom])

            self._appendGroup(drawing=self._mainPlot, colourGroups=colourGroups, name='gridAxes')

    def _addString(self, colourGroups, colourPath, drawString, position, colour, boxed=False, text=None, offset=0):

        if self.params[GLUSEPRINTFONT]:
            _fontName, _fontSize = self.params[GLPRINTFONT]

            # allows the user to set the font size
            if _fontName == DEFAULT_FONT:
                _fontName = drawString.font.fontName

            # _fontSize = self._printFont.pointSize()
            # if _fontSize < 0:
            #     _fontSize = self._printFont.pixelSize()
            # _fontName = self._printFont.family()
        else:
            _fontSize = drawString.font.fontSize * self.fontScale
            _fontName = drawString.font.fontName

        newStr = String(position[0], position[1] + (offset * _fontSize),
                        text or drawString.text,
                        fontSize=_fontSize,
                        fontName=_fontName,
                        fillColor=colour)

        with contextlib.suppress(KeyError):
            # sometimes reportlab can't find the font :|
            bounds = newStr.getBounds()
            if boxed:
                # arbitrary scaling
                dx = _fontSize * 0.11
                dy = _fontSize * 0.125
                colourGroups[colourPath].add(Rect(bounds[0] - dx, bounds[1] - dy,
                                                  (bounds[2] - bounds[0]) + 5 * dx, (bounds[3] - bounds[1]) + 2.0 * dy,
                                                  strokeColor=None,
                                                  fillColor=self.backgroundColour))

            colourGroups[colourPath].add(newStr)

    def _addGridLabels(self):
        """
        Add labels/titles/units to the right/bottom axis areas.
        """
        if not (self.rAxis or self.bAxis):
            return

        colourGroups = OrderedDict()
        if self.rAxis:
            numStrs = len(self._parent._axisYLabelling)

            for strNum, drawString in enumerate(self._parent._axisYLabelling):

                # skip empty strings
                if not drawString.text:
                    continue

                # drawTextArray
                colour = self.foregroundColour
                colourPath = f'axisLabels{colour.red}{colour.green}{colour.blue}{colour.alpha}'

                # add (0, 3) to mid-point
                # mid = self._axisL + (0 + drawString.attribs[0]) * (self._axisR - self._axisL) / self._parent.AXIS_MARGINRIGHT
                # newLine = [mid, drawString.attribs[1] + (3 * self._parent.pixelY)]
                # mid = self._axisL + drawString.attribs[0] * (self._axisR - self._axisL) * self._parent.pixelX
                # newLine = [mid, drawString.attribs[1] + (3 * self._parent.deltaY)]

                attribPos = (0.0, 0.0) if drawString.attribs.size < 2 else drawString.attribs[:2]
                newLine = self._scaleRatioToWindow([(self.fontXOffset + attribPos[0]) / self._parent.AXIS_MARGINRIGHT,
                                                    attribPos[1] + (self.fontYOffset * self._parent.deltaY)])

                if self.pointVisible(self._parent, newLine,
                                     x=self.displayScale * self.rAxisBarView.left,
                                     y=self.displayScale * self.rAxisBarView.bottom,
                                     width=self.displayScale * self.rAxisBarView.width,
                                     height=self.displayScale * self.rAxisBarView.height):
                    if colourPath not in colourGroups:
                        colourGroups[colourPath] = Group()

                    # set box around the last 2 elements (axis title and units), and skip if not needed
                    if strNum == numStrs - 1 and self.params[GLAXISUNITS]:
                        # draw units
                        self._addString(colourGroups, colourPath, drawString, newLine, colour,
                                        boxed=True)
                    elif strNum == numStrs - 2 and self.params[GLAXISTITLES]:
                        # draw axis title
                        self._addString(colourGroups, colourPath, drawString, newLine, colour,
                                        boxed=True)
                    elif strNum < numStrs - 2 and self.params[GLAXISLABELS]:
                        # draw labels
                        self._addString(colourGroups, colourPath, drawString, newLine, colour,
                                        boxed=False)

        if self.bAxis:
            numStrs = len(self._parent._axisXLabelling)

            for strNum, drawString in enumerate(self._parent._axisXLabelling):

                # skip empty strings
                if not drawString.text:
                    continue

                # drawTextArray
                colour = self.foregroundColour
                colourPath = f'axisLabels{colour.red}{colour.green}{colour.blue}{colour.alpha}'

                # add (0, 3) to mid
                # mid = self._axisB + (3 + drawString.attribs[1]) * (self._axisT - self._axisB) / self._parent.AXIS_MARGINBOTTOM
                # newLine = [drawString.attribs[0] + (0 * self._parent.pixelX), mid]
                # mid = self._axisB + drawString.attribs[1] * (self._axisT - self._axisB)
                # newLine = [drawString.attribs[0] + (0 * self._parent.deltaX), mid]

                attribPos = (0.0, 0.0) if drawString.attribs.size < 2 else drawString.attribs[:2]
                newLine = self._scaleRatioToWindow([attribPos[0] + (self.fontXOffset * self._parent.deltaX),
                                                    (self.fontYOffset + attribPos[1]) / self._parent.AXIS_MARGINBOTTOM])

                if self.pointVisible(self._parent, newLine,
                                     x=self.displayScale * self.bAxisBarView.left,
                                     y=self.displayScale * self.bAxisBarView.bottom,
                                     width=self.displayScale * self.bAxisBarView.width,
                                     height=self.displayScale * self.bAxisBarView.height):
                    if colourPath not in colourGroups:
                        colourGroups[colourPath] = Group()

                    # set box around the last 2 elements (axis title and units), and skip if not needed
                    if strNum == numStrs - 1 and self.params[GLAXISUNITS]:
                        # draw units
                        self._addString(colourGroups, colourPath, drawString, newLine, colour,
                                        boxed=True)
                    elif strNum == numStrs - 2 and self.params[GLAXISTITLES]:
                        # draw axis title
                        self._addString(colourGroups, colourPath, drawString, newLine, colour,
                                        boxed=True)
                    elif strNum < numStrs - 2 and self.params[GLAXISLABELS]:
                        # draw labels
                        self._addString(colourGroups, colourPath, drawString, newLine, colour,
                                        boxed=False)

        for colourGroup in colourGroups.values():
            self._mainPlot.add(colourGroup)

    @staticmethod
    def report(w, h, plot):
        """
        Return the current report for the GL widget.
        This is the vector image for the current strip containing the GL widget,
        it is a reportlab Flowable type object that can be added to reportlab documents.
        :return reportlab.platypus.Flowable:
        """
        return Clipped_Flowable(width=w, height=h,
                                mainPlot=plot,  #self._mainPlot,
                                mainDim={PLOTLEFT  : 0,  #scale*view.left,
                                         PLOTBOTTOM: 0,  #scale*view.bottom,
                                         PLOTWIDTH : w,  #scale*self.mainView.width,
                                         PLOTHEIGHT: h  #scale*self.mainView.height
                                         }
                                )

    # def _addDrawingToStory(self):
    #     """
    #     Add the current drawing the story of a document
    #     """
    #     print('add drawing to story of document')
    #     report = self.report(self.pixWidth, self.pixHeight)
    #     self.stripReports.append(report)
    #     self._appendStripSize(report)
    #
    # def _addSpacerToStory(self):
    #     """
    #     Add the current drawing the story of a document
    #     """
    #     if self.params[GLSTRIPDIRECTION] == 'Y':
    #         report = self.report(self.stripSpacing, self.pixHeight)
    #     else:
    #         report = self.report(self.pixWidth, self.stripSpacing)
    #     self.stripReports.append(report)
    #     self._appendStripSize(report)

    def _appendStripSize(self, report):

        _val = 1.0

        self.stripWidths.append(report.width * _val)
        self.stripHeights.append(report.height * _val)

    def _addTableToStory(self):
        _style = TableStyle([('ALIGN', (0, 0), (-1, -1), 'LEFT'),
                             ('VALIGN', (0, 0), (-1, -1), 'TOP'),
                             ('TOPPADDING', (0, 0), (-1, -1), 0),
                             ('BOTTOMPADDING', (0, 0), (-1, -1), 0),
                             ('LEFTPADDING', (0, 0), (-1, -1), 0),
                             ('RIGHTPADDING', (0, 0), (-1, -1), 0),
                             ('LEADING', (0, 0), (-1, -1), 0),
                             ]
                            )

        _minSpace = 2.0 * cm  # self.docHeight / 2.0

        if self.params[GLSTRIPDIRECTION] == 'Y':
            # arrange as a row
            table = (self.stripReports,)
            _spacing = min(_minSpace, max(0.0, (self.docHeight - self.stripHeights[0]) / 2.0))
            _table = Table(table,
                           colWidths=self.stripWidths, rowHeights=self.stripHeights[0],
                           )

        else:
            # arrange as a column
            table = tuple((rep,) for rep in self.stripReports)
            _spacing = min(_minSpace, max(0.0, (self.docHeight - sum(self.stripHeights)) / 2.0))
            _table = Table(table,
                           rowHeights=self.stripHeights, colWidths=self.stripWidths[0],
                           )
        self._report.doc.topMargin = math.floor(_spacing)
        # NOTE:ED - same for left/bottom margin?

        _table.setStyle(_style)
        self._report.addItemToStory(_table)

    def writePNGFile(self):
        """
        Output a PNG file for the GL widget.
        """
        from reportlab.graphics.renderPM import PMCanvas, draw

        with catchExceptions(errorStringTemplate='Error writing PNG file: "%s"', printTraceBack=False):
            dpi = self.params[GLEXPORTDPI]

            if (rows := (self.params[GLSTRIPDIRECTION] == 'Y')):
                w, h = sum(self.stripWidths), self.stripHeights[0]
                x = y = 0
            else:
                w, h = self.stripWidths[0], sum(self.stripHeights)
                x, y = 0, h

            # create a canvas to contain all the strips/spacers/axes
            c = PMCanvas(w, h, dpi=dpi)
            for plt, dx, dy in zip(self._mainPlots, self.stripWidths, self.stripHeights):

                if not rows:
                    y -= dy

                # scale and translate each plot to the correct place in the canvas
                plt.scale(dpi / 72, dpi / 72)
                plt.translate(x, y)

                # draw into the common canvas
                # originally used renderPM.drawToFile
                draw(plt, c, 0, 0, showBoundary=False)

                # update the co-ordinates for the next plot
                if rows:
                    x += dx

            c.saveToFile(self.filename, fmt='PNG')

    def writeSVGFile(self):
        """
        Output an SVG file for the GL widget.
        """
        from reportlab.graphics.renderSVG import SVGCanvas, draw

        with catchExceptions(errorStringTemplate='Error writing SVG file: "%s"', printTraceBack=False):

            if (rows := (self.params[GLSTRIPDIRECTION] == 'Y')):
                w, h = sum(self.stripWidths), self.stripHeights[0]
                x = y = 0
            else:
                w, h = self.stripWidths[0], sum(self.stripHeights)
                x, y = 0, h

            # create a canvas to contain all the strips/spacers/axes
            c = SVGCanvas((w, h))
            for plt, dx, dy in zip(self._mainPlots, self.stripWidths, self.stripHeights):

                if not rows:
                    y -= dy

                # translate each plot to the correct place in the canvas
                plt.translate(x, y)

                # draw into the common canvas
                # originally used renderSVG.drawToFile
                draw(plt, c, 0, 0, showBoundary=False)

                # update the co-ordinates for the next plot
                if rows:
                    x += dx

            c.save(self.filename)

    def writePDFFile(self):
        """
        Output a PDF file for the GL widget.
        """
        with catchExceptions(errorStringTemplate='Error writing PDF document: "%s"', printTraceBack=False):
            self._report.writeDocument()

    def writePSFile(self):
        """
        Output a PS file for the GL widget.
        """
        from reportlab.graphics.renderPS import PSCanvas, draw

        with catchExceptions(errorStringTemplate='Error writing PS file: "%s"', printTraceBack=False):

            if (rows := (self.params[GLSTRIPDIRECTION] == 'Y')):
                w, h = sum(self.stripWidths), self.stripHeights[0]
                x = y = 0
            else:
                w, h = self.stripWidths[0], sum(self.stripHeights)
                x, y = 0, h

            # create a canvas to contain all the strips/spacers/axes
            c = PSCanvas((w, h))
            for plt, dx, dy in zip(self._mainPlots, self.stripWidths, self.stripHeights):

                if not rows:
                    y -= dy

                # translate each plot to the correct place in the canvas
                plt.translate(x, y)

                # draw into the common canvas
                # originally used renderPS.drawToFile
                draw(plt, c, 0, 0, showBoundary=False)

                # update the co-ordinates for the next plot
                if rows:
                    x += dx

            c.save(self.filename)

    def _appendVertexLineGroup(self, indArray, colourGroups, plotDim, name, mat=None,
                               includeLastVertex=False, lineWidth=0.5):
        _x = plotDim[PLOTLEFT]
        _y = plotDim[PLOTBOTTOM]
        _width = plotDim[PLOTWIDTH]
        _height = plotDim[PLOTHEIGHT]

        for vv in range(0, len(indArray.vertices) - 2, 2):

            if mat is not None:
                vectStart = QtGui.QVector4D(indArray.vertices[vv], indArray.vertices[vv + 1], 0.0, 1.0)
                vectStart = mat * vectStart
                vectEnd = QtGui.QVector4D(indArray.vertices[vv + 2], indArray.vertices[vv + 3], 0.0, 1.0)
                vectEnd = mat * vectEnd
                newLine = [vectStart[0], vectStart[1], vectEnd[0], vectEnd[1]]
            else:
                newLine = list(indArray.vertices[vv:vv + 4])

            colour = colors.Color(*indArray.colors[vv * 2:vv * 2 + 3], alpha=alphaClip(indArray.colors[vv * 2 + 3]))
            colourPath = f'{name}{colour.red}{colour.green}{colour.blue}{colour.alpha}'
            if colourPath not in colourGroups:
                cc = colourGroups[colourPath] = {}
                if (indArray.fillMode or GL.GL_LINE) == GL.GL_LINE:
                    cc[PDFLINES] = []
                    cc[PDFSTROKEWIDTH] = lineWidth
                    cc[PDFSTROKECOLOR] = colour
                    cc[PDFSTROKELINECAP] = 1
                else:
                    # assume that it is GL.GL_FILL
                    cc[PDFLINES] = []
                    cc[PDFFILLCOLOR] = colour
                    cc[PDFSTROKE] = None
                    cc[PDFSTROKECOLOR] = None

            if newLine := self.lineVisible(self._parent, newLine, x=_x, y=_y, width=_width, height=_height):
                # colourGroups[colourPath][PDFLINES].append(newLine)
                self.addLine(colourGroups[colourPath][PDFLINES], newLine)

    @staticmethod
    def _colourID(name, colour):
        return f'spectrumView{name}{colour.red}{colour.green}{colour.blue}{colour.alpha}'

    def _appendIndexLineGroup(self, indArray, colourGroups, plotDim, name, mat=None,
                              fillMode=None, splitGroups=False,
                              setColour=None, lineWidth=0.5, ratioLine=False, alias=None):
        if indArray.drawMode == GL.GL_TRIANGLES:
            indexLen = 3
        elif indArray.drawMode == GL.GL_QUADS:
            indexLen = 4
        else:
            indexLen = 2

        # override so that each element is a new group
        if splitGroups:
            colourGroups = OrderedDict()

        _x = plotDim[PLOTLEFT]
        _y = plotDim[PLOTBOTTOM]
        _width = plotDim[PLOTWIDTH]
        _height = plotDim[PLOTHEIGHT]

        for ii in range(0, len(indArray.indices), indexLen):
            ii0 = [int(ind) for ind in indArray.indices[ii:ii + indexLen]]

            newLine = []
            for vv in ii0:
                if mat is not None:
                    _vec = QtGui.QVector4D(indArray.vertices[vv * 2], indArray.vertices[vv * 2 + 1], 0.0, 1.0)
                    _vec = mat * _vec

                    if ratioLine:
                        newLine.extend(self._scaleRatioToWindow([_vec.x(), _vec.y()]))
                    else:
                        newLine.extend([_vec.x(), _vec.y()])

                elif ratioLine:
                    # convert ratio to axis coordinates
                    # newLine.extend([self._scaleRatioToWindow(indArray.vertices[vv * 2], (self._axisR - self._axisL), self._axisL),
                    #                 self._scaleRatioToWindow(indArray.vertices[vv * 2 + 1], (self._axisT - self._axisB), self._axisB)])
                    newLine.extend(self._scaleRatioToWindow(indArray.vertices[vv * 2:vv * 2 + 2]))
                else:
                    newLine.extend([indArray.vertices[vv * 2], indArray.vertices[vv * 2 + 1]])

            _alias = 1.0
            if alias is not None and \
                    indArray.attribs is not None and \
                    indArray.attribs.size != 0 and \
                    abs(indArray.attribs[ii0[0]] - alias) > 0.5:
                _alias = self.params[GLALIASSHADE] / 100.0
            colour = (setColour or colors.Color(*indArray.colors[ii0[0] * 4:ii0[0] * 4 + 3],
                                                alpha=_alias * alphaClip(indArray.colors[ii0[0] * 4 + 3])))
            colourPath = self._colourID(name, colour)  # 'spectrumView%s%s%s%s%s' % (name,
            # colour.red, colour.green, colour.blue, colour.alpha)

            # # override so that each element is a new group
            # if splitGroups:
            #     colourGroups = OrderedDict()

            if colourPath not in colourGroups:
                cc = colourGroups[colourPath] = {}
                if (fillMode or indArray.fillMode or GL.GL_LINE) == GL.GL_LINE:
                    cc[PDFLINES] = []
                    cc[PDFSTROKEWIDTH] = lineWidth
                    cc[PDFSTROKECOLOR] = colour
                    cc[PDFSTROKELINECAP] = 1
                else:
                    # assume that it is GL.GL_FILL
                    cc[PDFLINES] = []
                    cc[PDFFILLCOLOR] = colour
                    cc[PDFSTROKE] = None
                    cc[PDFSTROKECOLOR] = None

            if newLine := self.lineVisible(self._parent, newLine, x=_x, y=_y, width=_width, height=_height):
                # colourGroups[colourPath][PDFLINES].append(newLine)
                self.addLine(colourGroups[colourPath][PDFLINES], newLine)

        # override so that each element is a new group
        if splitGroups:
            self._appendGroup(drawing=self._mainPlot, colourGroups=colourGroups, name=name)

        if setColour is not None:
            return self._colourID(name, setColour)

    def _appendIndexLineGroupFill(self, indArray=None, listView=None, colourGroups=None, plotDim=None, name=None,
                                  mat=None,
                                  fillMode=None, splitGroups=False, lineWidth=0.5):
        for spectrumView in self._ordering:
            if spectrumView.isDeleted:
                continue
            # specSettings = self._parent._spectrumSettings[spectrumView]

            # get the transformation matrix from the spectrumView
            mat = QtGui.QMatrix4x4(self._parent._spectrumSettings[spectrumView].matrix)

            attribList = getattr(spectrumView, f'{listView}Views')
            validListViews = [pp for pp in attribList
                              if pp.isDisplayed
                              and spectrumView.isDisplayed
                              and getattr(pp, listView).pid in self.params[GLSELECTEDPIDS]]

            for thisListView in validListViews:
                if thisListView in indArray.keys():
                    thisSpec = indArray[thisListView]

                    self._appendIndexLineGroup(indArray=thisSpec,
                                               colourGroups=colourGroups,
                                               plotDim=plotDim,
                                               name=f'spectrumView{name}{spectrumView.pid}',
                                               mat=mat,
                                               fillMode=fillMode,
                                               splitGroups=splitGroups,
                                               lineWidth=lineWidth)

    @staticmethod
    def _appendGroup(drawing: Drawing = None, colourGroups: dict = None, name: str = None):
        """
        Append a group of polylines to the current drawing object
        :param drawing - drawing to append groups to
        :param colourGroups - OrderedDict of polylines
        :param name - name for the group
        """
        gr = Group()
        for colourItem in colourGroups.values():
            wanted_keys = [PDFSTROKEWIDTH,
                           PDFSTROKECOLOR,
                           PDFSTROKELINECAP,
                           PDFFILLCOLOR,
                           PDFFILL,
                           PDFFILLMODE,
                           PDFSTROKE,
                           PDFSTROKEDASHARRAY,
                           PDFSTROKEDASHOFFSET
                           ]

            newColour = {k: colourItem[k] for k in wanted_keys if k in colourItem}

            for ll in colourItem[PDFLINES]:
                if len(ll) < 4:
                    continue
                try:
                    if len(ll) > 4 and colourItem.get(PDFCLOSEPATH) is not False:
                        pl = Polygon(points=ll, **newColour)
                    else:
                        pl = PolyLine(points=ll, **newColour)
                    # add to the group if path contains at least 1 valid line
                    gr.add(pl)
                except Exception:
                    pass

        drawing.add(gr, name=name)

    @staticmethod
    def between(val, l, r):
        return (l - val) * (r - val) <= 0

    def pointVisible(self, _parent, lineList, x=0.0, y=0.0, width=0.0, height=0.0):
        """return true if the line has visible endpoints
        """
        axisL, axisR, axisT, axisB = self._axisL, self._axisR, self._axisT, self._axisB

        if (self.between(lineList[0], axisL, axisR) and
                (self.between(lineList[1], axisT, axisB))):
            lineList[0] = x + width * (lineList[0] - axisL) / (axisR - axisL)
            lineList[1] = y + height * (lineList[1] - axisB) / (axisT - axisB)
            return True

    def lineVisible(self, _parent, lineList, x=0.0, y=0.0, width=0.0, height=0.0):
        """return the list of visible lines
        """
        # make into a list of tuples
        newList = []
        newLine = [[lineList[ll], lineList[ll + 1]] for ll in range(0, len(lineList), 2)]
        if len(newLine) > 2:
            newList = self.clipPoly(_parent, newLine)
        elif len(newLine) == 2:
            newList = self.clipLine(_parent, newLine)

        with contextlib.suppress(Exception):
            if newList:
                axisL, axisR, axisT, axisB = self._axisL, self._axisR, self._axisT, self._axisB

                newList = [pp for outPoint in newList for pp in (x + width * (outPoint[0] - axisL) / (axisR - axisL),
                                                                 y + height * (outPoint[1] - axisB) / (axisT - axisB))]
        return newList

    def clipPoly(self, _parent, subjectPolygon):
        """Apply Sutherland-Hodgman algorithm for clipping polygons
        """
        axisL, axisR, axisT, axisB = self._axisL, self._axisR, self._axisT, self._axisB

        if self._parent.INVERTXAXIS != self._parent.INVERTYAXIS:
            clipPolygon = [[axisL, axisB],
                           [axisL, axisT],
                           [axisR, axisT],
                           [axisR, axisB]]
        else:
            clipPolygon = [[axisL, axisB],
                           [axisR, axisB],
                           [axisR, axisT],
                           [axisL, axisT]]

        def inside(p):
            return (cp2[0] - cp1[0]) * (p[1] - cp1[1]) > (cp2[1] - cp1[1]) * (p[0] - cp1[0])

        def get_intersect():
            """Returns the point of intersection of the lines passing through a2,a1 and b2,b1.
            """
            pp = np.vstack([s, e, cp1, cp2])  # s for stacked

            h = np.hstack((pp, np.ones((4, 1))))  # h for homogeneous
            l1 = np.cross(h[0], h[1])  # get first line
            l2 = np.cross(h[2], h[3])  # get second line
            x, y, z = np.cross(l1, l2)  # point of intersection
            return (float('inf'), float('inf')) if z == 0 else (x / z, y / z)

        outputList = subjectPolygon
        cLen = len(clipPolygon)
        cp1 = clipPolygon[cLen - 1]

        for clipVertex in clipPolygon:
            cp2 = clipVertex
            inputList = outputList
            outputList = []
            if not inputList:
                break

            ilLen = len(inputList)
            s = inputList[ilLen - 1]

            for e in inputList:
                if inside(e):
                    if not inside(s):
                        outputList.append(get_intersect())
                    outputList.append(e)
                elif inside(s):
                    outputList.append(get_intersect())
                s = e
            cp1 = cp2
        return outputList

    def clipLine(self, _parent, subjectPolygon):
        """Apply clipping to single line
        """
        axisL, axisR, axisT, axisB = self._axisL, self._axisR, self._axisT, self._axisB

        if self._parent.INVERTXAXIS != self._parent.INVERTYAXIS:
            clipPolygon = [[axisL, axisB],
                           [axisL, axisT],
                           [axisR, axisT],
                           [axisR, axisB]]
        else:
            clipPolygon = [[axisL, axisB],
                           [axisR, axisB],
                           [axisR, axisT],
                           [axisL, axisT]]

        def inside(p):
            return (cp2[0] - cp1[0]) * (p[1] - cp1[1]) > (cp2[1] - cp1[1]) * (p[0] - cp1[0])

        def get_intersect():
            """Returns the point of intersection of the lines passing through a2,a1 and b2,b1.
            """
            pp = np.vstack([s, e, cp1, cp2])  # s for stacked

            h = np.hstack((pp, np.ones((4, 1))))  # h for homogeneous
            l1 = np.cross(h[0], h[1])  # get first line
            l2 = np.cross(h[2], h[3])  # get second line
            x, y, z = np.cross(l1, l2)  # point of intersection
            return (float('inf'), float('inf')) if z == 0 else (x / z, y / z)

        outputList = subjectPolygon
        cLen = len(clipPolygon)
        cp1 = clipPolygon[cLen - 1]

        for clipVertex in clipPolygon:
            cp2 = clipVertex
            inputList = outputList
            outputList = []
            if not inputList:
                break
            s, e = inputList[0], inputList[1]
            if inside(e):
                if inside(s):
                    outputList.append(s)
                else:
                    outputList.append(get_intersect())
                outputList.append(e)
            elif inside(s):
                outputList.append(s)
                outputList.append(get_intersect())
            # iterate to next clip-boundary
            cp1 = cp2
        return outputList

    def lineFit(self, _parent, lineList, x=0.0, y=0.0, width=0.0, height=0.0, checkIntegral=False):
        axisL, axisR, axisT, axisB = self._axisL, self._axisR, self._axisT, self._axisB

        fit = next((True for pp in range(0, len(lineList), 2)
                    if (self.between(lineList[pp], axisL, axisR) and
                        (self.between(lineList[pp + 1], axisT, axisB) or
                         checkIntegral))),
                   False)

        for pp in range(0, len(lineList), 2):
            lineList[pp] = x + width * (lineList[pp] - axisL) / (axisR - axisL)
            lineList[pp + 1] = y + height * (lineList[pp + 1] - axisB) / (axisT - axisB)
        return fit


class Clipped_Flowable(Flowable):
    def __init__(self, width=0.0, height=0.0,
                 mainPlot=None, mainDim=None):
        Flowable.__init__(self)
        self.mainPlot = mainPlot
        self.mainDim = mainDim
        self.width = width
        self.height = height

    def draw(self):
        if self.mainPlot:
            self.canv.saveState()

            # make a clip-path for the mainPlot
            pl = self.canv.beginPath()
            pl.moveTo(self.mainDim[PLOTLEFT], self.mainDim[PLOTBOTTOM])
            pl.lineTo(self.mainDim[PLOTLEFT], self.mainDim[PLOTHEIGHT] + self.mainDim[PLOTBOTTOM])
            pl.lineTo(self.mainDim[PLOTLEFT] + self.mainDim[PLOTWIDTH],
                      self.mainDim[PLOTHEIGHT] + self.mainDim[PLOTBOTTOM])
            pl.lineTo(self.mainDim[PLOTLEFT] + self.mainDim[PLOTWIDTH], self.mainDim[PLOTBOTTOM])
            pl.close()
            self.canv.clipPath(pl, fill=0, stroke=0)

            # draw the drawing into the canvas
            self.mainPlot.drawOn(self.canv, self.mainDim[PLOTLEFT], self.mainDim[PLOTBOTTOM])

            # restore pre-clipping state
            self.canv.restoreState()


def main():
    buf = io.BytesIO()

    # Set up the document with paper size and margins
    doc = SimpleDocTemplate(
            buf,
            rightMargin=2 * cm,
            leftMargin=2 * cm,
            topMargin=2 * cm,
            bottomMargin=2 * cm,
            pagesize=A4,
            )

    # Styling paragraphs
    styles = getSampleStyleSheet()

    # Write things on the document
    paragraphs = [Paragraph('This is a paragraph testing CCPN pdf generation', styles['Normal']),
                  Paragraph('This is another paragraph', styles['Normal'])
                  ]

    dpi = 72
    mmwidth = 150
    mmheight = 150
    pixWidth = int(mmwidth * mm)
    pixHeight = int(mmheight * mm)

    # the width doesn't mean anything, but the height defines how much space is added to the story
    # co-ordinates are origin bottom-left
    d = Drawing(pixWidth, pixHeight, )

    d.add(Rect(0.0, 0.0, pixWidth, pixHeight, fillColor=colors.yellow, stroke=0, fill=0))
    d.add(String(150.0, 100.0, 'Hello World', fontSize=18, fillColor=colors.red))
    d.add(String(180.0, 86.0, 'Special characters \
                            \xc2\xa2\xc2\xa9\xc2\xae\xc2\xa3\xce\xb1\xce\xb2',
                 fillColor=colors.red))

    pl = PolyLine([120, 110, 130, 150],
                  strokeWidth=2,
                  strokeColor=colors.red)
    d.add(pl)

    # pl = definePath(isClipPath=1)
    # pl.moveTo(30.0, 30.0)
    # pl.lineTo(30.0, pixHeight/2)
    # pl.lineTo(pixWidth/2, pixHeight/2)
    # pl.lineTo(pixWidth/2, 30.0)
    # pl.closePath()
    # d.add(pl)

    gr = Group()
    gr.add(Rect(0.0, 0.0, 20.0, 20.0, fillColor=colors.yellow))
    gr.add(Rect(30.0, 30.0, 20.0, 20.0, fillColor=colors.blue))
    d.add(gr)
    # d.add(Rect(0.0, 0.0, 20.0, 20.0, fillColor=colors.yellow))
    # d.add(Rect(30.0, 30.0, 20.0, 20.0, fillColor=colors.blue))

    # paragraphs.append(d)

    fred = Clipped_Flowable()
    paragraphs.append(fred)

    doc.pageCompression = None
    # this generates the buffer to write to the file
    doc.build(paragraphs)

    c = canvas.Canvas(filename='/Users/ejb66/Desktop/testCCPNpdf3.pdf', pagesize=A4)

    # make a clip-path
    pl = c.beginPath()
    pl.moveTo(0, 0)
    pl.lineTo(0, 100)
    pl.lineTo(100, 100)
    pl.lineTo(100, 0)
    pl.close()
    c.clipPath(pl, fill=0, stroke=0)

    # draw the drawing to the canvas after clipping defined
    d.drawOn(c, 0, 0)
    c.save()

    # Write the PDF to a file
    with open('/Users/ejb66/Desktop/testCCPNpdf.pdf', 'wb') as fd:
        fd.write(buf.getvalue())

    c = canvas.Canvas(filename='/Users/ejb66/Desktop/testCCPNpdf2.pdf', pagesize=A4)

    # define a clipping path
    pageWidth = A4[0]
    pageHeight = A4[1]

    p = c.beginPath()
    p.moveTo(0, 0)
    p.lineTo(0, 200)
    p.lineTo(200, 200)
    p.lineTo(200, 0)
    p.close()
    c.clipPath(p, fill=0, stroke=0)

    red50transparent = colors.Color(100, 0, 0, alpha=alphaClip(0.5))
    c.setFillColor(colors.black)
    c.setFont('Helvetica', 10)
    c.drawString(25, 180, 'solid')
    c.setFillColor(colors.blue)
    c.rect(25, 25, 100, 100, fill=True, stroke=False)
    c.setFillColor(colors.red)
    c.rect(100, 75, 100, 100, fill=True, stroke=False)
    c.setFillColor(colors.black)
    c.drawString(225, 180, 'transparent')
    c.setFillColor(colors.blue)
    c.rect(225, 25, 100, 100, fill=True, stroke=False)
    c.setFillColor(red50transparent)
    c.rect(300, 75, 100, 100, fill=True, stroke=False)

    c.rect(0, 0, 100, 100, fill=True, stroke=False)

    # this is much better as it remembers the transparency and object grouping
    h = inch / 3.0
    k = inch / 2.0
    c.setStrokeColorRGB(0.2, 0.3, 0.5)
    c.setFillColorRGB(0.8, 0.6, 0.2)
    c.setLineWidth(4)
    p = c.beginPath()
    for i in (1, 2, 3, 4):
        for j in (1, 2):
            xc, yc = inch * i, inch * j
            p.moveTo(xc, yc)
            p.arcTo(xc - h, yc - k, xc + h, yc + k, startAng=0, extent=60 * i)
            # close only the first one, not the second one
            if j == 1:
                p.close()
    c.drawPath(p, fill=1, stroke=1)

    c.save()


if __name__ == '__main__':
    main()<|MERGE_RESOLUTION|>--- conflicted
+++ resolved
@@ -5,16 +5,10 @@
 #=========================================================================================
 # Licence, Reference and Credits
 #=========================================================================================
-<<<<<<< HEAD
-__copyright__ = "Copyright (C) CCPN project (https://www.ccpn.ac.uk) 2014 - 2023"
-__credits__ = ("Ed Brooksbank, Joanna Fox, Morgan Hayward, Victoria A Higman, Luca Mureddu",
-               "Eliza Płoskoń, Timothy J Ragan, Brian O Smith, Gary S Thompson & Geerten W Vuister")
-=======
 __copyright__ = "Copyright (C) CCPN project (https://www.ccpn.ac.uk) 2014 - 2024"
 __credits__ = ("Ed Brooksbank, Morgan Hayward, Victoria A Higman, Luca Mureddu, Eliza Płoskoń",
                "Timothy J Ragan, Brian O Smith, Daniel Thompson",
                "Gary S Thompson & Geerten W Vuister")
->>>>>>> d912d959
 __licence__ = ("CCPN licence. See https://ccpn.ac.uk/software/licensing/")
 __reference__ = ("Skinner, S.P., Fogh, R.H., Boucher, W., Ragan, T.J., Mureddu, L.G., & Vuister, G.W.",
                  "CcpNmr AnalysisAssign: a flexible platform for integrated NMR analysis",
@@ -23,13 +17,8 @@
 # Last code modification
 #=========================================================================================
 __modifiedBy__ = "$modifiedBy: Ed Brooksbank $"
-<<<<<<< HEAD
-__dateModified__ = "$dateModified: 2023-12-20 12:52:26 +0000 (Wed, December 20, 2023) $"
-__version__ = "$Revision: 3.2.1 $"
-=======
 __dateModified__ = "$dateModified: 2024-07-25 18:59:48 +0100 (Thu, July 25, 2024) $"
 __version__ = "$Revision: 3.2.5 $"
->>>>>>> d912d959
 #=========================================================================================
 # Created
 #=========================================================================================
@@ -1057,12 +1046,8 @@
             if spectrumView.spectrum.pid in self.params[GLSELECTEDPIDS]:
 
                 # get the contour list
-<<<<<<< HEAD
-                data.GLObject = self._parent._contourList[spectrumView] if spectrumView in self._parent._contourList else None
-=======
-                _data.GLObject = self._parent._contourList[spectrumView] \
+                data.GLObject = self._parent._contourList[spectrumView] \
                     if spectrumView in self._parent._contourList else None
->>>>>>> d912d959
 
                 if spectrumView in self._parent._spectrumSettings.keys():
 
@@ -1091,59 +1076,14 @@
                                 foldY = pow(-1, jj)
                                 foldYOffset = -dyAF if foldY < 0 else 0
 
-<<<<<<< HEAD
                             # build the spectrum transformation matrix
                             mm = QtGui.QMatrix4x4()
-                            mm.translate(fxMax + (ii * dxAF) + foldXOffset, fyMax + (jj * dyAF) + foldYOffset)
+                            mm.translate(fxMax + (ii * dxAF) + foldXOffset,
+                                         fyMax + (jj * dyAF) + foldYOffset)
                             mm.scale(xScale * foldX, yScale * foldY)
                             data.matrix = mm
                             data.matrixSymbols = mm
                             data.alias = getAliasSetting(ii, jj)
-=======
-                        # self.globalGL._shaderProgram1.setGLUniformMatrix4fv('mvMatrix',
-                        #                                            1, GL.GL_FALSE,
-                        #                                            self._spectrumSettings[spectrumView][SPECTRUM_MATRIX])
-
-                        _, fxMax = specSettings[SPECTRUM_XLIMITS]
-                        _, fyMax = specSettings[SPECTRUM_YLIMITS]
-                        dxAF, dyAF = specSettings[SPECTRUM_AF]
-                        xScale, yScale = specSettings[SPECTRUM_SCALE]
-                        alias = specSettings[SPECTRUM_ALIASINGINDEX]
-                        folding = specSettings[SPECTRUM_FOLDINGMODE]
-
-                        for ii in range(alias[0][0], alias[0][1] + 1, 1):
-                            for jj in range(alias[1][0], alias[1][1] + 1, 1):
-
-                                foldX = foldY = 1.0
-                                foldXOffset = foldYOffset = 0
-                                if folding[0] == 'mirror':
-                                    foldX = pow(-1, ii)
-                                    foldXOffset = -dxAF if foldX < 0 else 0
-
-                                if folding[1] == 'mirror':
-                                    foldY = pow(-1, jj)
-                                    foldYOffset = -dyAF if foldY < 0 else 0
-
-                                # build the spectrum transformation matrix
-                                specMatrix = np.array([xScale * foldX, 0.0, 0.0, 0.0,
-                                                       0.0, yScale * foldY, 0.0, 0.0,
-                                                       0.0, 0.0, 1.0, 0.0,
-                                                       fxMax + (ii * dxAF) + foldXOffset,
-                                                       fyMax + (jj * dyAF) + foldYOffset, 0.0, 1.0],
-                                                      dtype=np.float32)
-                                _data.matrix = np.transpose(specMatrix.reshape((4, 4)))
-                                _data.matrixSymbols = np.transpose(specMatrix.reshape((4, 4)))
-                                _data.alias = getAliasSetting(ii, jj)
-                                # get the transformation matrix from the spectrumView
-                                # mat = np.transpose(self._parent._spectrumSettings[spectrumView][SPECTRUM_MATRIX].reshape((4, 4)))
-
-                                # # clip all colours first - not sure if needed now, but was causing overflow error in the past
-                                # _colors = np.clip(thisSpec.colors, 0.0, 0.9999)
-
-                                yield _data  # pass object
-
-                                _data.index += 1
->>>>>>> d912d959
 
                             yield data  # pass object
 
@@ -1454,16 +1394,11 @@
 
                 elif spectrumView in self._parent._contourList.keys():
                     # assume that the vertexArray is a GL_LINE_STRIP
-<<<<<<< HEAD
                     if spectrumView in self._parent._contourList.keys():
                         if self._parent._stackingMode:
                             mat = QtGui.QMatrix4x4(self._parent._spectrumSettings[spectrumView].stackedMatrix)
                         else:
                             mat = None
-=======
-                    mat = np.transpose(self._parent._spectrumSettings[spectrumView][SPECTRUM_STACKEDMATRIX].reshape(
-                            (4, 4))) if self._parent._stackingMode else None
->>>>>>> d912d959
 
                 # draw the integralAreas if they exist
                 for integralArea in self._parent._GLIntegrals._GLSymbols[integralListView]._regions:
