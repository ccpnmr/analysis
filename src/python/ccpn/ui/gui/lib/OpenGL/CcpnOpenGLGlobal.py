"""
Module Documentation here
"""
#=========================================================================================
# Licence, Reference and Credits
#=========================================================================================
__copyright__ = "Copyright (C) CCPN project (http://www.ccpn.ac.uk) 2014 - 2022"
__credits__ = ("Ed Brooksbank, Joanna Fox, Victoria A Higman, Luca Mureddu, Eliza Płoskoń",
               "Timothy J Ragan, Brian O Smith, Gary S Thompson & Geerten W Vuister")
__licence__ = ("CCPN licence. See http://www.ccpn.ac.uk/v3-software/downloads/license")
__reference__ = ("Skinner, S.P., Fogh, R.H., Boucher, W., Ragan, T.J., Mureddu, L.G., & Vuister, G.W.",
                 "CcpNmr AnalysisAssign: a flexible platform for integrated NMR analysis",
                 "J.Biomol.Nmr (2016), 66, 111-124, http://doi.org/10.1007/s10858-016-0060-y")
#=========================================================================================
# Last code modification
#=========================================================================================
__modifiedBy__ = "$modifiedBy: Ed Brooksbank $"
<<<<<<< HEAD
__dateModified__ = "$dateModified: 2021-03-09 19:13:27 +0000 (Tue, March 09, 2021) $"
__version__ = "$Revision: 3.0.3 $"
=======
__dateModified__ = "$dateModified: 2022-01-26 17:53:29 +0000 (Wed, January 26, 2022) $"
__version__ = "$Revision: 3.0.4 $"
>>>>>>> 88d2370d
#=========================================================================================
# Created
#=========================================================================================
__author__ = "$Author: Ed Brooksbank $"
__date__ = "$Date: 2018-12-20 13:28:13 +0000 (Thu, December 20, 2018) $"
#=========================================================================================
# Start of code
#=========================================================================================

import numpy as np
<<<<<<< HEAD
from PyQt5 import QtWidgets
from ccpn.ui.gui.lib.OpenGL import GL
=======
from PyQt5 import QtWidgets, QtGui


from ccpn.ui.gui.lib.OpenGL import GL, GLU, GLUT
>>>>>>> 88d2370d
from ccpn.util.decorators import singleton
from ccpn.framework.PathsAndUrls import openGLFontsPath
from ccpn.ui.gui.lib.OpenGL.CcpnOpenGLFonts import CcpnGLFont
from ccpn.ui.gui.lib.OpenGL.CcpnOpenGLShader import ShaderProgramABC
from ccpn.util.Logging import getLogger


GLFONT_DEFAULT = 'OpenSans-Regular'
GLFONT_SUBSTITUTE = 'OpenSans-Regular'
GLFONT_DEFAULTSIZE = 13  # moved to preferences.appearance
_OLDGLFONT_SIZES = [10, 11, 12, 13, 14, 16, 18, 20, 22, 24]
GLFONT_DICT = {}

GLFONT_FILE = 0
GLFONT_NAME = 1
GLFONT_SIZE = 2
GLFONT_SCALE = 3

GLFONT_TRANSPARENT = 'Transparent'
GLFONT_DEFAULTFONTFILE = 'glAllFonts.fnt'
GLPIXELSHADER = 'GLPixelShader'
GLTEXTSHADER = 'GLTextShader'


@singleton
class GLGlobalData(QtWidgets.QWidget):
    """
    Class to handle the common information between all the GL widgets
    """

    def __init__(self, parent=None, mainWindow=None):
        """
        Initialise the global data

        :param parent:
        :param mainWindow:
        """

        super(GLGlobalData, self).__init__()
        self._parent = parent
        self.mainWindow = mainWindow

        self.fonts = {}
<<<<<<< HEAD
        self.loadFonts()
        self.shaders = None

        self.initialiseShaders()
=======
        self.shaders = None

        _ver = QtGui.QOpenGLVersionProfile()
        self._GLVersion = GL.glGetString(GL.GL_VERSION)
        self._GLShaderVersion = GL.glGetString(GL.GL_SHADING_LANGUAGE_VERSION)
        getLogger().debug(f"OpenGL: {self._GLVersion.decode('utf-8')}")
        getLogger().debug(f"GLSL: {self._GLShaderVersion.decode('utf-8')}")
        _format = QtGui.QSurfaceFormat()
        getLogger().debug(f"Surface: {_format.version()}")

        self.loadFonts()
        self.initialiseShaders()
        self._glClientIndex = 0

        self._texturesBound = False

    def getNextClientIndex(self):
        self._glClientIndex += 1
        return 1  #self._glClientIndex
>>>>>>> 88d2370d

    def loadFonts(self):
        """Load all the necessary GLFonts
        """
        self.fonts[GLFONT_DEFAULT] = CcpnGLFont(openGLFontsPath / GLFONT_DEFAULTFONTFILE, activeTexture=0, scale=1.0)

        _foundFonts = self.fonts[GLFONT_DEFAULT].fontGlyph

        # find all the fonts ion the list that have a matching 2* size, for double resolution retina displays
        self.GLFONT_SIZES = [_size for _size in _foundFonts.keys() if _size * 2 in _foundFonts.keys()]

        # set the current size from the preferences
        _size = self.mainWindow.application.preferences.appearance.spectrumDisplayFontSize
        if _size in self.GLFONT_SIZES:
            self.glSmallFontSize = _size
        else:
            self.glSmallFontSize = GLFONT_DEFAULTSIZE

    def bindFonts(self):
        """Bind the font textures to the GL textures
        MUST be called inside GL current context, i.e., after GL.makeCurrent or inside initializeGL, paintGL
        """
        if not self._texturesBound:
            for name, fnt in self.fonts.items():
                fnt._bindFontTexture()
            self._texturesBound = True

    def initialiseShaders(self):
        """Initialise the shaders
        """
        # add some shaders to the global data
        self.shaders = {}
        for _shader in (PixelShader, TextShader, AliasedPixelShader, AliasedTextShader):
            _new = _shader()
            self.shaders[_new.name] = _new

        self._shaderProgram1 = self.shaders['pixelShader']
        self._shaderProgramTex = self.shaders['textShader']
        self._shaderProgramAlias = self.shaders['aliasedPixelShader']
        self._shaderProgramTexAlias = self.shaders['aliasedTextShader']


class PixelShader(ShaderProgramABC):
    """
    Pixel shader for contour plotting

    A very simple shader, uses the projection/viewport matrices to calculate the gl_Position,
    and passes through the gl_Color to set the pixel.
    """

    name = 'pixelShader'
    CCPNSHADER = True

    # vertex shader to determine the co-ordinates
    vertexShader = """
        #version 120

        uniform mat4 pMatrix;
        uniform mat4 mvMatrix;
        varying vec4 _FC;

        void main()
        {
            // calculate the position
            gl_Position = pMatrix * mvMatrix * gl_Vertex;
            _FC = gl_Color;
        }
        """

    # fragment shader to set the colour
    fragmentShader = """
        #version 120

        varying vec4  _FC;

        void main()
        {
            // set the pixel colour
            gl_FragColor = _FC;
        }
        """

    # attribute list for shader
    attributes = {'pMatrix' : (16, np.float32),
                  'mvMatrix': (16, np.float32),
                  }

    #~~~~~~~~~~~~~~~~~~~~~~~~~~~~~~~~~~~~~~~~~~~~~~~~~~~~~~~~~~~~~~~~~~~
    # methods available for shader

    def setPMatrix(self, matrix):
        """Set the contents of projection pMatrix
        :param matrix: consisting of 16 float32 elements
        """
        self.setGLUniformMatrix4fv('pMatrix', 1, GL.GL_FALSE, matrix)

    def setMVMatrix(self, matrix):
        """Set the contents of viewport mvMatrix
        :param matrix: consisting of 16 float32 elements
        """
        self.setGLUniformMatrix4fv('mvMatrix', 1, GL.GL_FALSE, matrix)


class AliasedPixelShader(PixelShader):
    """
    Pixel shader for aliased peak plotting

    Uses the projection/viewport matrices to calculate the gl_Position,
    and passes through the gl_Color to set the pixel.
    gl_Color is modified for peaks at different aliased positions
    """

    name = 'aliasedPixelShader'
    CCPNSHADER = True

    # vertex shader to determine the co-ordinates
    vertexShader = """
        #version 120

        uniform   mat4  pMatrix;
        uniform   mat4  mvMatrix;
        attribute float alias;
        uniform   float aliasPosition;
        varying   float _aliased;
        varying   vec4  _FC;
        
        void main()
        {
            // calculate the position, set shading value
            gl_Position = pMatrix * mvMatrix * vec4(gl_Vertex.xy, 0.0, 1.0);
            _FC = gl_Color;
            _aliased = (aliasPosition - alias);
        }
        """

    # fragment shader to set the colour
    fragmentShader = """
        #version 120

        uniform vec4  background;
        uniform float aliasShade;
        uniform int   aliasEnabled;
        varying vec4  _FC;
        varying float _aliased;
        
        void main()
        {
            // set the pixel colour
            if (abs(_aliased) < 0.5) {
                gl_FragColor = _FC;
            }
            else if (aliasEnabled != 0) {
                // set the colour if aliasEnabled (set opaque or set the alpha)
                gl_FragColor = (aliasShade * _FC) + (1 - aliasShade) * background;
                //gl_FragColor = vec4(_FC.xyz, _FC.w * aliasShade);
            }
            else {
                // skip the pixel
                discard;
            }
        }
        """

    # additional attribute list for shader
    _attributes = {
        'aliasPosition': (1, np.float32),
        'background'   : (4, np.float32),
        'aliasShade'   : (1, np.float32),
        'aliasEnabled' : (1, np.uint32),
        }

    #~~~~~~~~~~~~~~~~~~~~~~~~~~~~~~~~~~~~~~~~~~~~~~~~~~~~~~~~~~~~~~~~~~~
    # methods available for shader

    def __init__(self):
        self.attributes.update(self._attributes)
        super().__init__()

    def setAliasPosition(self, aliasX, aliasY):
        """Set the alias position:
        Used to calculate whether the current peak is in the aliased region
        :param aliasX: X alias region
        :param aliasY: Y alias region
        """
        self.setGLUniform1f('aliasPosition', getAliasSetting(aliasX, aliasY))

    def setBackground(self, colour):
        """Set the background colour, for use with the solid text
        colour is tuple/list of 4 float/np.float32 elements in range 0.0-1.0
        values outside range will be clipped
        :param colour: tuple/list
        """
        if len(colour) != 4 and not isinstance(colour, (list, tuple, type(np.array))):
            raise TypeError('colour must tuple/list/numpy.array of 4 elements')
        if not all(isinstance(col, (float, np.float32)) for col in colour):
            raise TypeError('colour must be tuple/list/numpy.array of float/np.float32')

        self.setGLUniform4fv('background', 1, np.clip(colour, [0.0, 0.0, 0.0, 0.0], [1.0, 1.0, 1.0, 1.0]))

    def setAliasShade(self, aliasShade):
        """Set the alias shade: a single float in range [0.0, 1.0]
        Used to determine visibility of aliased peaks, 0.0 -> background colour
        :param aliasShade: single float32
        """
        if not isinstance(aliasShade, (float, np.float32)):
            raise TypeError('aliasShade must be a float')
        value = float(np.clip(aliasShade, 0.0, 1.0))

        self.setGLUniform1f('aliasShade', value)

    def setAliasEnabled(self, aliasEnabled):
        """Set the alias enabled: bool True/False
        Used to determine visibility of aliased peaks, using aliasShade
        False = disable visibility of aliased peaks
        :param aliasEnabled: bool
        """
        if not isinstance(aliasEnabled, bool):
            raise TypeError('aliasEnabled must be a bool')
        value = 1 if aliasEnabled else 0

        self.setGLUniform1i('aliasEnabled', value)


def getAliasSetting(aliasX, aliasY):
    """Return the alias setting for alias value (aliasX, aliasY) for insertion into shader
    """
    if not isinstance(aliasX, int):
        raise TypeError('aliasX must be an int')
    if not isinstance(aliasY, int):
        raise TypeError('aliasY must be an int')

    # arbitrary value to pack into a single float
    return (256 * aliasX) + aliasY


class TextShader(ShaderProgramABC):
    """
    Main Text shader

    Shader for plotting text, uses a billboard technique by using an _offset to determine pixel positions
    Colour of the pixel is set by glColorPointer array.
    Alpha value is grabbed from the texture to give anti-aliasing and modified by the 'alpha' attribute to
    affect overall transparency.
    """

    name = 'textShader'
    CCPNSHADER = True

    # shader for plotting anti-aliased text to the screen
    vertexShader = """
        #version 120

        uniform   mat4  pTexMatrix;
        uniform   vec4  axisScale;
        uniform   vec2  stackOffset;
        varying   vec4  _FC;
        varying   vec2  _texCoord;
        attribute vec3  _offset;
        
        void main()
        {
            gl_Position = pTexMatrix * ((gl_Vertex * axisScale) + vec4(_offset.xy + stackOffset, 0.0, 0.0));

            _texCoord = gl_MultiTexCoord0.st;
            _FC = gl_Color;
        }
        """

    # fragment shader to determine shading from the texture alpha value and the 'alpha' attribute
    fragmentShader = """
        #version 120

        uniform sampler2D texture;
        uniform vec4      background;
        uniform int       blendEnabled;
        uniform float     alpha;
        varying vec4      _FC;
        varying vec2      _texCoord;
        vec4              _texFilter;
        float             _opacity;

        void main()
        {
            _texFilter = texture2D(texture, _texCoord);
            // colour for blending enabled
            _opacity = _texFilter.w * alpha;

            if (blendEnabled != 0)
                // multiply the character fade by the color fade to give the actual transparency
                gl_FragColor = vec4(_FC.xyz, _FC.w * _opacity);

            else   
                // plot a background box around the character
                gl_FragColor = vec4((_FC.xyz * _opacity) + (1.0 - _opacity) * background.xyz, 1.0);
        }
        """

    # attribute list for shader
    attributes = {'pTexMatrix'  : (16, np.float32),
                  'axisScale'   : (4, np.float32),
                  'stackOffset' : (2, np.float32),
                  'texture'     : (1, np.uint32),
                  'background'  : (4, np.float32),
                  'blendEnabled': (1, np.uint32),
                  'alpha'       : (1, np.float32),
                  }

    #~~~~~~~~~~~~~~~~~~~~~~~~~~~~~~~~~~~~~~~~~~~~~~~~~~~~~~~~~~~~~~~~~~~
    # methods available for shader

    def setPTexMatrix(self, matrix):
        """Set the contents of projection pTexMatrix
        :param matrix: consisting of 16 float32 elements
        """
        self.setGLUniformMatrix4fv('pTexMatrix', 1, GL.GL_FALSE, matrix)

    def setAxisScale(self, axisScale):
        """Set the axisScale values
        :param axisScale: consisting of 4 float32 elements
        """
        if len(axisScale) != 4 and not isinstance(axisScale, (list, tuple, type(np.array))):
            raise TypeError('axisScale must tuple/list/numpy.array of 4 elements')
        if not all(isinstance(val, (float, np.float32)) for val in axisScale):
            raise TypeError('axisScale must be tuple/list/numpy.array of float/np.float32')

        self.setGLUniform4fv('axisScale', 1, axisScale)

    def setStackOffset(self, stackOffset):
        """Set the stacking value for the 1d widget
        :param stackOffset: consisting of 2 float32 elements, the stacking offset in thje X, Y dimensions
        """
        if len(stackOffset) != 2 and not isinstance(stackOffset, (list, tuple, type(np.array))):
            raise TypeError('stackOffset must tuple/list/numpy.array of 2 elements')
        if not all(isinstance(val, (float, np.float32)) for val in stackOffset):
            raise TypeError('stackOffset must be tuple/list/numpy.array of float/np.float32')

        self.setGLUniform2fv('stackOffset', 1, stackOffset)

    def setTextureID(self, textureID):
        """Set the texture ID, determines which texture the text bitmaps are taken from
        :param textureID: uint32
        """
        self.setGLUniform1i('texture', textureID)

    def setBackground(self, colour):
        """Set the background colour, for use with the solid text
        :param colour: consisting of 4 float32 elements
        """
        if len(colour) != 4 and not isinstance(colour, (list, tuple, type(np.array))):
            raise TypeError('colour must tuple/list/numpy.array of 4 elements')
        if not all(isinstance(col, (float, np.float32)) for col in colour):
            raise TypeError('colour must be tuple/list/numpy.array of float/np.float32')

        self.setGLUniform4fv('background', 1, colour)

    def setBlendEnabled(self, blendEnabled):
        """Set the blend enabled flag, determines whether the characters are
        surrounded with a solid background block
        :param blendEnabled: single uint32
        """
        if not isinstance(blendEnabled, bool):
            raise TypeError('blendEnabled must be a bool')
        value = 1 if blendEnabled else 0

        self.setGLUniform1i('blendEnabled', value)

    def setAlpha(self, alpha):
        """Set the alpha value, a multiplier to the transparency 0 - completely transparent; 1 - solid
        alpha to clipped to value [0.0, 1.0]
        :param alpha: single float32
        """
        if not isinstance(alpha, (float, np.float32)):
            raise TypeError('value must be a float')
        value = float(np.clip(alpha, 0.0, 1.0))

        self.setGLUniform1f('alpha', value)


class AliasedTextShader(TextShader):
    """
    Text shader for displaying text in aliased regions

    Shader for plotting text, uses a billboard technique by using an _offset to determine pixel positions
    Colour of the pixel is set by glColorPointer array.
    Alpha value is grabbed from the texture to give anti-aliasing and modified by the 'alpha' attribute to
    affect overall transparency.
    """

    name = 'aliasedTextShader'
    CCPNSHADER = True

    # shader for plotting smooth text to the screen in aliased Regions
    vertexShader = """
        #version 120

        uniform   mat4  pTexMatrix;
        uniform   mat4  mvMatrix;
        uniform   vec4  axisScale;
        uniform   vec2  stackOffset;
        uniform   float aliasPosition;
        varying   float _aliased;
        varying   vec4  _FC;
        varying   vec2  _texCoord;
        attribute vec3  _offset;

        void main()
        {
            gl_Position = pTexMatrix * mvMatrix * ((gl_Vertex * axisScale) + vec4(_offset.xy + stackOffset, 0.0, 0.0));
            //gl_Position = pTexMatrix * mvMatrix * (gl_Vertex + vec4(_offset.xy + stackOffset, 0.0, 0.0));

            _texCoord = gl_MultiTexCoord0.st;
            _FC = gl_Color;
            _aliased = (aliasPosition - _offset.z);
        }
        """

    # fragment shader to determine shading from the texture alpha value and the 'alpha' attribute
    fragmentShader = """
        #version 120

        uniform sampler2D texture;
        uniform vec4      background;
        uniform int       blendEnabled;
        uniform float     alpha;
        uniform float     aliasShade;
        uniform int       aliasEnabled;
        varying vec4      _FC;
        varying vec2      _texCoord;
        vec4              _texFilter;
        float             _opacity;
        varying float     _aliased;
        
        void main()
        {
            _texFilter = texture2D(texture, _texCoord);
            // colour for blending enabled
            _opacity = _texFilter.w * alpha;
                        
            // set the pixel colour
            if (abs(_aliased) < 0.5)
                if (blendEnabled != 0)
                    // multiply the character fade by the color fade to give the actual transparency
                    gl_FragColor = vec4(_FC.xyz, _FC.w * _opacity);
                
                else   
                    // plot a background box around the character
                    gl_FragColor = vec4((_FC.xyz * _opacity) + (1.0 - _opacity) * background.xyz, 1.0);

            else if (aliasEnabled != 0) {
                // modify the opacity
                _opacity *= aliasShade;
                
                if (blendEnabled != 0)
                    // multiply the character fade by the color fade to give the actual transparency
                    gl_FragColor = vec4(_FC.xyz, _FC.w * _opacity);
    
                else   
                    // plot a background box around the character
                    gl_FragColor = vec4((_FC.xyz * _opacity) + (1.0 - _opacity) * background.xyz, 1.0);
            }
            else
                // skip the pixel
                discard;
        }
        """

    """
    """
    # additional attribute list for shader
    _attributes = {
        'mvMatrix'     : (16, np.float32),
        'aliasPosition': (1, np.float32),
        'aliasShade'   : (1, np.float32),
        'aliasEnabled' : (1, np.uint32),
        }

    #~~~~~~~~~~~~~~~~~~~~~~~~~~~~~~~~~~~~~~~~~~~~~~~~~~~~~~~~~~~~~~~~~~~
    # methods available for shader

    def __init__(self):
        self.attributes.update(self._attributes)
        super().__init__()

    def setMVMatrix(self, matrix):
        """Set the contents of viewport mvMatrix
        :param matrix: consisting of 16 float32 elements
        """
        self.setGLUniformMatrix4fv('mvMatrix', 1, GL.GL_FALSE, matrix)

    def setAliasPosition(self, aliasX, aliasY):
        """Set the alias position:
        Used to calculate whether the current peak is in the aliased region
        :param aliasX: X alias region
        :param aliasY: Y alias region
        """
        self.setGLUniform1f('aliasPosition', getAliasSetting(aliasX, aliasY))

    def setAliasShade(self, aliasShade):
        """Set the alias shade: a single float in range [0.0, 1.0]
        Used to determine visibility of aliased peaks, 0.0 -> background colour
        :param aliasShade: single float32
        """
        if not isinstance(aliasShade, (float, np.float32)):
            raise TypeError('aliasShade must be a float')
        value = float(np.clip(aliasShade, 0.0, 1.0))

        self.setGLUniform1f('aliasShade', value)

    def setAliasEnabled(self, aliasEnabled):
        """Set the alias enabled: bool True/False
        Used to determine visibility of aliased peaks, using aliasShade
        False = disable visibility of aliased peaks
        :param aliasEnabled: bool
        """
        if not isinstance(aliasEnabled, bool):
            raise TypeError('aliasEnabled must be a bool')
        value = 1 if aliasEnabled else 0

        self.setGLUniform1i('aliasEnabled', value)<|MERGE_RESOLUTION|>--- conflicted
+++ resolved
@@ -15,13 +15,8 @@
 # Last code modification
 #=========================================================================================
 __modifiedBy__ = "$modifiedBy: Ed Brooksbank $"
-<<<<<<< HEAD
-__dateModified__ = "$dateModified: 2021-03-09 19:13:27 +0000 (Tue, March 09, 2021) $"
-__version__ = "$Revision: 3.0.3 $"
-=======
-__dateModified__ = "$dateModified: 2022-01-26 17:53:29 +0000 (Wed, January 26, 2022) $"
+__dateModified__ = "$dateModified: 2022-01-27 15:24:37 +0000 (Thu, January 27, 2022) $"
 __version__ = "$Revision: 3.0.4 $"
->>>>>>> 88d2370d
 #=========================================================================================
 # Created
 #=========================================================================================
@@ -32,15 +27,8 @@
 #=========================================================================================
 
 import numpy as np
-<<<<<<< HEAD
-from PyQt5 import QtWidgets
+from PyQt5 import QtWidgets, QtGui
 from ccpn.ui.gui.lib.OpenGL import GL
-=======
-from PyQt5 import QtWidgets, QtGui
-
-
-from ccpn.ui.gui.lib.OpenGL import GL, GLU, GLUT
->>>>>>> 88d2370d
 from ccpn.util.decorators import singleton
 from ccpn.framework.PathsAndUrls import openGLFontsPath
 from ccpn.ui.gui.lib.OpenGL.CcpnOpenGLFonts import CcpnGLFont
@@ -84,12 +72,6 @@
         self.mainWindow = mainWindow
 
         self.fonts = {}
-<<<<<<< HEAD
-        self.loadFonts()
-        self.shaders = None
-
-        self.initialiseShaders()
-=======
         self.shaders = None
 
         _ver = QtGui.QOpenGLVersionProfile()
@@ -102,14 +84,8 @@
 
         self.loadFonts()
         self.initialiseShaders()
-        self._glClientIndex = 0
 
         self._texturesBound = False
-
-    def getNextClientIndex(self):
-        self._glClientIndex += 1
-        return 1  #self._glClientIndex
->>>>>>> 88d2370d
 
     def loadFonts(self):
         """Load all the necessary GLFonts
