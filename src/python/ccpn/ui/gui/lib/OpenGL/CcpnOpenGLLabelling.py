"""
Classes to handle drawing of symbols and symbol labelling to the openGL window
Currently this is peaks and multiplets
"""
#=========================================================================================
# Licence, Reference and Credits
#=========================================================================================
__copyright__ = "Copyright (C) CCPN project (https://www.ccpn.ac.uk) 2014 - 2024"
__credits__ = ("Ed Brooksbank, Morgan Hayward, Victoria A Higman, Luca Mureddu, Eliza Płoskoń",
               "Timothy J Ragan, Brian O Smith, Daniel Thompson",
               "Gary S Thompson & Geerten W Vuister")
__licence__ = ("CCPN licence. See https://ccpn.ac.uk/software/licensing/")
__reference__ = ("Skinner, S.P., Fogh, R.H., Boucher, W., Ragan, T.J., Mureddu, L.G., & Vuister, G.W.",
                 "CcpNmr AnalysisAssign: a flexible platform for integrated NMR analysis",
                 "J.Biomol.Nmr (2016), 66, 111-124, https://doi.org/10.1007/s10858-016-0060-y")
#=========================================================================================
# Last code modification
#=========================================================================================
__modifiedBy__ = "$modifiedBy: Ed Brooksbank $"
<<<<<<< HEAD
__dateModified__ = "$dateModified: 2024-08-09 11:25:08 +0100 (Fri, August 09, 2024) $"
=======
__dateModified__ = "$dateModified: 2024-09-06 15:02:43 +0100 (Fri, September 06, 2024) $"
>>>>>>> d2f51b47
__version__ = "$Revision: 3.2.5 $"
#=========================================================================================
# Created
#=========================================================================================
__author__ = "$Author: Ed Brooksbank $"
__date__ = "$Date: 2018-12-20 13:28:13 +0000 (Thu, December 20, 2018) $"
#=========================================================================================
# Start of code
#=========================================================================================

import math
import numpy as np

from ccpn.core.lib.Notifiers import Notifier
from ccpn.core.Multiplet import Multiplet
from ccpn.core.MultipletList import MultipletList
from ccpn.core.Integral import Integral
from ccpn.core.NmrAtom import NmrAtom
from ccpn.util.Colour import getAutoColourRgbRatio
from ccpn.util.AttrDict import AttrDict
from ccpn.ui.gui.guiSettings import CCPNGLWIDGET_FOREGROUND, getColours
from ccpn.ui.gui.lib.OpenGL.CcpnOpenGLFonts import GLString
from ccpn.ui.gui.lib.OpenGL.CcpnOpenGLArrays import GLRENDERMODE_DRAW, GLRENDERMODE_RESCALE, GLRENDERMODE_REBUILD, \
    GLREFRESHMODE_NEVER, GLREFRESHMODE_REBUILD, GLSymbolArray, GLLabelArray
import ccpn.ui.gui.lib.OpenGL.CcpnOpenGLDefs as GLDefs
from ccpn.ui.gui.lib.OpenGL.CcpnOpenGLDefs import getAliasSetting
from ccpn.ui.gui.lib.PeakListLib import line_rectangle_intersection

# NOTE:ED - remember these for later, may create larger vertex arrays for symbols, but should be quicker
#       --
#       x = np.array([1, 2, 3, -1, 5, 0, 3, 4, 4, 7, 3, 5, 9, 0, 5, 4, 3], dtype=np.uint32)
#       seems to be the fastest way of getting masked values
#           SKIPINDEX = np.uint32(-1) = 4294967295
#           i.e. max index number, use as fill
#           timeit.timeit('import numpy as np; x = np.array([1, 2, 3, -1, 5, 0, 3, 4, 4, 7, 3, 5, 9, 0, 5, 4, 3], dtype=np.uint32); x[np.where(x != 3)]', number=200000)
#       fastest way to create filled arrays
#           *** timeit.timeit('import numpy as np; x = np.array([1, 2, 3, -1, 5, 0, 3, 4, 4, 7, 3, 5, 9, 0, 5, 4, 3], dtype=np.uint32); a = x[x != SKIPINDEX]', number=200000)
#               timeit.timeit('import numpy as np; x = np.array([1, 2, 3, -1, 5, 0, 3, 4, 4, 7, 3, 5, 9, 0, 5, 4, 3], dtype=np.uint32); mx = np.full(200000, SKIPINDEX, dtype=np.uint32)', number=20000)
#       --
#       np.take(x, np.where(x != 3))
#       mx = np.ma.masked_values(x, 3)
#       a = x[np.where(x != 3)]
#       *** a = x[x != SKIPINDEX]

from ccpn.ui.gui.lib.OpenGL import GL


OBJ_ISINPLANE = 0
OBJ_ISINFLANKINGPLANE = 1
OBJ_LINEWIDTHS = 2
OBJ_SPECTRALFREQUENCIES = 3
OBJ_OTHER = 4
OBJ_STORELEN = 5

_totalTime = 0.0
_timeCount = 0
_numTimes = 12

DEFAULTLINECOLOUR = '#7f7f7f'


#=========================================================================================
# GLLabelling
#=========================================================================================

class GLLabelling():
    """Base class to handle symbol and symbol labelling
    """

    LENSQ = GLDefs.LENSQ
    LENSQ2 = GLDefs.LENSQ2
    LENSQ4 = GLDefs.LENSQ4
    POINTCOLOURS = GLDefs.POINTCOLOURS

    LENARR = GLDefs.LENARR
    LENARR2 = GLDefs.LENARR2
    LENARR4 = GLDefs.LENARR4
    ARROWCOLOURS = GLDefs.ARROWCOLOURS

    def __init__(self, parent=None, strip=None, name=None, enableResize=False):
        """Initialise the class
        """
        self._GLParent = parent
        self.strip = strip
        self.name = name
        self._resizeEnabled = enableResize
        self._threads = {}
        self._threadupdate = False
        self.current = self.strip.current if self.strip else None
        self._objectStore = {}

        self._GLSymbols = {}
        self._GLArrows = {}
        self._GLLabels = {}
        self._ordering = ()
        self._visibleOrdering = ()
        self._listViews = ()
        self._visibleListViews = ()
        self._objIsInVisiblePlanesCache = {}

        self.autoColour = self._GLParent.SPECTRUMPOSCOLOUR

    def enableResize(self, value):
        """enable resizing for labelling
        """
        if not isinstance(value, bool):
            raise TypeError('enableResize must be a bool')

        self._resizeEnabled = value

    def rescale(self):
        if self._resizeEnabled:
            for pp in self._GLSymbols.values():
                pp.renderMode = GLRENDERMODE_RESCALE
            for pp in self._GLLabels.values():
                pp.renderMode = GLRENDERMODE_RESCALE
            for pp in self._GLArrows.values():
                pp.renderMode = GLRENDERMODE_RESCALE

    def setListViews(self, spectrumViews):
        """Return a list of tuples containing the visible lists and the containing spectrumView
        """
        self._listViews = [(lv, specView) for specView in spectrumViews
                           for lv in self.listViews(specView)
                           if not lv.isDeleted]
        self._visibleListViews = [(lv, specView) for lv, specView in self._listViews
                                  if lv.isDisplayed
                                  and specView.isDisplayed]
        # and lv in self._GLSymbols.keys()]
        self._ordering = spectrumViews

    # def _handleNotifier(self, triggers, obj):
    #     if Notifier.DELETE in triggers:
    #         self._deleteSymbol(obj, None, None)
    #         self._deleteLabel(obj, None, None)
    #
    #     if Notifier.CREATE in triggers:
    #         self._createSymbol(obj)
    #         self._createLabel(obj)
    #
    #     if Notifier.CHANGE in triggers:
    #         self._changeSymbol(obj)
    #         self._changeLabel(obj)

    def _processNotifier(self, data):
        """Process notifiers
        """
        trigger = data[Notifier.TRIGGER]
        obj = data[Notifier.OBJECT]

        if isinstance(obj, (Multiplet, Integral)):
            # update the multiplet labelling
            if trigger == Notifier.DELETE:
                self._deleteSymbol(obj, data.get('_list'), data.get('_spectrum'))
                self._deleteLabel(obj, data.get('_list'), data.get('_spectrum'))
                self._deleteArrow(obj, data.get('_list'), data.get('_spectrum'))

            if trigger == Notifier.CREATE:
                self._createSymbol(obj)
                self._createLabel(obj)
                self._createArrow(obj)

            if trigger == Notifier.CHANGE and not obj.isDeleted:
                self._changeSymbol(obj)
                self._changeLabel(obj)
                self._changeArrow(obj)

        elif isinstance(obj, NmrAtom):  # and not obj.isDeleted:
            if obj.isDeleted:
                # update the labels on the peaks
                for peak in obj._oldAssignedPeaks:  # use the deleted attribute
                    for mlt in peak.multiplets:
                        self._changeSymbol(mlt)
                        self._changeLabel(mlt)
                        self._changeArrow(mlt)
            else:
                for peak in obj.assignedPeaks:
                    for mlt in peak.multiplets:
                        # should only be one now
                        self._changeSymbol(mlt)
                        self._changeLabel(mlt)
                        self._changeArrow(mlt)

        elif isinstance(obj, MultipletList):
            if trigger in [Notifier.DELETE]:

                # clear the vertex arrays
                for pList, glArray in self._GLSymbols.items():
                    if pList.isDeleted:
                        glArray.clearArrays()
                # clear the vertex arrays
                for pList, glArray in self._GLArrows.items():
                    if pList.isDeleted:
                        glArray.clearArrays()

    #~~~~~~~~~~~~~~~~~~~~~~~~~~~~~~~~~~~~~~~~~~~~~~~~~~~~~~~~~~~~~~~~~~~~~~~~~
    # Clean up for deletion
    #~~~~~~~~~~~~~~~~~~~~~~~~~~~~~~~~~~~~~~~~~~~~~~~~~~~~~~~~~~~~~~~~~~~~~~~~~

    def _delete(self):
        """Clean up the object ready for deletion
        """
        for olv, vArray in list(self._GLLabels.items()):
            if olv.isDeleted:
                vArray.stringList = None
                vArray._delete()
                del self._GLLabels[olv]
        for olv, vArray in list(self._GLSymbols.items()):
            if olv.isDeleted:
                vArray._delete()
                del self._GLSymbols[olv]
        for olv, vArray in list(self._GLArrows.items()):
            if olv.isDeleted:
                vArray._delete()
                del self._GLArrows[olv]

    #~~~~~~~~~~~~~~~~~~~~~~~~~~~~~~~~~~~~~~~~~~~~~~~~~~~~~~~~~~~~~~~~~~~~~~~~~
    # New Arrow list - separate from symbols and labels, more control
    #~~~~~~~~~~~~~~~~~~~~~~~~~~~~~~~~~~~~~~~~~~~~~~~~~~~~~~~~~~~~~~~~~~~~~~~~~

    def _deleteArrow(self, obj, parentList, spectrum):
        if pls := parentList:
            # spectrum = pls.spectrum

            for objListView in self.listViews(pls):
                if objListView in self._GLArrows.keys():
                    for spectrumView in spectrum.spectrumViews:
                        if spectrumView in self._ordering:  # strip.spectrumViews:

                            if spectrumView.isDeleted:
                                continue

                            self._removeArrow(spectrumView, objListView, obj)
                            # self._updateHighlightedArrows(spectrumView, objListView)
                            self._GLArrows[objListView].pushAliasedIndexVBO()
                            break

    # from ccpn.util.decorators import profile
    # @profile
    def _createArrow(self, obj):
        if pls := self.objectList(obj):
            spectrum = pls.spectrum

            for objListView in self.listViews(pls):
                if objListView in self._GLArrows.keys():
                    for spectrumView in spectrum.spectrumViews:
                        if spectrumView in self._ordering:  # strip.spectrumViews:

                            if spectrumView.isDeleted:
                                continue

                            self._appendArrow(spectrumView, objListView, obj)
                            # self._updateHighlightedArrows(spectrumView, objListView)
                            self._GLArrows[objListView].pushAliasedIndexVBO()
                            break

    def _changeArrow(self, obj):
        if pls := self.objectList(obj):
            spectrum = pls.spectrum

            for objListView in self.listViews(pls):
                if objListView in self._GLArrows.keys():
                    for spectrumView in spectrum.spectrumViews:
                        if spectrumView in self._ordering:  # strip.spectrumViews:

                            if spectrumView.isDeleted:
                                continue

                            self._removeArrow(spectrumView, objListView, obj)
                            self._appendArrow(spectrumView, objListView, obj)
                            # self._updateHighlightedArrows(spectrumView, objListView)
                            self._GLArrows[objListView].pushAliasedIndexVBO()
                            break

    def _removeArrow(self, spectrumView, objListView, delObj):
        """Remove an arrow from the list
        """
        # arrowType = self.strip.arrowType

        drawList = self._GLArrows[objListView]
        self.objIsInVisiblePlanesRemove(spectrumView, delObj)  # probably only needed in create/change

        indexOffset = 0
        numPoints = 0

        pp = 0
        while (pp < len(drawList.pids)):
            # check whether the peaks still exists
            obj = drawList.pids[pp]

            if obj == delObj:
                offset = drawList.pids[pp + 1]
                numPoints = drawList.pids[pp + 2]

                # if arrowType != 0 and arrowType != 3:  # not a cross/plus
                #     numPoints = 2 * numPoints + 5

                # _isInPlane = drawList.pids[pp + 3]
                # _isInFlankingPlane = drawList.pids[pp + 4]
                # _selected = drawList.pids[pp + 5]
                indexStart = drawList.pids[pp + 6]
                indexEnd = drawList.pids[pp + 7]
                indexOffset = indexEnd - indexStart

                st, end = 4 * offset, 4 * (offset + numPoints)
                drawList.indices = np.delete(drawList.indices, np.s_[indexStart:indexEnd])
                drawList.vertices = np.delete(drawList.vertices, np.s_[st: end])
                drawList.attribs = np.delete(drawList.attribs, np.s_[st: end])
                drawList.offsets = np.delete(drawList.offsets, np.s_[st: end])
                drawList.colors = np.delete(drawList.colors, np.s_[st: end])

                drawList.pids = np.delete(drawList.pids, np.s_[pp:pp + GLDefs.LENPID])
                drawList.numVertices -= numPoints

                # subtract the offset from all the higher indices to account for the removed points
                drawList.indices[np.where(drawList.indices >= offset)] -= numPoints
                break

            else:
                pp += GLDefs.LENPID

        # clean up the rest of the list
        while (pp < len(drawList.pids)):
            drawList.pids[pp + 1] -= numPoints
            drawList.pids[pp + 6] -= indexOffset
            drawList.pids[pp + 7] -= indexOffset
            pp += GLDefs.LENPID

    def _appendArrow(self, spectrumView, objListView, obj):
        """Append a new arrow to the end of the list
        """
        spectrum = spectrumView.spectrum
        drawList = self._GLArrows[objListView]
        if obj in drawList.pids[0::GLDefs.LENPID]:
            return

        self.objIsInVisiblePlanesRemove(spectrumView, obj)

        # find the correct scale to draw square pixels
        # don't forget to change when the axes change

        _, _, arrowType, arrowSize, arrowMinimum, arrowWidth, r, w = self._getArrowWidths(spectrumView)

        # change the ratio on resize
        drawList.refreshMode = GLREFRESHMODE_REBUILD
        drawList.drawMode = GL.GL_LINES
        drawList.fillMode = None

        # build the peaks VBO
        indexing = AttrDict()
        indexing.start = len(drawList.indices)
        indexing.end = len(drawList.indices)
        indexing.vertexStart = drawList.numVertices

        pls = self.objectList(objListView)

        if objListView.meritEnabled and obj.figureOfMerit < objListView.meritThreshold:
            objCol = objListView.meritColour or GLDefs.DEFAULTCOLOUR
        else:
            objCol = objListView.arrowColour or GLDefs.DEFAULTCOLOUR

        listCol = getAutoColourRgbRatio(objCol, pls.spectrum,
                                        self.autoColour,
                                        getColours()[CCPNGLWIDGET_FOREGROUND])

        spectrumFrequency = spectrum.spectrometerFrequencies

        strip = spectrumView.strip
        self._appendArrowItem(strip, obj, listCol, indexing, r, w,
                              spectrumFrequency, arrowType, arrowSize, arrowMinimum, drawList, spectrumView,
                              objListView)

    def _appendArrowItem(self, strip, obj, listCol, indexing, r, w,
                         spectrumFrequency, arrowType, arrowSize, arrowMinimum, drawList, spectrumView, objListView):
        """append a single arrow to the end of the arrow list
        """
        # indexStart, indexEnd are indexes into the drawList.indices for the indices for this arrow
        # indexStart = indexing.start  # indexList[0]
        indexEnd = indexing.end  #indexList[1]
        vertexStart = indexing.vertexStart

        # get visible/plane status
        _isInPlane, _isInFlankingPlane, planeIndex, fade = self.objIsInVisiblePlanes(spectrumView, obj)

        # skip if not visible
        if not _isInPlane and not _isInFlankingPlane:
            return

        specSet = self._spectrumSettings[spectrumView]
        vPPX, vPPY = specSet.ppmPerPoint
        delta = specSet.delta
        ar = specSet.axisDirection
        dims = specSet.dimensionIndices
        try:
            # fix the pointPositions
            objPos = obj.pointPositions
            pxy = (objPos[dims[0]] - 1, objPos[dims[1]] - 1)
            _badPos = False
        except Exception:
            pxy = (0.0, 0.0)
            _badPos = True

        rx, ry = 0.0, 0.0
        tnx, tny = 0.0, 0.0
        inr, inw = r, w
        try:
            # nightmare to find the intersections between the symbol box and the bounding-box of the text
            pView = self.getViewFromListView(objListView, obj)
            tx, ty = pView.getIntersect((0, 0))  # ppm intersect
            pixX, pixY = objListView.pixelSize
<<<<<<< HEAD
            r, w = tx / vPP[pIndex[0]], ty / vPP[pIndex[1]]  # ppm-points
            sx, sy = line_rectangle_intersection((0, 0), (tx / vPP[pIndex[0]], ty / vPP[pIndex[1]]), (-inr, -inw),
                                                 (inr, inw))

            px, py = (tx - (sx * vPP[pIndex[0]])) / abs(pixX), (ty - (sy * vPP[pIndex[1]])) / abs(pixY)
=======
            tx, ty = tx * delta[0] * ar[0], ty * delta[1] * ar[1]
            pixX, pixY = abs(pixX), abs(pixY)
            r, w = tx / vPPX, ty / vPPY  # ppm->points
            sx, sy = line_rectangle_intersection((0, 0),
                                                 (tx / vPPX, ty / vPPY),
                                                 (-inr, -inw),
                                                 (inr, inw))
            px, py = (tx - (sx * vPPX)) / pixX, (ty - (sy * vPPY)) / pixY
>>>>>>> d2f51b47
            _ll = px**2 + py**2
            if _ll < arrowMinimum:
                # line is too short
                sx, sy = 0, 0
                r, w = 0.0, 0.0
            else:
                # generate the end-vector perpendicular to the line
                rx, ry = -ty * pixX, tx * pixY  # back to pixels, rotated 90-degrees
                denom = (rx**2 + ry**2)**0.5
                rx = (arrowSize * rx / denom) * pixX / vPPX  # pixels->points for display
                ry = (arrowSize * ry / denom) * pixY / vPPY
                # generate the end-vector parallel to the line
                tnx, tny = tx / pixX, ty / pixY  # back to pixels, rotated 90-degrees
                denom = (tnx**2 + tny**2)**0.5
                tnx = (arrowSize * tnx / denom) * pixX / vPPX  # pixels->points for display
                tny = (arrowSize * tny / denom) * pixY / vPPY
        except Exception:
            sx, sy = 0, 0
            r, w = 0.0, 0.0

        # try:
        #     # fix the lineWidths
        #     objLineWidths = obj.pointLineWidths
        #     pointLineWidths = (objLineWidths[dims[0]], objLineWidths[dims[1]])
        # except Exception:
        #     pointLineWidths = (None, None)

        if self._isSelected(obj):
            cols = self._GLParent.highlightColour[:3]
        elif _badPos:
            cols = [1.0, 0.2, 0.1]  # red for bad position
        else:
            cols = listCol

        # frequency = (spectrumFrequency[dims[0]], spectrumFrequency[dims[1]])
        try:
            _alias = obj.aliasing
            alias = getAliasSetting(_alias[dims[0]], _alias[dims[1]])
        except Exception:
            alias = 0

        # draw an arrow
        _selected = False
        iCount = 0
        if _isInPlane or _isInFlankingPlane:
            iCount, _selected = self._appendArrowIndices(drawList, vertexStart, planeIndex, obj, arrowType)

        self._appendArrowItemVertices(_isInFlankingPlane, _isInPlane, _selected, cols, drawList, fade, iCount, indexing,
                                      obj, pxy, dims, planeIndex, r, w, alias, sx, sy, rx, ry, tnx, tny)

    def _appendArrowItemVertices(self, _isInFlankingPlane, _isInPlane, _selected, cols,
                                 drawList, fade, iCount, indexing, obj, pxy, pIndex,
                                 planeIndex, r, w, alias, sx, sy, rx, ry, tnx, tny):

        try:
            drawList.vertices = np.append(drawList.vertices, np.array((pxy[0] + sx, pxy[1] + sy, alias, 0.0,
                                                                       pxy[0] + r + rx, pxy[1] + w + ry, alias, 0.0,
                                                                       pxy[0] + r - rx, pxy[1] + w - ry, alias, 0.0,
                                                                       pxy[0] + r, pxy[1] + w, alias, 0.0,
                                                                       pxy[0] + sx + rx + 2 * tnx,
                                                                       pxy[1] + sy + ry + 2 * tny, alias, 0.0,
                                                                       pxy[0] + sx - rx + 2 * tnx,
                                                                       pxy[1] + sy - ry + 2 * tny, alias, 0.0,
                                                                       ),
                                                                      dtype=np.float32))
        except Exception as es:
            print(es)
        drawList.colors = np.append(drawList.colors, np.array((*cols, fade) * self.LENARR, dtype=np.float32))
        drawList.attribs = np.append(drawList.attribs, np.array((alias, 0.0, 0.0, 0.0) * self.LENARR, dtype=np.float32))
        drawList.offsets = np.append(drawList.offsets,
                                     np.array((pxy[0], pxy[1], 0.0, 0.0) * self.LENARR, dtype=np.float32))

        # called extraIndices, extraIndexCount above
        # add extra indices
        _indexCount, extraIndices = self.appendExtraIndices(drawList, indexing.vertexStart + self.LENARR, obj)
        # add extra vertices for the multiplet
        extraVertices = self.appendExtraVertices(drawList, pIndex, obj, pxy, (*cols, fade), fade)
        # keep a pointer to the obj
        drawList.pids = np.append(drawList.pids, (obj, drawList.numVertices, (self.LENARR + extraVertices),
                                                  _isInPlane, _isInFlankingPlane, _selected,
                                                  indexing.end, indexing.end + iCount + _indexCount, planeIndex, 0, 0,
                                                  0))

        indexing.start += (self.LENARR + extraIndices)
        indexing.end += (iCount + _indexCount)
        drawList.numVertices += (self.LENARR + extraVertices)
        indexing.vertexStart += (self.LENARR + extraVertices)

    # _arrow = ((np.array((0, 1, 1, 2, 2, 0), dtype=np.uint32), np.array((0, 1, 1, 2, 2, 0), dtype=np.uint32)),
    #           (np.array((0, 1, 1, 2, 2, 0), dtype=np.uint32), np.array((0, 1, 1, 2, 2, 0), dtype=np.uint32)),
    #           (np.array((0, 1, 1, 2, 2, 0), dtype=np.uint32), np.array((0, 1, 1, 2, 2, 0), dtype=np.uint32)))  # no difference
    _arrow = (
        # strange bug, need to pad with zeros for the minute :|
        #   must be re-allocating to new smaller size, but trying to fill as previous size
        ((np.array((0, 3, 0, 0, 0, 0), dtype=np.uint32), np.array((0, 3, 0, 0, 0, 0), dtype=np.uint32)),
         (np.array((0, 3, 0, 0, 0, 0), dtype=np.uint32), np.array((0, 3, 0, 0, 0, 0), dtype=np.uint32)),
         (np.array((0, 3, 0, 0, 0, 0), dtype=np.uint32), np.array((0, 3, 0, 0, 0, 0), dtype=np.uint32))),
        ((np.array((0, 1, 1, 2, 2, 0), dtype=np.uint32), np.array((0, 1, 1, 2, 2, 0), dtype=np.uint32)),
         (np.array((0, 1, 1, 2, 2, 0), dtype=np.uint32), np.array((0, 1, 1, 2, 2, 0), dtype=np.uint32)),
         (np.array((0, 1, 1, 2, 2, 0), dtype=np.uint32), np.array((0, 1, 1, 2, 2, 0), dtype=np.uint32))),
        ((np.array((0, 3, 0, 4, 0, 5), dtype=np.uint32), np.array((0, 3, 0, 4, 0, 5), dtype=np.uint32)),
         (np.array((0, 3, 0, 4, 0, 5), dtype=np.uint32), np.array((0, 3, 0, 4, 0, 5), dtype=np.uint32)),
         (np.array((0, 3, 0, 4, 0, 5), dtype=np.uint32), np.array((0, 3, 0, 4, 0, 5), dtype=np.uint32))),
        )
    _arrowLen = tuple(tuple(tuple(len(sym) for sym in symList) for symList in symType) for symType in _arrow)

    def _getArrowCount(self, planeIndex, obj, arrowType):
        """returns the number of indices required for the arrow based on the planeIndex
        type of planeIndex - currently 0/1/2 indicating whether normal, infront or behind
        currently visible planes
        """
        return self._arrowLen[arrowType][planeIndex % 3][self._isSelected(obj)]

    def _makeArrowIndices(self, drawList, indexEnd, vertexStart, planeIndex, obj, arrowType):
        """Make a new square arrow based on the planeIndex type.
        """
        _selected = self._isSelected(obj)
        _indices = self._arrow[arrowType][planeIndex % 3][_selected] + vertexStart
        iCount = len(_indices)
        drawList.indices[indexEnd:indexEnd + iCount] = _indices

        return iCount, _selected

    def _appendArrowIndices(self, drawList, vertexStart, planeIndex, obj, arrowType):
        """Append a new square arrow based on the planeIndex type.
        """
        _selected = self._isSelected(obj)
        _indices = self._arrow[arrowType][planeIndex % 3][_selected] + vertexStart
        iCount = len(_indices)
        drawList.indices = np.append(drawList.indices, _indices)

        return iCount, _selected

    def _buildArrows(self, spectrumView, objListView):
        spectrum = spectrumView.spectrum

        if objListView not in self._GLArrows:
            # creates a new GLArrowArray set to rebuild for below
            self._GLArrows[objListView] = GLSymbolArray(GLContext=self,
                                                        spectrumView=spectrumView,
                                                        objListView=objListView)

        drawList = self._GLArrows[objListView]

        if drawList.renderMode == GLRENDERMODE_RESCALE:
            drawList.renderMode = GLRENDERMODE_DRAW  # back to draw mode
            self._rescaleArrows(spectrumView=spectrumView, objListView=objListView)
            # self._rescaleLabels(spectrumView=spectrumView,
            #                     objListView=objListView,
            #                     drawList=self._GLLabels[objListView])

            drawList.defineAliasedIndexVBO()

        elif drawList.renderMode == GLRENDERMODE_REBUILD:
            drawList.renderMode = GLRENDERMODE_DRAW  # back to draw mode

            # find the correct scale to draw square pixels
            # don't forget to change when the axes change

            _, _, arrowType, arrowSize, arrowMinimum, arrowWidth, r, w = self._getArrowWidths(spectrumView)

            # change the ratio on resize
            drawList.refreshMode = GLREFRESHMODE_REBUILD
            drawList.drawMode = GL.GL_LINES
            drawList.fillMode = None

            # build the peaks VBO
            indexing = AttrDict()
            indexing.start = 0
            indexing.end = 0
            indexing.vertexPtr = 0
            indexing.vertexStart = 0
            indexing.objNum = 0

            pls = self.objectList(objListView)
            listCol = getAutoColourRgbRatio(objListView.arrowColour or GLDefs.DEFAULTCOLOUR, pls.spectrum,
                                            self.autoColour,
                                            getColours()[CCPNGLWIDGET_FOREGROUND])
            meritCol = getAutoColourRgbRatio(objListView.meritColour or GLDefs.DEFAULTCOLOUR, pls.spectrum,
                                             self.autoColour,
                                             getColours()[CCPNGLWIDGET_FOREGROUND])
            meritEnabled = objListView.meritEnabled
            meritThreshold = objListView.meritThreshold

            spectrumFrequency = spectrum.spectrometerFrequencies
            strip = spectrumView.strip

            ind, vert = self._buildArrowsCount(spectrumView, objListView, drawList)
            if ind:
                for tCount, obj in enumerate(self.objects(pls)):

                    if meritEnabled and obj.figureOfMerit < meritThreshold:
                        cols = meritCol
                    else:
                        cols = listCol

                    self._insertArrowItem(strip, obj, cols, indexing, r, w,
                                          spectrumFrequency, arrowType, arrowSize, arrowMinimum, drawList,
                                          spectrumView, objListView, tCount)

            drawList.defineAliasedIndexVBO()

    def buildArrows(self):
        if self.strip.isDeleted:
            return

<<<<<<< HEAD
        for olv in [(spectrumView, objListView)
                    for spectrumView in self._ordering if not spectrumView.isDeleted
                    for objListView in self.listViews(spectrumView)
                    if objListView.isDeleted and self._objIsInVisiblePlanesCache.get(objListView)
=======
        for olv in [(spectrumView, objListView) for spectrumView in self._ordering if not spectrumView.isDeleted
                    for objListView in self.listViews(spectrumView) if
                    objListView.isDeleted and self._objIsInVisiblePlanesCache.get(objListView)
>>>>>>> d2f51b47
                    ]:
            del self._objIsInVisiblePlanesCache[olv]

        objListViews = [(spectrumView, objListView) for spectrumView in self._ordering if not spectrumView.isDeleted
                        for objListView in self.listViews(spectrumView) if not objListView.isDeleted
                        ]

        for spectrumView, objListView in objListViews:
            if objListView.buildArrows:
                objListView.buildArrows = False

                # generate the planeVisibility list here - need to integrate with labels
                self._buildObjIsInVisiblePlanesList(spectrumView, objListView)

                # set the interior flags for rebuilding the GL-display
                if (dList := self._GLArrows.get(objListView)):
                    dList.renderMode = GLRENDERMODE_REBUILD

                self._buildArrows(spectrumView, objListView)

            elif (dList := self._GLArrows.get(objListView)) and dList.renderMode == GLRENDERMODE_RESCALE:
                self._buildArrows(spectrumView, objListView)

    def _getArrowWidths(self, spectrumView):
        """return the required r, w, symbolWidth for the current screen scaling.
        """
        arrowType = self.strip.arrowType
        arrowSize = self.strip.arrowSize
        arrowMinimum = self.strip.arrowMinimum**2  # a bit quicker
        symbolWidth = self.strip.symbolSize / 2.0

        specSet = self._spectrumSettings[spectrumView]
        vPP = specSet.ppmPerPoint
        delta = specSet.delta
        ar = specSet.axisDirection
        try:
            r = self._GLParent.symbolX * delta[0] * ar[0]  #self._GLParent.XDIRECTION  # np.sign(self._GLParent.pixelX)
            pr = r / vPP[0]
        except Exception:
            pr = r
        try:
            w = self._GLParent.symbolY * delta[1] * ar[1]  #self._GLParent.YDIRECTION  # np.sign(self._GLParent.pixelY)
            pw = w / vPP[1]
        except Exception:
            pw = w

        return r, w, arrowType, arrowSize, arrowMinimum, symbolWidth, pr, pw

    def _buildArrowsCountItem(self, strip, spectrumView, obj, arrowType, tCount):
        """return the number of indices and vertices for the object
        """
        # get visible/plane status
        _isInPlane, _isInFlankingPlane, planeIndex, fade = self.objIsInVisiblePlanes(spectrumView, obj)

        # skip if not visible
        if not _isInPlane and not _isInFlankingPlane:
            return 0, 0

        ind = self._getArrowCount(planeIndex, obj, arrowType)
        # ind += self.extraIndicesCount(obj)
        extraVertices = 0  # self.extraVerticesCount(obj)

        vert = (self.LENARR + extraVertices)
        return ind, vert

    def _buildArrowsCount(self, spectrumView, objListView, drawList):
        """count the number of indices and vertices for the label list
        """

        pls = self.objectList(objListView)

        # reset the object pointers
        self._objectStore = {}

        indCount = 0
        vertCount = 0
        objCount = 0
        for tCount, obj in enumerate(self.objects(pls)):
            ind, vert = self._buildArrowsCountItem(self.strip, spectrumView, obj, self.strip.arrowType, tCount)
            indCount += ind
            vertCount += vert
            if ind:
                objCount += 1

        # set up arrays
        vc = vertCount * 4
        drawList.indices = np.empty(indCount, dtype=np.uint32)
        drawList.vertices = np.empty(vc, dtype=np.float32)
        drawList.colors = np.empty(vc, dtype=np.float32)
        drawList.attribs = np.empty(vc, dtype=np.float32)
        drawList.offsets = np.empty(vc, dtype=np.float32)
        drawList.pids = np.empty(objCount * GLDefs.LENPID, dtype=np.object_)
        drawList.numVertices = 0

        return indCount, vertCount

    def _insertArrowItem(self, strip, obj, listCol, indexing, r, w,
                         spectrumFrequency, arrowType, arrowSize, arrowMinimum, drawList, spectrumView, objListView,
                         tCount):
        """insert a single arrow to the end of the arrow list
        """

        # indexStart = indexing.start
        indexEnd = indexing.end
        objNum = indexing.objNum
        vertexPtr = indexing.vertexPtr
        vertexStart = indexing.vertexStart

        # get visible/plane status
        _isInPlane, _isInFlankingPlane, planeIndex, fade = self.objIsInVisiblePlanes(spectrumView, obj)

        # skip if not visible
        if not _isInPlane and not _isInFlankingPlane:
            return

        specSet = self._spectrumSettings[spectrumView]
        vPPX, vPPY = specSet.ppmPerPoint
        delta = specSet.delta
        ar = specSet.axisDirection
        dims = specSet.dimensionIndices
        try:
            # fix the pointPositions
            objPos = obj.pointPositions
            pxy = (objPos[dims[0]] - 1, objPos[dims[1]] - 1)
            _badPos = False
        except Exception:
            pxy = (0.0, 0.0)
            _badPos = True

        # sx, sy = 0, 0
        rx, ry = 0, 0
        tnx, tny = 0.0, 0.0
        inr, inw = r, w
        try:
            pView = self.getViewFromListView(objListView, obj)
            tx, ty = pView.getIntersect((0, 0))
            pixX, pixY = objListView.pixelSize
<<<<<<< HEAD
            r, w = tx / vPP[pIndex[0]], ty / vPP[pIndex[1]]  # pixel-points
            sx, sy = line_rectangle_intersection((0, 0), (tx / vPP[pIndex[0]], ty / vPP[pIndex[1]]),
                                                 (-inr, -inw),
                                                 (inr, inw))

            px, py = (tx - (sx * vPP[pIndex[0]])) / abs(pixX), (ty - (sy * vPP[pIndex[1]])) / abs(pixY)
=======
            tx, ty = tx * delta[0] * ar[0], ty * delta[1] * ar[1]
            pixX, pixY = abs(pixX), abs(pixY)
            r, w = tx / vPPX, ty / vPPY  # pixel->points
            sx, sy = line_rectangle_intersection((0, 0),
                                                 (tx / vPPX, ty / vPPY),
                                                 (-inr, -inw),
                                                 (inr, inw))
            px, py = (tx - (sx * vPPX)) / pixX, (ty - (sy * vPPY)) / pixY
>>>>>>> d2f51b47
            _ll = px**2 + py**2
            if _ll < arrowMinimum:
                # line is too short
                sx, sy = 0, 0
                r, w = 0.0, 0.0
            else:
                # generate the end-vector perpendicular to the line
                rx, ry = -ty * pixX, tx * pixY  # back to pixels, rotated 90-degrees
                denom = (rx**2 + ry**2)**0.5
                rx = (arrowSize * rx / denom) * pixX / vPPX  # pixels->points for display
                ry = (arrowSize * ry / denom) * pixY / vPPY
                # generate the end-vector parallel to the line
                tnx, tny = tx / pixX, ty / pixY  # back to pixels, rotated 90-degrees
                denom = (tnx**2 + tny**2)**0.5
                tnx = (arrowSize * tnx / denom) * pixX / vPPX  # pixels->points for display
                tny = (arrowSize * tny / denom) * pixY / vPPY
        except Exception:
            sx, sy = 0, 0
            r, w = 0.0, 0.0

        if self._isSelected(obj):
            cols = self._GLParent.highlightColour[:3]
        elif _badPos:
            cols = [1.0, 0.2, 0.1]  # red for bad position
        else:
            cols = listCol

        try:
            # fix the lineWidths
            objLineWidths = obj.pointLineWidths
            pointLineWidths = (objLineWidths[dims[0]], objLineWidths[dims[1]])
        except Exception:
            pointLineWidths = (None, None)

        # frequency = (spectrumFrequency[dims[0]], spectrumFrequency[dims[1]])
        try:
            _alias = obj.aliasing
            alias = getAliasSetting(_alias[dims[0]], _alias[dims[1]])
        except Exception:
            alias = 0

        # draw an arrow
        _selected = False
        iCount = 0
        # unselected
        if _isInPlane or _isInFlankingPlane:
            iCount, _selected = self._makeArrowIndices(drawList, indexEnd, vertexStart, planeIndex, obj, arrowType)

        # add extra indices
        self._insertArrowItemVertices(_isInFlankingPlane, _isInPlane, _selected, cols, drawList, fade, iCount, indexing,
<<<<<<< HEAD
                                      obj, objNum, p0, pIndex, planeIndex, r, vertexPtr, w, alias,
                                      sx, sy, rx, ry, tnx, tny)
=======
                                      obj,
                                      objNum, pxy, dims, planeIndex, r, vertexPtr, w, alias, sx, sy, rx, ry, tnx, tny)
>>>>>>> d2f51b47

    def _insertArrowItemVertices(self, _isInFlankingPlane, _isInPlane, _selected, cols,
                                 drawList, fade, iCount, indexing, obj,
                                 objNum, pxy, pIndex, planeIndex, r, vertexPtr, w, alias, sx, sy, rx, ry, tnx, tny):

        st, end = vertexPtr, vertexPtr + self.LENARR4
        drawList.vertices[st:end] = (pxy[0] + sx, pxy[1] + sy, alias, 0.0,
                                     pxy[0] + r + rx, pxy[1] + w + ry, alias, 0.0,
                                     pxy[0] + r - rx, pxy[1] + w - ry, alias, 0.0,
                                     pxy[0] + r, pxy[1] + w, alias, 0.0,
                                     pxy[0] + sx + rx + 2 * tnx, pxy[1] + sy + ry + 2 * tny, alias, 0.0,
                                     pxy[0] + sx - rx + 2 * tnx, pxy[1] + sy - ry + 2 * tny, alias, 0.0,
                                     )
        drawList.colors[st:end] = (*cols, fade) * self.LENARR
        drawList.attribs[st:end] = (alias, 0.0, 0.0, 0.0) * self.LENARR
        drawList.offsets[st:end] = (pxy[0], pxy[1], 0.0, 0.0) * self.LENARR

        # # add extra indices
        # extraIndices, extraIndexCount = self.insertExtraIndices(drawList, indexing.end + iCount, indexing.start + self.LENARR, obj)
        # # add extra vertices for the multiplet
        # extraVertices = self.insertExtraVertices(drawList, vertexPtr + self.LENARR2, pIndex, obj, p0, (*cols, fade), fade)
        extraIndices, extraIndexCount, extraVertices = 0, 0, 0

        # keep a pointer to the obj
        drawList.pids[objNum:objNum + GLDefs.LENPID] = (obj, drawList.numVertices, (self.LENARR + extraVertices),
                                                        _isInPlane, _isInFlankingPlane, _selected,
                                                        indexing.end, indexing.end + iCount + extraIndices,
                                                        planeIndex, 0, 0, 0)

        indexing.start += (self.LENARR + extraIndexCount)
        indexing.end += (iCount + extraIndices)  # len(drawList.indices)
        drawList.numVertices += (self.LENARR + extraVertices)
        indexing.objNum += GLDefs.LENPID
        indexing.vertexPtr += (4 * (self.LENARR + extraVertices))
        indexing.vertexStart += (self.LENARR + extraVertices)

    def drawArrows(self, spectrumView):
        """Draw the arrows to the screen
        """
        if self.strip.isDeleted:
            return

        for objListView, specView in self._visibleListViews:
            if specView == spectrumView and not objListView.isDeleted and objListView in self._GLArrows.keys():
                self._GLArrows[objListView].drawAliasedIndexVBO()

    def _rescaleArrowOffsets(self, r, w):
        return np.array([0, 0, 0, 0,
                         r, w, 0, 0,
                         r, w, 0, 0,
                         0, 0, 0, 0,
                         r, w, 0, 0,
                         r, w, 0, 0], np.float32), self.LENARR4

    def _rescaleArrows(self, spectrumView, objListView):
        """rescale arrows when the screen dimensions change
        """
        return

        # drawList = self._GLArrows[objListView]
        #
        # if not drawList.numVertices:
        #     return
        #
        # # if drawList.refreshMode == GLREFRESHMODE_REBUILD:
        # _, _, arrowType, arrowSize, arrowMinimum, arrowWidth, r, w = self._getArrowWidths(spectrumView)
        #
        # vPP = spectrumView.spectrum.ppmPerPoints
        # dOrder = spectrumView.dimensionIndices
        # pView = drawList.pids[0].getPeakView(objListView)
        # try:
        #     tx, ty = pView.textOffset
        #     pixX, pixY = objListView.pixelSize
        #     r, w = tx * abs(pixX) / vPP[dOrder[0]], ty * abs(pixY) / vPP[dOrder[1]]
        # except Exception:
        #     r, w = 0.0, 0.0
        # offsets, offLen = self._rescaleArrowOffsets(r, w)
        #
        # for pp in range(0, len(drawList.pids), GLDefs.LENPID):
        #     indexStart = 4 * drawList.pids[pp + 1]
        #     drawList.vertices[indexStart:indexStart + offLen] = \
        #         drawList.offsets[indexStart:indexStart + offLen] + offsets

    def _updateHighlightedArrows(self, spectrumView, objListView):
        """update the highlighted arrows
        """
        # strip = self.strip
        # symbolType = strip.symbolType

        drawList = self._GLArrows[objListView]
        drawList.indices = np.empty(0, dtype=np.uint32)

        indexStart = 0
        indexEnd = 0
        vertexStart = 0

        pls = self.objectList(objListView)
        listCol = getAutoColourRgbRatio(objListView.arrowColour or GLDefs.DEFAULTCOLOUR, pls.spectrum, self.autoColour,
                                        getColours()[CCPNGLWIDGET_FOREGROUND])
        meritCol = getAutoColourRgbRatio(objListView.meritColour or GLDefs.DEFAULTCOLOUR, pls.spectrum, self.autoColour,
                                         getColours()[CCPNGLWIDGET_FOREGROUND])
        meritEnabled = objListView.meritEnabled
        meritThreshold = objListView.meritThreshold

        _, _, arrowType, arrowSize, arrowMinimum, arrowWidth, r, w = self._getArrowWidths(spectrumView)

        _indexCount = 0
        for pp in range(0, len(drawList.pids), GLDefs.LENPID):

            # check whether the peaks still exists
            obj = drawList.pids[pp]
            offset = drawList.pids[pp + 1]
            numPoints = drawList.pids[pp + 2]

            if not obj.isDeleted:
                _selected = False
                iCount = 0

                # get visible/plane status
                _isInPlane, _isInFlankingPlane, planeIndex, fade = self.objIsInVisiblePlanes(spectrumView, obj)

                if _isInPlane or _isInFlankingPlane:
                    iCount, _selected = self._appendArrowIndices(drawList, vertexStart, planeIndex, obj, arrowType)

                    if _selected:
                        cols = self._GLParent.highlightColour[:3]
                    elif obj.pointPositions and None in obj.pointPositions:
                        cols = [1.0, 0.2, 0.1]  # red if the position is bad
                    else:
                        if meritEnabled and obj.figureOfMerit < meritThreshold:
                            cols = meritCol
                        else:
                            cols = listCol

                    # _indexCount, extraIndices = self.appendExtraIndices(drawList, indexStart + self.LENARR, obj)
                    drawList.colors[offset * 4:(offset + self.ARROWCOLOURS) * 4] = (*cols,
                                                                                    fade) * self.ARROWCOLOURS  #numPoints

                # list MAY contain out of plane peaks
                drawList.pids[pp + 3:pp + 9] = (_isInPlane, _isInFlankingPlane, _selected,
                                                indexEnd, indexEnd + iCount + _indexCount, planeIndex)
                indexEnd += (iCount + _indexCount)

            indexStart += numPoints
            vertexStart += numPoints

        drawList.pushIndexVBOIndices()
        drawList.pushTextArrayVBOColour()

    #~~~~~~~~~~~~~~~~~~~~~~~~~~~~~~~~~~~~~~~~~~~~~~~~~~~~~~~~~~~~~~~~~~~~~~~~~
    # Handle notifiers
    #~~~~~~~~~~~~~~~~~~~~~~~~~~~~~~~~~~~~~~~~~~~~~~~~~~~~~~~~~~~~~~~~~~~~~~~~~

    def _deleteSymbol(self, obj, parentList, spectrum):
        pls = parentList  # self.objectList(obj)
        if pls:
            # spectrum = pls.spectrum

            for objListView in self.listViews(pls):
                if objListView in self._GLSymbols.keys():
                    for spectrumView in spectrum.spectrumViews:
                        if spectrumView in self._ordering:  # strip.spectrumViews:

                            if spectrumView.isDeleted:
                                continue

                            self._removeSymbol(spectrumView, objListView, obj)
                            # self._updateHighlightedSymbols(spectrumView, objListView)
                            self._GLSymbols[objListView].pushAliasedIndexVBO()
                            break

    # from ccpn.util.decorators import profile
    # @profile
    def _createSymbol(self, obj):
        pls = self.objectList(obj)
        if pls:
            spectrum = pls.spectrum

            for objListView in self.listViews(pls):
                if objListView in self._GLSymbols.keys():
                    for spectrumView in spectrum.spectrumViews:
                        if spectrumView in self._ordering:  # strip.spectrumViews:

                            if spectrumView.isDeleted:
                                continue

                            self._appendSymbol(spectrumView, objListView, obj)
                            # self._updateHighlightedSymbols(spectrumView, objListView)
                            self._GLSymbols[objListView].pushAliasedIndexVBO()
                            break

    def _changeSymbol(self, obj):
        pls = self.objectList(obj)
        if pls:
            spectrum = pls.spectrum

            for objListView in self.listViews(pls):
                if objListView in self._GLSymbols.keys():
                    for spectrumView in spectrum.spectrumViews:
                        if spectrumView in self._ordering:  # strip.spectrumViews:

                            if spectrumView.isDeleted:
                                continue

                            self._removeSymbol(spectrumView, objListView, obj)
                            self._appendSymbol(spectrumView, objListView, obj)
                            # self._updateHighlightedSymbols(spectrumView, objListView)
                            self._GLSymbols[objListView].pushAliasedIndexVBO()
                            break

    def _deleteLabel(self, obj, parentList, spectrum):
        for pll in self._GLLabels.keys():
            drawList = self._GLLabels[pll]

            for drawStr in drawList.stringList:
                if drawStr.stringObject == obj:
                    drawList.stringList.remove(drawStr)
                    break

    def _changeLabel(self, obj):
        # NOTE:ED - not the nicest way of changing a label - needs work
        self._deleteLabel(obj, None, None)
        self._createLabel(obj)

    def _createLabel(self, obj):
        pls = self.objectList(obj)
        if pls:
            spectrum = pls.spectrum

            for objListView in self.listViews(pls):
                if objListView in self._GLLabels.keys():
                    for spectrumView in spectrum.spectrumViews:
                        if spectrumView in self._ordering:  # strip.spectrumViews:

                            if spectrumView.isDeleted:
                                continue

                            drawList = self._GLLabels[objListView]
                            self._appendLabel(spectrumView, objListView, drawList.stringList, obj)
                            self._rescaleLabels(spectrumView, objListView, drawList)

    def _getSymbolWidths(self, spectrumView):
        """return the required r, w, symbolWidth for the current screen scaling.
        """
        symbolType = self.strip.symbolType
        symbolWidth = self.strip.symbolSize / 2.0

        specSet = self._spectrumSettings[spectrumView]
        vPP = specSet.ppmPerPoint
        delta = specSet.delta
        ar = specSet.axisDirection
        try:
            r = self._GLParent.symbolX * delta[0] * ar[0]  # change from pixels to ppm
            pr = r / vPP[0]
        except Exception:
            pr = r
        try:
            w = self._GLParent.symbolY * delta[1] * ar[1]
            pw = w / vPP[1]
        except Exception:
            pw = w

        return r, w, symbolType, symbolWidth, pr, pw

    def _getLabelOffsets(self, spectrumView, tx, ty):
        """return the required r, w, symbolWidth for the current screen scaling.
        """
        symbolType = self.strip.symbolType
        symbolWidth = self.strip.symbolSize / 2.0

        specSet = self._spectrumSettings[spectrumView]
        vPP = specSet.ppmPerPoint
        delta = specSet.delta
        ar = specSet.axisDirection
        # try:
        #     r = tx * abs(self._GLParent.pixelX)  # change from pixels to ppm
        #     pr = r / vPP[pIndex[0]]  # change from ppm to points
        # except Exception:
        #     pr = r
        # try:
        #     w = ty * abs(self._GLParent.pixelY)
        #     pw = w / vPP[pIndex[1]]
        # except Exception:
        #     pw = w
        try:
            r = tx * delta[0] * ar[0]  # change from pixels to ppm
            pr = r / vPP[0]  # change from ppm to points
        except Exception:
            pr = r
        try:
            w = ty * delta[1] * ar[1]
            pw = w / vPP[1]
        except Exception:
            pw = w
        return r, w, symbolType, symbolWidth, pr, pw

    def _appendLabel(self, spectrumView, objListView, stringList, obj):
        """Append a new label to the end of the list
        """
        if obj.isDeleted:
            return
        if stringList and obj in (sl.stringObject for sl in stringList):
            return

        # spectrum = spectrumView.spectrum
        # spectrumFrequency = spectrum.spectrometerFrequencies
        # pls = peakListView.peakList
        pls = self.objectList(objListView)

        pIndex = self._spectrumSettings[spectrumView].dimensionIndices
        try:
            # fix the pointPositions
            objPos = obj.pointPositions
            pxy = (objPos[pIndex[0]] - 1, objPos[pIndex[1]] - 1)
            _badPos = False
        except Exception:
            pxy = (0.0, 0.0)
            _badPos = True

        try:
            # fix the lineWidths
            objLineWidths = obj.pointLineWidths
            pointLineWidths = (objLineWidths[pIndex[0]], objLineWidths[pIndex[1]])
        except Exception:
            pointLineWidths = (None, None)

        # frequency = (spectrumFrequency[pIndex[0]], spectrumFrequency[pIndex[1]])
        try:
            _alias = obj.aliasing
            alias = getAliasSetting(_alias[pIndex[0]], _alias[pIndex[1]])
        except Exception:
            alias = 0

        stringOffset = None
        if textOffset := obj.getTextOffset(objListView):
            tx, ty = textOffset
            _, _, symbolType, symbolWidth, r, w = self._getLabelOffsets(spectrumView, tx, ty)
        else:
            _, _, symbolType, symbolWidth, r, w = self._getSymbolWidths(spectrumView)

            if symbolType in (1, 2):
                # put to the top-right corner of the lineWidth
                if pointLineWidths[0] and pointLineWidths[1]:
                    r = GLDefs.STRINGSCALE * 0.5 * pointLineWidths[0]  #/ frequency[0]
                    w = GLDefs.STRINGSCALE * 0.5 * pointLineWidths[1]  #/ frequency[1]
                    stringOffset = (r, w)
                else:
                    r = GLDefs.STRINGSCALE * r
                    w = GLDefs.STRINGSCALE * w

        if True:  # pIndex:
            # get visible/plane status
            _isInPlane, _isInFlankingPlane, planeIndex, fade = self.objIsInVisiblePlanes(spectrumView, obj)

            # skip if not visible
            if not _isInPlane and not _isInFlankingPlane:
                return

            if self._isSelected(obj):
                listCol = self._GLParent.highlightColour[:3]
            elif _badPos:
                listCol = [1.0, 0.2, 0.1]  # red if the position is bad
            else:
                if objListView.meritEnabled and obj.figureOfMerit < objListView.meritThreshold:
                    objCol = objListView.meritColour or GLDefs.DEFAULTCOLOUR
                else:
                    objCol = objListView.textColour or GLDefs.DEFAULTCOLOUR

                listCol = getAutoColourRgbRatio(objCol, pls.spectrum,
                                                self.autoColour,
                                                getColours()[CCPNGLWIDGET_FOREGROUND])

            text = self.getLabelling(obj, self._GLParent)

            newString = GLString(text=text,
                                 font=self._GLParent.getSmallFont(),
                                 x=pxy[0], y=pxy[1],
                                 ox=r, oy=w,
                                 colour=(*listCol, fade),
                                 GLContext=self._GLParent,
                                 obj=obj, clearArrays=False,
                                 alias=alias)
            newString.stringOffset = stringOffset
            stringList.append(newString)

            try:
                # update the size in the peakView
                # pView = obj.getPeakView(objListView)
                pView = self.getViewFromListView(objListView, obj)
                pView.size = (newString.width, newString.height)
            except Exception as es:
                pass

    def _fillLabels(self, spectrumView, objListView, pls, objectList):
        """Append all labels to the new list
        """
        # use the first object for referencing
        obj = objectList(pls)[0]

        pIndex = self._spectrumSettings[spectrumView].dimensionIndices
        try:
            # fix the pointPositions
            objPos = obj.pointPositions
            pxy = (objPos[pIndex[0]] - 1, objPos[pIndex[1]] - 1)
            _badPos = False
        except Exception:
            pxy = (0.0, 0.0)
            _badPos = True

        try:
            # fix the lineWidths
            objLineWidths = obj.pointLineWidths
            pointLineWidths = (objLineWidths[pIndex[0]], objLineWidths[pIndex[1]])
        except Exception:
            pointLineWidths = (None, None)

        try:
            _alias = obj.aliasing
            alias = getAliasSetting(_alias[pIndex[0]], _alias[pIndex[1]])
        except Exception:
            alias = 0

        stringOffset = None
        if textOffset := obj.getTextOffset(objListView):
            tx, ty = textOffset
            _, _, symbolType, symbolWidth, r, w = self._getLabelOffsets(spectrumView, tx, ty)
        else:
            _, _, symbolType, symbolWidth, r, w = self._getSymbolWidths(spectrumView)

            if symbolType in (1, 2):
                # put to the top-right corner of the lineWidth
                if pointLineWidths[0] and pointLineWidths[1]:
                    r = - GLDefs.STRINGSCALE * 0.5 * pointLineWidths[0]  #/ frequency[0]
                    w = - GLDefs.STRINGSCALE * 0.5 * pointLineWidths[1]  #/ frequency[1]
                    stringOffset = (r, w)
                else:
                    r = GLDefs.STRINGSCALE * r
                    w = GLDefs.STRINGSCALE * w

        if True:  # pIndex:
            # get visible/plane status
            _isInPlane, _isInFlankingPlane, planeIndex, fade = self.objIsInVisiblePlanes(spectrumView, obj)

            # skip if not visible
            if not _isInPlane and not _isInFlankingPlane:
                return

            if self._isSelected(obj):
                listCol = self._GLParent.highlightColour[:3]
            elif _badPos:
                listCol = [1.0, 0.2, 0.1]  # red if the position is bad
            else:
                if objListView.meritEnabled and obj.figureOfMerit < objListView.meritThreshold:
                    objCol = objListView.meritColour or GLDefs.DEFAULTCOLOUR
                else:
                    objCol = objListView.textColour or GLDefs.DEFAULTCOLOUR

                listCol = getAutoColourRgbRatio(objCol, pls.spectrum,
                                                self.autoColour,
                                                getColours()[CCPNGLWIDGET_FOREGROUND])

            text = self.getLabelling(obj, self._GLParent)

            outString = GLString(text=text,
                                 font=self._GLParent.getSmallFont(),
                                 x=pxy[0], y=pxy[1],
                                 ox=r, oy=w,
                                 colour=(*listCol, fade),
                                 GLContext=self._GLParent,
                                 obj=obj, clearArrays=False,
                                 alias=alias)
            outString.stringOffset = stringOffset

            try:
                # pView = obj.getPeakView(objListView)
                pView = self.getViewFromListView(objListView, obj)
                pView.size = (outString.width, outString.height)
            except Exception as es:
                pass

            return outString

    def _removeSymbol(self, spectrumView, objListView, delObj):
        """Remove a symbol from the list
        """
        symbolType = self.strip.symbolType

        drawList = self._GLSymbols[objListView]
        self.objIsInVisiblePlanesRemove(spectrumView, delObj)  # probably only needed in create/change

        indexOffset = 0
        numPoints = 0

        pp = 0
        while (pp < len(drawList.pids)):
            # check whether the peaks still exists
            obj = drawList.pids[pp]

            if obj == delObj:
                offset = drawList.pids[pp + 1]
                numPoints = drawList.pids[pp + 2]

                if symbolType != 0 and symbolType != 3:  # not a cross/plus
                    numPoints = 2 * numPoints + 5

                # _isInPlane = drawList.pids[pp + 3]
                # _isInFlankingPlane = drawList.pids[pp + 4]
                # _selected = drawList.pids[pp + 5]
                indexStart = drawList.pids[pp + 6]
                indexEnd = drawList.pids[pp + 7]
                indexOffset = indexEnd - indexStart

                st, end = 4 * offset, 4 * (offset + numPoints)
                drawList.indices = np.delete(drawList.indices, np.s_[indexStart:indexEnd])
                drawList.vertices = np.delete(drawList.vertices, np.s_[st: end])
                drawList.attribs = np.delete(drawList.attribs, np.s_[st: end])
                drawList.offsets = np.delete(drawList.offsets, np.s_[st: end])
                drawList.colors = np.delete(drawList.colors, np.s_[st: end])

                drawList.pids = np.delete(drawList.pids, np.s_[pp:pp + GLDefs.LENPID])
                drawList.numVertices -= numPoints

                # subtract the offset from all the higher indices to account for the removed points
                drawList.indices[np.where(drawList.indices >= offset)] -= numPoints
                break

            else:
                pp += GLDefs.LENPID

        # clean up the rest of the list
        while (pp < len(drawList.pids)):
            drawList.pids[pp + 1] -= numPoints
            drawList.pids[pp + 6] -= indexOffset
            drawList.pids[pp + 7] -= indexOffset
            pp += GLDefs.LENPID

    _squareSymbol = (
<<<<<<< HEAD
    (np.array((0, 1, 2, 3), dtype=np.uint32), np.array((0, 1, 2, 3, 0, 2, 2, 1, 0, 3, 3, 1), dtype=np.uint32)),
    (np.array((0, 4, 4, 3, 3, 0), dtype=np.uint32), np.array((0, 4, 4, 3, 3, 0, 0, 2, 2, 1, 3, 1), dtype=np.uint32)),
    (np.array((2, 4, 4, 1, 1, 2), dtype=np.uint32), np.array((2, 4, 4, 1, 1, 2, 0, 2, 0, 3, 3, 1), dtype=np.uint32)))
=======
        (np.array((0, 1, 2, 3), dtype=np.uint32), np.array((0, 1, 2, 3, 0, 2, 2, 1, 0, 3, 3, 1), dtype=np.uint32)),
        (
            np.array((0, 4, 4, 3, 3, 0), dtype=np.uint32),
            np.array((0, 4, 4, 3, 3, 0, 0, 2, 2, 1, 3, 1), dtype=np.uint32)),
        (
            np.array((2, 4, 4, 1, 1, 2), dtype=np.uint32),
            np.array((2, 4, 4, 1, 1, 2, 0, 2, 0, 3, 3, 1), dtype=np.uint32)))
>>>>>>> d2f51b47
    _squareSymbolLen = tuple(tuple(len(sym) for sym in symList) for symList in _squareSymbol)

    def _getSquareSymbolCount(self, planeIndex, obj):
        """returns the number of indices required for the symbol based on the planeIndex
        type of planeIndex - currently 0/1/2 indicating whether normal, infront or behind
        currently visible planes
        """
        return self._squareSymbolLen[planeIndex % 3][self._isSelected(obj)]

    def _makeSquareSymbol(self, drawList, indexEnd, vertexStart, planeIndex, obj):
        """Make a new square symbol based on the planeIndex type.
        """
        _selected = self._isSelected(obj)
        _indices = self._squareSymbol[planeIndex % 3][_selected] + vertexStart
        iCount = len(_indices)
        drawList.indices[indexEnd:indexEnd + iCount] = _indices

        return iCount, _selected

    def _appendSquareSymbol(self, drawList, vertexStart, planeIndex, obj):
        """Append a new square symbol based on the planeIndex type.
        """
        _selected = self._isSelected(obj)
        _indices = self._squareSymbol[planeIndex % 3][_selected] + vertexStart
        iCount = len(_indices)
        drawList.indices = np.append(drawList.indices, _indices)

        return iCount, _selected

    _plusSymbol = (
<<<<<<< HEAD
    (np.array((5, 6, 7, 8), dtype=np.uint32), np.array((5, 6, 7, 8, 0, 2, 2, 1, 0, 3, 3, 1), dtype=np.uint32)),
    (np.array((6, 4, 4, 5, 4, 8), dtype=np.uint32),
     np.array((6, 4, 4, 5, 4, 8, 0, 2, 2, 1, 3, 1, 0, 3), dtype=np.uint32)),
    (np.array((6, 4, 4, 5, 4, 7), dtype=np.uint32),
     np.array((6, 4, 4, 5, 4, 7, 0, 2, 2, 1, 3, 1, 0, 3), dtype=np.uint32)))
=======
        (np.array((5, 6, 7, 8), dtype=np.uint32), np.array((5, 6, 7, 8, 0, 2, 2, 1, 0, 3, 3, 1), dtype=np.uint32)),
        (np.array((6, 4, 4, 5, 4, 8), dtype=np.uint32),
         np.array((6, 4, 4, 5, 4, 8, 0, 2, 2, 1, 3, 1, 0, 3), dtype=np.uint32)),
        (np.array((6, 4, 4, 5, 4, 7), dtype=np.uint32),
         np.array((6, 4, 4, 5, 4, 7, 0, 2, 2, 1, 3, 1, 0, 3), dtype=np.uint32)))
>>>>>>> d2f51b47
    _plusSymbolLen = tuple(tuple(len(sym) for sym in symList) for symList in _plusSymbol)

    def _getPlusSymbolCount(self, planeIndex, obj):
        """returns the number of indices required for the symbol based on the planeIndex
        type of planeIndex - currently 0/1/2 indicating whether normal, infront or behind
        currently visible planes
        """
        return self._plusSymbolLen[planeIndex % 3][self._isSelected(obj)]

    def _makePlusSymbol(self, drawList, indexEnd, vertexStart, planeIndex, obj):
        """Make a new plus symbol based on the planeIndex type.
        """
        _selected = self._isSelected(obj)
        _indices = self._plusSymbol[planeIndex % 3][_selected] + vertexStart
        iCount = len(_indices)
        drawList.indices[indexEnd:indexEnd + iCount] = _indices

        return iCount, _selected

    def _appendPlusSymbol(self, drawList, vertexStart, planeIndex, obj):
        """Append a new plus symbol based on the planeIndex type.
        """
        _selected = self._isSelected(obj)
        _indices = self._plusSymbol[planeIndex % 3][_selected] + vertexStart
        iCount = len(_indices)
        drawList.indices = np.append(drawList.indices, _indices)

        return iCount, _selected

    def _insertSymbolItem(self, strip, obj, listCol, indexing, r, w,
                          spectrumFrequency, symbolType, drawList, spectrumView, tCount):
        """insert a single symbol to the end of the symbol list
        """

        # indexStart = indexing.start
        indexEnd = indexing.end
        objNum = indexing.objNum
        vertexPtr = indexing.vertexPtr
        vertexStart = indexing.vertexStart

        # get visible/plane status
        _isInPlane, _isInFlankingPlane, planeIndex, fade = self.objIsInVisiblePlanes(spectrumView, obj)

        # skip if not visible
        if not _isInPlane and not _isInFlankingPlane:
            return

        pIndex = self._spectrumSettings[spectrumView].dimensionIndices
        try:
            _alias = obj.aliasing
            alias = getAliasSetting(_alias[pIndex[0]], _alias[pIndex[1]])
        except Exception:
            alias = 0

        try:
            # fix the pointPositions
            objPos = obj.pointPositions
            pxy = (objPos[pIndex[0]] - 1, objPos[pIndex[1]] - 1)
            _badPos = False
        except Exception:
            pxy = (0.0, 0.0)
            _badPos = True

        if self._isSelected(obj):
            cols = self._GLParent.highlightColour[:3]
        elif _badPos:
            cols = [1.0, 0.2, 0.1]  # red for bad position
        else:
            cols = listCol

        try:
            # fix the lineWidths
            objLineWidths = obj.pointLineWidths
            pointLineWidths = (objLineWidths[pIndex[0]], objLineWidths[pIndex[1]])
        except Exception:
            pointLineWidths = (None, None)

        # frequency = (spectrumFrequency[pIndex[0]], spectrumFrequency[pIndex[1]])
        if False:  # not pIndex:
            return

        else:
            if symbolType == 0 or symbolType == 3:

                # draw a cross
                # keep the cross square at 0.1ppm

                _selected = False
                iCount = 0
                # unselected
                if _isInPlane or _isInFlankingPlane:
                    if symbolType == 0:  # cross
                        iCount, _selected = self._makeSquareSymbol(drawList, indexEnd, vertexStart, planeIndex, obj)
                    else:
                        iCount, _selected = self._makePlusSymbol(drawList, indexEnd, vertexStart, planeIndex, obj)

                # add extra indices
                self._insertSymbolItemVertices(_isInFlankingPlane, _isInPlane, _selected, cols, drawList, fade, iCount,
<<<<<<< HEAD
                                               indexing, obj, objNum, p0, pIndex, planeIndex,
                                               r, vertexPtr, w, alias)
=======
                                               indexing, obj,
                                               objNum, pxy, pIndex, planeIndex, r, vertexPtr, w, alias)
>>>>>>> d2f51b47

            elif symbolType == 1:  # draw an ellipse at lineWidth

                if pointLineWidths[0] and pointLineWidths[1]:
                    # draw 24 connected segments
                    r = 0.5 * pointLineWidths[0]
                    w = 0.5 * pointLineWidths[1]
                    numPoints = 24
                    angPlus = 2.0 * np.pi
                    skip = 1
                else:
                    # draw 12 disconnected segments (dotted)
                    # r = symbolWidth
                    # w = symbolWidth
                    numPoints = 12
                    angPlus = np.pi
                    skip = 2

                np2 = 2 * numPoints
                ang = list(range(numPoints))
                _selected = False

                # # need to subclass the different point types a lot better :|
                # _numPoints = 24
                # _angPlus = 2.0 * np.pi
                # _skip = 1
                # _ang = list(range(numPoints))
                # _indicesLineWidth = np.array(tuple(val for an in _ang for val in ((2 * an), (2 * an) + 1)), dtype=np.uint32)
                # _np1 = len(_indicesLineWidth)
                # _indicesLineWidthSelect = _indicesLineWidth + np.array((_np1, _np1 + 2,
                #                                                         _np1 + 2, _np1 + 1,
                #                                                         _np1, _np1 + 3,
                #                                                         _np1 + 3, _np1 + 1), dtype=np.uint32)
                # _np2 = len(_indicesLineWidthSelect)
                #
                # _vertexLineWidth = np.array(tuple(val for an in _ang
                #                                   for val in (- r * math.sin(_skip * an * _angPlus / _numPoints),
                #                                               - w * math.cos(_skip * an * _angPlus / _numPoints),
                #                                               - r * math.sin((_skip * an + 1) * _angPlus / _numPoints),
                #                                               - w * math.cos((_skip * an + 1) * _angPlus / _numPoints))), dtype=np.float32) + \
                #                    np.array((- r, - w, + r, + w, + r, - w, - r, + w, 0, 0), dtype=np.float32)
                # _vp1 = len(_vertexLineWidth)
                # _vp2 = _vp1 // 2
                #
                # if self._isSelected(obj):
                #     iCount = _np1
                #     drawList.indices[indexEnd:indexEnd + _np1] = _indicesLineWidth + indexStart
                # else:
                #     iCount = _np2
                #     drawList.indices[indexEnd:indexEnd + _np2] = _indicesLineWidthSelect + indexStart
                #
                # _pos = (p0[0], p0[1]) * _vp2
                # drawList.vertices[vertexPtr:vertexPtr + _vp1] = _vertexLineWidth + _pos

                _vertexStart = indexing.vertexStart
                if _isInPlane or _isInFlankingPlane:
                    drawList.indices[indexEnd:indexEnd + np2] = tuple(val for an in ang
                                                                      for val in (_vertexStart + (2 * an),
                                                                                  _vertexStart + (2 * an) + 1))

                    iCount = np2
                    if self._isSelected(obj):
                        _selected = True
                        drawList.indices[indexEnd + np2:indexEnd + np2 + 8] = (
<<<<<<< HEAD
                        _vertexStart + np2, _vertexStart + np2 + 2,
                        _vertexStart + np2 + 2, _vertexStart + np2 + 1,
                        _vertexStart + np2, _vertexStart + np2 + 3,
                        _vertexStart + np2 + 3, _vertexStart + np2 + 1)
=======
                            _vertexStart + np2, _vertexStart + np2 + 2,
                            _vertexStart + np2 + 2, _vertexStart + np2 + 1,
                            _vertexStart + np2, _vertexStart + np2 + 3,
                            _vertexStart + np2 + 3, _vertexStart + np2 + 1)
>>>>>>> d2f51b47
                        iCount += 8

                # add extra indices
                extraIndices = 0  #self.appendExtraIndices(drawList, indexStart + np2, obj)

                # draw an ellipse at lineWidth
<<<<<<< HEAD
                drawList.vertices[vertexPtr:vertexPtr + 2 * np2] = tuple(val for an in ang
                                                                         for val in (p0[0] - r * math.sin(
                    skip * an * angPlus / numPoints),
                                                                                     p0[1] - w * math.cos(
                                                                                         skip * an * angPlus / numPoints),
                                                                                     p0[0] - r * math.sin((
                                                                                                                      skip * an + 1) * angPlus / numPoints),
                                                                                     p0[1] - w * math.cos((
                                                                                                                      skip * an + 1) * angPlus / numPoints)))
                drawList.vertices[vertexPtr + 2 * np2:vertexPtr + 2 * np2 + 10] = (p0[0] - r, p0[1] - w,
                                                                                   p0[0] + r, p0[1] + w,
                                                                                   p0[0] + r, p0[1] - w,
                                                                                   p0[0] - r, p0[1] + w,
                                                                                   p0[0], p0[1])

                drawList.colors[2 * vertexPtr:2 * vertexPtr + 4 * np2 + 20] = (*cols, fade) * (np2 + 5)
                drawList.attribs[vertexPtr // 2:(vertexPtr // 2) + np2 + 5] = (alias,) * (np2 + 5)
                drawList.offsets[vertexPtr:vertexPtr + 2 * np2 + 10] = (p0[0], p0[1]) * (np2 + 5)
=======
                st, end, step, xtra = vertexPtr, vertexPtr + (4 * np2), np2 + 5, 20
                # don't include the extra 5 points here
                drawList.vertices[st:end] = tuple(val for an in ang
                                                  for val in (pxy[0] - r * math.sin(skip * an * angPlus / numPoints),
                                                              pxy[1] - w * math.cos(skip * an * angPlus / numPoints),
                                                              alias, 0.0,
                                                              pxy[0] - r * math.sin(
                                                                      (skip * an + 1) * angPlus / numPoints),
                                                              pxy[1] - w * math.cos(
                                                                      (skip * an + 1) * angPlus / numPoints),
                                                              alias, 0.0)
                                                  )
                drawList.vertices[end:end + xtra] = (pxy[0] - r, pxy[1] - w, alias, 0.0,
                                                     pxy[0] + r, pxy[1] + w, alias, 0.0,
                                                     pxy[0] + r, pxy[1] - w, alias, 0.0,
                                                     pxy[0] - r, pxy[1] + w, alias, 0.0,
                                                     pxy[0], pxy[1], alias, 0.0,
                                                     )

                drawList.colors[st:end + xtra] = (*cols, fade) * step
                drawList.attribs[st:end + xtra] = (alias, 0.0, 0.0, 0.0) * step
                drawList.offsets[st:end + xtra] = (pxy[0], pxy[1], 0.0, 0.0) * step
>>>>>>> d2f51b47

                # add extra vertices
                extraVertices = 0  #self.appendExtraVertices(drawList, obj, p0, [*cols, fade], fade)

                # keep a pointer to the obj
                drawList.pids[objNum:objNum + GLDefs.LENPID] = (obj, drawList.numVertices, (numPoints + extraVertices),
                                                                _isInPlane, _isInFlankingPlane, _selected,
                                                                indexEnd, indexEnd + iCount + extraIndices,
                                                                planeIndex, 0, 0, 0)

                indexing.start += (step + extraIndices)
                indexing.end += (iCount + extraIndices)  # len(drawList.indices)
                drawList.numVertices += (step + extraVertices)
                indexing.objNum += GLDefs.LENPID
                indexing.vertexPtr += (4 * (step + extraVertices))
                indexing.vertexStart += (step + extraVertices)

            elif symbolType == 2:  # draw a filled ellipse at lineWidth

                if pointLineWidths[0] and pointLineWidths[1]:
                    # draw 24 connected segments
                    r = 0.5 * pointLineWidths[0]  # / frequency[0]
                    w = 0.5 * pointLineWidths[1]  # / frequency[1]
                    numPoints = 24
                    angPlus = 2 * np.pi
                    skip = 1
                else:
                    # draw 12 disconnected segments (dotted)
                    # r = symbolWidth
                    # w = symbolWidth
                    numPoints = 12
                    angPlus = 1.0 * np.pi
                    skip = 2

                np2 = 2 * numPoints
                ang = list(range(numPoints))
                _selected = False

                _vertexStart = indexing.vertexStart
                if _isInPlane or _isInFlankingPlane:
                    drawList.indices[indexEnd:indexEnd + 3 * numPoints] = tuple(val for an in ang
                                                                                for val in (_vertexStart + (2 * an),
                                                                                            _vertexStart + (2 * an) + 1,
                                                                                            _vertexStart + np2 + 4))
                    iCount = 3 * numPoints

                # add extra indices
                extraIndices = 0  #self.appendExtraIndices(drawList, indexStart + np2 + 4, obj)

                # draw an ellipse at lineWidth
<<<<<<< HEAD
                drawList.vertices[vertexPtr:vertexPtr + 2 * np2] = tuple(val for an in ang
                                                                         for val in (p0[0] - r * math.sin(
                    skip * an * angPlus / numPoints),
                                                                                     p0[1] - w * math.cos(
                                                                                         skip * an * angPlus / numPoints),
                                                                                     p0[0] - r * math.sin((
                                                                                                                      skip * an + 1) * angPlus / numPoints),
                                                                                     p0[1] - w * math.cos((
                                                                                                                      skip * an + 1) * angPlus / numPoints)))
                drawList.vertices[vertexPtr + 2 * np2:vertexPtr + 2 * np2 + 10] = (p0[0] - r, p0[1] - w,
                                                                                   p0[0] + r, p0[1] + w,
                                                                                   p0[0] + r, p0[1] - w,
                                                                                   p0[0] - r, p0[1] + w,
                                                                                   p0[0], p0[1])

                drawList.colors[2 * vertexPtr:2 * vertexPtr + 4 * np2 + 20] = (*cols, fade) * (np2 + 5)
                drawList.attribs[vertexPtr // 2:(vertexPtr // 2) + np2 + 5] = (alias,) * (np2 + 5)
                drawList.offsets[vertexPtr:vertexPtr + 2 * np2 + 10] = (p0[0], p0[1]) * (np2 + 5)
=======
                st, end, step, xtra = vertexPtr, vertexPtr + (4 * np2), np2 + 5, 20
                drawList.vertices[st:end] = tuple(val for an in ang
                                                  for val in (pxy[0] - r * math.sin(skip * an * angPlus / numPoints),
                                                              pxy[1] - w * math.cos(skip * an * angPlus / numPoints),
                                                              alias, 0.0,
                                                              pxy[0] - r * math.sin(
                                                                      (skip * an + 1) * angPlus / numPoints),
                                                              pxy[1] - w * math.cos(
                                                                      (skip * an + 1) * angPlus / numPoints),
                                                              alias, 0.0)
                                                  )
                drawList.vertices[end:end + xtra] = (pxy[0] - r, pxy[1] - w, alias, 0.0,
                                                     pxy[0] + r, pxy[1] + w, alias, 0.0,
                                                     pxy[0] + r, pxy[1] - w, alias, 0.0,
                                                     pxy[0] - r, pxy[1] + w, alias, 0.0,
                                                     pxy[0], pxy[1], alias, 0.0,
                                                     )

                drawList.colors[st:end + xtra] = (*cols, fade) * step
                drawList.attribs[st:end + xtra] = (alias, 0.0, 0.0, 0.0) * step
                drawList.offsets[st:end + xtra] = (pxy[0], pxy[1], 0.0, 0.0) * step
>>>>>>> d2f51b47

                # add extra vertices for the multiplet
                extraVertices = 0  #self.appendExtraVertices(drawList, obj, p0, [*cols, fade], fade)

                # keep a pointer to the obj
                drawList.pids[objNum:objNum + GLDefs.LENPID] = (obj, drawList.numVertices, (numPoints + extraVertices),
                                                                _isInPlane, _isInFlankingPlane, _selected,
                                                                indexEnd, indexEnd + iCount + extraIndices,
                                                                planeIndex, 0, 0, 0)

                indexing.start += (step + extraIndices)
                indexing.end += (iCount + extraIndices)  # len(drawList.indices)
                drawList.numVertices += (step + extraVertices)
                indexing.objNum += GLDefs.LENPID
                indexing.vertexPtr += (4 * (step + extraVertices))
                indexing.vertexStart += (step + extraVertices)

            else:
                raise ValueError('GL Error: bad symbol type')

    def _insertSymbolItemVertices(self, _isInFlankingPlane, _isInPlane, _selected, cols,
                                  drawList, fade, iCount, indexing, obj,
                                  objNum, pxy, pIndex, planeIndex, r, vertexPtr, w, alias):

        st, end = vertexPtr, vertexPtr + self.LENSQ4
        drawList.vertices[st:end] = (pxy[0] - r, pxy[1] - w, alias, 0.0,
                                     pxy[0] + r, pxy[1] + w, alias, 0.0,
                                     pxy[0] + r, pxy[1] - w, alias, 0.0,
                                     pxy[0] - r, pxy[1] + w, alias, 0.0,
                                     pxy[0], pxy[1], alias, 0.0,
                                     pxy[0], pxy[1] - w, alias, 0.0,
                                     pxy[0], pxy[1] + w, alias, 0.0,
                                     pxy[0] + r, pxy[1], alias, 0.0,
                                     pxy[0] - r, pxy[1], alias, 0.0,
                                     )
        drawList.colors[st:end] = (*cols, fade) * self.LENSQ
        drawList.attribs[st:end] = (alias, 0.0, 0.0, 0.0) * self.LENSQ
        drawList.offsets[st:end] = (pxy[0], pxy[1], 0.0, 0.0) * self.LENSQ

        # add extra indices
        extraIndices, extraIndexCount = self.insertExtraIndices(drawList, indexing.end + iCount,
                                                                indexing.start + self.LENSQ, obj)
        # add extra vertices for the multiplet
<<<<<<< HEAD
        extraVertices = self.insertExtraVertices(drawList, vertexPtr + self.LENSQ2, pIndex, obj, p0, (*cols, fade),
                                                 fade)

=======
        extraVertices = self.insertExtraVertices(drawList, vertexPtr + self.LENSQ4, pIndex, obj, pxy, (*cols, fade),
                                                 fade)
>>>>>>> d2f51b47
        # keep a pointer to the obj
        drawList.pids[objNum:objNum + GLDefs.LENPID] = (obj, drawList.numVertices, (self.LENSQ + extraVertices),
                                                        _isInPlane, _isInFlankingPlane, _selected,
                                                        indexing.end, indexing.end + iCount + extraIndices,
                                                        planeIndex, 0, 0, 0)

        indexing.start += (self.LENSQ + extraIndexCount)
        indexing.end += (iCount + extraIndices)  # len(drawList.indices)
        drawList.numVertices += (self.LENSQ + extraVertices)
        indexing.objNum += GLDefs.LENPID
        indexing.vertexPtr += (4 * (self.LENSQ + extraVertices))
        indexing.vertexStart += (self.LENSQ + extraVertices)

    # NOTE:ED - new pre-defined indices/vertex lists
    # # indices for lineWidth symbols, not selected/selected in different number of points
    # _lineWidthIndices = {numPoints: ((np.append(np.array(tuple(val for an in range(numPoints) for val in ((2 * an), (2 * an) + 1)), dtype=np.uint32),
    #                                             np.array((0, 1, 2, 3), dtype=np.uint32)),
    #                                   np.append(np.array(tuple(val for an in range(numPoints) for val in ((2 * an), (2 * an) + 1)), dtype=np.uint32),
    #                                             np.array((0, 1, 2, 3, 0, 2, 2, 1, 0, 3, 3, 1), dtype=np.uint32))))
    #                      for numPoints in (12, 18, 24, 36)}
    #
    # # vertices for lineWidth symbols
    # _lineWidthVertices = {numPoints: np.append(np.array(tuple(val for an in range(numPoints)
    #                                                           for val in (- math.sin(skip * an * angPlus / numPoints),
    #                                                                       - math.cos(skip * an * angPlus / numPoints),
    #                                                                       - math.sin((skip * an + 1) * angPlus / numPoints),
    #                                                                       - math.cos((skip * an + 1) * angPlus / numPoints)))),
    #                                            np.array((-1, -1, 1, 1, 1, -1, -1, 1, 0, 0), dtype=np.float32))
    #                       for numPoints, skip, angPlus in ((12),
    #                                                        (18),
    #                                                        (24),
    #                                                        (36))}

    def _appendSymbolItem(self, strip, obj, listCol, indexing, r, w,
                          spectrumFrequency, symbolType, drawList, spectrumView):
        """append a single symbol to the end of the symbol list
        """
        # indexStart, indexEnd are indexes into the drawList.indices for the indices for this symbol
        # indexStart = indexing.start  # indexList[0]
        indexEnd = indexing.end  #indexList[1]
        vertexStart = indexing.vertexStart

        # get visible/plane status
        _isInPlane, _isInFlankingPlane, planeIndex, fade = self.objIsInVisiblePlanes(spectrumView, obj)

        # skip if not visible
        if not _isInPlane and not _isInFlankingPlane:
            return

        pIndex = self._spectrumSettings[spectrumView].dimensionIndices
        try:
            # fix the pointPositions
            objPos = obj.pointPositions
            pxy = (objPos[pIndex[0]] - 1, objPos[pIndex[1]] - 1)
            _badPos = False
        except Exception:
            pxy = (0.0, 0.0)
            _badPos = True

        try:
            # fix the lineWidths
            objLineWidths = obj.pointLineWidths
            pointLineWidths = (objLineWidths[pIndex[0]], objLineWidths[pIndex[1]])
        except Exception:
            pointLineWidths = (None, None)

        if self._isSelected(obj):
            cols = self._GLParent.highlightColour[:3]
        elif _badPos:
            cols = [1.0, 0.2, 0.1]  # red for bad position
        else:
            cols = listCol

        # frequency = (spectrumFrequency[pIndex[0]], spectrumFrequency[pIndex[1]])
        try:
            _alias = obj.aliasing
            alias = getAliasSetting(_alias[pIndex[0]], _alias[pIndex[1]])
        except Exception:
            alias = 0

        if False:  # not pIndex:
            return

        else:
            if symbolType == 0 or symbolType == 3:

                # draw a cross
                # keep the cross square at 0.1ppm

                _selected = False
                iCount = 0
                if _isInPlane or _isInFlankingPlane:
                    if symbolType == 0:  # cross
                        iCount, _selected = self._appendSquareSymbol(drawList, vertexStart, planeIndex, obj)
                    else:  # plus
                        iCount, _selected = self._appendPlusSymbol(drawList, vertexStart, planeIndex, obj)

                self._appendSymbolItemVertices(_isInFlankingPlane, _isInPlane, _selected, cols, drawList, fade, iCount,
<<<<<<< HEAD
                                               indexing, obj, p0, pIndex, planeIndex, r, w, alias)
=======
                                               indexing,
                                               obj, pxy, pIndex, planeIndex, r, w, alias)
>>>>>>> d2f51b47

            elif symbolType == 1:  # draw an ellipse at lineWidth

                if pointLineWidths[0] and pointLineWidths[1]:
                    # draw 24 connected segments
                    r = 0.5 * pointLineWidths[0]  # / frequency[0]
                    w = 0.5 * pointLineWidths[1]  # / frequency[1]
                    numPoints = 24
                    angPlus = 2.0 * np.pi
                    skip = 1
                else:
                    # draw 12 disconnected segments (dotted)
                    # r = symbolWidth
                    # w = symbolWidth
                    numPoints = 12
                    angPlus = np.pi
                    skip = 2

                np2 = 2 * numPoints
                ang = list(range(numPoints))
                _selected = False
                iCount = 0

                _vertexStart = indexing.vertexStart
                if _isInPlane or _isInFlankingPlane:
                    drawList.indices = np.append(drawList.indices, np.array(tuple(val for an in ang
                                                                                  for val in ((2 * an), (2 * an) + 1)),
                                                                            dtype=np.uint32) + _vertexStart)

                    iCount = np2
                    if self._isSelected(obj):
                        _selected = True
                        drawList.indices = np.append(drawList.indices,
                                                     np.array((0, 2, 2, 1, 0, 3, 3, 1), dtype=np.uint32) + (
<<<<<<< HEAD
                                                                 _vertexStart + np2))
=======
                                                             _vertexStart + np2))
>>>>>>> d2f51b47
                        iCount += 8

                # add extra indices for the multiplet
                extraIndices = 0  #self.appendExtraIndices(drawList, indexStart + np2, obj)

                # draw an ellipse at lineWidth
                drawList.vertices = np.append(drawList.vertices, np.array(tuple(val for an in ang
<<<<<<< HEAD
                                                                                for val in (p0[0] - r * math.sin(
                    skip * an * angPlus / numPoints),
                                                                                            p0[1] - w * math.cos(
                                                                                                skip * an * angPlus / numPoints),
                                                                                            p0[0] - r * math.sin((
                                                                                                                             skip * an + 1) * angPlus / numPoints),
                                                                                            p0[1] - w * math.cos((
                                                                                                                             skip * an + 1) * angPlus / numPoints))),
                                                                          dtype=np.float32))
                drawList.vertices = np.append(drawList.vertices, np.array((p0[0] - r, p0[1] - w,
                                                                           p0[0] + r, p0[1] + w,
                                                                           p0[0] + r, p0[1] - w,
                                                                           p0[0] - r, p0[1] + w,
                                                                           p0[0], p0[1]), dtype=np.float32))

                drawList.colors = np.append(drawList.colors, np.array((*cols, fade) * (np2 + 5), dtype=np.float32))
                drawList.attribs = np.append(drawList.attribs, np.array((alias,) * (np2 + 5), dtype=np.float32))
                drawList.offsets = np.append(drawList.offsets, np.array((p0[0], p0[1]) * (np2 + 5), dtype=np.float32))
=======
                                                                                for val in (pxy[0] - r * math.sin(
                        skip * an * angPlus / numPoints),
                                                                                            pxy[1] - w * math.cos(
                                                                                                    skip * an * angPlus / numPoints),
                                                                                            alias, 0.0,
                                                                                            pxy[0] - r * math.sin((
                                                                                                                          skip * an + 1) * angPlus / numPoints),
                                                                                            pxy[1] - w * math.cos((
                                                                                                                          skip * an + 1) * angPlus / numPoints),
                                                                                            alias, 0.0)
                                                                                ),
                                                                          dtype=np.float32)
                                              )
                drawList.vertices = np.append(drawList.vertices, np.array((pxy[0] - r, pxy[1] - w, alias, 0.0,
                                                                           pxy[0] + r, pxy[1] + w, alias, 0.0,
                                                                           pxy[0] + r, pxy[1] - w, alias, 0.0,
                                                                           pxy[0] - r, pxy[1] + w, alias, 0.0,
                                                                           pxy[0], pxy[1], alias, 0.0,
                                                                           ), dtype=np.float32)
                                              )

                step = np2 + 5
                drawList.colors = np.append(drawList.colors, np.array((*cols, fade) * step, dtype=np.float32))
                drawList.attribs = np.append(drawList.attribs,
                                             np.array((alias, 0.0, 0.0, 0.0) * step, dtype=np.float32))
                drawList.offsets = np.append(drawList.offsets,
                                             np.array((pxy[0], pxy[1], 0.0, 0.0) * step, dtype=np.float32))
>>>>>>> d2f51b47

                # add extra vertices for the multiplet
                extraVertices = 0  #self.appendExtraVertices(drawList, obj, p0, [*cols, fade], fade)

                # keep a pointer to the obj
                drawList.pids = np.append(drawList.pids, (obj, drawList.numVertices, (numPoints + extraVertices),
                                                          _isInPlane, _isInFlankingPlane, _selected,
                                                          indexEnd, indexEnd + iCount + extraIndices,
                                                          planeIndex, 0, 0, 0))
                # indexEnd = len(drawList.indices)

                # indexList[0] += (step + extraIndices)
                # indexList[1] = len(drawList.indices)
                indexing.start += (step + extraIndices)
                indexing.end += (iCount + extraIndices)  # len(drawList.indices)
                drawList.numVertices += (step + extraVertices)
                indexing.vertexStart += (step + extraVertices)

            elif symbolType == 2:  # draw a filled ellipse at lineWidth

                if pointLineWidths[0] and pointLineWidths[1]:
                    # draw 24 connected segments
                    r = 0.5 * pointLineWidths[0]  # / frequency[0]
                    w = 0.5 * pointLineWidths[1]  # / frequency[1]
                    numPoints = 24
                    angPlus = 2 * np.pi
                    skip = 1
                else:
                    # draw 12 disconnected segments (dotted)
                    # r = symbolWidth
                    # w = symbolWidth
                    numPoints = 12
                    angPlus = 1.0 * np.pi
                    skip = 2

                np2 = 2 * numPoints
                ang = list(range(numPoints))
                _selected = False
                iCount = 0

                _vertexStart = indexing.vertexStart
                if _isInPlane or _isInFlankingPlane:
                    drawList.indices = np.append(drawList.indices,
                                                 np.array(tuple(val for an in ang
                                                                for val in ((2 * an), (2 * an) + 1, np2 + 4)),
                                                          dtype=np.uint32) + _vertexStart)
                    iCount = 3 * numPoints

                # add extra indices for the multiplet
                extraIndices = 0  #self.appendExtraIndices(drawList, indexStart + np2 + 4, obj)

                # draw an ellipse at lineWidth
                drawList.vertices = np.append(drawList.vertices, np.array(tuple(val for an in ang
<<<<<<< HEAD
                                                                                for val in (p0[0] - r * math.sin(
                    skip * an * angPlus / numPoints),
                                                                                            p0[1] - w * math.cos(
                                                                                                skip * an * angPlus / numPoints),
                                                                                            p0[0] - r * math.sin((
                                                                                                                             skip * an + 1) * angPlus / numPoints),
                                                                                            p0[1] - w * math.cos((
                                                                                                                             skip * an + 1) * angPlus / numPoints))),
                                                                          dtype=np.float32))

                drawList.vertices = np.append(drawList.vertices, np.array((p0[0] - r, p0[1] - w,
                                                                           p0[0] + r, p0[1] + w,
                                                                           p0[0] + r, p0[1] - w,
                                                                           p0[0] - r, p0[1] + w,
                                                                           p0[0], p0[1]), dtype=np.float32))

                drawList.colors = np.append(drawList.colors, np.array((*cols, fade) * (np2 + 5), dtype=np.float32))
                drawList.attribs = np.append(drawList.attribs, np.array((alias,) * (np2 + 5), dtype=np.float32))
                drawList.offsets = np.append(drawList.offsets, np.array((p0[0], p0[1]) * (np2 + 5), dtype=np.float32))
=======
                                                                                for val in (pxy[0] - r * math.sin(
                        skip * an * angPlus / numPoints),
                                                                                            pxy[1] - w * math.cos(
                                                                                                    skip * an * angPlus / numPoints),
                                                                                            alias, 0.0,
                                                                                            pxy[0] - r * math.sin((
                                                                                                                          skip * an + 1) * angPlus / numPoints),
                                                                                            pxy[1] - w * math.cos((
                                                                                                                          skip * an + 1) * angPlus / numPoints),
                                                                                            alias, 0.0,)
                                                                                ),
                                                                          dtype=np.float32)
                                              )

                drawList.vertices = np.append(drawList.vertices, np.array((pxy[0] - r, pxy[1] - w, alias, 0.0,
                                                                           pxy[0] + r, pxy[1] + w, alias, 0.0,
                                                                           pxy[0] + r, pxy[1] - w, alias, 0.0,
                                                                           pxy[0] - r, pxy[1] + w, alias, 0.0,
                                                                           pxy[0], pxy[1], alias, 0.0,
                                                                           ), dtype=np.float32)
                                              )

                step = np2 + 5
                drawList.colors = np.append(drawList.colors, np.array((*cols, fade) * step, dtype=np.float32))
                drawList.attribs = np.append(drawList.attribs,
                                             np.array((alias, 0.0, 0.0, 0.0) * step, dtype=np.float32))
                drawList.offsets = np.append(drawList.offsets,
                                             np.array((pxy[0], pxy[1], 0.0, 0.0) * step, dtype=np.float32))
>>>>>>> d2f51b47

                # add extra vertices for the multiplet
                extraVertices = 0  #self.appendExtraVertices(drawList, obj, p0, [*cols, fade], fade)

                # keep a pointer to the obj
                drawList.pids = np.append(drawList.pids, (obj, drawList.numVertices, (numPoints + extraVertices),
                                                          _isInPlane, _isInFlankingPlane, _selected,
                                                          indexEnd, indexEnd + iCount + extraIndices,
                                                          planeIndex, 0, 0, 0))

                indexing.start += (step + extraIndices)
                indexing.end += (iCount + extraIndices)
                drawList.numVertices += (step + extraVertices)
                indexing.vertexStart += (step + extraVertices)

            else:
                raise ValueError('GL Error: bad symbol type')

    def _appendSymbolItemVertices(self, _isInFlankingPlane, _isInPlane, _selected, cols,
                                  drawList, fade, iCount, indexing, obj, pxy, pIndex,
                                  planeIndex, r, w, alias):

        drawList.vertices = np.append(drawList.vertices, np.array((pxy[0] - r, pxy[1] - w, alias, 0.0,
                                                                   pxy[0] + r, pxy[1] + w, alias, 0.0,
                                                                   pxy[0] + r, pxy[1] - w, alias, 0.0,
                                                                   pxy[0] - r, pxy[1] + w, alias, 0.0,
                                                                   pxy[0], pxy[1], alias, 0.0,
                                                                   pxy[0], pxy[1] - w, alias, 0.0,
                                                                   pxy[0], pxy[1] + w, alias, 0.0,
                                                                   pxy[0] + r, pxy[1], alias, 0.0,
                                                                   pxy[0] - r, pxy[1], alias, 0.0,
                                                                   ), dtype=np.float32))
        drawList.colors = np.append(drawList.colors, np.array((*cols, fade) * self.LENSQ, dtype=np.float32))
        drawList.attribs = np.append(drawList.attribs, np.array((alias, 0.0, 0.0, 0.0) * self.LENSQ, dtype=np.float32))
        drawList.offsets = np.append(drawList.offsets,
                                     np.array((pxy[0], pxy[1], 0.0, 0.0) * self.LENSQ, dtype=np.float32))

        # called extraIndices, extraIndexCount above
        # add extra indices
        _indexCount, extraIndices = self.appendExtraIndices(drawList, indexing.vertexStart + self.LENSQ, obj)
        # add extra vertices for the multiplet
        extraVertices = self.appendExtraVertices(drawList, pIndex, obj,
                                                 pxy, (*cols, fade), fade, alias)
        # keep a pointer to the obj
        drawList.pids = np.append(drawList.pids, (obj, drawList.numVertices, (self.LENSQ + extraVertices),
                                                  _isInPlane, _isInFlankingPlane, _selected,
<<<<<<< HEAD
                                                  indexing.end, indexing.end + iCount + _indexCount, planeIndex,
                                                  0, 0, 0))
=======
                                                  indexing.end, indexing.end + iCount + _indexCount, planeIndex, 0, 0,
                                                  0))
>>>>>>> d2f51b47

        indexing.start += (self.LENSQ + extraIndices)
        indexing.end += (iCount + _indexCount)
        drawList.numVertices += (self.LENSQ + extraVertices)
        indexing.vertexStart += (self.LENSQ + extraVertices)

    def _appendSymbol(self, spectrumView, objListView, obj):
        """Append a new symbol to the end of the list
        """
        spectrum = spectrumView.spectrum
        drawList = self._GLSymbols[objListView]
        if obj in drawList.pids[0::GLDefs.LENPID]:
            return

        self.objIsInVisiblePlanesRemove(spectrumView, obj)

        # find the correct scale to draw square pixels
        # don't forget to change when the axes change

        _, _, symbolType, symbolWidth, r, w = self._getSymbolWidths(spectrumView)

        if symbolType == 0 or symbolType == 3:  # a cross/plus

            # change the ratio on resize
            drawList.refreshMode = GLREFRESHMODE_REBUILD
            drawList.drawMode = GL.GL_LINES
            drawList.fillMode = None

        elif symbolType == 1:  # draw an ellipse at lineWidth

            # fix the size to the axes
            drawList.refreshMode = GLREFRESHMODE_NEVER
            drawList.drawMode = GL.GL_LINES
            drawList.fillMode = None

        elif symbolType == 2:  # draw a filled ellipse at lineWidth

            # fix the size to the axes
            drawList.refreshMode = GLREFRESHMODE_NEVER
            drawList.drawMode = GL.GL_TRIANGLES
            drawList.fillMode = GL.GL_FILL

        else:
            raise ValueError('GL Error: bad symbol type')

        # build the peaks VBO
        indexing = AttrDict()
        indexing.start = len(drawList.indices)
        indexing.end = len(drawList.indices)
        indexing.vertexStart = drawList.numVertices

        pls = self.objectList(objListView)

        if objListView.meritEnabled and obj.figureOfMerit < objListView.meritThreshold:
            objCol = objListView.meritColour or GLDefs.DEFAULTCOLOUR
        else:
            objCol = objListView.symbolColour or GLDefs.DEFAULTCOLOUR

        listCol = getAutoColourRgbRatio(objCol, pls.spectrum,
                                        self.autoColour,
                                        getColours()[CCPNGLWIDGET_FOREGROUND])

        spectrumFrequency = spectrum.spectrometerFrequencies

        strip = spectrumView.strip
        self._appendSymbolItem(strip, obj, listCol, indexing, r, w,
                               spectrumFrequency, symbolType, drawList, spectrumView)

    def _updateHighlightedLabels(self, spectrumView, objListView):
        if objListView not in self._GLLabels:
            return

        drawList = self._GLLabels[objListView]

        pls = self.objectList(objListView)
        listCol = getAutoColourRgbRatio(objListView.textColour or GLDefs.DEFAULTCOLOUR, pls.spectrum, self.autoColour,
                                        getColours()[CCPNGLWIDGET_FOREGROUND])
        meritCol = getAutoColourRgbRatio(objListView.meritColour or GLDefs.DEFAULTCOLOUR, pls.spectrum, self.autoColour,
                                         getColours()[CCPNGLWIDGET_FOREGROUND])
        meritEnabled = objListView.meritEnabled
        meritThreshold = objListView.meritThreshold

        for drawStr in drawList.stringList:

            obj = drawStr.stringObject

            if obj and not obj.isDeleted:
                # get visible/plane status
                _isInPlane, _isInFlankingPlane, planeIndex, fade = self.objIsInVisiblePlanes(spectrumView, obj)

                if _isInPlane or _isInFlankingPlane:

                    if self._isSelected(obj):
                        drawStr.setStringColour((*self._GLParent.highlightColour[:3], fade))
                    elif obj.pointPositions and None in obj.pointPositions:
                        drawStr.setStringColour((1.0, 0.2, 0.1, fade))
                    else:

                        if meritEnabled and obj.figureOfMerit < meritThreshold:
                            cols = meritCol
                        else:
                            cols = listCol

                        drawStr.setStringColour((*cols, fade))
                    drawStr.pushTextArrayVBOColour()

    def updateHighlightSymbols(self):
        """Respond to an update highlight notifier and update the highlighted symbols/labels
        """
        for spectrumView in self._ordering:

            if spectrumView.isDeleted:
                continue

            for objListView in self.listViews(spectrumView):

                if objListView in self._GLSymbols.keys():
                    self._updateHighlightedSymbols(spectrumView, objListView)
                    self._updateHighlightedLabels(spectrumView, objListView)
                if objListView in self._GLArrows.keys():
                    self._updateHighlightedArrows(spectrumView, objListView)

    def updateAllSymbols(self):
        """Respond to update all notifier
        """
        for spectrumView in self._ordering:

            if spectrumView.isDeleted:
                continue

            for objListView in self.listViews(spectrumView):

                if objListView in self._GLSymbols.keys():
                    objListView.buildSymbols = True
                    objListView.buildLabels = True
                    objListView.buildArrows = True

    def _updateHighlightedSymbols(self, spectrumView, objListView):
        """update the highlighted symbols
        """
        strip = self.strip
        symbolType = strip.symbolType

        drawList = self._GLSymbols[objListView]
        drawList.indices = np.empty(0, dtype=np.uint32)

        indexStart = 0
        indexEnd = 0
        vertexStart = 0

        pls = self.objectList(objListView)
        listCol = getAutoColourRgbRatio(objListView.symbolColour or GLDefs.DEFAULTCOLOUR, pls.spectrum, self.autoColour,
                                        getColours()[CCPNGLWIDGET_FOREGROUND])
        meritCol = getAutoColourRgbRatio(objListView.meritColour or GLDefs.DEFAULTCOLOUR, pls.spectrum, self.autoColour,
                                         getColours()[CCPNGLWIDGET_FOREGROUND])
        meritEnabled = objListView.meritEnabled
        meritThreshold = objListView.meritThreshold

        if symbolType == 0 or symbolType == 3:

            for pp in range(0, len(drawList.pids), GLDefs.LENPID):

                # check whether the peaks still exists
                obj = drawList.pids[pp]
                offset = drawList.pids[pp + 1]
                numPoints = drawList.pids[pp + 2]

                if not obj.isDeleted:
                    _selected = False
                    iCount = 0
                    _indexCount = 0

                    # get visible/plane status
                    _isInPlane, _isInFlankingPlane, planeIndex, fade = self.objIsInVisiblePlanes(spectrumView, obj)

                    if _isInPlane or _isInFlankingPlane:
                        if symbolType == 0:  # cross
                            iCount, _selected = self._appendSquareSymbol(drawList, vertexStart, planeIndex, obj)
                        else:  # plus
                            iCount, _selected = self._appendPlusSymbol(drawList, vertexStart, planeIndex, obj)

                        if _selected:
                            cols = self._GLParent.highlightColour[:3]
                        elif obj.pointPositions and None in obj.pointPositions:
                            cols = [1.0, 0.2, 0.1]  # red if the position is bad
                        else:
                            if meritEnabled and obj.figureOfMerit < meritThreshold:
                                cols = meritCol
                            else:
                                cols = listCol

                        # make sure that links for the multiplets are added
                        _indexCount, extraIndices = self.appendExtraIndices(drawList, indexStart + self.LENSQ, obj)
                        drawList.colors[offset * 4:(offset + self.POINTCOLOURS) * 4] = (*cols,
                                                                                        fade) * self.POINTCOLOURS  #numPoints

                    # list MAY contain out of plane peaks
                    drawList.pids[pp + 3:pp + 9] = (_isInPlane, _isInFlankingPlane, _selected,
                                                    indexEnd, indexEnd + iCount + _indexCount, planeIndex)
                    indexEnd += (iCount + _indexCount)

                indexStart += numPoints
                vertexStart += numPoints

        elif symbolType == 1:

            for pp in range(0, len(drawList.pids), GLDefs.LENPID):

                # check whether the peaks still exists
                obj = drawList.pids[pp]
                offset = drawList.pids[pp + 1]
                numPoints = drawList.pids[pp + 2]
                np2 = 2 * numPoints

                if not obj.isDeleted:
                    ang = list(range(numPoints))

                    _selected = False
                    # get visible/plane status
                    _isInPlane, _isInFlankingPlane, planeIndex, fade = self.objIsInVisiblePlanes(spectrumView, obj)

                    if _isInPlane or _isInFlankingPlane:
                        drawList.indices = np.append(drawList.indices, np.array(tuple(val for an in ang
                                                                                      for val in (indexStart + (2 * an),
                                                                                                  indexStart + (
<<<<<<< HEAD
                                                                                                              2 * an) + 1)),
=======
                                                                                                          2 * an) + 1)),
>>>>>>> d2f51b47
                                                                                dtype=np.uint32))

                        if self._isSelected(obj):
                            _selected = True
                            cols = self._GLParent.highlightColour[:3]
                            drawList.indices = np.append(drawList.indices,
                                                         np.array((indexStart + np2, indexStart + np2 + 2,
                                                                   indexStart + np2 + 2, indexStart + np2 + 1,
                                                                   indexStart + np2, indexStart + np2 + 3,
                                                                   indexStart + np2 + 3, indexStart + np2 + 1),
                                                                  dtype=np.uint32))
                        elif obj.pointPositions and None in obj.pointPositions:
                            cols = [1.0, 0.2, 0.1]  # red if the position is bad
                        else:
                            if objListView.meritEnabled and obj.figureOfMerit < objListView.meritThreshold:
                                cols = meritCol
                            else:
                                cols = listCol

                        drawList.colors[offset * 4:(offset + np2 + 5) * 4] = (*cols, fade) * (np2 + 5)

                    drawList.pids[pp + 3:pp + 9] = (_isInPlane, _isInFlankingPlane, _selected,
                                                    indexEnd, len(drawList.indices), planeIndex)
                    indexEnd = len(drawList.indices)

                indexStart += np2 + 5

        elif symbolType == 2:

            for pp in range(0, len(drawList.pids), GLDefs.LENPID):

                # check whether the peaks still exists
                obj = drawList.pids[pp]
                offset = drawList.pids[pp + 1]
                numPoints = drawList.pids[pp + 2]
                np2 = 2 * numPoints

                if not obj.isDeleted:
                    ang = list(range(numPoints))

                    _selected = False
                    # get visible/plane status
                    _isInPlane, _isInFlankingPlane, planeIndex, fade = self.objIsInVisiblePlanes(spectrumView, obj)

                    if _isInPlane or _isInFlankingPlane:
                        drawList.indices = np.append(drawList.indices, np.array(tuple(val for an in ang
                                                                                      for val in
                                                                                      (2 * an, (2 * an) + 1, np2 + 4)),
                                                                                dtype=np.uint32) + indexStart)
                        if self._isSelected(obj):
                            _selected = True
                            cols = self._GLParent.highlightColour[:3]
                        elif obj.pointPositions and None in obj.pointPositions:
                            cols = [1.0, 0.2, 0.1]  # red if the position is bad
                        else:
                            if objListView.meritEnabled and obj.figureOfMerit < objListView.meritThreshold:
                                cols = meritCol
                            else:
                                cols = listCol

                        drawList.colors[offset * 4:(offset + np2 + 5) * 4] = (*cols, fade) * (np2 + 5)

                    drawList.pids[pp + 3:pp + 9] = (_isInPlane, _isInFlankingPlane, _selected,
                                                    indexEnd, len(drawList.indices), planeIndex)
                    indexEnd = len(drawList.indices)

                indexStart += np2 + 5

        else:
            raise ValueError('GL Error: bad symbol type')

        drawList.pushIndexVBOIndices()
        drawList.pushTextArrayVBOColour()

    #~~~~~~~~~~~~~~~~~~~~~~~~~~~~~~~~~~~~~~~~~~~~~~~~~~~~~~~~~~~~~~~~~~~~~~~~~
    # Rescaling
    #~~~~~~~~~~~~~~~~~~~~~~~~~~~~~~~~~~~~~~~~~~~~~~~~~~~~~~~~~~~~~~~~~~~~~~~~~

    def _rescaleSymbolOffsets(self, r, w):
        return np.array([-r, -w, 0, 0,
                         +r, +w, 0, 0,
                         +r, -w, 0, 0,
                         -r, +w, 0, 0,
                         0, 0, 0, 0,
                         0, -w, 0, 0,
                         0, +w, 0, 0,
                         +r, 0, 0, 0,
                         -r, 0, 0, 0], np.float32), \
            self.LENSQ4

    def _rescaleSymbols(self, spectrumView, objListView):
        """rescale symbols when the screen dimensions change
        """
        drawList = self._GLSymbols[objListView]

        if not drawList.numVertices:
            return

        # if drawList.refreshMode == GLREFRESHMODE_REBUILD:
        _, _, symbolType, symbolWidth, r, w = self._getSymbolWidths(spectrumView)

        if symbolType == 0 or symbolType == 3:  # a cross/plus
            offsets, offLen = self._rescaleSymbolOffsets(r, w)
            for pp in range(0, len(drawList.pids), GLDefs.LENPID):
<<<<<<< HEAD
                indexStart = 2 * drawList.pids[pp + 1]
                try:
                    drawList.vertices[indexStart:indexStart + offsetsLENSQ2] = drawList.offsets[
                                                                               indexStart:indexStart + offsetsLENSQ2] + offsets
                except:
                    raise RuntimeError('Error _rescaleSymbols')

            pass
=======
                indexStart = 4 * drawList.pids[pp + 1]
                drawList.vertices[indexStart:indexStart + offLen] = \
                    drawList.offsets[indexStart:indexStart + offLen] + offsets
>>>>>>> d2f51b47

        elif symbolType == 1:  # an ellipse
            numPoints = 12
            angPlus = 1.0 * np.pi
            skip = 2

            np2 = 2 * numPoints
            ang = list(range(numPoints))

            offsets = np.empty(56)
            for an in ang:
                offsets[4 * an:4 * an + 4] = [- r * math.sin(skip * an * angPlus / numPoints),
                                              - w * math.cos(skip * an * angPlus / numPoints),
                                              - r * math.sin((skip * an + 1) * angPlus / numPoints),
                                              - w * math.cos((skip * an + 1) * angPlus / numPoints)]
                offsets[48:56] = [-r, -w, +r, +w, +r, -w, -r, +w]

            for pp in range(0, len(drawList.pids), GLDefs.LENPID):
                if drawList.pids[pp + 2] == 12:
                    indexStart = 2 * drawList.pids[pp + 1]
                    drawList.vertices[indexStart:indexStart + 56] = drawList.offsets[
                                                                    indexStart:indexStart + 56] + offsets

        elif symbolType == 2:  # filled ellipse
            numPoints = 12
            angPlus = 1.0 * np.pi
            skip = 2

            np2 = 2 * numPoints
            ang = list(range(numPoints))

            offsets = np.empty(48)
            for an in ang:
                offsets[4 * an:4 * an + 4] = [- r * math.sin(skip * an * angPlus / numPoints),
                                              - w * math.cos(skip * an * angPlus / numPoints),
                                              - r * math.sin((skip * an + 1) * angPlus / numPoints),
                                              - w * math.cos((skip * an + 1) * angPlus / numPoints)]

            for pp in range(0, len(drawList.pids), GLDefs.LENPID):
                if drawList.pids[pp + 2] == 12:
                    indexStart = 2 * drawList.pids[pp + 1]
                    drawList.vertices[indexStart:indexStart + 48] = drawList.offsets[
                                                                    indexStart:indexStart + 48] + offsets

        else:
            raise ValueError('GL Error: bad symbol type')

    def _rescaleLabels(self, spectrumView=None, objListView=None, drawList=None):
        """Rescale all labels to the new dimensions of the screen
        """
        _, _, symbolType, symbolWidth, r, w = self._getSymbolWidths(spectrumView)

        # NOTE:ED - could add in the peakItem offset at this point

        if symbolType == 0 or symbolType == 3:  # a cross/plus

            for drawStr in drawList.stringList:
                if textOffset := drawStr.stringObject.getTextOffset(objListView):
                    tx, ty = textOffset
                    _, _, _, _, tr, tw = self._getLabelOffsets(spectrumView, tx, ty)
                    drawStr.setStringOffset((tr, tw))
                else:
                    drawStr.setStringOffset((r, w))
                drawStr.pushTextArrayVBOAttribs()

        elif symbolType == 1:
            for drawStr in drawList.stringList:
                if textOffset := drawStr.stringObject.getTextOffset(objListView):
                    tx, ty = textOffset
                    _, _, _, _, tr, tw = self._getLabelOffsets(spectrumView, tx, ty)
                    drawStr.setStringOffset((tr, tw))
                elif drawStr.stringOffset:
                    lr, lw = drawStr.stringOffset
                    drawStr.setStringOffset((lr, lw))
                else:
                    drawStr.setStringOffset((GLDefs.STRINGSCALE * r, GLDefs.STRINGSCALE * w))
                drawStr.pushTextArrayVBOAttribs()

        elif symbolType == 2:
            for drawStr in drawList.stringList:
                if textOffset := drawStr.stringObject.getTextOffset(objListView):
                    tx, ty = textOffset
                    _, _, _, _, tr, tw = self._getLabelOffsets(spectrumView, tx, ty)
                    drawStr.setStringOffset((tr, tw))
                elif drawStr.stringOffset:
                    lr, lw = drawStr.stringOffset
                    drawStr.setStringOffset((lr, lw))
                else:
                    drawStr.setStringOffset((GLDefs.STRINGSCALE * r, GLDefs.STRINGSCALE * w))
                drawStr.pushTextArrayVBOAttribs()

        else:
            raise ValueError('GL Error: bad symbol type')

    #~~~~~~~~~~~~~~~~~~~~~~~~~~~~~~~~~~~~~~~~~~~~~~~~~~~~~~~~~~~~~~~~~~~~~~~~~
    # Building
    #~~~~~~~~~~~~~~~~~~~~~~~~~~~~~~~~~~~~~~~~~~~~~~~~~~~~~~~~~~~~~~~~~~~~~~~~~

    def _buildSymbolsCountItem(self, strip, spectrumView, obj, symbolType, tCount):
        """return the number of indices and vertices for the object
        """
        # get visible/plane status
        _isInPlane, _isInFlankingPlane, planeIndex, fade = self.objIsInVisiblePlanes(spectrumView, obj)

        # skip if not visible
        if not _isInPlane and not _isInFlankingPlane:
            return 0, 0

        if symbolType == 0:  # draw a cross symbol

            ind = self._getSquareSymbolCount(planeIndex, obj)
            ind += self.extraIndicesCount(obj)
            extraVertices = self.extraVerticesCount(obj)

            vert = (self.LENSQ + extraVertices)
            return ind, vert

        elif symbolType == 3:  # draw a plus symbol

            ind = self._getPlusSymbolCount(planeIndex, obj)
            ind += self.extraIndicesCount(obj)
            extraVertices = self.extraVerticesCount(obj)

            vert = (self.LENSQ + extraVertices)
            return ind, vert

        elif symbolType == 1:  # draw an ellipse at lineWidth

            if obj.pointLineWidths[0] and obj.pointLineWidths[1]:
                numPoints = 24
            else:
                numPoints = 12

            np2 = 2 * numPoints
            ind = np2
            if self._isSelected(obj):
                ind += 8
            vert = (np2 + 5)
            return ind, vert

        elif symbolType == 2:  # draw a filled ellipse at lineWidth

            if obj.pointLineWidths[0] and obj.pointLineWidths[1]:
                numPoints = 24
            else:
                numPoints = 12

            ind = 3 * numPoints
            vert = ((2 * numPoints) + 5)
            return ind, vert

        else:
            raise ValueError('GL Error: bad symbol type')

    def _buildSymbolsCount(self, spectrumView, objListView, drawList):
        """count the number of indices and vertices for the label list
        """

        pls = self.objectList(objListView)

        # reset the object pointers
        self._objectStore = {}

        indCount = 0
        vertCount = 0
        objCount = 0
        for tCount, obj in enumerate(self.objects(pls)):
            ind, vert = self._buildSymbolsCountItem(self.strip, spectrumView, obj, self.strip.symbolType, tCount)
            indCount += ind
            vertCount += vert
            if ind:
                objCount += 1

        # set up arrays
        vc = vertCount * 4
        drawList.indices = np.empty(indCount, dtype=np.uint32)
        drawList.vertices = np.empty(vc, dtype=np.float32)
        drawList.colors = np.empty(vc, dtype=np.float32)
        drawList.attribs = np.empty(vc, dtype=np.float32)
        drawList.offsets = np.empty(vc, dtype=np.float32)
        drawList.pids = np.empty(objCount * GLDefs.LENPID, dtype=np.object_)
        drawList.numVertices = 0

        return indCount, vertCount

    def _buildObjIsInVisiblePlanesList(self, spectrumView, objListView):
        """Build the dict of all object is visible values
        """

        objList = self.objectList(objListView)

        # clear the old list for this spectrumView
        if spectrumView in self._objIsInVisiblePlanesCache:
            del self._objIsInVisiblePlanesCache[spectrumView]

        for obj in self.objects(objList):
            self.objIsInVisiblePlanes(spectrumView, obj)

    # from ccpn.util.decorators import profile
    # @profile
    def _buildSymbols(self, spectrumView, objListView):
        spectrum = spectrumView.spectrum

        if objListView not in self._GLSymbols:
            # creates a new GLSymbolArray set to rebuild for below
            self._GLSymbols[objListView] = GLSymbolArray(GLContext=self,
                                                         spectrumView=spectrumView,
                                                         objListView=objListView)

        drawList = self._GLSymbols[objListView]

        if drawList.renderMode == GLRENDERMODE_RESCALE:
            drawList.renderMode = GLRENDERMODE_DRAW  # back to draw mode
            self._rescaleSymbols(spectrumView=spectrumView, objListView=objListView)
            # self._rescaleLabels(spectrumView=spectrumView,
            #                     objListView=objListView,
            #                     drawList=self._GLLabels[objListView])

            drawList.defineAliasedIndexVBO()

        elif drawList.renderMode == GLRENDERMODE_REBUILD:
            drawList.renderMode = GLRENDERMODE_DRAW  # back to draw mode

            # find the correct scale to draw square pixels
            # don't forget to change when the axes change

            _, _, symbolType, symbolWidth, r, w = self._getSymbolWidths(spectrumView)

            if symbolType == 0 or symbolType == 3:  # a cross/plus

                # change the ratio on resize
                drawList.refreshMode = GLREFRESHMODE_REBUILD
                drawList.drawMode = GL.GL_LINES
                drawList.fillMode = None

            elif symbolType == 1:  # draw an ellipse at lineWidth

                # fix the size to the axes
                drawList.refreshMode = GLREFRESHMODE_NEVER
                drawList.drawMode = GL.GL_LINES
                drawList.fillMode = None

            elif symbolType == 2:  # draw a filled ellipse at lineWidth

                # fix the size to the axes
                drawList.refreshMode = GLREFRESHMODE_NEVER
                drawList.drawMode = GL.GL_TRIANGLES
                drawList.fillMode = GL.GL_FILL

            else:
                raise ValueError('GL Error: bad symbol type')

            # build the peaks VBO
            indexing = AttrDict()
            indexing.start = 0
            indexing.end = 0
            indexing.vertexPtr = 0
            indexing.vertexStart = 0
            indexing.objNum = 0

            pls = self.objectList(objListView)
            listCol = getAutoColourRgbRatio(objListView.symbolColour or GLDefs.DEFAULTCOLOUR, pls.spectrum,
                                            self.autoColour,
                                            getColours()[CCPNGLWIDGET_FOREGROUND])
            meritCol = getAutoColourRgbRatio(objListView.meritColour or GLDefs.DEFAULTCOLOUR, pls.spectrum,
                                             self.autoColour,
                                             getColours()[CCPNGLWIDGET_FOREGROUND])
            meritEnabled = objListView.meritEnabled
            meritThreshold = objListView.meritThreshold

            spectrumFrequency = spectrum.spectrometerFrequencies
            strip = spectrumView.strip

            ind, vert = self._buildSymbolsCount(spectrumView, objListView, drawList)
            if ind:

                for tCount, obj in enumerate(self.objects(pls)):

                    if meritEnabled and obj.figureOfMerit < meritThreshold:
                        cols = meritCol
                    else:
                        cols = listCol

                    self._insertSymbolItem(strip, obj, cols, indexing, r, w,
                                           spectrumFrequency, symbolType, drawList,
                                           spectrumView, tCount)

            drawList.defineAliasedIndexVBO()

    def buildSymbols(self):
        if self.strip.isDeleted:
            return

        for olv in [(spectrumView, objListView) for spectrumView in self._ordering if not spectrumView.isDeleted
                    for objListView in self.listViews(spectrumView) if
                    objListView.isDeleted and self._objIsInVisiblePlanesCache.get(objListView)
                    ]:
            del self._objIsInVisiblePlanesCache[olv]

        objListViews = [(spectrumView, objListView) for spectrumView in self._ordering if not spectrumView.isDeleted
                        for objListView in self.listViews(spectrumView) if not objListView.isDeleted
                        ]

        for spectrumView, objListView in objListViews:

            # # list through the valid peakListViews attached to the strip - including undeleted
            # for spectrumView in self._ordering:  # strip.spectrumViews:
            #
            #     if spectrumView.isDeleted:
            #         continue
            #
            #     # for peakListView in spectrumView.peakListViews:
            #     for objListView in self.listViews(spectrumView):  # spectrumView.peakListViews:
            #
            #         if objListView.isDeleted:
            #             if objListView in self._objIsInVisiblePlanesCache:
            #                 del self._objIsInVisiblePlanesCache[objListView]
            #             continue

            if objListView.buildSymbols:
                objListView.buildSymbols = False

                # generate the planeVisibility list here - need to integrate with labels
                self._buildObjIsInVisiblePlanesList(spectrumView, objListView)

                # set the interior flags for rebuilding the GLdisplay
                if (dList := self._GLSymbols.get(objListView)):
                    dList.renderMode = GLRENDERMODE_REBUILD

                self._buildSymbols(spectrumView, objListView)

            elif (dList := self._GLSymbols.get(objListView)) and dList.renderMode == GLRENDERMODE_RESCALE:
                self._buildSymbols(spectrumView, objListView)

    def buildLabels(self):
        if self.strip.isDeleted:
            return

        _buildList = []
        objListViews = [(spectrumView, objListView) for spectrumView in self._ordering if not spectrumView.isDeleted
                        for objListView in self.listViews(spectrumView) if not objListView.isDeleted
                        ]

        for sView, olv in objListViews:
            # spectrumView not deleted
            # objListView not deleted

            if olv.buildLabels:
                # print(f'   building objList  {olv}')
                olv.buildLabels = False
                if (dList := self._GLLabels.get(olv)):
                    dList.renderMode = GLRENDERMODE_REBUILD

                # self._buildPeakListLabels(spectrumView, peakListView)
                _buildList.append([sView, olv])

            elif (dList := self._GLLabels.get(olv)) and dList.renderMode == GLRENDERMODE_RESCALE:
                # print(f'   rescaling objList  {olv}')
                self._rescaleLabels(sView, olv, dList)
                dList.renderMode = GLRENDERMODE_DRAW

        if _buildList:
            self._buildAllLabels(_buildList)
            # self._rescalePeakListLabels(spectrumView, peakListView, self._GLPeakListLabels[peakListView])

    def _buildAllLabels(self, viewList):
        for ii, view in enumerate(viewList):
            spectrumView = view[0]
            objListView = view[1]
            if objListView not in self._GLLabels.keys():
                self._GLLabels[objListView] = GLLabelArray(GLContext=self,
                                                           spectrumView=spectrumView,
                                                           objListView=objListView)
                drawList = self._GLLabels[objListView]
                drawList.stringList = []

        buildQueue = (viewList, self._GLParent, self._GLLabels)

        # not calling as a thread because it's not multiprocessing AND its slower
        self._threadBuildAllLabels(*buildQueue)

        # buildPeaks = Thread(name=str(self.strip.pid),
        #                     target=self._threadBuildAllLabels,
        #                     args=buildQueue)
        # buildPeaks.start()

    #~~~~~~~~~~~~~~~~~~~~~~~~~~~~~~~~~~~~~~~~~~~~~~~~~~~~~~~~~~~~~~~~~~~~~~~~~
    # Threads
    #~~~~~~~~~~~~~~~~~~~~~~~~~~~~~~~~~~~~~~~~~~~~~~~~~~~~~~~~~~~~~~~~~~~~~~~~~

    def _threadBuildLabels(self, spectrumView, objListView, drawList, glStrip):

        global _totalTime
        global _timeCount
        global _numTimes

        tempList = []
        pls = self.objectList(objListView)

        # append all labels separately
        for obj in self.objects(pls):
            self._appendLabel(spectrumView, objListView, tempList, obj)

        # # # append all labels in one go
        # # self._fillLabels(spectrumView, objListView, tempList, pls, self.objects)
        # print(f'>>> building {len(tempList)} labels')
        # try:
        #     self._tempMax = max(self._tempMax, len(tempList))
        #     print(f'>>> building {len(tempList)} labels  -  {self._tempMax}')
        # except:
        #     self._tempMax = len(tempList)
        #     print(f'>>> building {len(tempList)} labels  -  {self._tempMax}')

        drawList.stringList = tempList
        # drawList.renderMode = GLRENDERMODE_RESCALE

    def _threadBuildAllLabels(self, viewList, glStrip, _outList):
        # def _threadBuildAllPeakListLabels(self, threadQueue):#viewList, glStrip, _outList):
        #   print ([obj for obj in threadQueue])
        #   viewList = threadQueue[0]
        #   glStrip = threadQueue[1]
        #   _outList = threadQueue[2]
        #   stringList = threadQueue[3]

        for ii, view in enumerate(viewList):
            spectrumView = view[0]
            objListView = view[1]
            self._threadBuildLabels(spectrumView, objListView,
                                    _outList[objListView],
                                    glStrip)

        glStrip.GLSignals.emitPaintEvent(source=glStrip)

    #~~~~~~~~~~~~~~~~~~~~~~~~~~~~~~~~~~~~~~~~~~~~~~~~~~~~~~~~~~~~~~~~~~~~~~~~~
    # Drawing
    #~~~~~~~~~~~~~~~~~~~~~~~~~~~~~~~~~~~~~~~~~~~~~~~~~~~~~~~~~~~~~~~~~~~~~~~~~

    def drawSymbols(self, spectrumView):
        """Draw the symbols to the screen
        """
        if self.strip.isDeleted:
            return

        for objListView, specView in self._visibleListViews:
            if specView == spectrumView and not objListView.isDeleted and objListView in self._GLSymbols.keys():
                self._GLSymbols[objListView].drawAliasedIndexVBO()

    def drawLabels(self, spectrumView):
        """Draw the labelling to the screen
        """
        if self.strip.isDeleted:
            return

        # self._spectrumSettings = spectrumSettings
        # self.buildLabels()

        # # loop through the attached peakListViews to the strip
        # for spectrumView in self._GLParent._ordering:  #self._parent.spectrumViews:
        #         if spectrumView.isDeleted:
        #             continue
        #     # for peakListView in spectrumView.peakListViews:
        #     for objListView in self.listViews(spectrumView):
        #         if spectrumView.isVisible() and objListView.isVisible():

        for objListView, specView in self._visibleListViews:
            if specView == spectrumView and not objListView.isDeleted and objListView in self._GLLabels.keys():
                for drawString in self._GLLabels[objListView].stringList:
                    # if shader and stackingMode:
                    #     # use the stacking matrix to offset the 1D spectra
                    #     shader.setStackOffset(spectrumSettings[specView][GLDefs.SPECTRUM_STACKEDMATRIXOFFSET])

                    # draw text
                    drawString.drawTextArrayVBO()

    def objIsInVisiblePlanesReset(self):
        """Reset the object visibility cache
        """
        self._objIsInVisiblePlanesCache = {}

    def objIsInVisiblePlanesClear(self):
        """clear the object visibility cache for each peak in the spectrumViews
        """
        for specView in self._objIsInVisiblePlanesCache:
            self._objIsInVisiblePlanesCache[specView] = {}

    def objIsInVisiblePlanesRemove(self, spectrumView, obj):
        """Remove a single object from the cache
        """
        try:
            # try to remove from the nested dict
            del self._objIsInVisiblePlanesCache[spectrumView][obj]
        except:
            # nothing needed here
            pass


#=========================================================================================
# GL1dLabelling
#=========================================================================================

class GL1dLabelling():
    """Class to handle symbol and symbol labelling for generic 1d displays
    """

    def _appendArrow(self, spectrumView, objListView, obj):
        """Append a new arrow to the end of the list
        """
        drawList = self._GLArrows[objListView]
        if obj in drawList.pids[0::GLDefs.LENPID]:
            return

        # find the correct scale to draw square pixels
        # don't forget to change when the axes change

        _, _, arrowType, arrowSize, arrowMinimum, arrowWidth, r, w = self._getArrowWidths(spectrumView)

        # change the ratio on resize
        drawList.refreshMode = GLREFRESHMODE_REBUILD
        drawList.drawMode = GL.GL_LINES
        drawList.fillMode = None

        # build the peaks VBO
        indexing = AttrDict()
        indexing.start = len(drawList.indices)
        indexing.end = len(drawList.indices)
        indexing.vertexStart = drawList.numVertices

        pls = self.objectList(objListView)

        listCol = getAutoColourRgbRatio(objListView.arrowColour or GLDefs.DEFAULTCOLOUR, pls.spectrum, self.autoColour,
                                        getColours()[CCPNGLWIDGET_FOREGROUND])
        meritCol = getAutoColourRgbRatio(objListView.meritColour or GLDefs.DEFAULTCOLOUR, pls.spectrum, self.autoColour,
                                         getColours()[CCPNGLWIDGET_FOREGROUND])
        meritEnabled = objListView.meritEnabled
        meritThreshold = objListView.meritThreshold

        specSet = self._spectrumSettings[spectrumView]
        vPPX, vPPY = specSet.ppmPerPoint
        delta = specSet.delta
        ar = specSet.axisDirection
        dims = specSet.dimensionIndices
        try:
            _pos = (obj.pointPositions[0] - 1, obj.height if obj.height is not None else 0)
            pxy = [_pos[dim] for dim in dims]
            _badPos = False
        except Exception:
            pxy = (0.0, 0.0)
            _badPos = True

        rx, ry = 0.0, 0.0
        tnx, tny = 0.0, 0.0
        inr, inw = r, w
        try:
            pView = self.getViewFromListView(objListView, obj)
            tx, ty = pView.getIntersect((0, 0))  # ppm intersect
            pixX, pixY = objListView.pixelSize
            tx, ty = tx * delta[0] * ar[0], ty * delta[1] * ar[1]
            pixX, pixY = abs(pixX), abs(pixY)
            r, w = tx / vPPX, ty / vPPY  # ppm->points
            sx, sy = line_rectangle_intersection((0, 0),
                                                 (tx / vPPX, ty / vPPY),
                                                 (-inr, -inw),
                                                 (inr, inw))
            px, py = (tx - (sx * vPPX)) / pixX, (ty - (sy * vPPY)) / pixY
            _ll = px**2 + py**2
            if _ll < arrowMinimum:
                # line is too short
                sx, sy = 0, 0
                r, w = 0.0, 0.0
            else:
                # generate the end-vector perpendicular to the line
                rx, ry = -ty * pixX, tx * pixY  # back to pixels, rotated 90-degrees
                denom = (rx**2 + ry**2)**0.5
                rx = (arrowSize * rx / denom) * pixX / vPPX  # pixels->points for display
                ry = (arrowSize * ry / denom) * pixY / vPPY
                # generate the end-vector parallel to the line
                tnx, tny = tx / pixX, ty / pixY  # back to pixels, rotated 90-degrees
                denom = (tnx**2 + tny**2)**0.5
                tnx = (arrowSize * tnx / denom) * pixX / vPPX  # pixels->points for display
                tny = (arrowSize * tny / denom) * pixY / vPPY
        except Exception:
            sx, sy = 0, 0
            r, w = 0.0, 0.0

        if self._isSelected(obj):
            cols = self._GLParent.highlightColour[:3]
        elif _badPos:
            cols = [1.0, 0.2, 0.1]  # red if the position is bad
        else:
            if meritEnabled and obj.figureOfMerit < meritThreshold:
                cols = meritCol
            else:
                cols = listCol

        try:
            _alias = obj.aliasing
            alias = getAliasSetting(_alias[0], 0)
        except Exception:
            alias = 0

        iCount, _selected = self._appendArrowIndices(drawList, indexing.vertexStart, 0, obj, arrowType)
        self._appendArrowItemVertices(True, True, _selected, cols, drawList, 1.0, iCount, indexing, obj, pxy, dims,
                                      0, r, w, alias, sx, sy, rx, ry, tnx, tny)

    def _insertArrowItem(self, strip, obj, listCol, indexing, r, w,
                         spectrumFrequency, arrowType, arrowSize, arrowMinimum, drawList, spectrumView, objListView):
        """insert a single arrow to the end of the arrow list
        """

        # indexStart = indexing.start
        indexEnd = indexing.end
        objNum = indexing.objNum
        vertexPtr = indexing.vertexPtr
        vertexStart = indexing.vertexStart

        if not obj:
            return

        specSet = self._spectrumSettings[spectrumView]
        vPPX, vPPY = specSet.ppmPerPoint
        delta = specSet.delta
        ar = specSet.axisDirection
        dims = specSet.dimensionIndices
        try:
            objPos = obj.pointPositions
            _pos = (objPos[0] - 1, obj.height if obj.height is not None else 0)
            pxy = [_pos[dim] for dim in dims]
            _badPos = False
        except Exception:
            pxy = (0.0, 0.0)
            _badPos = True

        rx, ry = 0.0, 0.0
        tnx, tny = 0.0, 0.0
        inr, inw = r, w
        try:
            pView = self.getViewFromListView(objListView, obj)
            tx, ty = pView.getIntersect((0, 0))  # ppm intersect
            pixX, pixY = objListView.pixelSize
            tx, ty = tx * delta[0] * ar[0], ty * delta[1] * ar[1]
            pixX, pixY = abs(pixX), abs(pixY)
            r, w = tx / vPPX, ty / vPPY  # ppm->points
            sx, sy = line_rectangle_intersection((0, 0),
                                                 (tx / vPPX, ty / vPPY),
                                                 (-inr, -inw),
                                                 (inr, inw))
            px, py = (tx - (sx * vPPX)) / pixX, (ty - (sy * vPPY)) / pixY
            _ll = px**2 + py**2
            if _ll < arrowMinimum:
                # line is too short
                sx, sy = 0, 0
                r, w = 0.0, 0.0
            else:
                # generate the end-vector perpendicular to the line
                rx, ry = -ty * pixX, tx * pixY  # back to pixels, rotated 90-degrees
                denom = (rx**2 + ry**2)**0.5
                rx = (arrowSize * rx / denom) * pixX / vPPX  # pixels->points for display
                ry = (arrowSize * ry / denom) * pixY / vPPY
                # generate the end-vector parallel to the line
                tnx, tny = tx / pixX, ty / pixY  # back to pixels, rotated 90-degrees
                denom = (tnx**2 + tny**2)**0.5
                tnx = (arrowSize * tnx / denom) * pixX / vPPX  # pixels->points for display
                tny = (arrowSize * tny / denom) * pixY / vPPY
        except Exception:
            sx, sy = 0, 0
            r, w = 0.0, 0.0

        if self._isSelected(obj):
            cols = self._GLParent.highlightColour[:3]
        elif _badPos:
            cols = [1.0, 0.2, 0.1]  # red if the position is bad
        else:
            cols = listCol

        try:
            _alias = obj.aliasing
            alias = getAliasSetting(_alias[0], 0)
        except Exception:
            alias = 0

        iCount, _selected = self._makeArrowIndices(drawList, indexEnd, vertexStart, 0, obj, arrowType)
        self._insertArrowItemVertices(True, True, _selected, cols, drawList, 1.0, iCount,
                                      indexing, obj, objNum, pxy, dims, 0, r, vertexPtr, w, alias, sx, sy, rx, ry, tnx,
                                      tny)

    def _removeArrow(self, spectrumView, objListView, delObj):
        """Remove an arrow from the list
        """

        drawList = self._GLArrows[objListView]

        indexOffset = 0
        numPoints = 0

        pp = 0
        while (pp < len(drawList.pids)):
            # check whether the peaks still exists
            obj = drawList.pids[pp]

            if obj and obj == delObj:
                offset = drawList.pids[pp + 1]
                numPoints = drawList.pids[pp + 2]

                indexStart = drawList.pids[pp + 6]
                indexEnd = drawList.pids[pp + 7]
                indexOffset = indexEnd - indexStart

                st, end = 4 * offset, 4 * (offset + numPoints)
                drawList.indices = np.delete(drawList.indices, np.s_[indexStart:indexEnd])
                drawList.vertices = np.delete(drawList.vertices, np.s_[st: end])
                drawList.attribs = np.delete(drawList.attribs, np.s_[st: end])
                drawList.offsets = np.delete(drawList.offsets, np.s_[st: end])
                drawList.colors = np.delete(drawList.colors, np.s_[st: end])

                drawList.pids = np.delete(drawList.pids, np.s_[pp:pp + GLDefs.LENPID])
                drawList.numVertices -= numPoints

                # subtract the offset from all the higher indices to account for the removed points
                drawList.indices[np.where(drawList.indices >= offset)] -= numPoints
                break

            else:
                pp += GLDefs.LENPID

        # clean up the rest of the list
        while (pp < len(drawList.pids)):
            drawList.pids[pp + 1] -= numPoints
            drawList.pids[pp + 6] -= indexOffset
            drawList.pids[pp + 7] -= indexOffset
            pp += GLDefs.LENPID

    def _updateHighlightedArrows(self, spectrumView, objListView):
        """update the highlighted arrows
        """

        # strip = self.strip
        # arrowType = strip.arrowType

        drawList = self._GLArrows[objListView]
        drawList.indices = np.array([], dtype=np.uint32)

        indexStart = 0
        indexEnd = 0
        vertexStart = 0

        listView = self.objectList(objListView)
        listCol = getAutoColourRgbRatio(objListView.arrowColour or GLDefs.DEFAULTCOLOUR, listView.spectrum,
                                        self.autoColour,
                                        getColours()[CCPNGLWIDGET_FOREGROUND])
        meritCol = getAutoColourRgbRatio(objListView.meritColour or GLDefs.DEFAULTCOLOUR, listView.spectrum,
                                         self.autoColour,
                                         getColours()[CCPNGLWIDGET_FOREGROUND])
        meritEnabled = objListView.meritEnabled
        meritThreshold = objListView.meritThreshold

        _, _, arrowType, arrowSize, arrowMinimum, arrowWidth, r, w = self._getArrowWidths(spectrumView)

        _indexCount = 0
        for pp in range(0, len(drawList.pids), GLDefs.LENPID):

            # check whether the peaks still exists
            obj = drawList.pids[pp]
            offset = drawList.pids[pp + 1]
            numPoints = drawList.pids[pp + 2]

            if not obj.isDeleted:

                iCount, _selected = self._appendArrowIndices(drawList, vertexStart, 0, obj, arrowType)
                if _selected:
                    cols = self._GLParent.highlightColour[:3]
                elif obj.pointPositions and None in obj.pointPositions:
                    cols = [1.0, 0.2, 0.1]  # red if the position is bad
                else:
                    if meritEnabled and obj.figureOfMerit < meritThreshold:
                        cols = meritCol
                    else:
                        cols = listCol

                # called extraIndices, extraIndexCount above
                # make sure that links for the multiplets are added

                # _indexCount, extraIndices = 0, 0  # self.appendExtraIndices(drawList, indexStart + self.LENARR, obj)
                drawList.colors[offset * 4:(offset + self.ARROWCOLOURS) * 4] = (*cols,
                                                                                1.0) * self.ARROWCOLOURS  # numPoints

                drawList.pids[pp + 3:pp + 9] = (True, True, _selected,
                                                indexEnd, indexEnd + iCount + _indexCount,
                                                0)  # don't need to change planeIndex, but keep space for it
                indexEnd += (iCount + _indexCount)

            indexStart += numPoints
            vertexStart += numPoints

        drawList.pushIndexVBOIndices()
        drawList.pushTextArrayVBOColour()

    def _buildArrows(self, spectrumView, objListView):
        spectrum = spectrumView.spectrum

        if objListView not in self._GLArrows:
            self._GLArrows[objListView] = GLSymbolArray(GLContext=self,
                                                        spectrumView=spectrumView,
                                                        objListView=objListView)

        drawList = self._GLArrows[objListView]

        if drawList.renderMode == GLRENDERMODE_RESCALE:
            drawList.renderMode = GLRENDERMODE_DRAW  # back to draw mode
            self._rescaleArrows(spectrumView=spectrumView, objListView=objListView)
            # self._rescaleLabels(spectrumView=spectrumView,
            #                     objListView=objListView,
            #                     drawList=self._GLLabels[objListView])

            drawList.defineAliasedIndexVBO()

        elif drawList.renderMode == GLRENDERMODE_REBUILD:
            drawList.renderMode = GLRENDERMODE_DRAW  # back to draw mode

            # drawList.refreshMode = GLRENDERMODE_DRAW

            # find the correct scale to draw square pixels
            # don't forget to change when the axes change

            _, _, arrowType, arrowSize, arrowMinimum, arrowWidth, r, w = self._getArrowWidths(spectrumView)

            # change the ratio on resize
            drawList.refreshMode = GLREFRESHMODE_REBUILD
            drawList.drawMode = GL.GL_LINES
            drawList.fillMode = None

            # build the peaks VBO
            indexing = AttrDict()
            indexing.start = 0
            indexing.end = 0
            indexing.objNum = 0
            indexing.vertexPtr = 0
            indexing.vertexStart = 0

            pls = self.objectList(objListView)
            if not pls:
                return

            listCol = getAutoColourRgbRatio(objListView.arrowColour or GLDefs.DEFAULTCOLOUR, pls.spectrum,
                                            self.autoColour,
                                            getColours()[CCPNGLWIDGET_FOREGROUND])
            meritCol = getAutoColourRgbRatio(objListView.meritColour or GLDefs.DEFAULTCOLOUR, pls.spectrum,
                                             self.autoColour,
                                             getColours()[CCPNGLWIDGET_FOREGROUND])
            meritEnabled = objListView.meritEnabled
            meritThreshold = objListView.meritThreshold

            spectrumFrequency = spectrum.spectrometerFrequencies
            strip = spectrumView.strip

            ind, vert = self._buildArrowsCount(spectrumView, objListView, drawList)
            if ind:
                for tcount, obj in enumerate(self.objects(pls)):

                    if meritEnabled and obj.figureOfMerit < meritThreshold:
                        cols = meritCol
                    else:
                        cols = listCol

                    self._insertArrowItem(strip, obj, cols, indexing, r, w,
                                          spectrumFrequency, arrowType, arrowSize, arrowMinimum, drawList,
                                          spectrumView, objListView)

            drawList.defineAliasedIndexVBO()

    #=================================================================================

    def _updateHighlightedSymbols(self, spectrumView, objListView):
        """update the highlighted symbols
        """

        strip = self.strip
        symbolType = strip.symbolType

        drawList = self._GLSymbols[objListView]
        drawList.indices = np.array([], dtype=np.uint32)

        indexStart = 0
        indexEnd = 0
        vertexStart = 0

        if symbolType == 0 or symbolType == 3:
            listView = self.objectList(objListView)
            listCol = getAutoColourRgbRatio(objListView.symbolColour or GLDefs.DEFAULTCOLOUR, listView.spectrum,
                                            self.autoColour,
                                            getColours()[CCPNGLWIDGET_FOREGROUND])
            meritCol = getAutoColourRgbRatio(objListView.meritColour or GLDefs.DEFAULTCOLOUR, listView.spectrum,
                                             self.autoColour,
                                             getColours()[CCPNGLWIDGET_FOREGROUND])
            meritEnabled = objListView.meritEnabled
            meritThreshold = objListView.meritThreshold

            for pp in range(0, len(drawList.pids), GLDefs.LENPID):

                # check whether the peaks still exists
                obj = drawList.pids[pp]
                offset = drawList.pids[pp + 1]
                numPoints = drawList.pids[pp + 2]

                if not obj.isDeleted:

                    if symbolType == 0:  # cross
                        iCount, _selected = self._appendSquareSymbol(drawList, vertexStart, 0, obj)
                    else:  # plus
                        iCount, _selected = self._appendPlusSymbol(drawList, vertexStart, 0, obj)

                    if _selected:
                        cols = self._GLParent.highlightColour[:3]
                    elif obj.pointPositions and None in obj.pointPositions:
                        cols = [1.0, 0.2, 0.1]  # red if the position is bad
                    else:
                        if meritEnabled and obj.figureOfMerit < meritThreshold:
                            cols = meritCol
                        else:
                            cols = listCol

                    # called extraIndices, extraIndexCount above
                    # make sure that links for the multiplets are added

                    _indexCount, extraIndices = self.appendExtraIndices(drawList, indexStart + self.LENSQ, obj)
                    drawList.colors[offset * 4:(offset + self.POINTCOLOURS) * 4] = (*cols,
                                                                                    1.0) * self.POINTCOLOURS  # numPoints

                    drawList.pids[pp + 3:pp + 9] = (True, True, _selected,
                                                    indexEnd, indexEnd + iCount + _indexCount,
                                                    0)  # don't need to change planeIndex, but keep space for it
                    indexEnd += (iCount + _indexCount)

                indexStart += numPoints
                vertexStart += numPoints

            drawList.pushIndexVBOIndices()
            drawList.pushTextArrayVBOColour()

        elif symbolType == 1 or symbolType == 2:
            pass

        else:
            raise ValueError('GL Error: bad symbol type')

    def _insertSymbolItem(self, strip, obj, listCol, indexing, r, w,
                          spectrumFrequency, symbolType, drawList, spectrumView):
        """insert a single symbol to the end of the symbol list
        """

        # indexStart = indexing.start
        indexEnd = indexing.end
        objNum = indexing.objNum
        vertexPtr = indexing.vertexPtr
        vertexStart = indexing.vertexStart

        if not obj:
            return

        dims = self._spectrumSettings[spectrumView].dimensionIndices
        try:
            _pos = (obj.pointPositions[0] - 1, obj.height if obj.height is not None else 0)
            pxy = [_pos[dim] for dim in dims]
            _badPos = False
        except Exception:
            pxy = (0.0, 0.0)
            _badPos = True

        if self._isSelected(obj):
            cols = self._GLParent.highlightColour[:3]
        elif _badPos:
            cols = [1.0, 0.2, 0.1]  # red if the position is bad
        else:
            cols = listCol

        try:
            _alias = obj.aliasing
            if dims[0]:
                alias = getAliasSetting(0, _alias[0])
            else:
                alias = getAliasSetting(_alias[0], 0)
        except Exception:
            alias = 0

        if symbolType == 0:  # cross
            iCount, _selected = self._makeSquareSymbol(drawList, indexEnd, vertexStart, 0, obj)
        else:
            iCount, _selected = self._makePlusSymbol(drawList, indexEnd, vertexStart, 0, obj)

        self._insertSymbolItemVertices(True, True, _selected, cols, drawList, 1.0, iCount,
                                       indexing, obj, objNum, pxy, dims, 0, r, vertexPtr, w, alias)

    def _buildSymbols(self, spectrumView, objListView):
        spectrum = spectrumView.spectrum

        if objListView not in self._GLSymbols:
            self._GLSymbols[objListView] = GLSymbolArray(GLContext=self,
                                                         spectrumView=spectrumView,
                                                         objListView=objListView)

        drawList = self._GLSymbols[objListView]

        if drawList.renderMode == GLRENDERMODE_RESCALE:
            drawList.renderMode = GLRENDERMODE_DRAW  # back to draw mode
            self._rescaleSymbols(spectrumView=spectrumView, objListView=objListView)
            # self._rescaleLabels(spectrumView=spectrumView,
            #                     objListView=objListView,
            #                     drawList=self._GLLabels[objListView])

            drawList.defineAliasedIndexVBO()

        elif drawList.renderMode == GLRENDERMODE_REBUILD:
            drawList.renderMode = GLRENDERMODE_DRAW  # back to draw mode

            # drawList.refreshMode = GLRENDERMODE_DRAW

            # find the correct scale to draw square pixels
            # don't forget to change when the axes change

            _, _, symbolType, symbolWidth, r, w = self._getSymbolWidths(spectrumView)

            # change the ratio on resize
            drawList.refreshMode = GLREFRESHMODE_REBUILD
            drawList.drawMode = GL.GL_LINES
            drawList.fillMode = None

            # build the peaks VBO
            indexing = AttrDict()
            indexing.start = 0
            indexing.end = 0
            indexing.objNum = 0
            indexing.vertexPtr = 0
            indexing.vertexStart = 0

            pls = self.objectList(objListView)
            if not pls:
                return

            listCol = getAutoColourRgbRatio(objListView.symbolColour or GLDefs.DEFAULTCOLOUR, pls.spectrum,
                                            self.autoColour,
                                            getColours()[CCPNGLWIDGET_FOREGROUND])
            meritCol = getAutoColourRgbRatio(objListView.meritColour or GLDefs.DEFAULTCOLOUR, pls.spectrum,
                                             self.autoColour,
                                             getColours()[CCPNGLWIDGET_FOREGROUND])
            meritEnabled = objListView.meritEnabled
            meritThreshold = objListView.meritThreshold

            spectrumFrequency = spectrum.spectrometerFrequencies
            strip = spectrumView.strip

            ind, vert = self._buildSymbolsCount(spectrumView, objListView, drawList)
            if ind:
                for tcount, obj in enumerate(self.objects(pls)):

                    if meritEnabled and obj.figureOfMerit < meritThreshold:
                        cols = meritCol
                    else:
                        cols = listCol

                    self._insertSymbolItem(strip, obj, cols, indexing, r, w,
                                           spectrumFrequency, symbolType, drawList,
                                           spectrumView)

            drawList.defineAliasedIndexVBO()

    def _rescaleSymbols(self, spectrumView, objListView):
        """rescale symbols when the screen dimensions change
        """
        drawList = self._GLSymbols[objListView]
        if not drawList.numVertices:
            return

        # if drawList.refreshMode == GLREFRESHMODE_REBUILD:
        _, _, symbolType, symbolWidth, r, w = self._getSymbolWidths(spectrumView)

        if symbolType == 0 or symbolType == 3:  # a cross/plus
            offsets, offLen = self._rescaleSymbolOffsets(r, w)
            for pp in range(0, len(drawList.pids), GLDefs.LENPID):
<<<<<<< HEAD
                indexStart = 2 * drawList.pids[pp + 1]
                try:
                    drawList.vertices[indexStart:indexStart + offsetsLENSQ2] = drawList.offsets[
                                                                               indexStart:indexStart + offsetsLENSQ2] + offsets
                except Exception:
                    pass
=======
                indexStart = 4 * drawList.pids[pp + 1]
                drawList.vertices[indexStart:indexStart + offLen] = \
                    drawList.offsets[indexStart:indexStart + offLen] + offsets
>>>>>>> d2f51b47

        elif symbolType == 1 or symbolType == 2:
            pass
        else:
            raise ValueError('GL Error: bad symbol type')

    def _appendSymbol(self, spectrumView, objListView, obj):
        """Append a new symbol to the end of the list
        """
        drawList = self._GLSymbols[objListView]
        if obj in drawList.pids[0::GLDefs.LENPID]:
            return

        # find the correct scale to draw square pixels
        # don't forget to change when the axes change

        _, _, symbolType, symbolWidth, r, w = self._getSymbolWidths(spectrumView)

        if symbolType == 0 or symbolType == 3:  # a cross/plus

            # change the ratio on resize
            drawList.refreshMode = GLREFRESHMODE_REBUILD
            drawList.drawMode = GL.GL_LINES
            drawList.fillMode = None

        # build the peaks VBO
        indexing = AttrDict()
        indexing.start = len(drawList.indices)
        indexing.end = len(drawList.indices)
        indexing.vertexStart = drawList.numVertices

        pls = self.objectList(objListView)

        listCol = getAutoColourRgbRatio(objListView.symbolColour or GLDefs.DEFAULTCOLOUR, pls.spectrum, self.autoColour,
                                        getColours()[CCPNGLWIDGET_FOREGROUND])
        meritCol = getAutoColourRgbRatio(objListView.meritColour or GLDefs.DEFAULTCOLOUR, pls.spectrum, self.autoColour,
                                         getColours()[CCPNGLWIDGET_FOREGROUND])
        meritEnabled = objListView.meritEnabled
        meritThreshold = objListView.meritThreshold

        dims = self._spectrumSettings[spectrumView].dimensionIndices
        try:
            _pos = (obj.pointPositions[0] - 1, obj.height if obj.height is not None else 0)
            pxy = [_pos[dim] for dim in dims]
            _badPos = False
        except Exception:
            pxy = (0.0, 0.0)
            _badPos = True

        if self._isSelected(obj):
            cols = self._GLParent.highlightColour[:3]
        elif _badPos:
            cols = [1.0, 0.2, 0.1]  # red if the position is bad
        else:
            if meritEnabled and obj.figureOfMerit < meritThreshold:
                cols = meritCol
            else:
                cols = listCol

        try:
            _alias = obj.aliasing
            if dims[0]:
                alias = getAliasSetting(0, _alias[0])
            else:
                alias = getAliasSetting(_alias[0], 0)
        except Exception:
            alias = 0

        if symbolType == 0 or symbolType == 3:  # a cross/plus

            if symbolType == 0:  # cross
                iCount, _selected = self._appendSquareSymbol(drawList, indexing.vertexStart, 0, obj)
            else:  # plus
                iCount, _selected = self._appendPlusSymbol(drawList, indexing.vertexStart, 0, obj)

<<<<<<< HEAD
            self._appendSymbolItemVertices(True, True, _selected, cols, drawList, 1.0, iCount, indexing, obj, p0,
                                           pIndex,
=======
            self._appendSymbolItemVertices(True, True, _selected, cols, drawList, 1.0, iCount, indexing, obj, pxy, dims,
>>>>>>> d2f51b47
                                           0, r, w, alias)

    def _removeSymbol(self, spectrumView, objListView, delObj):
        """Remove a symbol from the list
        """

        drawList = self._GLSymbols[objListView]

        indexOffset = 0
        numPoints = 0

        pp = 0
        while (pp < len(drawList.pids)):
            # check whether the peaks still exists
            obj = drawList.pids[pp]

            if obj and obj == delObj:
                offset = drawList.pids[pp + 1]
                numPoints = drawList.pids[pp + 2]

                indexStart = drawList.pids[pp + 6]
                indexEnd = drawList.pids[pp + 7]
                indexOffset = indexEnd - indexStart

                st, end = 4 * offset, 4 * (offset + numPoints)
                drawList.indices = np.delete(drawList.indices, np.s_[indexStart:indexEnd])
                drawList.vertices = np.delete(drawList.vertices, np.s_[st: end])
                drawList.attribs = np.delete(drawList.attribs, np.s_[st: end])
                drawList.offsets = np.delete(drawList.offsets, np.s_[st: end])
                drawList.colors = np.delete(drawList.colors, np.s_[st: end])

                drawList.pids = np.delete(drawList.pids, np.s_[pp:pp + GLDefs.LENPID])
                drawList.numVertices -= numPoints

                # subtract the offset from all the higher indices to account for the removed points
                drawList.indices[np.where(drawList.indices >= offset)] -= numPoints
                break

            else:
                pp += GLDefs.LENPID

        # clean up the rest of the list
        while (pp < len(drawList.pids)):
            drawList.pids[pp + 1] -= numPoints
            drawList.pids[pp + 6] -= indexOffset
            drawList.pids[pp + 7] -= indexOffset
            pp += GLDefs.LENPID

    def _appendLabel(self, spectrumView, objListView, stringList, obj):
        """Append a new label to the end of the list
        """
        # spectrum = spectrumView.spectrum
        # spectrumFrequency = spectrum.spectrometerFrequencies

        # pls = peakListView.peakList
        pls = self.objectList(objListView)
        if stringList and obj in (sl.stringObject for sl in stringList):
            return

        if textOffset := obj.getTextOffset(objListView):
            tx, ty = textOffset
            _, _, symbolType, symbolWidth, r, w = self._getLabelOffsets(spectrumView, round(tx), round(ty))
        else:
            _, _, symbolType, symbolWidth, r, w = self._getSymbolWidths(spectrumView)

        dims = self._spectrumSettings[spectrumView].dimensionIndices
        try:
            _pos = (obj.pointPositions[0] - 1, obj.height if obj.height is not None else 0)
            pxy = [_pos[dim] for dim in dims]
            _badPos = False
        except Exception:
            pxy = (0.0, 0.0)
            _badPos = True

        try:
            _alias = obj.aliasing
            if dims[0]:
                alias = getAliasSetting(0, _alias[0])
            else:
                alias = getAliasSetting(_alias[0], 0)
        except Exception:
            alias = 0

        if self._isSelected(obj):
            cols = self._GLParent.highlightColour[:3]
        elif _badPos:
            cols = [1.0, 0.2, 0.1]  # red for bad position
        else:
            listCol = getAutoColourRgbRatio(objListView.textColour or GLDefs.DEFAULTCOLOUR, pls.spectrum,
                                            self.autoColour,
                                            getColours()[CCPNGLWIDGET_FOREGROUND])
            meritCol = getAutoColourRgbRatio(objListView.meritColour or GLDefs.DEFAULTCOLOUR, pls.spectrum,
                                             self.autoColour,
                                             getColours()[CCPNGLWIDGET_FOREGROUND])
            meritEnabled = objListView.meritEnabled
            meritThreshold = objListView.meritThreshold

            if meritEnabled and obj.figureOfMerit < meritThreshold:
                cols = meritCol
            else:
                cols = listCol

        text = self.getLabelling(obj, self._GLParent)

        newString = GLString(text=text,
                             font=self._GLParent.getSmallFont(),
                             x=pxy[0], y=pxy[1],
                             ox=r, oy=w,
                             # ox=symbolWidth, oy=symbolWidth,
                             # x=self._screenZero[0], y=self._screenZero[1]
                             colour=(*cols, 1.0),
                             GLContext=self._GLParent,
                             obj=obj,
                             alias=alias)
        newString.stringOffset = None

        try:
            # pView = obj.getPeakView(objListView)
            pView = self.getViewFromListView(objListView, obj)
            pView.size = (newString.width, newString.height)
        except Exception as es:
            pass

        stringList.append(newString)

    def _rescaleLabels(self, spectrumView=None, objListView=None, drawList=None):
        """Rescale all labels to the new dimensions of the screen
        """
        symbolType = self.strip.symbolType

        if symbolType == 0 or symbolType == 3:  # a cross/plus

            _, _, symbolType, symbolWidth, r, w = self._getSymbolWidths(spectrumView)

            for drawStr in drawList.stringList:
                if textOffset := drawStr.stringObject.getTextOffset(objListView):
                    tx, ty = textOffset
                    _, _, _, _, tr, tw = self._getLabelOffsets(spectrumView, tx, ty)
                    drawStr.setStringOffset((tr, tw))
                else:
                    drawStr.setStringOffset((r, w))
                drawStr.pushTextArrayVBOAttribs()

    #~~~~~~~~~~~~~~~~~~~~~~~~~~~~~~~~~~~~~~~~~~~~~~~~~~~~~~~~~~~~~~~~~~~~~~~~~
    # Drawing
    #~~~~~~~~~~~~~~~~~~~~~~~~~~~~~~~~~~~~~~~~~~~~~~~~~~~~~~~~~~~~~~~~~~~~~~~~~<|MERGE_RESOLUTION|>--- conflicted
+++ resolved
@@ -17,11 +17,7 @@
 # Last code modification
 #=========================================================================================
 __modifiedBy__ = "$modifiedBy: Ed Brooksbank $"
-<<<<<<< HEAD
-__dateModified__ = "$dateModified: 2024-08-09 11:25:08 +0100 (Fri, August 09, 2024) $"
-=======
 __dateModified__ = "$dateModified: 2024-09-06 15:02:43 +0100 (Fri, September 06, 2024) $"
->>>>>>> d2f51b47
 __version__ = "$Revision: 3.2.5 $"
 #=========================================================================================
 # Created
@@ -432,13 +428,6 @@
             pView = self.getViewFromListView(objListView, obj)
             tx, ty = pView.getIntersect((0, 0))  # ppm intersect
             pixX, pixY = objListView.pixelSize
-<<<<<<< HEAD
-            r, w = tx / vPP[pIndex[0]], ty / vPP[pIndex[1]]  # ppm-points
-            sx, sy = line_rectangle_intersection((0, 0), (tx / vPP[pIndex[0]], ty / vPP[pIndex[1]]), (-inr, -inw),
-                                                 (inr, inw))
-
-            px, py = (tx - (sx * vPP[pIndex[0]])) / abs(pixX), (ty - (sy * vPP[pIndex[1]])) / abs(pixY)
-=======
             tx, ty = tx * delta[0] * ar[0], ty * delta[1] * ar[1]
             pixX, pixY = abs(pixX), abs(pixY)
             r, w = tx / vPPX, ty / vPPY  # ppm->points
@@ -447,7 +436,6 @@
                                                  (-inr, -inw),
                                                  (inr, inw))
             px, py = (tx - (sx * vPPX)) / pixX, (ty - (sy * vPPY)) / pixY
->>>>>>> d2f51b47
             _ll = px**2 + py**2
             if _ll < arrowMinimum:
                 # line is too short
@@ -654,16 +642,10 @@
         if self.strip.isDeleted:
             return
 
-<<<<<<< HEAD
         for olv in [(spectrumView, objListView)
                     for spectrumView in self._ordering if not spectrumView.isDeleted
                     for objListView in self.listViews(spectrumView)
                     if objListView.isDeleted and self._objIsInVisiblePlanesCache.get(objListView)
-=======
-        for olv in [(spectrumView, objListView) for spectrumView in self._ordering if not spectrumView.isDeleted
-                    for objListView in self.listViews(spectrumView) if
-                    objListView.isDeleted and self._objIsInVisiblePlanesCache.get(objListView)
->>>>>>> d2f51b47
                     ]:
             del self._objIsInVisiblePlanesCache[olv]
 
@@ -801,14 +783,6 @@
             pView = self.getViewFromListView(objListView, obj)
             tx, ty = pView.getIntersect((0, 0))
             pixX, pixY = objListView.pixelSize
-<<<<<<< HEAD
-            r, w = tx / vPP[pIndex[0]], ty / vPP[pIndex[1]]  # pixel-points
-            sx, sy = line_rectangle_intersection((0, 0), (tx / vPP[pIndex[0]], ty / vPP[pIndex[1]]),
-                                                 (-inr, -inw),
-                                                 (inr, inw))
-
-            px, py = (tx - (sx * vPP[pIndex[0]])) / abs(pixX), (ty - (sy * vPP[pIndex[1]])) / abs(pixY)
-=======
             tx, ty = tx * delta[0] * ar[0], ty * delta[1] * ar[1]
             pixX, pixY = abs(pixX), abs(pixY)
             r, w = tx / vPPX, ty / vPPY  # pixel->points
@@ -817,7 +791,6 @@
                                                  (-inr, -inw),
                                                  (inr, inw))
             px, py = (tx - (sx * vPPX)) / pixX, (ty - (sy * vPPY)) / pixY
->>>>>>> d2f51b47
             _ll = px**2 + py**2
             if _ll < arrowMinimum:
                 # line is too short
@@ -868,13 +841,8 @@
 
         # add extra indices
         self._insertArrowItemVertices(_isInFlankingPlane, _isInPlane, _selected, cols, drawList, fade, iCount, indexing,
-<<<<<<< HEAD
-                                      obj, objNum, p0, pIndex, planeIndex, r, vertexPtr, w, alias,
+                                      obj, objNum, pxy, dims, planeIndex, r, vertexPtr, w, alias,
                                       sx, sy, rx, ry, tnx, tny)
-=======
-                                      obj,
-                                      objNum, pxy, dims, planeIndex, r, vertexPtr, w, alias, sx, sy, rx, ry, tnx, tny)
->>>>>>> d2f51b47
 
     def _insertArrowItemVertices(self, _isInFlankingPlane, _isInPlane, _selected, cols,
                                  drawList, fade, iCount, indexing, obj,
@@ -1412,19 +1380,9 @@
             pp += GLDefs.LENPID
 
     _squareSymbol = (
-<<<<<<< HEAD
     (np.array((0, 1, 2, 3), dtype=np.uint32), np.array((0, 1, 2, 3, 0, 2, 2, 1, 0, 3, 3, 1), dtype=np.uint32)),
     (np.array((0, 4, 4, 3, 3, 0), dtype=np.uint32), np.array((0, 4, 4, 3, 3, 0, 0, 2, 2, 1, 3, 1), dtype=np.uint32)),
     (np.array((2, 4, 4, 1, 1, 2), dtype=np.uint32), np.array((2, 4, 4, 1, 1, 2, 0, 2, 0, 3, 3, 1), dtype=np.uint32)))
-=======
-        (np.array((0, 1, 2, 3), dtype=np.uint32), np.array((0, 1, 2, 3, 0, 2, 2, 1, 0, 3, 3, 1), dtype=np.uint32)),
-        (
-            np.array((0, 4, 4, 3, 3, 0), dtype=np.uint32),
-            np.array((0, 4, 4, 3, 3, 0, 0, 2, 2, 1, 3, 1), dtype=np.uint32)),
-        (
-            np.array((2, 4, 4, 1, 1, 2), dtype=np.uint32),
-            np.array((2, 4, 4, 1, 1, 2, 0, 2, 0, 3, 3, 1), dtype=np.uint32)))
->>>>>>> d2f51b47
     _squareSymbolLen = tuple(tuple(len(sym) for sym in symList) for symList in _squareSymbol)
 
     def _getSquareSymbolCount(self, planeIndex, obj):
@@ -1455,19 +1413,11 @@
         return iCount, _selected
 
     _plusSymbol = (
-<<<<<<< HEAD
     (np.array((5, 6, 7, 8), dtype=np.uint32), np.array((5, 6, 7, 8, 0, 2, 2, 1, 0, 3, 3, 1), dtype=np.uint32)),
     (np.array((6, 4, 4, 5, 4, 8), dtype=np.uint32),
      np.array((6, 4, 4, 5, 4, 8, 0, 2, 2, 1, 3, 1, 0, 3), dtype=np.uint32)),
     (np.array((6, 4, 4, 5, 4, 7), dtype=np.uint32),
      np.array((6, 4, 4, 5, 4, 7, 0, 2, 2, 1, 3, 1, 0, 3), dtype=np.uint32)))
-=======
-        (np.array((5, 6, 7, 8), dtype=np.uint32), np.array((5, 6, 7, 8, 0, 2, 2, 1, 0, 3, 3, 1), dtype=np.uint32)),
-        (np.array((6, 4, 4, 5, 4, 8), dtype=np.uint32),
-         np.array((6, 4, 4, 5, 4, 8, 0, 2, 2, 1, 3, 1, 0, 3), dtype=np.uint32)),
-        (np.array((6, 4, 4, 5, 4, 7), dtype=np.uint32),
-         np.array((6, 4, 4, 5, 4, 7, 0, 2, 2, 1, 3, 1, 0, 3), dtype=np.uint32)))
->>>>>>> d2f51b47
     _plusSymbolLen = tuple(tuple(len(sym) for sym in symList) for symList in _plusSymbol)
 
     def _getPlusSymbolCount(self, planeIndex, obj):
@@ -1566,13 +1516,8 @@
 
                 # add extra indices
                 self._insertSymbolItemVertices(_isInFlankingPlane, _isInPlane, _selected, cols, drawList, fade, iCount,
-<<<<<<< HEAD
-                                               indexing, obj, objNum, p0, pIndex, planeIndex,
+                                               indexing, obj, objNum, pxy, pIndex, planeIndex,
                                                r, vertexPtr, w, alias)
-=======
-                                               indexing, obj,
-                                               objNum, pxy, pIndex, planeIndex, r, vertexPtr, w, alias)
->>>>>>> d2f51b47
 
             elif symbolType == 1:  # draw an ellipse at lineWidth
 
@@ -1637,43 +1582,16 @@
                     if self._isSelected(obj):
                         _selected = True
                         drawList.indices[indexEnd + np2:indexEnd + np2 + 8] = (
-<<<<<<< HEAD
-                        _vertexStart + np2, _vertexStart + np2 + 2,
-                        _vertexStart + np2 + 2, _vertexStart + np2 + 1,
-                        _vertexStart + np2, _vertexStart + np2 + 3,
-                        _vertexStart + np2 + 3, _vertexStart + np2 + 1)
-=======
                             _vertexStart + np2, _vertexStart + np2 + 2,
                             _vertexStart + np2 + 2, _vertexStart + np2 + 1,
                             _vertexStart + np2, _vertexStart + np2 + 3,
                             _vertexStart + np2 + 3, _vertexStart + np2 + 1)
->>>>>>> d2f51b47
                         iCount += 8
 
                 # add extra indices
                 extraIndices = 0  #self.appendExtraIndices(drawList, indexStart + np2, obj)
 
                 # draw an ellipse at lineWidth
-<<<<<<< HEAD
-                drawList.vertices[vertexPtr:vertexPtr + 2 * np2] = tuple(val for an in ang
-                                                                         for val in (p0[0] - r * math.sin(
-                    skip * an * angPlus / numPoints),
-                                                                                     p0[1] - w * math.cos(
-                                                                                         skip * an * angPlus / numPoints),
-                                                                                     p0[0] - r * math.sin((
-                                                                                                                      skip * an + 1) * angPlus / numPoints),
-                                                                                     p0[1] - w * math.cos((
-                                                                                                                      skip * an + 1) * angPlus / numPoints)))
-                drawList.vertices[vertexPtr + 2 * np2:vertexPtr + 2 * np2 + 10] = (p0[0] - r, p0[1] - w,
-                                                                                   p0[0] + r, p0[1] + w,
-                                                                                   p0[0] + r, p0[1] - w,
-                                                                                   p0[0] - r, p0[1] + w,
-                                                                                   p0[0], p0[1])
-
-                drawList.colors[2 * vertexPtr:2 * vertexPtr + 4 * np2 + 20] = (*cols, fade) * (np2 + 5)
-                drawList.attribs[vertexPtr // 2:(vertexPtr // 2) + np2 + 5] = (alias,) * (np2 + 5)
-                drawList.offsets[vertexPtr:vertexPtr + 2 * np2 + 10] = (p0[0], p0[1]) * (np2 + 5)
-=======
                 st, end, step, xtra = vertexPtr, vertexPtr + (4 * np2), np2 + 5, 20
                 # don't include the extra 5 points here
                 drawList.vertices[st:end] = tuple(val for an in ang
@@ -1696,7 +1614,6 @@
                 drawList.colors[st:end + xtra] = (*cols, fade) * step
                 drawList.attribs[st:end + xtra] = (alias, 0.0, 0.0, 0.0) * step
                 drawList.offsets[st:end + xtra] = (pxy[0], pxy[1], 0.0, 0.0) * step
->>>>>>> d2f51b47
 
                 # add extra vertices
                 extraVertices = 0  #self.appendExtraVertices(drawList, obj, p0, [*cols, fade], fade)
@@ -1747,26 +1664,6 @@
                 extraIndices = 0  #self.appendExtraIndices(drawList, indexStart + np2 + 4, obj)
 
                 # draw an ellipse at lineWidth
-<<<<<<< HEAD
-                drawList.vertices[vertexPtr:vertexPtr + 2 * np2] = tuple(val for an in ang
-                                                                         for val in (p0[0] - r * math.sin(
-                    skip * an * angPlus / numPoints),
-                                                                                     p0[1] - w * math.cos(
-                                                                                         skip * an * angPlus / numPoints),
-                                                                                     p0[0] - r * math.sin((
-                                                                                                                      skip * an + 1) * angPlus / numPoints),
-                                                                                     p0[1] - w * math.cos((
-                                                                                                                      skip * an + 1) * angPlus / numPoints)))
-                drawList.vertices[vertexPtr + 2 * np2:vertexPtr + 2 * np2 + 10] = (p0[0] - r, p0[1] - w,
-                                                                                   p0[0] + r, p0[1] + w,
-                                                                                   p0[0] + r, p0[1] - w,
-                                                                                   p0[0] - r, p0[1] + w,
-                                                                                   p0[0], p0[1])
-
-                drawList.colors[2 * vertexPtr:2 * vertexPtr + 4 * np2 + 20] = (*cols, fade) * (np2 + 5)
-                drawList.attribs[vertexPtr // 2:(vertexPtr // 2) + np2 + 5] = (alias,) * (np2 + 5)
-                drawList.offsets[vertexPtr:vertexPtr + 2 * np2 + 10] = (p0[0], p0[1]) * (np2 + 5)
-=======
                 st, end, step, xtra = vertexPtr, vertexPtr + (4 * np2), np2 + 5, 20
                 drawList.vertices[st:end] = tuple(val for an in ang
                                                   for val in (pxy[0] - r * math.sin(skip * an * angPlus / numPoints),
@@ -1788,7 +1685,6 @@
                 drawList.colors[st:end + xtra] = (*cols, fade) * step
                 drawList.attribs[st:end + xtra] = (alias, 0.0, 0.0, 0.0) * step
                 drawList.offsets[st:end + xtra] = (pxy[0], pxy[1], 0.0, 0.0) * step
->>>>>>> d2f51b47
 
                 # add extra vertices for the multiplet
                 extraVertices = 0  #self.appendExtraVertices(drawList, obj, p0, [*cols, fade], fade)
@@ -1832,14 +1728,8 @@
         extraIndices, extraIndexCount = self.insertExtraIndices(drawList, indexing.end + iCount,
                                                                 indexing.start + self.LENSQ, obj)
         # add extra vertices for the multiplet
-<<<<<<< HEAD
-        extraVertices = self.insertExtraVertices(drawList, vertexPtr + self.LENSQ2, pIndex, obj, p0, (*cols, fade),
-                                                 fade)
-
-=======
-        extraVertices = self.insertExtraVertices(drawList, vertexPtr + self.LENSQ4, pIndex, obj, pxy, (*cols, fade),
-                                                 fade)
->>>>>>> d2f51b47
+        extraVertices = self.insertExtraVertices(drawList, vertexPtr + self.LENSQ4, pIndex, obj, pxy,
+                                                (*cols, fade), fade)
         # keep a pointer to the obj
         drawList.pids[objNum:objNum + GLDefs.LENPID] = (obj, drawList.numVertices, (self.LENSQ + extraVertices),
                                                         _isInPlane, _isInFlankingPlane, _selected,
@@ -1938,12 +1828,7 @@
                         iCount, _selected = self._appendPlusSymbol(drawList, vertexStart, planeIndex, obj)
 
                 self._appendSymbolItemVertices(_isInFlankingPlane, _isInPlane, _selected, cols, drawList, fade, iCount,
-<<<<<<< HEAD
-                                               indexing, obj, p0, pIndex, planeIndex, r, w, alias)
-=======
-                                               indexing,
-                                               obj, pxy, pIndex, planeIndex, r, w, alias)
->>>>>>> d2f51b47
+                                               indexing, obj, pxy, pIndex, planeIndex, r, w, alias)
 
             elif symbolType == 1:  # draw an ellipse at lineWidth
 
@@ -1978,11 +1863,7 @@
                         _selected = True
                         drawList.indices = np.append(drawList.indices,
                                                      np.array((0, 2, 2, 1, 0, 3, 3, 1), dtype=np.uint32) + (
-<<<<<<< HEAD
                                                                  _vertexStart + np2))
-=======
-                                                             _vertexStart + np2))
->>>>>>> d2f51b47
                         iCount += 8
 
                 # add extra indices for the multiplet
@@ -1990,26 +1871,6 @@
 
                 # draw an ellipse at lineWidth
                 drawList.vertices = np.append(drawList.vertices, np.array(tuple(val for an in ang
-<<<<<<< HEAD
-                                                                                for val in (p0[0] - r * math.sin(
-                    skip * an * angPlus / numPoints),
-                                                                                            p0[1] - w * math.cos(
-                                                                                                skip * an * angPlus / numPoints),
-                                                                                            p0[0] - r * math.sin((
-                                                                                                                             skip * an + 1) * angPlus / numPoints),
-                                                                                            p0[1] - w * math.cos((
-                                                                                                                             skip * an + 1) * angPlus / numPoints))),
-                                                                          dtype=np.float32))
-                drawList.vertices = np.append(drawList.vertices, np.array((p0[0] - r, p0[1] - w,
-                                                                           p0[0] + r, p0[1] + w,
-                                                                           p0[0] + r, p0[1] - w,
-                                                                           p0[0] - r, p0[1] + w,
-                                                                           p0[0], p0[1]), dtype=np.float32))
-
-                drawList.colors = np.append(drawList.colors, np.array((*cols, fade) * (np2 + 5), dtype=np.float32))
-                drawList.attribs = np.append(drawList.attribs, np.array((alias,) * (np2 + 5), dtype=np.float32))
-                drawList.offsets = np.append(drawList.offsets, np.array((p0[0], p0[1]) * (np2 + 5), dtype=np.float32))
-=======
                                                                                 for val in (pxy[0] - r * math.sin(
                         skip * an * angPlus / numPoints),
                                                                                             pxy[1] - w * math.cos(
@@ -2037,7 +1898,6 @@
                                              np.array((alias, 0.0, 0.0, 0.0) * step, dtype=np.float32))
                 drawList.offsets = np.append(drawList.offsets,
                                              np.array((pxy[0], pxy[1], 0.0, 0.0) * step, dtype=np.float32))
->>>>>>> d2f51b47
 
                 # add extra vertices for the multiplet
                 extraVertices = 0  #self.appendExtraVertices(drawList, obj, p0, [*cols, fade], fade)
@@ -2091,36 +1951,11 @@
 
                 # draw an ellipse at lineWidth
                 drawList.vertices = np.append(drawList.vertices, np.array(tuple(val for an in ang
-<<<<<<< HEAD
-                                                                                for val in (p0[0] - r * math.sin(
-                    skip * an * angPlus / numPoints),
-                                                                                            p0[1] - w * math.cos(
-                                                                                                skip * an * angPlus / numPoints),
-                                                                                            p0[0] - r * math.sin((
-                                                                                                                             skip * an + 1) * angPlus / numPoints),
-                                                                                            p0[1] - w * math.cos((
-                                                                                                                             skip * an + 1) * angPlus / numPoints))),
-                                                                          dtype=np.float32))
-
-                drawList.vertices = np.append(drawList.vertices, np.array((p0[0] - r, p0[1] - w,
-                                                                           p0[0] + r, p0[1] + w,
-                                                                           p0[0] + r, p0[1] - w,
-                                                                           p0[0] - r, p0[1] + w,
-                                                                           p0[0], p0[1]), dtype=np.float32))
-
-                drawList.colors = np.append(drawList.colors, np.array((*cols, fade) * (np2 + 5), dtype=np.float32))
-                drawList.attribs = np.append(drawList.attribs, np.array((alias,) * (np2 + 5), dtype=np.float32))
-                drawList.offsets = np.append(drawList.offsets, np.array((p0[0], p0[1]) * (np2 + 5), dtype=np.float32))
-=======
-                                                                                for val in (pxy[0] - r * math.sin(
-                        skip * an * angPlus / numPoints),
-                                                                                            pxy[1] - w * math.cos(
-                                                                                                    skip * an * angPlus / numPoints),
+                                                                                for val in (pxy[0] - r * math.sin(skip * an * angPlus / numPoints),
+                                                                                            pxy[1] - w * math.cos(skip * an * angPlus / numPoints),
                                                                                             alias, 0.0,
-                                                                                            pxy[0] - r * math.sin((
-                                                                                                                          skip * an + 1) * angPlus / numPoints),
-                                                                                            pxy[1] - w * math.cos((
-                                                                                                                          skip * an + 1) * angPlus / numPoints),
+                                                                                            pxy[0] - r * math.sin((skip * an + 1) * angPlus / numPoints),
+                                                                                            pxy[1] - w * math.cos((skip * an + 1) * angPlus / numPoints),
                                                                                             alias, 0.0,)
                                                                                 ),
                                                                           dtype=np.float32)
@@ -2140,7 +1975,6 @@
                                              np.array((alias, 0.0, 0.0, 0.0) * step, dtype=np.float32))
                 drawList.offsets = np.append(drawList.offsets,
                                              np.array((pxy[0], pxy[1], 0.0, 0.0) * step, dtype=np.float32))
->>>>>>> d2f51b47
 
                 # add extra vertices for the multiplet
                 extraVertices = 0  #self.appendExtraVertices(drawList, obj, p0, [*cols, fade], fade)
@@ -2187,13 +2021,8 @@
         # keep a pointer to the obj
         drawList.pids = np.append(drawList.pids, (obj, drawList.numVertices, (self.LENSQ + extraVertices),
                                                   _isInPlane, _isInFlankingPlane, _selected,
-<<<<<<< HEAD
                                                   indexing.end, indexing.end + iCount + _indexCount, planeIndex,
                                                   0, 0, 0))
-=======
-                                                  indexing.end, indexing.end + iCount + _indexCount, planeIndex, 0, 0,
-                                                  0))
->>>>>>> d2f51b47
 
         indexing.start += (self.LENSQ + extraIndices)
         indexing.end += (iCount + _indexCount)
@@ -2418,12 +2247,7 @@
                     if _isInPlane or _isInFlankingPlane:
                         drawList.indices = np.append(drawList.indices, np.array(tuple(val for an in ang
                                                                                       for val in (indexStart + (2 * an),
-                                                                                                  indexStart + (
-<<<<<<< HEAD
-                                                                                                              2 * an) + 1)),
-=======
-                                                                                                          2 * an) + 1)),
->>>>>>> d2f51b47
+                                                                                                  indexStart + (2 * an) + 1)),
                                                                                 dtype=np.uint32))
 
                         if self._isSelected(obj):
@@ -2528,20 +2352,9 @@
         if symbolType == 0 or symbolType == 3:  # a cross/plus
             offsets, offLen = self._rescaleSymbolOffsets(r, w)
             for pp in range(0, len(drawList.pids), GLDefs.LENPID):
-<<<<<<< HEAD
-                indexStart = 2 * drawList.pids[pp + 1]
-                try:
-                    drawList.vertices[indexStart:indexStart + offsetsLENSQ2] = drawList.offsets[
-                                                                               indexStart:indexStart + offsetsLENSQ2] + offsets
-                except:
-                    raise RuntimeError('Error _rescaleSymbols')
-
-            pass
-=======
                 indexStart = 4 * drawList.pids[pp + 1]
                 drawList.vertices[indexStart:indexStart + offLen] = \
                     drawList.offsets[indexStart:indexStart + offLen] + offsets
->>>>>>> d2f51b47
 
         elif symbolType == 1:  # an ellipse
             numPoints = 12
@@ -3619,18 +3432,9 @@
         if symbolType == 0 or symbolType == 3:  # a cross/plus
             offsets, offLen = self._rescaleSymbolOffsets(r, w)
             for pp in range(0, len(drawList.pids), GLDefs.LENPID):
-<<<<<<< HEAD
-                indexStart = 2 * drawList.pids[pp + 1]
-                try:
-                    drawList.vertices[indexStart:indexStart + offsetsLENSQ2] = drawList.offsets[
-                                                                               indexStart:indexStart + offsetsLENSQ2] + offsets
-                except Exception:
-                    pass
-=======
                 indexStart = 4 * drawList.pids[pp + 1]
                 drawList.vertices[indexStart:indexStart + offLen] = \
                     drawList.offsets[indexStart:indexStart + offLen] + offsets
->>>>>>> d2f51b47
 
         elif symbolType == 1 or symbolType == 2:
             pass
@@ -3706,12 +3510,7 @@
             else:  # plus
                 iCount, _selected = self._appendPlusSymbol(drawList, indexing.vertexStart, 0, obj)
 
-<<<<<<< HEAD
-            self._appendSymbolItemVertices(True, True, _selected, cols, drawList, 1.0, iCount, indexing, obj, p0,
-                                           pIndex,
-=======
             self._appendSymbolItemVertices(True, True, _selected, cols, drawList, 1.0, iCount, indexing, obj, pxy, dims,
->>>>>>> d2f51b47
                                            0, r, w, alias)
 
     def _removeSymbol(self, spectrumView, objListView, delObj):
