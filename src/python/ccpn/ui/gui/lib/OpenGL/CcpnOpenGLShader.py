"""
Module containing functions for defining GLSL shaders.
"""
#=========================================================================================
# Licence, Reference and Credits
#=========================================================================================
<<<<<<< HEAD
__copyright__ = "Copyright (C) CCPN project (http://www.ccpn.ac.uk) 2014 - 2021"
=======
__copyright__ = "Copyright (C) CCPN project (http://www.ccpn.ac.uk) 2014 - 2022"
>>>>>>> 88d2370d
__credits__ = ("Ed Brooksbank, Joanna Fox, Victoria A Higman, Luca Mureddu, Eliza Płoskoń",
               "Timothy J Ragan, Brian O Smith, Gary S Thompson & Geerten W Vuister")
__licence__ = ("CCPN licence. See http://www.ccpn.ac.uk/v3-software/downloads/license")
__reference__ = ("Skinner, S.P., Fogh, R.H., Boucher, W., Ragan, T.J., Mureddu, L.G., & Vuister, G.W.",
                 "CcpNmr AnalysisAssign: a flexible platform for integrated NMR analysis",
                 "J.Biomol.Nmr (2016), 66, 111-124, http://doi.org/10.1007/s10858-016-0060-y")
#=========================================================================================
# Last code modification
#=========================================================================================
__modifiedBy__ = "$modifiedBy: Ed Brooksbank $"
<<<<<<< HEAD
__dateModified__ = "$dateModified: 2021-06-07 12:11:51 +0100 (Mon, June 07, 2021) $"
=======
__dateModified__ = "$dateModified: 2022-01-26 17:53:29 +0000 (Wed, January 26, 2022) $"
>>>>>>> 88d2370d
__version__ = "$Revision: 3.0.4 $"
#=========================================================================================
# Created
#=========================================================================================
__author__ = "$Author: Ed Brooksbank $"
__date__ = "$Date: 2018-12-20 13:28:13 +0000 (Thu, December 20, 2018) $"
#=========================================================================================
# Start of code
#=========================================================================================

import sys
import os
from PyQt5 import QtGui
import numpy as np
from ccpn.util.Logging import getLogger
from ccpn.ui.gui.lib.OpenGL import GL


class ShaderProgramABC(object):
    """
    Class defining a GL shader program
    A shader is defined by the following objects
    vertexShader, a string object containg the code to be compiled for the vertex shader.
    e.g.
    
    vertexShader = '''
                    #version 120
                    
                    varying vec4 _FC;
                    
                    void main()
                    {
                      _FC = gl_Color;
                    }
                    '''
    fragmentShader is similarly defined
    
    attributes is a list of the attributes that can be accessed from the shader
    e.g.
    
    attributes = {'pMatrix' : (16, np.float32),
                  }
                  
                  pMatrix is a block of 16 np.float32 objects


    Version Tags for OpenGL and GLSL Versions
    OpenGL  GLSL        #version tag
    1.2 	none 	    none
    2.0 	1.10.59 	110
    2.1 	1.20.8 	    120 <- should be the lowest needed
    3.0 	1.30.10 	130
    3.1 	1.40.08 	140
    3.2 	1.50.11 	150
    3.3 	3.30.6  	330
    4.0 	4.00.9 	    400
    4.1 	4.10.6 	    410
    4.2 	4.20.6  	420
    4.3 	4.30.6  	430

    (On MacOS, anything above 2.1 causes problems)
    """

    vertexShader = None
    fragmentShader = None

    # dict containing the attributes that can be accessed in the shader
    attributes = {}

    CCPNSHADER = False

    def __init__(self):
        """
        Initialise the shader with a vertex/fragment shader pair, and attributes
        """

        # check that the required fields have been set
        if not (self.vertexShader or self.fragmentShader) or self.attributes == {}:
            raise RuntimeError('ShaderProgram is not correctly defined')

        try:
            self.program_id = GL.glCreateProgram()
        except Exception as es:
            esType, esValue, esTraceback = sys.exc_info()
            _ver = QtGui.QOpenGLVersionProfile()
            self._GLVersion = GL.glGetString(GL.GL_VERSION)
            self._GLShaderVersion = GL.glGetString(GL.GL_SHADING_LANGUAGE_VERSION)
            _format = QtGui.QSurfaceFormat()
            msg = f"OpenGL: {self._GLVersion.decode('utf-8')}\n" \
                  f"GLSL: {self._GLShaderVersion.decode('utf-8')}\n" \
                  f"Surface: {_format.version()}\n\n" \
                  f"{es}\n" \
                  f"{esType}\n" \
                  f"{esTraceback}"
            raise RuntimeError(msg)

        self.vs_id = self._addGLShader(self.vertexShader, GL.GL_VERTEX_SHADER)
        self.frag_id = self._addGLShader(self.fragmentShader, GL.GL_FRAGMENT_SHADER)
        # self.attributes = attributes
        self.uniformLocations = {}

        GL.glAttachShader(self.program_id, self.vs_id)
        GL.glAttachShader(self.program_id, self.frag_id)
        GL.glLinkProgram(self.program_id)

        if GL.glGetProgramiv(self.program_id, GL.GL_LINK_STATUS) != GL.GL_TRUE:
            info = GL.glGetProgramInfoLog(self.program_id)
            GL.glDeleteProgram(self.program_id)
            GL.glDeleteShader(self.vs_id)
            GL.glDeleteShader(self.frag_id)
            raise RuntimeError(f'Error linking program: {info}')

        # detach after successful link
        GL.glDetachShader(self.program_id, self.vs_id)
        GL.glDetachShader(self.program_id, self.frag_id)

        # define attributes to be passed to the shaders
        for att in self.attributes.keys():
            self.uniformLocations[att] = GL.glGetUniformLocation(self.program_id, att)
            self.uniformLocations['_' + att] = np.zeros((self.attributes[att][0],), dtype=self.attributes[att][1])

    def _addGLShader(self, source, shader_type):
        """Function for compiling a GLSL shader

        :param source: String containing shader source code
        :param shader_type: valid OpenGL shader type: GL_VERTEX_SHADER or GL_FRAGMENT_SHADER
        :return: int; Identifier for shader if compilation is successful
        """
        shader_id = 0
        try:
            shader_id = GL.glCreateShader(shader_type)
            GL.glShaderSource(shader_id, source)
            GL.glCompileShader(shader_id)
            if GL.glGetShaderiv(shader_id, GL.GL_COMPILE_STATUS) != GL.GL_TRUE:
                info = GL.glGetShaderInfoLog(shader_id)

                # raise an error and hard exit
                getLogger().warning(f'Shader compilation failed: {info}')
                getLogger().warning(f'source: {source}')
                os._exit(0)
            return shader_id
        except:
            GL.glDeleteShader(shader_id)
            raise

    @property
    def name(self):
        """Return the name of the shaderProgramABC instance
        """
        return str(self.__name__)

    @classmethod
    def _register(cls):
        """method to register the shader - not required yet
        """
        pass

    def makeCurrent(self):
        """Make self the current shader
        """
        GL.glUseProgram(self.program_id)
        return self

    def setProjectionAxes(self, attMatrix, left, right, bottom, top, near, far):
        """Set the contents of the projection matrix
        """
        oa = 2.0 / (right - left) if abs(right-left) > 1.0e-7 else 1.0
        ob = 2.0 / (top - bottom) if abs(top-bottom) > 1.0e-7 else 1.0
        oc = -2.0 / (far - near) if abs(far-near) > 1.0e-7 else 1.0
        od = -(far + near) / (far - near) if abs(far-near) > 1.0e-7 else 0.0
        oe = -(top + bottom) / (top - bottom) if abs(top-bottom) > 1.0e-7 else 0.0
        og = -(right + left) / (right - left) if abs(right-left) > 1.0e-7 else 0.0

        attMatrix[0:16] = [oa, 0.0, 0.0, 0.0,
                           0.0, ob, 0.0, 0.0,
                           0.0, 0.0, oc, 0.0,
                           og, oe, od, 1.0]

    def setViewportMatrix(self, viewMatrix, left, right, bottom, top, near, far):
        """Set the contents of the viewport matrix
        """
        # return the viewport transformation matrix - mapping screen to NDC
        #   normalised device coordinates
        #   viewport * NDC_cooord = world_coord
        oa = (right - left) / 2.0  #if abs(right-left) > 1.0e-7 else 1.0
        ob = (top - bottom) / 2.0  #if abs(top-bottom) > 1.0e-7 else 1.0
        oc = (far - near) / 2.0  #if abs(far-near) > 1.0e-7 else 1.0
        og = (right + left) / 2.0
        oe = (top + bottom) / 2.0
        od = (near + far) / 2.0

        viewMatrix[0:16] = [oa, 0.0, 0.0, og,
                            0.0, ob, 0.0, oe,
                            0.0, 0.0, oc, od,
                            0.0, 0.0, 0.0, 1.0]

    # Common attributes sizes

    def setGLUniformMatrix4fv(self, uniformLocation=None, count=1, transpose=GL.GL_FALSE, value=None):
        """Set a 4x4 float32 matrix in the shader
        """
        try:
            GL.glUniformMatrix4fv(self.uniformLocations[uniformLocation],
                                  count, transpose, value)
        except:
            raise RuntimeError(f'Error setting setGLUniformMatrix4fv: {uniformLocation}')

    def setGLUniform4fv(self, uniformLocation=None, count=1, value=None):
        """Set a 4x1 float32 vector in the shader
        """
        try:
            GL.glUniform4fv(self.uniformLocations[uniformLocation],
                            count, value)
        except:
            raise RuntimeError(f'Error setting setGLUniform4fv: {uniformLocation}')

    def setGLUniform4iv(self, uniformLocation=None, count=1, value=None):
        """Set a 4x1 uint32 vector in the shader
        """
        try:
            GL.glUniform4iv(self.uniformLocations[uniformLocation],
                            count, value)
        except:
            raise RuntimeError(f'Error setting setGLUniform4iv: {uniformLocation}')

    def setGLUniform2fv(self, uniformLocation=None, count=1, value=None):
        """Set a 2x1 uint32 vector in the shader
        """
        try:
            GL.glUniform2fv(self.uniformLocations[uniformLocation],
                            count, value)
        except:
            raise RuntimeError(f'Error setting setGLUniform2fv: {uniformLocation}')

    def setGLUniform1i(self, uniformLocation=None, value=None):
        """Set a single uint32 attribute in the shader
        """
        try:
            GL.glUniform1i(self.uniformLocations[uniformLocation], value)
        except:
            raise RuntimeError(f'Error setting setGLUniform1i: {uniformLocation}')

    def setGLUniform1f(self, uniformLocation=None, value=None):
        """Set a single float32 attribute in the shader
        """
        try:
            GL.glUniform1f(self.uniformLocations[uniformLocation], value)
        except:
            raise RuntimeError(f'Error setting setGLUniform1f: {uniformLocation}')

    def uniformLocation(self, name):
        """Function to get location of an OpenGL uniform variable

        :param name: String, name of the variable for which location is to be returned
        :return: int; integer describing location
        """
        return GL.glGetUniformLocation(self.program_id, name)

    def attributeLocation(self, name):
        """Function to get location of an OpenGL attribute variable

        :param name: String, name of the variable for which location is to be returned
        :return: int; integer describing location
        """
        return GL.glGetAttribLocation(self.program_id, name)<|MERGE_RESOLUTION|>--- conflicted
+++ resolved
@@ -4,11 +4,7 @@
 #=========================================================================================
 # Licence, Reference and Credits
 #=========================================================================================
-<<<<<<< HEAD
-__copyright__ = "Copyright (C) CCPN project (http://www.ccpn.ac.uk) 2014 - 2021"
-=======
 __copyright__ = "Copyright (C) CCPN project (http://www.ccpn.ac.uk) 2014 - 2022"
->>>>>>> 88d2370d
 __credits__ = ("Ed Brooksbank, Joanna Fox, Victoria A Higman, Luca Mureddu, Eliza Płoskoń",
                "Timothy J Ragan, Brian O Smith, Gary S Thompson & Geerten W Vuister")
 __licence__ = ("CCPN licence. See http://www.ccpn.ac.uk/v3-software/downloads/license")
@@ -19,11 +15,7 @@
 # Last code modification
 #=========================================================================================
 __modifiedBy__ = "$modifiedBy: Ed Brooksbank $"
-<<<<<<< HEAD
-__dateModified__ = "$dateModified: 2021-06-07 12:11:51 +0100 (Mon, June 07, 2021) $"
-=======
-__dateModified__ = "$dateModified: 2022-01-26 17:53:29 +0000 (Wed, January 26, 2022) $"
->>>>>>> 88d2370d
+__dateModified__ = "$dateModified: 2022-01-27 15:24:37 +0000 (Thu, January 27, 2022) $"
 __version__ = "$Revision: 3.0.4 $"
 #=========================================================================================
 # Created
