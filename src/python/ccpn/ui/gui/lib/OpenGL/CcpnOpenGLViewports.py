--- conflicted
+++ resolved
@@ -4,16 +4,10 @@
 #=========================================================================================
 # Licence, Reference and Credits
 #=========================================================================================
-<<<<<<< HEAD
 __copyright__ = "Copyright (C) CCPN project (https://www.ccpn.ac.uk) 2014 - 2024"
 __credits__ = ("Ed Brooksbank, Morgan Hayward, Victoria A Higman, Luca Mureddu, Eliza Płoskoń",
                "Timothy J Ragan, Brian O Smith, Daniel Thompson",
                "Gary S Thompson & Geerten W Vuister")
-=======
-__copyright__ = "Copyright (C) CCPN project (https://www.ccpn.ac.uk) 2014 - 2023"
-__credits__ = ("Ed Brooksbank, Joanna Fox, Morgan Hayward, Victoria A Higman, Luca Mureddu",
-               "Eliza Płoskoń, Timothy J Ragan, Brian O Smith, Gary S Thompson & Geerten W Vuister")
->>>>>>> d2f51b47
 __licence__ = ("CCPN licence. See https://ccpn.ac.uk/software/licensing/")
 __reference__ = ("Skinner, S.P., Fogh, R.H., Boucher, W., Ragan, T.J., Mureddu, L.G., & Vuister, G.W.",
                  "CcpNmr AnalysisAssign: a flexible platform for integrated NMR analysis",
@@ -22,13 +16,8 @@
 # Last code modification
 #=========================================================================================
 __modifiedBy__ = "$modifiedBy: Ed Brooksbank $"
-<<<<<<< HEAD
 __dateModified__ = "$dateModified: 2024-08-23 19:25:21 +0100 (Fri, August 23, 2024) $"
 __version__ = "$Revision: 3.2.5 $"
-=======
-__dateModified__ = "$dateModified: 2023-12-14 14:57:13 +0000 (Thu, December 14, 2023) $"
-__version__ = "$Revision: 3.2.1 $"
->>>>>>> d2f51b47
 #=========================================================================================
 # Created
 #=========================================================================================
