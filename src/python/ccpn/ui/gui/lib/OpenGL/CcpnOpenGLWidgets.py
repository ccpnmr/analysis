"""
Module Documentation here
"""
#=========================================================================================
# Licence, Reference and Credits
#=========================================================================================
<<<<<<< HEAD
__copyright__ = "Copyright (C) CCPN project (https://www.ccpn.ac.uk) 2014 - 2024"
=======
__copyright__ = "Copyright (C) CCPN project (https://www.ccpn.ac.uk) 2014 - 2023"
>>>>>>> b1198025
__credits__ = ("Ed Brooksbank, Joanna Fox, Morgan Hayward, Victoria A Higman, Luca Mureddu",
               "Eliza Płoskoń, Timothy J Ragan, Brian O Smith, Gary S Thompson & Geerten W Vuister")
__licence__ = ("CCPN licence. See https://ccpn.ac.uk/software/licensing/")
__reference__ = ("Skinner, S.P., Fogh, R.H., Boucher, W., Ragan, T.J., Mureddu, L.G., & Vuister, G.W.",
                 "CcpNmr AnalysisAssign: a flexible platform for integrated NMR analysis",
                 "J.Biomol.Nmr (2016), 66, 111-124, https://doi.org/10.1007/s10858-016-0060-y")
#=========================================================================================
# Last code modification
#=========================================================================================
__modifiedBy__ = "$modifiedBy: Ed Brooksbank $"
<<<<<<< HEAD
__dateModified__ = "$dateModified: 2024-02-26 15:48:56 +0000 (Mon, February 26, 2024) $"
__version__ = "$Revision: 3.2.2 $"
=======
__dateModified__ = "$dateModified: 2023-12-14 14:57:13 +0000 (Thu, December 14, 2023) $"
__version__ = "$Revision: 3.2.1 $"
>>>>>>> b1198025
#=========================================================================================
# Created
#=========================================================================================
__author__ = "$Author: Ed Brooksbank $"
__date__ = "$Date: 2018-12-20 13:28:13 +0000 (Thu, December 20, 2018) $"
#=========================================================================================
# Start of code
#=========================================================================================

import traceback
from PyQt5 import QtWidgets
from PyQt5.QtCore import pyqtSignal
from ccpn.util.Logging import getLogger
import numpy as np
from ccpn.core.Integral import Integral
from ccpn.ui.gui.lib.OpenGL import GL
from ccpn.ui.gui.lib.OpenGL.CcpnOpenGLNotifier import GLNotifier
from ccpn.ui.gui.lib.OpenGL.CcpnOpenGLDefs import GLREGIONTYPE, GLLINETYPE
from ccpn.ui.gui.lib.OpenGL.CcpnOpenGLArrays import GLRENDERMODE_REBUILD, GLRENDERMODE_DRAW, GLVertexArray
from ccpn.ui.gui.guiSettings import CCPNGLWIDGET_REGIONSHADE, CCPNGLWIDGET_INTEGRALSHADE


REGION_COLOURS = {
    'green'      : (0, 1.0, 0.1, CCPNGLWIDGET_REGIONSHADE),
    'yellow'     : (0.9, 1.0, 0.05, CCPNGLWIDGET_REGIONSHADE),
    'blue'       : (0.2, 0.1, 1.0, CCPNGLWIDGET_REGIONSHADE),
    'transparent': (1.0, 1.0, 1.0, 0.01),
    'grey'       : (1.0, 1.0, 1.0, CCPNGLWIDGET_REGIONSHADE),
    'red'        : (1.0, 0.1, 0.2, CCPNGLWIDGET_REGIONSHADE),
    'purple'     : (0.7, 0.4, 1.0, CCPNGLWIDGET_REGIONSHADE),
    None         : (0.2, 0.1, 1.0, CCPNGLWIDGET_REGIONSHADE),
    'highlight'  : (0.5, 0.5, 0.5, CCPNGLWIDGET_REGIONSHADE)
    }


#=========================================================================================
# GLRegion
#=========================================================================================

class GLRegion(QtWidgets.QWidget):
    valuesChanged = pyqtSignal(list)
<<<<<<< HEAD
    editingFinished = pyqtSignal(dict)
=======

    # editingFinished = pyqtSignal(list)
>>>>>>> b1198025

    def __init__(self, parent, glList, values=(0, 0), axisCode=None, orientation='h',
                 brush=None, colour='blue',
                 movable=True, visible=True, bounds=None,
                 obj=None, objectView=None, lineStyle='dashed', lineWidth=1.0,
                 regionType=GLREGIONTYPE):

        super().__init__(parent)

        self._parent = parent
        self._glList = glList
        self._values = values
        self._axisCode = axisCode
        self._orientation = orientation
        self._brush = brush
        self._colour = colour
        self.movable = movable
        self._visible = visible
        self._bounds = bounds
        self._object = obj
        self._objectView = objectView
        self._lineStyle = lineStyle
        self._lineWidth = lineWidth
        self.regionType = regionType
        self.pid = obj.pid if hasattr(obj, 'pid') else None

        # create a notifier for updating
        self.GLSignals = GLNotifier(parent=None)
        self._valuesChangedEnabled = True

    # def _mouseDrag(self, values):
    #     self.valuesChanged.emit(list(values))

    def setVisible(self, bool):
        self.visible = bool

    @property
    def values(self):
        return list(self._values)

    @values.setter
    def values(self, values):
        from ccpn.core.lib.ContextManagers import notificationEchoBlocking, undoStackBlocking

        # with notificationBlanking():
        self._values = tuple(values)
        try:
            self._glList.renderMode = GLRENDERMODE_REBUILD
        except Exception as es:
            pass

        if self._valuesChangedEnabled:
            self.valuesChanged.emit(list(values))

        # change the limits in the integral object
        # with notificationBlanking():
        if self._object and not self._object.isDeleted:
            with notificationEchoBlocking():
                with undoStackBlocking():
                    self._object.limits = [(min(values), max(values))]

        # emit notifiers to repaint the GL windows
        self.GLSignals.emitPaintEvent()

    def setValue(self, val, emitValuesChanged=True):
        # use the region to simulate an infinite line - calls setter above
        oldValue = self._valuesChangedEnabled
        self._valuesChangedEnabled = emitValuesChanged
        self.values = val  # (val, val)  NOTE:ED - why tuple?
        self._valuesChangedEnabled = oldValue

    @property
    def axisCode(self):
        return self._axisCode

    @axisCode.setter
    def axisCode(self, axisCode):
        self._axisCode = axisCode
        self._glList.renderMode = GLRENDERMODE_REBUILD

        # emit notifiers to repaint the GL windows
        self.GLSignals.emitPaintEvent()

    @property
    def orientation(self):
        return self._orientation

    @orientation.setter
    def orientation(self, orientation):
        self._orientation = orientation

        if orientation == 'h':
            self._axisCode = self._parent.axisCodes[1]
        elif orientation == 'v':
            self._axisCode = self._parent.axisCodes[0]
        else:
            if not self._axisCode:
                axisIndex = None
                for ps, psCode in enumerate(self._parent.axisCodes[0:2]):
                    if self._parent._preferences.matchAxisCode == 0:  # default - match atom type

                        if self._axisCode[0] == psCode[0]:
                            axisIndex = ps
                    elif self._parent._preferences.matchAxisCode == 1:  # match full code
                        if self._axisCode == psCode:
                            axisIndex = ps

                if not axisIndex:
                    getLogger().warning('Axis code %s not found in current strip' % self._axisCode)

        if self._glList:
            self._glList.renderMode = GLRENDERMODE_REBUILD

        # emit notifiers to repaint the GL windows
        self.GLSignals.emitPaintEvent()

    @property
    def brush(self):
        return self._brush

    @brush.setter
    def brush(self, brush):
        self._brush = brush
        self._glList.renderMode = GLRENDERMODE_REBUILD

        # emit notifiers to repaint the GL windows
        self.GLSignals.emitPaintEvent()

    @property
    def colour(self):
        return self._colour

    @colour.setter
    def colour(self, colour):
        self._colour = colour
        if colour in REGION_COLOURS.keys():
            self._brush = REGION_COLOURS[colour]

        self._glList.renderMode = GLRENDERMODE_REBUILD

        # emit notifiers to repaint the GL windows
        self.GLSignals.emitPaintEvent()

    @property
    def visible(self):
        return self._visible

    @visible.setter
    def visible(self, visible):
        self._visible = visible
        self._glList.renderMode = GLRENDERMODE_REBUILD

        # emit notifiers to repaint the GL windows
        self.GLSignals.emitPaintEvent()

    @property
    def lineStyle(self):
        return self._lineStyle

    @lineStyle.setter
    def lineStyle(self, style):
        self._lineStyle = style
        self._glList.renderMode = GLRENDERMODE_REBUILD

        # emit notifiers to repaint the GL windows
        self.GLSignals.emitPaintEvent()

    @property
    def lineWidth(self):
        return self._lineWidth

    @lineWidth.setter
    def lineWidth(self, width):
        self._lineWidth = width
        self._glList.renderMode = GLRENDERMODE_REBUILD

        # emit notifiers to repaint the GL windows
        self.GLSignals.emitPaintEvent()

    @property
    def bounds(self):
        return self._bounds

    @bounds.setter
    def bounds(self, bounds):
        self._bounds = bounds
        self._glList.renderMode = GLRENDERMODE_REBUILD

        # emit notifiers to repaint the GL windows
        self.GLSignals.emitPaintEvent()

    def _rebuildIntegral(self):
        """Build the VBO containing the polygons for the IntegralRegion
        """
        if isinstance(self._object, Integral):

            if self._object.integralList.spectrum.intensities is not None and self._object.integralList.spectrum.intensities.size != 0:

                if not hasattr(self, '_integralArea'):
                    self._integralArea = GLVertexArray(numLists=1,
                                                       renderMode=GLRENDERMODE_DRAW, blendMode=False,
                                                       drawMode=GL.GL_QUAD_STRIP, fillMode=GL.GL_FILL,
                                                       dimension=2, GLContext=self._parent)
                intArea = self._integralArea
                thisRegion = self._object._1Dregions

                if thisRegion:
                    intArea.numVertices = len(thisRegion[1]) * 2
                    intArea.vertices = np.empty(intArea.numVertices * 2, dtype=np.float32)

                    if not self._parent.spectrumDisplay._flipped:
                        # 1D region in normal orientation
                        intArea.vertices[::4] = thisRegion[1]
                        intArea.vertices[2::4] = thisRegion[1]
                        intArea.vertices[1::4] = thisRegion[0]
                        intArea.vertices[3::4] = thisRegion[2]
                    else:
                        # 1D region flipped
                        intArea.vertices[::4] = thisRegion[0]
                        intArea.vertices[2::4] = thisRegion[2]
                        intArea.vertices[1::4] = thisRegion[1]
                        intArea.vertices[3::4] = thisRegion[1]

                    if self._object and self._object in self._glList._parent.current.integrals:
                        solidColour = list(self._glList._parent.highlightColour)
                    else:
                        solidColour = list(self._brush)
                    solidColour[3] = 1.0

                    intArea.colors = np.array(solidColour * intArea.numVertices, dtype=np.float32)

                    intArea.defineVertexColorVBO()


#=========================================================================================
# GLInfiniteLine
#=========================================================================================

class GLInfiniteLine(GLRegion):
    valuesChanged = pyqtSignal(float)
<<<<<<< HEAD
    editingFinished = pyqtSignal(dict)
=======

    # editingFinished = pyqtSignal(float)
>>>>>>> b1198025

    def __init__(self, parent, glList, values=(0, 0), axisCode=None, orientation='h',
                 brush=None, colour='blue',
                 movable=True, visible=True, bounds=None,
                 obj=None, objectView=None, lineStyle='dashed', lineWidth=1.0,
                 regionType=GLLINETYPE):

        super(GLInfiniteLine, self).__init__(parent, glList, values=values, axisCode=axisCode, orientation=orientation,
                                             brush=brush, colour=colour,
                                             movable=movable, visible=visible, bounds=bounds,
                                             obj=obj, objectView=objectView, lineStyle=lineStyle, lineWidth=lineWidth,
                                             regionType=regionType)

    # same as GLRegion, but _values is a singular item
    @property
    def values(self):
        return self._values

    @values.setter
    def values(self, value):
        self._values = value
        try:
            self._glList.renderMode = GLRENDERMODE_REBUILD
        except Exception as es:
            pass

        if self._valuesChangedEnabled:
            self.valuesChanged.emit(value)

        # change the limits in the integral object
        if self._object and not self._object.isDeleted:
            self._object.limits = [(value, value)]

        # emit notifiers to repaint the GL windows
        self.GLSignals.emitPaintEvent()

    def setValue(self, val, emitValuesChanged=True):
        # use the region to simulate an infinite line - calls setter above
        oldValue = self._valuesChangedEnabled
        self._valuesChangedEnabled = emitValuesChanged
        self.values = val
        self._valuesChangedEnabled = oldValue


#=========================================================================================
# GLExternalRegion
#=========================================================================================

class GLExternalRegion(GLVertexArray):
    def __init__(self, project=None, GLContext=None, spectrumView=None, integralListView=None):
        super().__init__(renderMode=GLRENDERMODE_REBUILD, blendMode=True,
                         GLContext=GLContext, drawMode=GL.GL_QUADS,
                         dimension=2)
        self.project = project
        self._regions = []
        self.spectrumView = spectrumView
        self.integralListView = integralListView
        self.GLContext = GLContext

    def drawIndexImmediate(self):
        # draw twice to highlight the outline
        self.fillMode = GL.GL_LINE
        super().drawIndexImmediate()
        self.fillMode = GL.GL_FILL
        super().drawIndexImmediate()

    def defineIndexVBO(self):
        super().defineIndexVBO()

    def drawIndexVBO(self):
        # draw twice to highlight the outline
        self.fillMode = GL.GL_LINE
        super().drawIndexVBO()
        self.fillMode = GL.GL_FILL
        super().drawIndexVBO()

    def _clearRegions(self):
        self._regions = []

    def addIntegral(self, integral, integralListView, colour='blue', brush=None):
        """Add an integral region to the spectrumDisplay.
        """
        lims = integral.limits[0] if integral.limits else (0.0, 0.0)

        if self._parent.spectrumDisplay.is1D and self._parent.spectrumDisplay._flipped:
            ornt = 'h'
        else:
            ornt = 'v'

        return self._addRegion(values=lims, orientation=ornt, movable=True,
                               obj=integral, objectView=integralListView, colour=colour, brush=brush)

    def _removeRegion(self, region):
        if region in self._regions:
            self._regions.remove(region)

    def _addRegion(self, values=None, axisCode=None, orientation=None,
                   brush=None, colour='blue',
                   movable=True, visible=True, bounds=None,
                   obj=None, objectView=None):

        if colour in REGION_COLOURS.keys() and not brush:
            brush = REGION_COLOURS[colour]

        if orientation == 'h':
            axisCode = self._parent._axisCodes[1]
        elif orientation == 'v':
            axisCode = self._parent._axisCodes[0]
        else:
            if axisCode:
                axisIndex = None
                for ps, psCode in enumerate(self._parent._axisCodes[0:2]):
                    if self._parent._preferences.matchAxisCode == 0:  # default - match atom type

                        if axisCode[0] == psCode[0]:
                            axisIndex = ps
                    elif self._parent._preferences.matchAxisCode == 1:  # match full code
                        if axisCode == psCode:
                            axisIndex = ps

                    if axisIndex == 0:
                        orientation = 'v'
                    elif axisIndex == 1:
                        orientation = 'h'

                if not axisIndex:
                    getLogger().warning('Axis code %s not found in current strip' % axisCode)
                    return None
            else:
                axisCode = self._parent._axisCodes[0]
                orientation = 'v'

        newRegion = GLRegion(self._parent, self,
                             values=values,
                             axisCode=axisCode,
                             orientation=orientation,
                             brush=brush,
                             colour=colour,
                             movable=movable,
                             visible=visible,
                             bounds=bounds,
                             obj=obj,
                             objectView=objectView)
        self._regions.append(newRegion)

        axisIndex = 0
        for ps, psCode in enumerate(self._parent.axisOrder[0:2]):
            if self._parent._preferences.matchAxisCode == 0:  # default - match atom type

                if axisCode[0] == psCode[0]:
                    axisIndex = ps
            elif self._parent._preferences.matchAxisCode == 1:  # match full code
                if axisCode == psCode:
                    axisIndex = ps

        # assume 'ppm' axis units
        if axisIndex == 0:
            # vertical ruler
            pos0 = x0 = values[0]
            pos1 = x1 = values[1]
            y0 = self._parent.axisT + self._parent.pixelY
            y1 = self._parent.axisB - self._parent.pixelY
        else:
            # horizontal ruler
            pos0 = y0 = values[0]
            pos1 = y1 = values[1]
            x0 = self._parent.axisL - self._parent.pixelX
            x1 = self._parent.axisR + self._parent.pixelX

        colour = brush
        index = self.numVertices

        if self.indices.size:
            self.indices = np.append(self.indices, np.array((index, index + 1, index + 2, index + 3,
                                                             index, index + 1, index, index + 1,
                                                             index + 1, index + 2, index + 1, index + 2,
                                                             index + 2, index + 3, index + 2, index + 3,
                                                             index, index + 3, index, index + 3), dtype=np.uint32))
            self.vertices = np.append(self.vertices, np.array((x0, y0, x0, y1, x1, y1, x1, y0), dtype=np.float32))
            self.colors = np.append(self.colors, np.array(colour * 4, dtype=np.float32))
            self.attribs = np.append(self.attribs, (axisIndex, pos0, axisIndex, pos1, axisIndex, pos0, axisIndex, pos1))
        else:
            self.indices = np.array((index, index + 1, index + 2, index + 3,
                                     index, index + 1, index, index + 1,
                                     index + 1, index + 2, index + 1, index + 2,
                                     index + 2, index + 3, index + 2, index + 3,
                                     index, index + 3, index, index + 3), dtype=np.uint32)
            self.vertices = np.array((x0, y0, x0, y1, x1, y1, x1, y0), dtype=np.float32)
            self.colors = np.array(colour * 4, dtype=np.float32)
            self.attribs = np.append(self.attribs, (axisIndex, pos0, axisIndex, pos1, axisIndex, pos0, axisIndex, pos1))

        index += 4
        self.numVertices += 4

        return newRegion

    def _rebuildIntegralAreas(self):
        self._rebuild(checkBuild=True)

        return

        # for reg in self._regions:
        #     if reg._integralArea.renderMode == GLRENDERMODE_REBUILD:
        #         reg._integralArea.renderMode = GLRENDERMODE_DRAW
        #         reg._rebuildIntegral()

    def _rescale(self):
        vertices = self.numVertices
        axisT = self._parent.axisT
        axisB = self._parent.axisB
        axisL = self._parent.axisL
        axisR = self._parent.axisR
        pixelX = self._parent.pixelX
        pixelY = self._parent.pixelY

        if vertices:
            for pp in range(0, 2 * vertices, 8):
                axisIndex = int(self.attribs[pp])
                axis0 = self.attribs[pp + 1]
                axis1 = self.attribs[pp + 3]

                if axisIndex == 0:
                    offsets = [axis0, axisT + pixelY, axis0, axisB - pixelY,
                               axis1, axisB - pixelY, axis1, axisT + pixelY]
                else:
                    offsets = [axisL - pixelX, axis0, axisL - pixelX, axis1,
                               axisR + pixelX, axis1, axisR + pixelX, axis0]

                self.vertices[pp:pp + 8] = offsets

        self.defineIndexVBO()

    def _resize(self):
        axisT = self._parent.axisT
        axisB = self._parent.axisB
        axisL = self._parent.axisL
        axisR = self._parent.axisR
        pixelX = self._parent.pixelX
        pixelY = self._parent.pixelY

        pp = 0
        for reg in self._regions:
            try:
                axisIndex = int(self.attribs[pp])
            except Exception:
                axisIndex = 0

            try:
                values = reg._object.limits[0]
            except Exception:
                values = reg.values

            axis0 = values[0]
            axis1 = values[1]
            reg._values = values

            if axisIndex == 0:
                offsets = [axis0, axisT + pixelY, axis0, axisB - pixelY,
                           axis1, axisB - pixelY, axis1, axisT + pixelY]
            else:
                offsets = [axisL - pixelX, axis0, axisL - pixelX, axis1,
                           axisR + pixelX, axis1, axisR + pixelX, axis0]

            self.vertices[pp:pp + 8] = offsets
            self.attribs[pp + 1] = axis0
            self.attribs[pp + 3] = axis1
            self.attribs[pp + 5] = axis0
            self.attribs[pp + 7] = axis1
            pp += 8

        self.defineIndexVBO()

    def _rebuild(self, checkBuild=False):
        axisT = self._parent.axisT
        axisB = self._parent.axisB
        axisL = self._parent.axisL
        axisR = self._parent.axisR
        pixelX = self._parent.pixelX
        pixelY = self._parent.pixelY

        self.clearArrays()
        for reg in self._regions:
            if not reg.visible:
                continue
            axisIndex = 0
            for ps, psCode in enumerate(self._parent.axisOrder[0:2]):
                if self._parent._preferences.matchAxisCode == 0:  # default - match atom type

                    if reg.axisCode[0] == psCode[0]:
                        axisIndex = ps
                elif self._parent._preferences.matchAxisCode == 1:  # match full code
                    if reg.axisCode == psCode:
                        axisIndex = ps

            # assume 'ppm' axis units
            if axisIndex == 0:
                # vertical ruler
                pos0 = x0 = reg.values[0]
                pos1 = x1 = reg.values[1]
                y0 = axisT + pixelY
                y1 = axisB - pixelY
            else:
                # horizontal ruler
                pos0 = y0 = reg.values[0]
                pos1 = y1 = reg.values[1]
                x0 = axisL - pixelX
                x1 = axisR + pixelX

            colour = reg.brush
            index = self.numVertices
            if self.indices.size:
                self.indices = np.append(self.indices, np.array((index, index + 1, index + 2, index + 3,
                                                                 index, index + 1, index, index + 1,
                                                                 index + 1, index + 2, index + 1, index + 2,
                                                                 index + 2, index + 3, index + 2, index + 3,
                                                                 index, index + 3, index, index + 3), dtype=np.uint32))
                self.vertices = np.append(self.vertices, np.array((x0, y0, x0, y1, x1, y1, x1, y0), dtype=np.float32))
                self.colors = np.append(self.colors, np.array(colour * 4, dtype=np.float32))
                self.attribs = np.append(self.attribs, (axisIndex, pos0, axisIndex, pos1, axisIndex, pos0, axisIndex, pos1))
            else:
                self.indices = np.array((index, index + 1, index + 2, index + 3,
                                         index, index + 1, index, index + 1,
                                         index + 1, index + 2, index + 1, index + 2,
                                         index + 2, index + 3, index + 2, index + 3,
                                         index, index + 3, index, index + 3), dtype=np.uint32)
                self.vertices = np.array((x0, y0, x0, y1, x1, y1, x1, y0), dtype=np.float32)
                self.colors = np.array(colour * 4, dtype=np.float32)
                self.attribs = np.append(self.attribs, (axisIndex, pos0, axisIndex, pos1, axisIndex, pos0, axisIndex, pos1))

            index += 4
            self.numVertices += 4


#=========================================================================================
# GLIntegralRegion
#=========================================================================================

class GLIntegralRegion(GLExternalRegion):
    def __init__(self, project=None, GLContext=None, spectrumView=None, integralListView=None):
        super().__init__(project=project, GLContext=GLContext,
                         spectrumView=spectrumView, integralListView=integralListView)

    def _addRegion(self, values=None, axisCode=None, orientation=None,
                   brush=None, colour='blue',
                   movable=True, visible=True, bounds=None,
                   obj=None, objectView=None):

        if colour in REGION_COLOURS.keys() and not brush:
            brush = REGION_COLOURS[colour]

        # reconstructed region is already flipped here for 1D :|
        if orientation == 'h':
            axisCode = self._parent._axisCodes[1]
        elif orientation == 'v':
            axisCode = self._parent._axisCodes[0]
        else:
            if axisCode:
                axisIndex = None
                for ps, psCode in enumerate(self._parent._axisCodes[0:2]):
                    if self._parent._preferences.matchAxisCode == 0:  # default - match atom type

                        if axisCode[0] == psCode[0]:
                            axisIndex = ps
                    elif self._parent._preferences.matchAxisCode == 1:  # match full code
                        if axisCode == psCode:
                            axisIndex = ps

                    if axisIndex == 0:
                        orientation = 'v'
                    elif axisIndex == 1:
                        orientation = 'h'

                if not axisIndex:
                    getLogger().warning('Axis code %s not found in current strip' % axisCode)
                    return None
            else:
                axisCode = self._parent._axisCodes[0]
                orientation = 'v'

        # get the new added region
        newRegion = GLRegion(self._parent, self,
                             values=values,
                             axisCode=axisCode,
                             orientation=orientation,
                             brush=brush,
                             colour=colour,
                             movable=movable,
                             visible=visible,
                             bounds=bounds,
                             obj=obj,
                             objectView=objectView)
        self._regions.append(newRegion)

        axisIndex = 0
        for ps, psCode in enumerate(self._parent.axisOrder[0:2]):
            if self._parent._preferences.matchAxisCode == 0:  # default - match atom type

                if axisCode[0] == psCode[0]:
                    axisIndex = ps
            elif self._parent._preferences.matchAxisCode == 1:  # match full code
                if axisCode == psCode:
                    axisIndex = ps

        # assume 'ppm' axis units
        if axisIndex == 0:
            # vertical ruler
            pos0 = x0 = values[0]
            pos1 = x1 = values[1]
            y0 = self._parent.axisT + self._parent.pixelY
            y1 = self._parent.axisB - self._parent.pixelY
        else:
            # horizontal ruler
            pos0 = y0 = values[0]
            pos1 = y1 = values[1]
            x0 = self._parent.axisL - self._parent.pixelX
            x1 = self._parent.axisR + self._parent.pixelX

        # # get the new added region
        # newRegion = self._regions[-1]

        if obj and obj in self._parent.current.integrals:

            # draw integral bars if in the current list
            colour = list(self._parent.highlightColour)
            colour[3] = CCPNGLWIDGET_INTEGRALSHADE

            index = self.numVertices
            if self.indices.size:
                self.indices = np.append(self.indices, np.array((index, index + 1, index + 2, index + 3,
                                                                 index, index + 1, index, index + 1,
                                                                 index + 1, index + 2, index + 1, index + 2,
                                                                 index + 2, index + 3, index + 2, index + 3,
                                                                 index, index + 3, index, index + 3), dtype=np.uint32))
                self.vertices = np.append(self.vertices, np.array((x0, y0, x0, y1, x1, y1, x1, y0), dtype=np.float32))
                self.colors = np.append(self.colors, np.array(colour * 4, dtype=np.float32))
                self.attribs = np.append(self.attribs, (axisIndex, pos0, axisIndex, pos1, axisIndex, pos0, axisIndex, pos1))
            else:
                self.indices = np.array((index, index + 1, index + 2, index + 3,
                                         index, index + 1, index, index + 1,
                                         index + 1, index + 2, index + 1, index + 2,
                                         index + 2, index + 3, index + 2, index + 3,
                                         index, index + 3, index, index + 3), dtype=np.uint32)
                self.vertices = np.array((x0, y0, x0, y1, x1, y1, x1, y0), dtype=np.float32)
                self.colors = np.array(colour * 4, dtype=np.float32)
                self.attribs = np.append(self.attribs, (axisIndex, pos0, axisIndex, pos1, axisIndex, pos0, axisIndex, pos1))

            index += 4
            self.numVertices += 4

            newRegion.visible = True
            newRegion._pp = (self.numVertices - 4) * 2
        else:

            # Need to put the normal regions in here
            newRegion.visible = False
            newRegion._pp = None

        self.defineIndexVBO()
        newRegion._rebuildIntegral()

        return newRegion

    def _resize(self):
        axisT = self._parent.axisT
        axisB = self._parent.axisB
        axisL = self._parent.axisL
        axisR = self._parent.axisR
        pixelX = self._parent.pixelX
        pixelY = self._parent.pixelY

        for reg in self._regions:
            pp = reg._pp
            if not pp:
                continue

            if not reg.isVisible:
                continue

            try:
                axisIndex = int(self.attribs[pp])
            except Exception:
                axisIndex = 0

            try:
                values = reg._object.limits[0]
            except Exception:
                values = reg.values

            axis0 = values[0]
            axis1 = values[1]
            reg._values = values

            if axisIndex == 0:
                offsets = [axis0, axisT + pixelY, axis0, axisB - pixelY,
                           axis1, axisB - pixelY, axis1, axisT + pixelY]
            else:
                offsets = [axisL - pixelX, axis0, axisL - pixelX, axis1,
                           axisR + pixelX, axis1, axisR + pixelX, axis0]

            self.vertices[pp:pp + 8] = offsets
            self.attribs[pp + 1] = axis0
            self.attribs[pp + 3] = axis1
            self.attribs[pp + 5] = axis0
            self.attribs[pp + 7] = axis1

        self.defineIndexVBO()

    def _rebuild(self, checkBuild=False):
        axisT = self._parent.axisT
        axisB = self._parent.axisB
        axisL = self._parent.axisL
        axisR = self._parent.axisR
        pixelX = self._parent.pixelX
        pixelY = self._parent.pixelY

        self.clearArrays()
        for reg in self._regions:

            if reg._object.isDeleted:
                return

            axisIndex = 0
            for ps, psCode in enumerate(self._parent.axisOrder[0:2]):
                if self._parent._preferences.matchAxisCode == 0:  # default - match atom type

                    if reg.axisCode[0] == psCode[0]:
                        axisIndex = ps
                elif self._parent._preferences.matchAxisCode == 1:  # match full code
                    if reg.axisCode == psCode:
                        axisIndex = ps

            lims = reg._object.limits[0] if reg._object.limits else (0.0, 0.0)
            # assume 'ppm' axis units
            if axisIndex == 0:  # self._parent.spectrumDisplay._flipped:
                # vertical ruler
                pos0 = x0 = lims[0]  # reg.values[0]
                pos1 = x1 = lims[1]  # reg.values[1]
                reg._values = (pos0, pos1)  # not nice, but feed back in to current _values
                y0 = axisT + pixelY
                y1 = axisB - pixelY
            else:
                # horizontal ruler - 1D flipped
                pos0 = y0 = lims[0]  # reg.values[0]
                pos1 = y1 = lims[1]  # reg.values[1]
                reg._values = (pos0, pos1)  # not nice, but feed back in to current _values
                x0 = axisL - pixelX
                x1 = axisR + pixelX

            if reg._object in self._parent.current.integrals:
                solidColour = list(self._parent.highlightColour)
                solidColour[3] = CCPNGLWIDGET_INTEGRALSHADE

                index = self.numVertices
                if self.indices.size:
                    self.indices = np.append(self.indices, np.array((index, index + 1, index + 2, index + 3,
                                                                     index, index + 1, index, index + 1,
                                                                     index + 1, index + 2, index + 1, index + 2,
                                                                     index + 2, index + 3, index + 2, index + 3,
                                                                     index, index + 3, index, index + 3), dtype=np.uint32))
                    self.vertices = np.append(self.vertices, np.array((x0, y0, x0, y1, x1, y1, x1, y0), dtype=np.float32))
                    self.colors = np.append(self.colors, np.array(solidColour * 4, dtype=np.float32))
                    self.attribs = np.append(self.attribs, (axisIndex, pos0, axisIndex, pos1, axisIndex, pos0, axisIndex, pos1))
                else:
                    self.indices = np.array((index, index + 1, index + 2, index + 3,
                                             index, index + 1, index, index + 1,
                                             index + 1, index + 2, index + 1, index + 2,
                                             index + 2, index + 3, index + 2, index + 3,
                                             index, index + 3, index, index + 3), dtype=np.uint32)
                    self.vertices = np.array((x0, y0, x0, y1, x1, y1, x1, y0), dtype=np.float32)
                    self.colors = np.array(solidColour * 4, dtype=np.float32)
                    self.attribs = np.append(self.attribs, (axisIndex, pos0, axisIndex, pos1, axisIndex, pos0, axisIndex, pos1))

                index += 4
                self.numVertices += 4

                reg.visible = True
                reg._pp = (self.numVertices - 4) * 2
            else:
                reg.visible = False
                reg._pp = None

            if not checkBuild:
                reg._rebuildIntegral()
            else:
                if hasattr(reg, '_integralArea') and reg._integralArea.renderMode == GLRENDERMODE_REBUILD:
                    reg._integralArea.renderMode = GLRENDERMODE_DRAW
                    reg._rebuildIntegral()

            # rebuild VBO for the integral shape
            # reg._integralArea.defineVertexColorVBO()

        # redefined VBO for the highlighting
        self.defineIndexVBO()<|MERGE_RESOLUTION|>--- conflicted
+++ resolved
@@ -4,11 +4,7 @@
 #=========================================================================================
 # Licence, Reference and Credits
 #=========================================================================================
-<<<<<<< HEAD
 __copyright__ = "Copyright (C) CCPN project (https://www.ccpn.ac.uk) 2014 - 2024"
-=======
-__copyright__ = "Copyright (C) CCPN project (https://www.ccpn.ac.uk) 2014 - 2023"
->>>>>>> b1198025
 __credits__ = ("Ed Brooksbank, Joanna Fox, Morgan Hayward, Victoria A Higman, Luca Mureddu",
                "Eliza Płoskoń, Timothy J Ragan, Brian O Smith, Gary S Thompson & Geerten W Vuister")
 __licence__ = ("CCPN licence. See https://ccpn.ac.uk/software/licensing/")
@@ -19,13 +15,8 @@
 # Last code modification
 #=========================================================================================
 __modifiedBy__ = "$modifiedBy: Ed Brooksbank $"
-<<<<<<< HEAD
 __dateModified__ = "$dateModified: 2024-02-26 15:48:56 +0000 (Mon, February 26, 2024) $"
 __version__ = "$Revision: 3.2.2 $"
-=======
-__dateModified__ = "$dateModified: 2023-12-14 14:57:13 +0000 (Thu, December 14, 2023) $"
-__version__ = "$Revision: 3.2.1 $"
->>>>>>> b1198025
 #=========================================================================================
 # Created
 #=========================================================================================
@@ -67,12 +58,7 @@
 
 class GLRegion(QtWidgets.QWidget):
     valuesChanged = pyqtSignal(list)
-<<<<<<< HEAD
     editingFinished = pyqtSignal(dict)
-=======
-
-    # editingFinished = pyqtSignal(list)
->>>>>>> b1198025
 
     def __init__(self, parent, glList, values=(0, 0), axisCode=None, orientation='h',
                  brush=None, colour='blue',
@@ -98,13 +84,9 @@
         self._lineWidth = lineWidth
         self.regionType = regionType
         self.pid = obj.pid if hasattr(obj, 'pid') else None
-
         # create a notifier for updating
         self.GLSignals = GLNotifier(parent=None)
         self._valuesChangedEnabled = True
-
-    # def _mouseDrag(self, values):
-    #     self.valuesChanged.emit(list(values))
 
     def setVisible(self, bool):
         self.visible = bool
@@ -313,12 +295,7 @@
 
 class GLInfiniteLine(GLRegion):
     valuesChanged = pyqtSignal(float)
-<<<<<<< HEAD
     editingFinished = pyqtSignal(dict)
-=======
-
-    # editingFinished = pyqtSignal(float)
->>>>>>> b1198025
 
     def __init__(self, parent, glList, values=(0, 0), axisCode=None, orientation='h',
                  brush=None, colour='blue',
