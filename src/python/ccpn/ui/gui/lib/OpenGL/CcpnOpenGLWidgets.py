--- conflicted
+++ resolved
@@ -89,16 +89,8 @@
         self.GLSignals = GLNotifier(parent=None)
         self._valuesChangedEnabled = True
 
-<<<<<<< HEAD
-    def setVisible(self, bool):
-        self.visible = bool
-=======
-    # def _mouseDrag(self, values):
-    #     self.valuesChanged.emit(list(values))
-
     def setVisible(self, value):
         self.visible = value
->>>>>>> d912d959
 
     @property
     def values(self):
