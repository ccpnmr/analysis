"""Module Documentation here

"""
#=========================================================================================
# Licence, Reference and Credits
#=========================================================================================

__copyright__ = "Copyright (C) CCPN project (http://www.ccpn.ac.uk) 2014 - 2017"
__credits__ = ("Wayne Boucher, Ed Brooksbank, Rasmus H Fogh, Luca Mureddu, Timothy J Ragan"
               "Simon P Skinner & Geerten W Vuister")
__licence__ = ("CCPN licence. See http://www.ccpn.ac.uk/v3-software/downloads/license"
               "or ccpnmodel.ccpncore.memops.Credits.CcpnLicense for licence text")
__reference__ = ("For publications, please use reference from http://www.ccpn.ac.uk/v3-software/downloads/license"
               "or ccpnmodel.ccpncore.memops.Credits.CcpNmrReference")

#=========================================================================================
# Last code modification
#=========================================================================================
<<<<<<< HEAD
__author__ = "$Author: Geerten Vuister $"
__date__ = "$Date: 2017-04-18 15:19:30 +0100 (Tue, April 18, 2017) $"
=======
__modifiedBy__ = "$modifiedBy: Ed Brooksbank $"
__dateModified__ = "$dateModified: 2017-04-07 11:41:03 +0100 (Fri, April 07, 2017) $"
__version__ = "$Revision: 3.0.b1 $"
#=========================================================================================
# Created
#=========================================================================================
__author__ = "$Author: CCPN $"
>>>>>>> e8aa6550

__date__ = "$Date: 2017-04-07 10:28:41 +0000 (Fri, April 07, 2017) $"
#=========================================================================================
# Start of code
#=========================================================================================

import typing
from ccpn.util import Common as commonUtil
from ccpn.core.ChemicalShiftList import ChemicalShiftList
from ccpn.core.NmrAtom import NmrAtom
from ccpn.core.Peak import Peak


def nmrAtomsForPeaks(peaks:typing.List[Peak], nmrAtoms:typing.List[NmrAtom], intraResidual:bool=False, doubleTolerance:bool=False):
    '''Get a set of nmrAtoms that fit to the dimensions of the
       peaks.

    '''

    selected = matchingNmrAtomsForPeaks(peaks, nmrAtoms, doubleTolerance=doubleTolerance)
    if intraResidual:
        selected = filterIntraResidual(selected)
    return selected


def filterIntraResidual(nmrAtomsForDimensions:typing.List[NmrAtom]):
    '''Takes a N-list of lists of nmrAtoms, where N
       is the number of peak dimensions and only returns
       those which belong to residues that show up in
       at least to of the dimensions (This is the behaviour
       in v2, if I am correct).

    '''

    nmrResiduesForDimensions = []
    allNmrResidues = set()
    for nmrAtoms in nmrAtomsForDimensions:
        nmrResidues = set([nmrAtom.nmrResidue for nmrAtom in nmrAtoms if nmrAtom.nmrResidue])
        nmrResiduesForDimensions.append(nmrResidues)
        allNmrResidues.update(nmrResidues)

    selectedNmrResidues = set()
    for nmrResidue in allNmrResidues:
        frequency = 0
        for nmrResidues in nmrResiduesForDimensions:
            if nmrResidue in nmrResidues:
                frequency += 1
        if frequency > 1:
            selectedNmrResidues.add(nmrResidue)

    nmrAtomsForDimenionsFiltered = []
    for nmrAtoms in nmrAtomsForDimensions:
        nmrAtoms_filtered = set()
        for nmrAtom in nmrAtoms:
            if nmrAtom.nmrResidue in selectedNmrResidues:
                nmrAtoms_filtered.add(nmrAtom)
        nmrAtomsForDimenionsFiltered.append(nmrAtoms_filtered)

    return nmrAtomsForDimenionsFiltered


def matchingNmrAtomsForPeaks(peaks:typing.List[Peak], nmrAtoms:typing.List[NmrAtom], doubleTolerance:bool=False):
    '''Get a set of nmrAtoms that fit to the dimensions of the
       peaks. This function does the actual calculation and does
       not involve filtering like in nmrAtoms_for_peaks, where
       more filters can be specified in the future.

    '''

    dimensionCount = [len(peak.position) for peak in peaks]
    #All peaks should have the same number of dimensions.
    if not len(set(dimensionCount)) == 1:
        return []
    N_dims = dimensionCount[0]
    dim_nmrAtoms = []

    for dim in range(N_dims):
        matching = matchingNmrAtomsForDimensionOfPeaks(peaks,
                                                            dim,
                                                            nmrAtoms,
                                                            doubleTolerance=doubleTolerance)
        dim_nmrAtoms.append(matching)
    return dim_nmrAtoms


def matchingNmrAtomsForDimensionOfPeaks(peaks:typing.List[Peak], dim:int, nmrAtoms:typing.List[NmrAtom],
                                             doubleTolerance:bool=False):
    '''Finds out which nmrAtom can be assigned to a specific
       dimension of all the peaks, the N dimension for instance.
       Only returns those nmrAtoms that can be assigned to this
       dimension of all the selected peaks.

    '''

    if not sameAxisCodes(peaks, dim):
        return set()
    fittingSets = []
    for peak in peaks:
        matchingNmrAtoms = matchingNmrAtomsForPeakDimension(peak, dim,
                                                            nmrAtoms,
                                                            doubleTolerance=doubleTolerance)
        # '&=' is set intersection update
        common = intersectionOfAll(fittingSets)
    return matchingNmrAtoms


def matchingNmrAtomsForPeakDimension(peak:Peak, dim:int, nmrAtoms:typing.List[NmrAtom],
                                         doubleTolerance:bool=False):
    '''Just finds the nmrAtoms that fit a dimension of one peak.

    '''

    fitting_nmrAtoms = set()
    # shiftList = getShiftlistForPeak(peak)
    shiftList = peak.peakList.chemicalShiftList
    position = peak.position[dim]
    # isotopeCode = getIsotopeCodeForPeakDimension(peak, dim)
    isotopeCode = peak.peakList.spectrum.isotopeCodes[dim]
    tolerance = peak.peakList.spectrum.assignmentTolerances[dim]
    if not position or not isotopeCode or not shiftList:
        return fitting_nmrAtoms
    if not tolerance:
        tolerance = 0.05
    if doubleTolerance:
        tolerance *= 2

    for nmrAtom in nmrAtoms:
        if nmrAtom.isotopeCode == isotopeCode and withinTolerance(nmrAtom, position,
                                                                  shiftList, tolerance):
          fitting_nmrAtoms.add(nmrAtom)

    return fitting_nmrAtoms


def withinTolerance(nmrAtom:NmrAtom, position:float, shiftList:ChemicalShiftList, tolerance:float):
    '''Decides whether the shift of the nmrAtom is
       within the tolerance to be assigned to the
       peak dimension.

    '''
    shift = shiftList.getChemicalShift(nmrAtom.id)
    #delta = delta_shift(nmrAtom, position, shiftList)
    if shift and abs(position - shift.value) < tolerance:
        return True
    return False


#def delta_shift(nmrAtom, position, shiftList):

#    shift = shiftList.getChemicalShift(nmrAtom.id)
#    if shift:
#        return position - shift.value
#    return None


def peaksAreOnLine(peaks:typing.List[Peak], dim:int):
    '''Returns True when multiple peaks are located
       on a line in the given dimensions.
    '''
    #print('>peaksAreOnLine>', peaks)
    if not sameAxisCodes(peaks, dim):
        return False
    # Take the two furthest peaks (in this dimension) of the selection.
    positions = sorted([peak.position[dim] for peak in peaks])
    max_difference = abs(positions[0] - positions[-1])
    # Use the smallest tolerance of all peaks.
    tolerance = min([getAssignmentToleranceForPeakDimension(peak, dim) for peak in peaks])
    #print('>>', positions, 'maxdiff:', max_difference, 'tolerance:', tolerance)
    if max_difference < tolerance:
        return True
    return False


def sameAxisCodes(peaks:typing.List[Peak], dim:int):
    '''Checks whether all peaks have the same axisCode
       for in the given dimension.
    '''

    if len(peaks) > 1:
        # axisCode = getAxisCodeForPeakDimension(peaks[0], dim)
        axisCode = peaks[0].peakList.spectrum.axisCodes[dim]
        for peak in peaks[1:]:
            if not commonUtil.axisCodesCompare(peak.peakList.spectrum.axisCodes[dim], axisCode, 1):
                return False
    return True


# Here come some functions that should probably live somewhere else.
# They all involve api lookups that would otherwise make the
# code less readable.

# REplaced by project.nmrAtoms.
# For isotope filtering, filter the result on nmrAtom.isotopeCode.
# def getAllNmrAtoms(project, isotope=None):
#     nmrAtoms = [nmrAtom for nmrResidue in project.nmrResidues for nmrAtom in nmrResidue.nmrAtoms]
#     if isotope:
#         selected = [a for a in nmrAtoms if a.isotope == isotope]
#         nmrAtoms = selected
#     return nmrAtoms

# replaced by inline code
# def getIsotopeCodeForPeakDimension(peak, dim):
#     return peak.peakList.spectrum.isotopeCodes[dim]

#TODO: remove
def getAssignmentToleranceForPeakDimension(peak:Peak, dim:int):
    spectrum = peak.peakList.spectrum
    if spectrum.assignmentTolerances[dim] is not None:
      return spectrum.assignmentTolerances[dim]
    else:
      assignmentTolerances = list(spectrum.assignmentTolerances)
      assignmentTolerances[dim] = 0.01
      spectrum.assignmentTolerances = assignmentTolerances
      return spectrum.assignmentTolerances[dim]

# Replaced by nmrAtom.isotopeCode
# def getIsotopeCode(nmrAtom):
#     return nmrAtom._apiResonance.isotopeCode


# replaced by inline code
# def getAxisCodeForPeakDimension(peak, dim):
#     return peak.peakList.spectrum.axisCodes[dim]


# replaced by inline code
# def getShiftlistForPeak(peak):
#     return peak.peakList.spectrum.chemicalShiftList

# Just Math

# Replaced by set.intersection(*sets)
def intersectionOfAll(sets):

    if not sets:
        return set()
    if len(sets) == 1:
        return sets[0]
    intersection = sets[0]
    for s in sets[1:]:
        intersection = intersection.intersection(s)
    return intersection<|MERGE_RESOLUTION|>--- conflicted
+++ resolved
@@ -16,10 +16,6 @@
 #=========================================================================================
 # Last code modification
 #=========================================================================================
-<<<<<<< HEAD
-__author__ = "$Author: Geerten Vuister $"
-__date__ = "$Date: 2017-04-18 15:19:30 +0100 (Tue, April 18, 2017) $"
-=======
 __modifiedBy__ = "$modifiedBy: Ed Brooksbank $"
 __dateModified__ = "$dateModified: 2017-04-07 11:41:03 +0100 (Fri, April 07, 2017) $"
 __version__ = "$Revision: 3.0.b1 $"
@@ -27,7 +23,6 @@
 # Created
 #=========================================================================================
 __author__ = "$Author: CCPN $"
->>>>>>> e8aa6550
 
 __date__ = "$Date: 2017-04-07 10:28:41 +0000 (Fri, April 07, 2017) $"
 #=========================================================================================
@@ -187,7 +182,7 @@
     '''Returns True when multiple peaks are located
        on a line in the given dimensions.
     '''
-    #print('>peaksAreOnLine>', peaks)
+
     if not sameAxisCodes(peaks, dim):
         return False
     # Take the two furthest peaks (in this dimension) of the selection.
@@ -195,7 +190,6 @@
     max_difference = abs(positions[0] - positions[-1])
     # Use the smallest tolerance of all peaks.
     tolerance = min([getAssignmentToleranceForPeakDimension(peak, dim) for peak in peaks])
-    #print('>>', positions, 'maxdiff:', max_difference, 'tolerance:', tolerance)
     if max_difference < tolerance:
         return True
     return False
