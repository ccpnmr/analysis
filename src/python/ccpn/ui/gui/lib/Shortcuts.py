--- conflicted
+++ resolved
@@ -16,13 +16,8 @@
 # Last code modification
 #=========================================================================================
 __modifiedBy__ = "$modifiedBy: Ed Brooksbank $"
-<<<<<<< HEAD
-__dateModified__ = "$dateModified: 2024-04-17 12:03:17 +0100 (Wed, April 17, 2024) $"
-__version__ = "$Revision: 3.2.5 $"
-=======
 __dateModified__ = "$dateModified: 2024-06-26 14:52:13 +0100 (Wed, June 26, 2024) $"
 __version__ = "$Revision: 3.2.4 $"
->>>>>>> 80376874
 #=========================================================================================
 # Created
 #=========================================================================================
@@ -83,20 +78,13 @@
         addShortCut("u, y", self, partial(mainWindow.createMultipletAxisMarks, 1), context=context)
         addShortCut("u, z", self, partial(mainWindow.createMultipletAxisMarks, 2), context=context)
         addShortCut("u, w", self, partial(mainWindow.createMultipletAxisMarks, 3), context=context)
-<<<<<<< HEAD
-        addShortCut("f, n", self,
-                    partial(SpectrumDisplayLib.navigateToCurrentNmrResiduePosition, mainWindow.application),
-                    context=context)
-        addShortCut("f, p", self, partial(SpectrumDisplayLib.navigateToCurrentPeakPosition, mainWindow.application),
-                    context=context)
-        addShortCut("c, a", self, partial(AssignmentLib.propagateAssignments, current=mainWindow.application.current),
-                    context=context)
-=======
-        addShortCut("f, n", self, partial(SpectrumDisplayLib.navigateToCurrentNmrResiduePosition, mainWindow.application), context=context)
-        addShortCut("f, p", self, partial(SpectrumDisplayLib.navigateToCurrentPeakPosition, mainWindow.application), context=context)
-        # addShortCut("p, o", self, mainWindow.propagateAssignments, context=context)  # defined in menu
-        # addShortCut("c, a", self, mainWindow.copyAssignments, context=context)
->>>>>>> 80376874
+        addShortCut("f, n", self, partial(SpectrumDisplayLib.navigateToCurrentNmrResiduePosition,
+                                          mainWindow.application), context=context)
+        addShortCut("f, p", self, partial(SpectrumDisplayLib.navigateToCurrentPeakPosition,
+                                          mainWindow.application), context=context)
+        # addShortCut("p, g", self, mainWindow.propagateAssignments, context=context)  # defined in menu
+        # addShortCut("c, a", self, mainWindow.copyAssignments,
+        #             context=context)
         addShortCut("c, z", self, mainWindow._clearCurrentPeaks, context=context)
         addShortCut("c, o", self, mainWindow.setContourLevels, context=context)
 
