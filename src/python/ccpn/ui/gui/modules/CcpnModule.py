"""
This file contains CcpnModule base class
modified by Geerten 1-12/12/2016
"""
#=========================================================================================
# Licence, Reference and Credits
#=========================================================================================
__copyright__ = "Copyright (C) CCPN project (https://www.ccpn.ac.uk) 2014 - 2024"
__credits__ = ("Ed Brooksbank, Joanna Fox, Morgan Hayward, Victoria A Higman, Luca Mureddu",
               "Eliza Płoskoń, Timothy J Ragan, Brian O Smith, Gary S Thompson & Geerten W Vuister")
__licence__ = ("CCPN licence. See https://ccpn.ac.uk/software/licensing/")
__reference__ = ("Skinner, S.P., Fogh, R.H., Boucher, W., Ragan, T.J., Mureddu, L.G., & Vuister, G.W.",
                 "CcpNmr AnalysisAssign: a flexible platform for integrated NMR analysis",
                 "J.Biomol.Nmr (2016), 66, 111-124, https://doi.org/10.1007/s10858-016-0060-y")
#=========================================================================================
# Last code modification
#=========================================================================================
__modifiedBy__ = "$modifiedBy: Ed Brooksbank $"
<<<<<<< HEAD
__dateModified__ = "$dateModified: 2024-04-17 12:03:17 +0100 (Wed, April 17, 2024) $"
__version__ = "$Revision: 3.2.5 $"
=======
__dateModified__ = "$dateModified: 2024-05-17 13:15:08 +0100 (Fri, May 17, 2024) $"
__version__ = "$Revision: 3.2.4 $"
>>>>>>> b9bf9e18
#=========================================================================================
# Created
#=========================================================================================
__author__ = "$Author: Geerten Vuister $"
__date__ = "$Date: 2016-07-09 14:17:30 +0100 (Sat, 09 Jul 2016) $"
#=========================================================================================
# Start of code
#=========================================================================================

import re
import contextlib
import itertools
import collections
from functools import partial
from PyQt5 import QtCore, QtGui, QtWidgets
from pyqtgraph.dockarea.Container import Container
from pyqtgraph.dockarea.DockDrop import DockDrop
from pyqtgraph.dockarea.Dock import DockLabel, Dock
from pyqtgraph.dockarea.DockArea import DockArea
from ccpn.ui.gui.widgets.Base import Base
from ccpn.ui.gui.widgets.DropBase import DropBase
<<<<<<< HEAD
from ccpn.ui.gui.guiSettings import CCPNMODULELABEL_BACKGROUND, CCPNMODULELABEL_FOREGROUND, \
    CCPNMODULELABEL_BACKGROUND_ACTIVE, CCPNMODULELABEL_FOREGROUND_ACTIVE, \
    CCPNMODULELABEL_BORDER, CCPNMODULELABEL_BORDER_ACTIVE, BORDERNOFOCUS_COLOUR
=======
from ccpn.ui.gui.widgets.CheckBox import CheckBox
from ccpn.ui.gui.widgets.ColourDialog import ColourDialog
from ccpn.ui.gui.widgets.DoubleSpinbox import DoubleSpinbox, ScientificDoubleSpinBox
>>>>>>> b9bf9e18
from ccpn.ui.gui.widgets.LineEdit import LineEdit
from ccpn.ui.gui.widgets.Splitter import Splitter
from ccpn.ui.gui.widgets.ButtonList import ButtonList
from ccpn.ui.gui.widgets.Icon import Icon
from ccpn.ui.gui.widgets.SideBar import SideBar, SideBarSearchListView
from ccpn.ui.gui.widgets.Frame import Frame, ScrollableFrame
<<<<<<< HEAD
from ccpn.core.lib.Notifiers import NotifierBase
=======
from ccpn.ui.gui.widgets.CompoundWidgets import (PulldownListCompoundWidget, CheckBoxCompoundWidget,
                                                 DoubleSpinBoxCompoundWidget, SelectorWidget, InputPulldown,
                                                 ColourSelectionWidget, LineEditPopup, ListCompoundWidget,
                                                 EntryCompoundWidget, TextEditorCompoundWidget,
                                                 RadioButtonsCompoundWidget, ScientificSpinBoxCompoundWidget,
                                                 SpinBoxCompoundWidget, EntryPathCompoundWidget)
from ccpn.ui.gui.widgets.PulldownListsForObjects import NmrChainPulldown
>>>>>>> b9bf9e18
from ccpn.ui.gui.widgets.Font import setWidgetFont, getWidgetFontHeight, getFont, DEFAULTFONT
from ccpn.ui.gui.widgets.MessageDialog import showWarning
from ccpn.ui.gui.guiSettings import (getColours, BORDERNOFOCUS, CCPNMODULELABEL_BACKGROUND, CCPNMODULELABEL_FOREGROUND,
                                     CCPNMODULELABEL_BACKGROUND_ACTIVE, CCPNMODULELABEL_FOREGROUND_ACTIVE,
                                     CCPNMODULELABEL_BORDER, CCPNMODULELABEL_BORDER_ACTIVE,
                                     BORDERNOFOCUS_COLOUR)
from ccpn.ui.gui.lib.ModuleLib import getBlockingDialogs
from ccpn.core.lib.Notifiers import NotifierBase
from ccpn.core.lib.Pid import Pid, createPid
from ccpn.util.Path import aPath
from ccpn.util import Logging
from ccpn.util.Logging import getLogger


<<<<<<< HEAD
=======
CommonWidgetsEdits = {
    CheckBox.__name__                       : (CheckBox.get, CheckBox.setChecked, None),
    ColourDialog.__name__                   : (ColourDialog.getColor, ColourDialog.setColour, None),
    DoubleSpinbox.__name__                  : (DoubleSpinbox.value, DoubleSpinbox.setValue, None),
    ScientificDoubleSpinBox.__name__        : (ScientificDoubleSpinBox.value, ScientificDoubleSpinBox.setValue, None),

    LineEdit.__name__                       : (LineEdit.get, LineEdit.setText, None),
    LineEditButtonDialog.__name__           : (LineEditButtonDialog.get, LineEditButtonDialog.setText, None),
    PulldownList.__name__                   : (PulldownList.currentText, PulldownList.set, None),
    RadioButtons.__name__                   : (RadioButtons.get, RadioButtons.set, None),
    RadioButton.__name__                    : (RadioButton.isChecked, RadioButton.setChecked, None),

    Slider.__name__                         : (Slider.get, Slider.setValue, None),
    Spinbox.__name__                        : (Spinbox.value, Spinbox.set, None),
    TextEditor.__name__                     : (TextEditor.get, TextEditor.setText, None),
    GLTargetButtonSpinBoxes.__name__        : (GLTargetButtonSpinBoxes.get, GLTargetButtonSpinBoxes.setValues, None),

    PulldownListCompoundWidget.__name__     : (PulldownListCompoundWidget.getText, PulldownListCompoundWidget.select,
                                               ('pulldownList.activated', 'pulldownList.pulldownTextEdited')),

    ListCompoundWidget.__name__             : (ListCompoundWidget.getTexts, ListCompoundWidget.setTexts, None),
    CheckBoxCompoundWidget.__name__         : (CheckBoxCompoundWidget.get, CheckBoxCompoundWidget.set, None),
    DoubleSpinBoxCompoundWidget.__name__    : (
        DoubleSpinBoxCompoundWidget.getValue, DoubleSpinBoxCompoundWidget.setValue,
        ('doubleSpinBox.valueChanged')),
    ScientificSpinBoxCompoundWidget.__name__: (
        ScientificSpinBoxCompoundWidget.getValue, ScientificSpinBoxCompoundWidget.setValue,
        ('scientificSpinBox.valueChanged')),
    SpinBoxCompoundWidget.__name__          : (SpinBoxCompoundWidget.getValue, SpinBoxCompoundWidget.setValue,
                                               ('spinBox.valueChanged')),

    SelectorWidget.__name__                 : (SelectorWidget.getText, SelectorWidget.select, None),
    InputPulldown.__name__                  : (InputPulldown.currentText, InputPulldown.set, None),
    ColourSelectionWidget.__name__          : (
        ColourSelectionWidget.currentText, ColourSelectionWidget.setColour, None),
    LineEditPopup.__name__                  : (LineEditPopup.get, LineEditPopup.set, None),

    EntryCompoundWidget.__name__            : (
        EntryCompoundWidget.getText, EntryCompoundWidget.setText, 'entry.textEdited'),
    TextEditorCompoundWidget.__name__       : (
        TextEditorCompoundWidget.getText, TextEditorCompoundWidget.setText, 'textEditor.textChanged'),
    NmrChainPulldown.__name__               : (
        NmrChainPulldown.getText, NmrChainPulldown.select, 'pulldownList.activated'),
    RadioButtonsCompoundWidget.__name__     : (RadioButtonsCompoundWidget.getIndex, RadioButtonsCompoundWidget.setIndex,
                                               'radioButtons.buttonGroup.buttonClicked'),
    EntryPathCompoundWidget.__name__        : (
        EntryPathCompoundWidget.getText, EntryPathCompoundWidget.setText, 'entry.lineEdit.textChanged'),
    # ADD TABLES
    # ADD Others
    }

>>>>>>> b9bf9e18
settingsWidgetPositions = {
    'top'   : {'settings': (0, 0), 'widget': (1, 0)},
    'bottom': {'settings': (1, 0), 'widget': (0, 0)},
    'left'  : {'settings': (0, 0), 'widget': (0, 1)},
    'right' : {'settings': (0, 1), 'widget': (0, 0)},
    }
ALL = '<all>'
DoubleUnderscore = '__'

PidLongClassName = 'Module'
PidShortClassName = 'MO'

MODULENAME = 'moduleName'
WIDGETSTATE = 'widgetsState'

MIN_PIXMAP = 32
MAX_PIXMAP = 128


#=========================================================================================
# CcpnModule
#=========================================================================================

class CcpnModule(Dock, DropBase, NotifierBase):
    """
    Base class for CCPN modules
    sets self.application, self.current, self.project and self.mainWindow

    Overide parameters for settings widget as needed

    Usage:
      __init__    initialises the module according to the settings given below:

      _closeModule    closing of the module.

                      If addition functionality is required, the correct
                      procedure is to override this method within your class
                      and end your method with super()._closeModule()

                      e.q.
                            def _closeModule(self):
                              # your functions here
                              super(<YourModule>, self)._closeModule()

                      OR __init__ with closeFunc=<your close function>
    """
    className = ''  # used for restoring GUI layouts
    shortClassName = PidShortClassName  # used to create the pid
    longClassName = PidLongClassName  # used to create the long pid
    HORIZONTAL = 'horizontal'
    VERTICAL = 'vertical'
    labelOrientation = HORIZONTAL  # toplabel orientation

    # override in specific module implementations
    includeSettingsWidget = False
    maxSettingsState = 3  # states are defined as: 0: invisible, 1: both visible, 2: only settings visible
    defaultSettingsState = 0  # default state of the settings widget
    settingsPosition = 'top'
    settingsMinimumSizes = (100, 50)
    _restored = False
    _onlySingleInstance = False
    _includeInLastSeen = False  # whether to restore or not after closing it (in the same project)
    _allowRename = False
    _defaultName = MODULENAME  # used only when renaming is allowed, so that its original name is stored in the lastSeen widgetsState.
    _helpFilePath = None

    # After closing a renamed module, any new instance will be named as default.

    # _instances = set()

    def __init__(self, mainWindow, name, closable=True, closeFunc=None,
                 settingsScrollBarPolicies=('asNeeded', 'asNeeded'), **kwds):

        self.maximised = False
        self.maximiseRestoreState = None
        self._defaultName = name

        self.area = None
        self.mainWindow = mainWindow

        if self.mainWindow is not None:
            self.area = mainWindow.moduleArea

        super().__init__(name=name, area=self.area,
                         autoOrientation=False,
                         closable=closable)
        DropBase._init(self, acceptDrops=True)

        self.hStyle = """
                  Dock > QWidget {
                      border: 1px solid #a9a9a9;
                      border-radius: 2px;
                      border-top-left-radius: 0px;
                      border-top-right-radius: 0px;
                      border-top-width: 0px;
                  }"""
        self.vStyle = """
                  Dock > QWidget {
                      border: 1px solid #000;
                      border-radius: 0px;
                      border-top-left-radius: 0px;
                      border-bottom-left-radius: 0px;
                      border-left-width: 0px;
                  }"""
        self.nStyle = """
                  Dock > QWidget {
                      border: 0px solid #000;
                      border-radius: 0px;
                  }"""
        self.dragStyle = """
                  Dock > QWidget {
                      border: 0px solid #00F;
                      border-radius: 0px;
                  }"""
        self._selectedOverlay = DropAreaSelectedOverlay(self)
        self._selectedOverlay.raise_()
        # new border to clean up the edges of the module
        self._borderOverlay = BorderOverlay(self)
        self._borderOverlay.raise_()

        Logging.getLogger().debug(f'CcpnModule>>> {type(self)} {mainWindow}')

        # Logging.getLogger().debug('module:"%s"' % (name,))
        self.closeFunc = closeFunc
        self._nameSplitter = '_'  # used to get the serial number.

        setWidgetFont(self, )

        self.widgetArea.setContentsMargins(0, 0, 0, 0)

        # remove old label, so it can be redefined
        self.topLayout.removeWidget(self.label)
        # GST this wasn't deleting the widget it was leaving it still attached to the qt hierrchy which was causing all
        # sorts of graphical hickups later on

        # _dock = self.label.dock  # not carried across from original label
        self.label.deleteLater()
        del self.label

        # GST other way to do this would be to
        # 1. replace the super class init with our own and not call it 2. replace the methods of DockLabel we have
        # problems with 3. ask the pyqtgraph guys to add a factory method...
        self.label = CcpnModuleLabel(name, self,
                                     showCloseButton=closable, closeCallback=self._closeModule,
                                     enableSettingsButton=self.includeSettingsWidget,
                                     settingsCallback=self._settingsCallback,
                                     helpButtonCallback=self._helpButtonCallback,
                                     )
        # self.label.dock = self  # not

        self.topLayout.addWidget(self.label, 0, 1)  # ejb - swap out the old widget, keeps hierarchy
        # except it doesn't work properly
        self.setOrientation(o='horizontal')
        self.setAutoFillBackground(True)

        # main widget area
        self.mainWidget = Frame(parent=None, setLayout=True, acceptDrops=True)

        # optional settings widget area
        self.settingsWidget = None
        if self.includeSettingsWidget:
            self.settingsWidget = ScrollableFrame(parent=self.widgetArea,
                                                  showBorder=False, setLayout=True,
                                                  scrollBarPolicies=settingsScrollBarPolicies)
            self._settingsScrollArea = self.settingsWidget._scrollArea

            # set the new borders for the settings scroll area - border not needed at the top
            self._settingsScrollArea.setStyleSheet('ScrollArea { border-left: 1px solid %s;'
                                                   'border-right: 1px solid %s;'
                                                   'border-bottom: 1px solid %s;'
                                                   'background: transparent; }' % (
                                                       BORDERNOFOCUS_COLOUR, BORDERNOFOCUS_COLOUR,
                                                       BORDERNOFOCUS_COLOUR))
            self.settingsWidget.insertCornerWidget()

            if self.settingsPosition in settingsWidgetPositions:
                hSettings, vSettings = settingsWidgetPositions[self.settingsPosition]['settings']
                hWidget, vWidget = settingsWidgetPositions[self.settingsPosition]['widget']
                self.addWidget(self._settingsScrollArea, hSettings, vSettings)
                self.addWidget(self.mainWidget, hWidget, vWidget)
            else:  #default as settings on top and widget below
                self.addWidget(self._settingsScrollArea, 0, 0)
                self.addWidget(self.mainWidget, 1, 0)

            self._settingsScrollArea.hide()

            self.layout.removeWidget(self._settingsScrollArea)
            self.layout.removeWidget(self.mainWidget)

            if self.settingsPosition == 'left':
                self._splitter = Splitter(setLayout=True, horizontal=True)
                self._splitter.addWidget(self._settingsScrollArea)
                self._splitter.addWidget(self.mainWidget)
            elif self.settingsPosition == 'right':
                self._splitter = Splitter(setLayout=True, horizontal=True)
                self._splitter.addWidget(self.mainWidget)
                self._splitter.addWidget(self._settingsScrollArea)
            elif self.settingsPosition == 'top':
                self._splitter = Splitter(setLayout=True, horizontal=False)
                self._splitter.addWidget(self._settingsScrollArea)
                self._splitter.addWidget(self.mainWidget)
            elif self.settingsPosition == 'bottom':
                self._splitter = Splitter(setLayout=True, horizontal=False)
                self._splitter.addWidget(self.mainWidget)
                self._splitter.addWidget(self._settingsScrollArea)

            self.addWidget(self._splitter, 0, 0)
            # self._splitter.setStretchFactor(1, 5)

        else:
            self.settingsWidget = None
            self.addWidget(self.mainWidget, 0, 0)

        # set the flag so that the gearbox settings widget expands to the required size on the first click
        self.setExpandSettingsFlag(True)

        # add an event filter to check when the dock has been floated - it needs to have a callback
        # that fires when the window has been maximised
        self._maximiseFunc = None
        self._closeFunc = None
        CcpnModule._lastActionWasDrop = False

        # always explicitly show the mainWidget and/or settings widget
        # default state (increased by one by settingsCallback)
        self.settingsState = self.defaultSettingsState - 1
        self.mainWidget.show()
        self._settingsCallback()

        # set parenting relations
        if self.mainWindow is not None:
            self.setParent(self.mainWindow.moduleArea)  # ejb
        self.widgetArea.setParent(self)

        # stop the blue overlay popping up when dragging over a spectrum (no central region)
        self.allowedAreas = ['top', 'left', 'right', 'bottom']

        self._updateStyle()
        self.update()  # make sure that the widgetArea starts the correct size

        # set the constraints so the module contracts to the correct size
        self.mainWidget.getLayout().setSizeConstraint(QtWidgets.QLayout.SetMinimumSize)
        self.setMinimumSize(6 * self.label.labelSize, 5 * self.label.labelSize)
        self.setSizePolicy(QtWidgets.QSizePolicy.Ignored, QtWidgets.QSizePolicy.Ignored)

        # set the background/fontSize for the tooltips
        _font = getFont(name=DEFAULTFONT)
        self.setStyleSheet('QToolTip {{ background-color: {TOOLTIP_BACKGROUND}; '
                           'color: {TOOLTIP_FOREGROUND}; '
                           'font-size: {_size}pt ; }}'.format(_size=_font.pointSize(), **getColours()))

    #=========================================================================================
    # CCPN Properties
    #=========================================================================================

    def __repr__(self):
        return f'<{self.pid}>'

    @property
    def pid(self) -> Pid:
        """
        Identifier for the object, unique within the project - added to give label to ccpnModules
        """
        return createPid(self.shortClassName, self.id)

    @property
    def gid(self) -> Pid:
        return self.pid

    @property
    def longPid(self) -> Pid:
        """
        Identifier for the object, unique within the project - added to give label to ccpnModules
        """
        return createPid(self.longClassName, self.id)

    @property
    def id(self):
        """
        The module name without  the pid-prefix  but including the serial number (if any)
        """
        return self.name()

    @property
    def titleName(self):
        """
        module name without the pid-prefix and serial number (if any)
        """
        pidPrefix, moduleName, serialName = self.pidFields
        return moduleName

    @property
    def moduleName(self):
        """
        Module name as appear on the GUI, without the pid identifier (e.g.: MO:, Module: or GD:, SpectrumDisplay:).
        """
        return self._name

    @moduleName.setter
    def moduleName(self, name):
        self._name = name

    @property
    def pidFields(self):
        """
        get the three parts of a Pid
        """
        pidPrefix, moduleName, serialName = self._getModulePidFields()
        return (pidPrefix, moduleName, serialName)

    @property
    def widgetsState(self):
        return self._widgetsState

    @widgetsState.getter
    def widgetsState(self):
        """return  {"variableName":"value"}  of all gui Variables.
        """
        widgetsState = collections.OrderedDict()

        wDict = self._setNestedWidgetsAttrToModule()
        for varName, widget in wDict.items():
            try:  # try because widgets can be dynamically deleted
                value = widget._getSaveState()
                if value is not None:  # Nones come from non-storable widgets: Splitters, tabs etc..
                    widgetsState[varName] = value
            except Exception as es:
                getLogger().debug2(f'state getter not implemented for {varName}: {es}')

        return widgetsState

    def _getLastSeenWidgetsState(self):
        """ Internal. Used to restore last closed module in the same program instance. """
        return self.widgetsState

    #=========================================================================================
    # Widget Methods
    #=========================================================================================

    def _getModulePidFields(self):
        """

        split name in the blocks:
            Pid-prefix (short or long)
            Name
            Serial
        return a tuple

        """
        pid = self.pid
        pidPrefix = pid.type
        moduleName = pid.id
        serialName = ''

        splits = moduleName.split(self._nameSplitter)
        if len(splits) > 1:
            try:
                serialName = str(int(splits[-1]))  # consider a serial only if can be an int.
                moduleName = self._nameSplitter.join(splits[:-1])
            except:
                serialName = ''
                moduleName = self._nameSplitter.join(
                        splits)  # this is when there is a splitter but not a serial. eg 2D_HN

        return (pidPrefix, moduleName, serialName)

    def renameModule(self, newName):
        """ rename the Gui module a  """
        from ccpn.core.lib.ContextManagers import undoBlockWithoutSideBar, nullContext

        context = undoBlockWithoutSideBar if self.mainWindow else nullContext

        with context():
            if self.area:
                validator = self.label.nameEditor.validator()
                validator.validate(newName, 0, )
                _isValidState, _messageState = validator._isValidState, validator._messageState
                if _isValidState:
                    self._name = newName  # gui is handled by notifier
                    self.moduleName = self._name
                    return True

                else:
                    showWarning(f'Cannot rename module {self.titleName}', _messageState)
                    self.label.nameEditor.set(self._name)  # reset the original name

            return False

    def _isNameAvailable(self, name):

        return self.area._isNameAvailable(name)

    def restoreWidgetsState(self, **widgetsState):
        """
        Restore the gui params. To Call it: _setParams(**{"variableName":"value"})

        This is automatically called after every restoration and after the module has been initialised.
        Subclass this for a custom behaviour. for example custom callback after the widgets have been restored.
        Subclass like this:
               def restoreWidgetsState(self, **widgetsState):
                  super(TheModule, self).restoreWidgetsState(**widgetsState) #First restore as default
                  #  do some stuff

        :param widgetsState:
        """
        wDict = self._setNestedWidgetsAttrToModule()

        widgetsState = collections.OrderedDict(sorted(widgetsState.items()))
        for variableName, value in widgetsState.items():
            try:
                # set parameter if it exists in the module's named widgets
                if widget := wDict.get(str(variableName)):
                    widget._setSavedState(value)

            except Exception as es:
                getLogger().debug(
                        f'Impossible to restore {variableName} value for {self.name()}. {es}'
                        )

    def _closeModule(self):
        """Close the module
        """
        with contextlib.suppress(Exception):
            if self.closeFunc:
                self.closeFunc()
        # delete any notifiers initiated with this Module
        self.deleteAllNotifiers()

        getLogger().debug(f'Closing {str(self.container())}')

        if self.maximised:
            self.toggleMaximised()

        if not self._container:
            if (area := self.mainWindow.moduleArea) and area._container is None:
                for i in area.children():
                    if isinstance(i, Container):
                        self._container = i

        if self._includeInLastSeen and self.area:
            self.area._seenModuleStates[self.className] = {MODULENAME : self._defaultName,
                                                           WIDGETSTATE: self._getLastSeenWidgetsState()}

        self.mainWindow.application._cleanGarbageCollector()
        try:
            super().close()
        except Exception:
            """Remove this dock from the DockArea it lives inside."""
            self._container = None
            self.sigClosed.emit(self)

    def _detach(self):
        """"Remove the module from the Drop-Area into a new window
        """
        self.float()

    #=========================================================================================
    # Super class Methods
    #=========================================================================================

    def getDockArea(self, target=None):
        current = self if target is None else target

        while current.parent() is not None and not isinstance(current, DockArea):
            current = current.parent()
        return current

    def _setNestedWidgetsAttrToModule(self):
        """
        :return: nestedWidgets
        """
        # get all the children that are of ccpn-core Base classes
        allChildren = list(filter(lambda widg: isinstance(widg, Base), self.findChildren(QtWidgets.QWidget)))
        grouped = [list(v) for k, v in itertools.groupby(allChildren, lambda x: str(type(x)), )]

        # order the groups, appending numbers if required, and remove any whitespaces
        _stateWidgets = collections.OrderedDict((re.sub(r"\s+", "", widg.objectName()) if widg.objectName() else
                                                 (DoubleUnderscore + re.sub(r"\s+", "",
                                                                            widg.objectName()) + widg.__class__.__name__ + (
                                                      str(count) if count > 0 else '')),
                                                 widg)
                                                for grp in grouped
                                                for count, widg in enumerate(grp))

        return _stateWidgets

    def event(self, event):
        """
        CCPNInternal
        Handle events for switching transparency of modules.
        Modules become transparent when dragging to another module.
        Ensure that the dropAreas become active
        """
        if event.type() == QtCore.QEvent.ParentChange and self._maximiseFunc:
            try:
                found = False
                searchWidget = self.parent()

                # while searchWidget is not None and not found:
                #   # print (searchWidget)
                #   if isinstance(searchWidget, TempAreaWindow):
                #     searchWidget.eventFilter = self._tempAreaWindowEventFilter
                #     searchWidget.installEventFilter(searchWidget)
                #     found = True
                #   else:
                #     searchWidget = searchWidget.parent()

            except Exception as es:
                getLogger().warning('Error setting maximiseFunc', str(es))

        return super(CcpnModule, self).event(event)

    def installMaximiseEventHandler(self, maximiseFunc, closeFunc):
        """
        Attach a maximise function to the parent window.
        This is called when the WindowStateChanges to maximises

        :param maximiseFunc:
        """
        return

        # self._maximiseFunc = maximiseFunc
        # self._closeFunc = closeFunc

    def removeMaximiseEventHandler(self):
        """
        Clear the attached maximise function
        :return:
        """
        self._maximiseFunc = None
        self._closeFunc = None

    def _tempAreaWindowEventFilter(self, obj, event):
        """
        Window manager event filter to call the attached maximise function.
        This is required to re-populate the window when it has been maximised
        """
        try:
            if event.type() == QtCore.QEvent.WindowStateChange:
                if (
                        event.oldState() & QtCore.Qt.WindowMinimized
                        and self._maximiseFunc
                ):
                    self._maximiseFunc()

            elif event.type() == QtCore.QEvent.Close:

                # catch whether the close event is from closing the tempWindow or moving back to a different module area
                if self._closeFunc and not CcpnModule._lastActionWasDrop:
                    self._closeFunc()
                else:
                    CcpnModule._lastActionWasDrop = False

        except Exception as es:
            getLogger().debug('TempWindow Error %s; %s; %s', obj, event, str(es))
        finally:
            return False

    def setHelpFilePath(self, htmlFilePath):
        self._helpFilePath = htmlFilePath

    def _helpButtonCallback(self):
        """
        Add a new module displaying its help file
        :return:
        """
        from ccpn.ui.gui.modules.HelpModule import HelpModule

        htmlFilePath = self._helpFilePath
        if htmlFilePath is not None:
            moduleArea = self.mainWindow.moduleArea
            helpModule = moduleArea._getHelpModule(self.moduleName)
            if not helpModule:
                helpModule = HelpModule(mainWindow=self.mainWindow,
                                        name=f'Help Browser: {self.moduleName}',
                                        parentModuleName=self.moduleName,
                                        htmlFilePath=htmlFilePath)
                moduleArea.addModule(helpModule, position='top', relativeTo=self)

    def _settingsCallback(self):
        """
        Toggles display of settings widget in module.
        """
        if self.includeSettingsWidget:
            self.settingsState = (self.settingsState + 1) % self.maxSettingsState
            if self.settingsState == 0:
                self.mainWidget.show()
                self._settingsScrollArea.hide()
            elif self.settingsState == 1:
                self.mainWidget.show()
                self._settingsScrollArea.show()
                self._setSettingsWidgetSize()
            elif self.settingsState == 2:
                self._settingsScrollArea.hide()
                self.mainWidget.hide()
        else:
            RuntimeError(
                    'Settings widget inclusion is false, please set includeSettingsWidget boolean to True at class level ')

    def setExpandSettingsFlag(self, value):
        """Set the expand flag to the True/False
        """
        self._expandSettingsFlag = value

    def _setSettingsWidgetSize(self):
        """Set the size of the gearbox settings to the sizeHint if the flag is True
        Size is stored for next open/close unless flag is reset to True
        """
        if self._expandSettingsFlag:
            self._expandSettingsFlag = False

            sizes = self._splitter.sizes()
            total = sizes[0] + sizes[1]

            if self.settingsPosition == 'left':
                settingsSize = self._settingsScrollArea.sizeHint().width()
                sizes[0] = settingsSize
                sizes[1] = total - settingsSize
            elif self.settingsPosition == 'right':
                settingsSize = self._settingsScrollArea.sizeHint().width()
                sizes[0] = total - settingsSize
                sizes[1] = settingsSize
            elif self.settingsPosition == 'top':
                settingsSize = self._settingsScrollArea.sizeHint().height()
                sizes[0] = settingsSize
                sizes[1] = total - settingsSize
            elif self.settingsPosition == 'bottom':
                settingsSize = self._settingsScrollArea.sizeHint().height()
                sizes[0] = total - settingsSize
                sizes[1] = settingsSize

            self._splitter.setSizes(sizes)

    def _hideModule(self):
        self.setVisible(not self.isVisible())

    def close(self):
        """Close the module from the commandline
        """
        self._closeModule()

    def enterEvent(self, event):
        super().enterEvent(event)
        if not getBlockingDialogs('enter-event'):
            if self.mainWindow.application.preferences.general.focusFollowsMouse:
                if self.area is not None:
                    if not self.area._isNameEditing():
                        self.setFocus()
                self.label.setModuleHighlight(True)

    def leaveEvent(self, event):
        super().leaveEvent(event)
        if not getBlockingDialogs('leave-event'):
            if (self.mainWindow and self.mainWindow.application.preferences.general.focusFollowsMouse):
                self.label.setModuleHighlight(False)

    def dragMoveEvent(self, *args):
        ev = args[0]
        if self.isDragToMaximisedModule(ev):
            self.handleDragToMaximisedModule(ev)
            return
        DockDrop.dragMoveEvent(self, *args)

    def dragLeaveEvent(self, *args):
        ev = args[0]
        DockDrop.dragLeaveEvent(self, *args)

    def dragEnterEvent(self, *args):
        ev = args[0]

        if self.isDragToMaximisedModule(ev):
            self.handleDragToMaximisedModule(ev)
            return

        if args:

            # print ('>>>', ev.source())
            data = self.parseEvent(ev)
            if DropBase.PIDS in data and isinstance(data['event'].source(), (SideBar, SideBarSearchListView)):
                if self.widgetArea:

                    ld = ev.pos().x()
                    rd = self.width() - ld
                    td = ev.pos().y()
                    bd = self.height() - td

                    mn = min(ld, rd, td, bd)
                    if mn > 30:
                        self.dropArea = "center"
                        self.area._dropArea = "center"

                    elif (ld == mn or td == mn) and mn > self.height() / 3.:
                        self.dropArea = "center"
                        self.area._dropArea = "center"
                    elif (rd == mn or ld == mn) and mn > self.width() / 3.:
                        self.dropArea = "center"
                        self.area._dropArea = "center"

                    elif rd == mn:
                        self.dropArea = "right"
                        self.area._dropArea = "right"
                        ev.accept()
                    elif ld == mn:
                        self.dropArea = "left"
                        self.area._dropArea = "left"
                        ev.accept()
                    elif td == mn:
                        self.dropArea = "top"
                        self.area._dropArea = "top"
                        ev.accept()
                    elif bd == mn:
                        self.dropArea = "bottom"
                        self.area._dropArea = "bottom"
                        ev.accept()

                    if ev.source() is self and self.dropArea == 'center':
                        # print "  no self-center"
                        self.dropArea = None
                        ev.ignore()
                    elif self.dropArea not in self.allowedAreas:
                        # print "  not allowed"
                        self.dropArea = None
                        ev.ignore()
                    else:
                        # print "  ok"
                        ev.accept()
                    self.overlay.setDropArea(self.dropArea)

                    # self.widgetArea.setStyleSheet(self.dragStyle)
                    self.update()
                    # # if hasattr(self, 'drag'):
                    # self.raiseOverlay()
                    # self.updateStyle()
                    # ev.accept()

            src = ev.source()
            if hasattr(src, 'implements') and src.implements('dock'):
                DockDrop.dragEnterEvent(self, *args)

    def dropEvent(self, event):
        if self.inDragToMaximisedModule:
            return

        if event:
            source = event.source()
            data = self.parseEvent(event)
            if hasattr(source, 'implements') and source.implements('dock'):
                CcpnModule._lastActionWasDrop = True
                DockDrop.dropEvent(self, event)
            elif DropBase.PIDS in data and len(data[DropBase.PIDS]) > 0:
                # process Pids
                self.mainWindow._processPids(data, position=self.dropArea, relativeTo=self)
                event.accept()

                # reset the dock area
                self.dropArea = None
                self.overlay.setDropArea(self.dropArea)
                self._selectedOverlay.setDropArea(self.dropArea)
            else:
                event.ignore()
                return

    def _updateStyle(self):
        """
        Copied from the parent class to allow for modification in StyleSheet
        However, that appears not to work (fully);

        GWV: many calls to the updateStyle are triggered during initialization
             probably from paint event
        """

        # Padding appears not to work; overridden somewhere else?
        colours = getColours()

        tempStyle = """CcpnModule {
                      border: 0px;
                   }"""
        self.setStyleSheet(tempStyle)

    def findWindow(self):
        current = self
        while current.parent() is not None:
            current = current.parent()
        return current

    def flashMessage(self, message):
        def center(window, rect):
            # https://wiki.qt.io/How_to_Center_a_Window_on_the_Screen

            window.setGeometry(
                    QtWidgets.QStyle.alignedRect(
                            QtCore.Qt.LeftToRight,
                            QtCore.Qt.AlignCenter,
                            window.size(),
                            rect,
                            )
                    )

        messageBox = QtWidgets.QMessageBox(self)
        messageBox.setText(message)
        messageBox.setWindowFlag(QtCore.Qt.FramelessWindowHint, True)
        for button in messageBox.findChildren(QtWidgets.QDialogButtonBox):
            button.setVisible(False)

        messageBox.update()

        globalRect = QtCore.QRect(self.mapToGlobal(self.rect().topLeft()), self.rect().size())
        wrapper = partial(center, messageBox, globalRect)
        QtCore.QTimer.singleShot(0, wrapper)

        timer = QtCore.QTimer()
        timer.setSingleShot(True)
        timer.timeout.connect(messageBox.close)
        timer.start(1500)

        messageBox.exec()

    def startDrag(self):

        self.drag = QtGui.QDrag(self)
        mime = QtCore.QMimeData()
        self.drag.setMimeData(mime)
        dragPixmap = self.grab()
        # make sure that the dragPixmap is not too big
        self.drag.setPixmap(dragPixmap.scaledToWidth(max(MIN_PIXMAP, min(MAX_PIXMAP, dragPixmap.width())))
                            if dragPixmap.width() < dragPixmap.height() else
                            dragPixmap.scaledToHeight(max(MIN_PIXMAP, min(MAX_PIXMAP, dragPixmap.height()))))
        self.widgetArea.setStyleSheet(self.dragStyle)
        self._raiseSelectedOverlay()
        self.updateStyle()
        self.update()

        self.drag.destroyed.connect(self._destroyed)

        # GST doesn't work in the current version but should work in 5.13, OS cursors don't have pixmaps :|
        # forbiddenCursorPixmap = QtGui.QCursor(QtCore.Qt.ForbiddenCursor).pixmap()
        # self.drag.setDragCursor(forbiddenCursorPixmap, QtCore.Qt.IgnoreAction)

        dragResult = self.drag.exec_()
        endPosition = QtGui.QCursor.pos()

        self.updateStyle()

        # GST we have to assume the drag succeeded currently as we don't get any events
        # that report on whether the drag has failed. Indeed this effectively a failed drag...
        globalDockRect = self.getDockArea().frameGeometry()

        targetWidget = QtWidgets.QApplication.instance().widgetAt(endPosition)
        if (
                (self.drag.target() is None)
                and (not globalDockRect.contains(endPosition))
                and targetWidget is None
        ):
            self.float()
            window = self.findWindow()
            window.move(endPosition)

            # this is because we could have dragged into another application
            # this may not work under windows
            originalWindow = self.findWindow()
            originalWindow.raise_()
            originalWindow.show()
            originalWindow.activateWindow()

            window.raise_()
            window.show()
            window.activateWindow()

    def _destroyed(self, ev):
        self._selectedOverlay.setDropArea(None)

    def _raiseSelectedOverlay(self):
        self._selectedOverlay.setDropArea(True)
        self._selectedOverlay.raise_()

    def _hideHelpButton(self):
        self.label.helpButton.hide()

    def resizeEvent(self, ev):
        self._selectedOverlay._resize()
        self._borderOverlay._resize()
        super().resizeEvent(ev)


#=========================================================================================
# CcpnModuleLabel
#=========================================================================================

class CcpnModuleLabel(DockLabel):
    """
    Subclassing DockLabel to modify appearance and functionality
    """

    labelSize = 16
    TOP_LEFT = 'TOP_LEFT'
    TOP_RIGHT = 'TOP_RIGHT'

    # TODO:GEERTEN check colours handling
    # defined here, as the updateStyle routine is called from the
    # DockLabel instantiation; changed later on

    sigDragEntered = QtCore.pyqtSignal(object, object)

    @staticmethod
    def getMaxIconSize(icon):
        iconSizes = [max((size.height(), size.width())) for size in icon.availableSizes()]
        return max(iconSizes)

    def __init__(self, name, module, showCloseButton=True, closeCallback=None, enableSettingsButton=False,
                 settingsCallback=None,
                 helpButtonCallback=None, ):

        self.buttonBorderWidth = 1
        self.buttonIconMargin = 1
        self.buttonCornerRadius = 3
        self.labelRadius = 3

        self.labelSize = (getWidgetFontHeight(size='MEDIUM') or 12) + 2
        self._fontSize = self.labelSize - 4
        super().__init__(name, closable=showCloseButton, )  # fontSize=_fontSize)
        # super().__init__(name, module, showCloseButton=showCloseButton, )  # fontSize=_fontSize)

        self.module = module
        self.dock = module
        self.fixedWidth = True

        setWidgetFont(self, size='MEDIUM')

        self.setAlignment(QtCore.Qt.AlignVCenter | QtCore.Qt.AlignHCenter)
        # self.closeButton.setStyleSheet(
        #         f'border: 0px solid {BORDERNOFOCUS_COLOUR};border-radius: 1px;background-color: transparent;'
        #         )

        from ccpn.ui._implementation.SpectrumDisplay import SpectrumDisplay

        allowSpace = not isinstance(self.module, SpectrumDisplay)
        self.nameEditor = NameEditor(self, text=self.labelName, allowSpace=allowSpace)
        self.nameEditor.hide()

        layout = QtWidgets.QGridLayout(self)
        layout.setContentsMargins(0, 0, 0, 0)
        self.setLineWidth(0)

        if showCloseButton:
            # button is already there because of the DockLabel init
            self.closeButton.setIconSize(QtCore.QSize(self._fontSize, self._fontSize))

            if closeCallback is None:
                raise RuntimeError('Requested closeButton without callback')
            else:
                self.closeButton.clicked.connect(closeCallback)
            self.setupLabelButton(self.closeButton, 'close-module', CcpnModuleLabel.TOP_RIGHT)

        # Settings
        self.settingsButtons = ButtonList(self, texts=['', ''],
                                          icons=['icons/gearbox', 'icons/system-help'],
                                          callbacks=[settingsCallback, helpButtonCallback],
                                          enableFocusBorder=False,
                                          )
        self.settingsButtons.getLayout().setSpacing(0)  # remove any gaps
        self.settingsButton = self.settingsButtons.buttons[0]
        self.helpButton = self.settingsButtons.buttons[1]
        self.setupLabelButton(self.settingsButton, position=CcpnModuleLabel.TOP_LEFT)
        self.setupLabelButton(self.helpButton, position=CcpnModuleLabel.TOP_LEFT)
        if self.module._helpFilePath is None or not aPath(self.module._helpFilePath).exists():
            self.helpButton.setEnabled(False)
        self.settingsButton.setEnabled(enableSettingsButton)

        self.updateStyle()

        # flag to disable dragMoveEvent during a doubleClick
        self._inDoubleClick = False

    @property
    def labelName(self):
        return self.module.id

    def _showNameEditor(self):
        """
        show the name editor and give full focus to start typing.
        """

        self.nameEditor.show()

    def _renameLabel(self, name=None):
        name = name or self.nameEditor.get()
        self.nameEditor.hide()
        self.module.renameModule(name)

    def setupLabelButton(self, button, iconName=None, position=None):
        if iconName:
            icon = Icon(f'icons/{iconName}')
            button.setIcon(icon)
        # retinaIconSize = self.getMaxIconSize(icon) // 2
        # retinaIconSize = self.labelSize - 4

        button.setIconSize(QtCore.QSize(self._fontSize, self._fontSize))

        if position == CcpnModuleLabel.TOP_RIGHT:
            styleInfo = (self.buttonBorderWidth, 0, self.buttonCornerRadius)
        elif position == CcpnModuleLabel.TOP_LEFT:
            styleInfo = (self.buttonBorderWidth, self.buttonCornerRadius, 0)
        else:
            raise TypeError(
                    f"button position must be one of {', '.join([CcpnModule.TOP_LEFT, CcpnModule.TOP_RIGHT])}"
                    )

        # GST colours are hard coded... help please I need  a central source for
        # these presumably a color palette or scheme
        # button.setStyleSheet(""" border: %ipx solid #a9a9a9 ;
        #                          border-top-left-radius: %ipx;
        #                          border-top-right-radius: %ipx;
        #                          border-bottom-left-radius: 0px;
        #                          border-bottom-right-radius: 0px;
        #                          background-color: #ececec ;  """ % styleInfo)
        buttonSize = self.labelSize + 4
        # button.setMinimumSize(QtCore.QSize(buttonSize, buttonSize))
        button.setMaximumSize(
                QtCore.QSize(buttonSize, buttonSize))  # just let the button expand a little to fit the label
        button.setSizePolicy(QtWidgets.QSizePolicy.Expanding, QtWidgets.QSizePolicy.Expanding)

    def setModuleHighlight(self, hightlighted=False):
        self.setDim(hightlighted)

    def updateStyle(self):

        # get the colours from the colourScheme
        if self.dim:
            fg = getColours()[CCPNMODULELABEL_FOREGROUND]
            bg = getColours()[CCPNMODULELABEL_BACKGROUND]
            border = getColours()[CCPNMODULELABEL_BORDER]
        else:
            fg = getColours()[CCPNMODULELABEL_FOREGROUND_ACTIVE]
            bg = getColours()[CCPNMODULELABEL_BACKGROUND_ACTIVE]
            border = getColours()[CCPNMODULELABEL_BORDER_ACTIVE]

        if self.orientation == 'vertical':
            self.vStyle = """DockLabel {
                background-color : %s;
                color : %s;
                border-top-right-radius: 2px;
                border-top-left-radius: %s;
                border-bottom-right-radius: 2px;
                border-bottom-left-radius: %s;
            }""" % (bg, fg, self.labelRadius, self.labelRadius)
            self.setStyleSheet(self.vStyle)
        else:
            self.hStyle = """DockLabel {
                background-color : %s;
                color : %s;
                border-top-right-radius: %s;
                border-top-left-radius: %s;
                border-bottom-right-radius: 0px;
                border-bottom-left-radius: 0px;
            }""" % (bg, fg, self.labelRadius, self.labelRadius)
            self.setStyleSheet(self.hStyle)

    def _copyPidToClipboard(self):
        self.module.pid.toClipboard()

    def _createContextMenu(self):
        # avoiding circular imports
        from ccpn.ui.gui.widgets.Menu import Menu

        contextMenu = Menu('', self, isFloatWidget=True)
        contextMenu.setToolTipsVisible(True)
        renameAction = contextMenu.addAction('Rename', self._showNameEditor)
        detachAction = contextMenu.addAction('Detach from Drop Area', self.module._detach)
        contextMenu.addSeparator()
        contextMenu.addAction('Close', self.module._closeModule)
        if len(self.module.area.ccpnModules) > 1:
            contextMenu.addAction('Close Others', partial(self.module.area._closeOthers, self.module))
            contextMenu.addAction('Close All', self.module.area._closeAll)
        contextMenu.addSeparator()

        gidAction = contextMenu.addAction('Copy Gid to clipboard', self._copyPidToClipboard)
        gidAction.setToolTip('Usage, On Python Console type: ui.getByGid(Pasted_Gid) to get this module as an object')

        renameAction.setEnabled(self.module._allowRename)
        # numDocks = len(self.module.getDocksInParentArea())
        #
        # if not self.module.maximised and numDocks > 1:
        #     contextMenu.addAction('Maximise', self.module.toggleMaximised)
        # elif self.module.maximised:
        #     contextMenu.addAction('Restore', self.module.toggleMaximised)
        #
        # contextMenu.addAction('Float', self.module.float)

        return contextMenu

    def _modulesMenu(self, menuName, module):
        # avoiding circular imports
        from ccpn.ui.gui.widgets.Menu import Menu

        menu = Menu(menuName.title(), self, isFloatWidget=True)
        if module and module.area:
            toAll = menu.addAction('All', partial(self.module.area.moveModule, module, menuName, None))
            for availableModule in self.module.area.ccpnModules:
                if availableModule != module:
                    toModule = menu.addAction(str(availableModule.name()),
                                              partial(self.module.area.moveModule, module, menuName, availableModule))
            return menu

    def mousePressEvent(self, event: QtGui.QMouseEvent):
        """
        Re-implementation of the  mouse event so a right mouse context menu can be raised.
        """
        if self.module and self.module.area:
            self.module.area._finaliseAllNameEditing()  # so to close the on-going operation

        if event.button() == QtCore.Qt.RightButton:
            if menu := self._createContextMenu():
                menu.move(event.globalPos().x(), event.globalPos().y() + 10)
                menu.exec()
        else:
            super(CcpnModuleLabel, self).mousePressEvent(event)

    def paintEvent(self, ev):
        """
        Copied from the parent VerticalLabel class to allow for modification in StyleSheet
        """
        p = QtGui.QPainter(self)

        # GWV: this moved the label in vertical mode and horizontal, after some trial and error
        # NOTE: A QRect can be constructed with a set of left, top, width and height integers
        if self.orientation == 'vertical':
            added = 2
            p.rotate(-90)
            rgn = QtCore.QRect(-self.height(), 0, self.height(), self.width() + added)
        else:
            rgn = self.contentsRect()
            added = 4
            rgn = QtCore.QRect(rgn.left(), rgn.top(), rgn.width(), rgn.height() + added)

        #align = self.alignment()
        # GWV adjusted
        align = QtCore.Qt.AlignVCenter | QtCore.Qt.AlignHCenter
        label = self.labelName
        self.hint = p.drawText(rgn, align, label)
        p.end()

        if self.orientation == 'vertical':
            self.setMinimumWidth(self.labelSize)
            self.setMaximumWidth(self.labelSize)
        else:
            self.setMinimumHeight(self.labelSize)
            self.setMaximumHeight(self.labelSize)

    def mouseMoveEvent(self, ev):
        """Handle the mouse move event to spawn a drag event - copied from super-class
        """
        if hasattr(self, 'pressPos') and not self._inDoubleClick:
            if not self.mouseMoved:
                lpos = ev.position() if hasattr(ev, 'position') else ev.localPos()
                self.mouseMoved = (lpos - self.pressPos).manhattanLength() > QtWidgets.QApplication.startDragDistance()

            if self.mouseMoved and ev.buttons() == QtCore.Qt.MouseButton.LeftButton:
                # emit a drag started event
                self.sigDragEntered.emit(self.parent(), ev)
                self.dock.startDrag()

            ev.accept()

    def mouseDoubleClickEvent(self, ev):
        """Handle the double click event
        """
        # start a small timer when doubleClicked
        # disables the dragMoveEvent whilst in a doubleClick
        self._inDoubleClick = True
        QtCore.QTimer.singleShot(QtWidgets.QApplication.instance().doubleClickInterval() * 2,
                                 self._resetDoubleClick)

        super(CcpnModuleLabel, self).mouseDoubleClickEvent(ev)

        # if ev.button() == QtCore.Qt.LeftButton:
        #     self.dock.toggleMaximised()

    def _resetDoubleClick(self):
        """reset the double click flag
        """
        self._inDoubleClick = False

    def resizeEvent(self, ev):
        if hasattr(self, 'closeButton') and self.closeButton:
            if self.orientation == 'vertical':
                self.layout().addWidget(self.closeButton, 0, 0, alignment=QtCore.Qt.AlignTop)
            else:
                self.layout().addWidget(self.closeButton, 0, 3, alignment=QtCore.Qt.AlignRight)

        if hasattr(self, 'settingsButtons') and self.settingsButtons:
            if self.orientation == 'vertical':
                self.layout().addWidget(self.settingsButtons, 0, 0, alignment=QtCore.Qt.AlignBottom)
            else:
                self.layout().addWidget(self.settingsButtons, 0, 0, alignment=QtCore.Qt.AlignLeft)

        if hasattr(self, 'nameEditor') and self.nameEditor:
            self.layout().addWidget(self.nameEditor, 0, 1, alignment=QtCore.Qt.AlignCenter)

        super(DockLabel, self).resizeEvent(ev)


INVALIDROWCOLOUR = QtGui.QColor('lightpink')
WARNINGROWCOLOUR = QtGui.QColor('palegoldenrod')

EXTRA_CHARACTERS_ALLOWED = [' ',  # extra characters allowed when renaming a Module (except spectrumDisplays)
                            '_',
                            '(',
                            ')',
                            ':'
                            ]


#=========================================================================================
# LabelNameValidator
#=========================================================================================

class LabelNameValidator(QtGui.QValidator):
    """ Make sure the newly typed module name on a GUI is unique.
    """

    def __init__(self, parent, labelObj, allowSpace=True):
        super().__init__(parent=parent)
        self.baseColour = self.parent().palette().color(QtGui.QPalette.Base)
        self._parent = parent
        self._labelObj = labelObj
        self._isNameAvailableFunc = str  # str as placeholder.
        self._allowSpace = allowSpace
        self._isValidState = True
        self._messageState = ''

    def _setNameValidFunc(self, func):
        """
        set a custom validation function to perform during the built-in validate method, like isNameAvailable...
        """
        self._isNameAvailableFunc = func

    def _isValidInput(self, value):
        extras = ''.join(EXTRA_CHARACTERS_ALLOWED)
        notAllowedSequences = {
            'No_strings'        : '^\s*$',
            'Space_At_Start'    : '^\s',
            'Space_At_End'      : '\s$',
            'Empty_Spaces'      : '\s',
            'Non-Alphanumeric'  : '\W',
            'Illegal_Characters': f'[^A-Za-z0-9{extras}]+',
            }
        valids = [True]
        if value is None:
            valids.append(False)
            self._isValidState, self._messageState = False, 'Contains None'
        if self._allowSpace:
            notAllowedSequences.pop('Empty_Spaces')
            notAllowedSequences.pop('Non-Alphanumeric')
        for key, seq in notAllowedSequences.items():
            if re.findall(seq, value):
                valids.append(False)
                self._isValidState, self._messageState = False, 'Name cannot include:\n%s' % key.replace('_', ' ')
        return all(valids)

    def _setIntermediateStatus(self):
        palette = self.parent().palette()
        palette.setColor(QtGui.QPalette.Base, INVALIDROWCOLOUR)
        state = QtGui.QValidator.Intermediate  # entry is NOT valid, but can continue editing
        self.parent().setPalette(palette)
        return state

    def _setAcceptableStatus(self):
        palette = self.parent().palette()
        palette.setColor(QtGui.QPalette.Base, self.baseColour)
        state = QtGui.QValidator.Acceptable
        self.parent().setPalette(palette)
        return state

    def _getMessageState(self):
        return self._messageState

    def validate(self, name, p_int):

        startingName = self._labelObj.module.id
        state = QtGui.QValidator.Acceptable

        if startingName == name:
            state = self._setAcceptableStatus()
            self._isValidState, self._messageState = True, 'Same name as original'
            return state, name, p_int

        if self._isNameAvailableFunc(name):
            self._isValidState, self._messageState = True, 'Name available'
            state = self._setAcceptableStatus()

        if not self._isValidInput(name):
            state = self._setIntermediateStatus()

        if not self._isNameAvailableFunc(name):
            state = self._setIntermediateStatus()
            self._isValidState, self._messageState = False, 'Name already taken'

        return state, name, p_int

    def clearValidCheck(self):
        palette = self.parent().palette()
        palette.setColor(QtGui.QPalette.Base, self.baseColour)
        self.parent().setPalette(palette)

    def resetCheck(self):
        self.validate(self.parent().text(), 0)

    @property
    def checkState(self):
        state, _, _ = self.validate(self.parent().text(), 0)
        return state


#=========================================================================================
# NameEditor
#=========================================================================================

class NameEditor(LineEdit):
    """LineEdit widget that contains validator for checking filePaths exists
    """

    def __init__(self, parent, allowSpace=True, **kwds):
        super().__init__(parent=parent, **kwds)

        self._parent = parent  # the LabelObject
        self.setValidator(LabelNameValidator(parent=self, labelObj=self._parent, allowSpace=allowSpace))
        self.validator().resetCheck()
        self.validator()._setNameValidFunc(self._parent.module._isNameAvailable)
        self.setAlignment(QtCore.Qt.AlignVCenter | QtCore.Qt.AlignHCenter)
        self.setMaximumHeight(self._parent.labelSize)
        # self.editingFinished.connect(self._parent._renameLabel)
        self.returnPressed.connect(self._parent._renameLabel)
        self.setStyleSheet('LineEdit { padding: 0px 0px 0px 0px; }')
        self.setMinimumWidth(200)

    def show(self):
        self._setFocus()
        self.set(self._parent.labelName)
        super(LineEdit, self).show()

    def _setFocus(self):
        # self.setFocusPolicy(QtCore.Qt.StrongFocus) # this is not enough to show the cursor and give focus.
        pos = QtCore.QPointF(25, 10)
        # Transfer focus, otherwise the click does not seem to be handled
        qc = QtCore.Qt
        self.setFocus(qc.OtherFocusReason)
        pressEv = QtGui.QMouseEvent(QtCore.QEvent.MouseButtonPress, pos, qc.LeftButton, qc.LeftButton, qc.NoModifier)
        self.mousePressEvent(pressEv)
        releaseEv = QtGui.QMouseEvent(QtCore.QEvent.MouseButtonRelease, pos, qc.LeftButton, qc.LeftButton,
                                      qc.NoModifier)
        self.mouseReleaseEvent(releaseEv)

    def focusOutEvent(self, ev):
        self.setFocusPolicy(QtCore.Qt.StrongFocus)
        super(LineEdit, self).focusOutEvent(ev)


#=========================================================================================
# DropAreaSelectedOverlay
#=========================================================================================

class DropAreaSelectedOverlay(QtWidgets.QWidget):
    """Overlay widget that draws highlight over the current module during a drag-drop operation
    """

    def __init__(self, parent):
        """Initialise widget
        """
        QtWidgets.QWidget.__init__(self, parent)
        self.dropArea = None
        self.hide()
        self.setAttribute(QtCore.Qt.WA_TransparentForMouseEvents)

    def setDropArea(self, area):
        """Set the widget coverage, either hidden, or a rectangle covering the module
        """
        self.dropArea = area
        if area is None:
            self.hide()
        else:
            prgn = self.parent().rect()
            rgn = QtCore.QRect(prgn)

            self.setGeometry(rgn)
            self.show()

        self.update()

    def _resize(self):
        """Resize the overlay, sometimes the overlay is temporarily visible while the module is moving
        """
        # called from ccpnModule during resize to update rect()
        self.setDropArea(self.dropArea)

    def paintEvent(self, ev):
        """Paint the overlay to the screen
        """
        if self.dropArea is None:
            return

        # create a transparent rectangle and painter over the widget
        p = QtGui.QPainter(self)
        rgn = self.rect()

        color = self.palette().highlight().color()
        color.setAlpha(100)
        p.setBrush(color)
        p.setPen(QtGui.QPen(color, 3))
        # p.setBrush(QtGui.QBrush(QtGui.QColor(100, 100, 255, 50)))
        # p.setPen(QtGui.QPen(QtGui.QColor(50, 50, 150), 3))
        p.drawRect(rgn)
        p.end()


#=========================================================================================
# BorderOverlay
#=========================================================================================

class BorderOverlay(QtWidgets.QWidget):
    """Overlay widget that draws a border around the whole of the module
    ensuring a nice clean edge
    """

    def __init__(self, parent, borderColour=None):
        """Initialise widget
        """
        QtWidgets.QWidget.__init__(self, parent)
        self.setAttribute(QtCore.Qt.WA_TransparentForMouseEvents)
        c1 = self._borderColour = borderColour or QtGui.QColor(getColours()[BORDERNOFOCUS])
        c2 = self._backgroundColour = parent.palette().color(parent.backgroundRole())

        self._blendColour = QtGui.QColor((c1.red() + c2.red()) // 2,
                                         (c1.green() + c2.green()) // 2,
                                         (c1.blue() + c2.blue()) // 2,
                                         (c1.alpha() + c2.alpha()) // 2
                                         )

    def _resize(self):
        """Resize the overlay
        """
        prgn = self.parent().rect()
        rgn = QtCore.QRect(prgn)
        self.setGeometry(rgn)

    def paintEvent(self, ev):
        """Paint the overlay to the screen
        """
        # clear the bottom corners, and draw a rounded rectangle to cover the edges
        p = QtGui.QPainter(self)
        rgn = self.rect().adjusted(0, 0, -1, -1)
        w = rgn.width()
        h = rgn.height()

        # clear and smooth the bottom corners
        p.setPen(QtGui.QPen(self._backgroundColour, 1))
        p.drawPoints(QtCore.QPoint(0, h),
                     QtCore.QPoint(w, h),
                     )
        p.setPen(QtGui.QPen(self._blendColour, 1))
        p.drawPoints(QtCore.QPoint(0, h - 1),
                     QtCore.QPoint(1, h),
                     QtCore.QPoint(w, h - 1),
                     QtCore.QPoint(w - 1, h)
                     )

        # draw the new rectangle around the module
        # p.setPen(QtGui.QPen(self._borderColour, 1))
        p.setPen(QtGui.QPen(self.palette().mid(), 1))
        p.drawRoundedRect(rgn, 2, 2)
        p.end()<|MERGE_RESOLUTION|>--- conflicted
+++ resolved
@@ -16,13 +16,8 @@
 # Last code modification
 #=========================================================================================
 __modifiedBy__ = "$modifiedBy: Ed Brooksbank $"
-<<<<<<< HEAD
-__dateModified__ = "$dateModified: 2024-04-17 12:03:17 +0100 (Wed, April 17, 2024) $"
+__dateModified__ = "$dateModified: 2024-05-17 13:37:45 +0100 (Fri, May 17, 2024) $"
 __version__ = "$Revision: 3.2.5 $"
-=======
-__dateModified__ = "$dateModified: 2024-05-17 13:15:08 +0100 (Fri, May 17, 2024) $"
-__version__ = "$Revision: 3.2.4 $"
->>>>>>> b9bf9e18
 #=========================================================================================
 # Created
 #=========================================================================================
@@ -44,32 +39,12 @@
 from pyqtgraph.dockarea.DockArea import DockArea
 from ccpn.ui.gui.widgets.Base import Base
 from ccpn.ui.gui.widgets.DropBase import DropBase
-<<<<<<< HEAD
-from ccpn.ui.gui.guiSettings import CCPNMODULELABEL_BACKGROUND, CCPNMODULELABEL_FOREGROUND, \
-    CCPNMODULELABEL_BACKGROUND_ACTIVE, CCPNMODULELABEL_FOREGROUND_ACTIVE, \
-    CCPNMODULELABEL_BORDER, CCPNMODULELABEL_BORDER_ACTIVE, BORDERNOFOCUS_COLOUR
-=======
-from ccpn.ui.gui.widgets.CheckBox import CheckBox
-from ccpn.ui.gui.widgets.ColourDialog import ColourDialog
-from ccpn.ui.gui.widgets.DoubleSpinbox import DoubleSpinbox, ScientificDoubleSpinBox
->>>>>>> b9bf9e18
 from ccpn.ui.gui.widgets.LineEdit import LineEdit
 from ccpn.ui.gui.widgets.Splitter import Splitter
 from ccpn.ui.gui.widgets.ButtonList import ButtonList
 from ccpn.ui.gui.widgets.Icon import Icon
 from ccpn.ui.gui.widgets.SideBar import SideBar, SideBarSearchListView
 from ccpn.ui.gui.widgets.Frame import Frame, ScrollableFrame
-<<<<<<< HEAD
-from ccpn.core.lib.Notifiers import NotifierBase
-=======
-from ccpn.ui.gui.widgets.CompoundWidgets import (PulldownListCompoundWidget, CheckBoxCompoundWidget,
-                                                 DoubleSpinBoxCompoundWidget, SelectorWidget, InputPulldown,
-                                                 ColourSelectionWidget, LineEditPopup, ListCompoundWidget,
-                                                 EntryCompoundWidget, TextEditorCompoundWidget,
-                                                 RadioButtonsCompoundWidget, ScientificSpinBoxCompoundWidget,
-                                                 SpinBoxCompoundWidget, EntryPathCompoundWidget)
-from ccpn.ui.gui.widgets.PulldownListsForObjects import NmrChainPulldown
->>>>>>> b9bf9e18
 from ccpn.ui.gui.widgets.Font import setWidgetFont, getWidgetFontHeight, getFont, DEFAULTFONT
 from ccpn.ui.gui.widgets.MessageDialog import showWarning
 from ccpn.ui.gui.guiSettings import (getColours, BORDERNOFOCUS, CCPNMODULELABEL_BACKGROUND, CCPNMODULELABEL_FOREGROUND,
@@ -84,60 +59,6 @@
 from ccpn.util.Logging import getLogger
 
 
-<<<<<<< HEAD
-=======
-CommonWidgetsEdits = {
-    CheckBox.__name__                       : (CheckBox.get, CheckBox.setChecked, None),
-    ColourDialog.__name__                   : (ColourDialog.getColor, ColourDialog.setColour, None),
-    DoubleSpinbox.__name__                  : (DoubleSpinbox.value, DoubleSpinbox.setValue, None),
-    ScientificDoubleSpinBox.__name__        : (ScientificDoubleSpinBox.value, ScientificDoubleSpinBox.setValue, None),
-
-    LineEdit.__name__                       : (LineEdit.get, LineEdit.setText, None),
-    LineEditButtonDialog.__name__           : (LineEditButtonDialog.get, LineEditButtonDialog.setText, None),
-    PulldownList.__name__                   : (PulldownList.currentText, PulldownList.set, None),
-    RadioButtons.__name__                   : (RadioButtons.get, RadioButtons.set, None),
-    RadioButton.__name__                    : (RadioButton.isChecked, RadioButton.setChecked, None),
-
-    Slider.__name__                         : (Slider.get, Slider.setValue, None),
-    Spinbox.__name__                        : (Spinbox.value, Spinbox.set, None),
-    TextEditor.__name__                     : (TextEditor.get, TextEditor.setText, None),
-    GLTargetButtonSpinBoxes.__name__        : (GLTargetButtonSpinBoxes.get, GLTargetButtonSpinBoxes.setValues, None),
-
-    PulldownListCompoundWidget.__name__     : (PulldownListCompoundWidget.getText, PulldownListCompoundWidget.select,
-                                               ('pulldownList.activated', 'pulldownList.pulldownTextEdited')),
-
-    ListCompoundWidget.__name__             : (ListCompoundWidget.getTexts, ListCompoundWidget.setTexts, None),
-    CheckBoxCompoundWidget.__name__         : (CheckBoxCompoundWidget.get, CheckBoxCompoundWidget.set, None),
-    DoubleSpinBoxCompoundWidget.__name__    : (
-        DoubleSpinBoxCompoundWidget.getValue, DoubleSpinBoxCompoundWidget.setValue,
-        ('doubleSpinBox.valueChanged')),
-    ScientificSpinBoxCompoundWidget.__name__: (
-        ScientificSpinBoxCompoundWidget.getValue, ScientificSpinBoxCompoundWidget.setValue,
-        ('scientificSpinBox.valueChanged')),
-    SpinBoxCompoundWidget.__name__          : (SpinBoxCompoundWidget.getValue, SpinBoxCompoundWidget.setValue,
-                                               ('spinBox.valueChanged')),
-
-    SelectorWidget.__name__                 : (SelectorWidget.getText, SelectorWidget.select, None),
-    InputPulldown.__name__                  : (InputPulldown.currentText, InputPulldown.set, None),
-    ColourSelectionWidget.__name__          : (
-        ColourSelectionWidget.currentText, ColourSelectionWidget.setColour, None),
-    LineEditPopup.__name__                  : (LineEditPopup.get, LineEditPopup.set, None),
-
-    EntryCompoundWidget.__name__            : (
-        EntryCompoundWidget.getText, EntryCompoundWidget.setText, 'entry.textEdited'),
-    TextEditorCompoundWidget.__name__       : (
-        TextEditorCompoundWidget.getText, TextEditorCompoundWidget.setText, 'textEditor.textChanged'),
-    NmrChainPulldown.__name__               : (
-        NmrChainPulldown.getText, NmrChainPulldown.select, 'pulldownList.activated'),
-    RadioButtonsCompoundWidget.__name__     : (RadioButtonsCompoundWidget.getIndex, RadioButtonsCompoundWidget.setIndex,
-                                               'radioButtons.buttonGroup.buttonClicked'),
-    EntryPathCompoundWidget.__name__        : (
-        EntryPathCompoundWidget.getText, EntryPathCompoundWidget.setText, 'entry.lineEdit.textChanged'),
-    # ADD TABLES
-    # ADD Others
-    }
-
->>>>>>> b9bf9e18
 settingsWidgetPositions = {
     'top'   : {'settings': (0, 0), 'widget': (1, 0)},
     'bottom': {'settings': (1, 0), 'widget': (0, 0)},
@@ -1536,17 +1457,13 @@
         """
         if self.dropArea is None:
             return
-
         # create a transparent rectangle and painter over the widget
         p = QtGui.QPainter(self)
         rgn = self.rect()
-
         color = self.palette().highlight().color()
         color.setAlpha(100)
         p.setBrush(color)
         p.setPen(QtGui.QPen(color, 3))
-        # p.setBrush(QtGui.QBrush(QtGui.QColor(100, 100, 255, 50)))
-        # p.setPen(QtGui.QPen(QtGui.QColor(50, 50, 150), 3))
         p.drawRect(rgn)
         p.end()
 
@@ -1567,7 +1484,6 @@
         self.setAttribute(QtCore.Qt.WA_TransparentForMouseEvents)
         c1 = self._borderColour = borderColour or QtGui.QColor(getColours()[BORDERNOFOCUS])
         c2 = self._backgroundColour = parent.palette().color(parent.backgroundRole())
-
         self._blendColour = QtGui.QColor((c1.red() + c2.red()) // 2,
                                          (c1.green() + c2.green()) // 2,
                                          (c1.blue() + c2.blue()) // 2,
@@ -1589,7 +1505,6 @@
         rgn = self.rect().adjusted(0, 0, -1, -1)
         w = rgn.width()
         h = rgn.height()
-
         # clear and smooth the bottom corners
         p.setPen(QtGui.QPen(self._backgroundColour, 1))
         p.drawPoints(QtCore.QPoint(0, h),
@@ -1601,9 +1516,7 @@
                      QtCore.QPoint(w, h - 1),
                      QtCore.QPoint(w - 1, h)
                      )
-
         # draw the new rectangle around the module
-        # p.setPen(QtGui.QPen(self._borderColour, 1))
         p.setPen(QtGui.QPen(self.palette().mid(), 1))
         p.drawRoundedRect(rgn, 2, 2)
         p.end()