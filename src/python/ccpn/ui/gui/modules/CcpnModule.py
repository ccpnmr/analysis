"""
This file contains CcpnModule base class
modified by Geerten 1-12/12/2016
"""
#=========================================================================================
# Licence, Reference and Credits
#=========================================================================================
__copyright__ = "Copyright (C) CCPN project (https://www.ccpn.ac.uk) 2014 - 2024"
__credits__ = ("Ed Brooksbank, Joanna Fox, Morgan Hayward, Victoria A Higman, Luca Mureddu",
               "Eliza Płoskoń, Timothy J Ragan, Brian O Smith, Gary S Thompson & Geerten W Vuister")
__licence__ = ("CCPN licence. See https://ccpn.ac.uk/software/licensing/")
__reference__ = ("Skinner, S.P., Fogh, R.H., Boucher, W., Ragan, T.J., Mureddu, L.G., & Vuister, G.W.",
                 "CcpNmr AnalysisAssign: a flexible platform for integrated NMR analysis",
                 "J.Biomol.Nmr (2016), 66, 111-124, https://doi.org/10.1007/s10858-016-0060-y")
#=========================================================================================
# Last code modification
#=========================================================================================
<<<<<<< HEAD
__modifiedBy__ = "$modifiedBy: Luca Mureddu $"
__dateModified__ = "$dateModified: 2024-01-25 10:11:30 +0000 (Thu, January 25, 2024) $"
__version__ = "$Revision: 3.2.2 $"
=======
__modifiedBy__ = "$modifiedBy: Ed Brooksbank $"
__dateModified__ = "$dateModified: 2023-11-20 12:49:41 +0000 (Mon, November 20, 2023) $"
__version__ = "$Revision: 3.2.1 $"
>>>>>>> bef63557
#=========================================================================================
# Created
#=========================================================================================
__author__ = "$Author: Geerten Vuister $"
__date__ = "$Date: 2016-07-09 14:17:30 +0100 (Sat, 09 Jul 2016) $"
#=========================================================================================
# Start of code
#=========================================================================================

import re
import contextlib
from ccpn.util import Logging
from ccpn.util.Logging import getLogger
import itertools
import collections
from functools import partial
from pyqtgraph.dockarea.Container import Container
from pyqtgraph.dockarea.DockDrop import DockDrop
from pyqtgraph.dockarea.Dock import DockLabel, Dock
from pyqtgraph.dockarea.DockArea import DockArea
from PyQt5 import QtCore, QtGui, QtWidgets
from ccpn.ui.gui.widgets.DropBase import DropBase
from ccpn.ui.gui.guiSettings import CCPNMODULELABEL_BACKGROUND, CCPNMODULELABEL_FOREGROUND, \
    CCPNMODULELABEL_BACKGROUND_ACTIVE, CCPNMODULELABEL_FOREGROUND_ACTIVE, \
    CCPNMODULELABEL_BORDER, CCPNMODULELABEL_BORDER_ACTIVE, BORDERNOFOCUS_COLOUR
from ccpn.ui.gui.widgets.LineEdit import LineEdit
from ccpn.ui.gui.widgets.Splitter import Splitter
from ccpn.ui.gui.widgets.ButtonList import ButtonList
from ccpn.ui.gui.widgets.Icon import Icon
from ccpn.ui.gui.guiSettings import getColours, BORDERNOFOCUS
from ccpn.ui.gui.widgets.SideBar import SideBar, SideBarSearchListView
from ccpn.ui.gui.widgets.Frame import Frame, ScrollableFrame
from ccpn.core.lib.Notifiers import NotifierBase
from ccpn.ui.gui.widgets.Font import setWidgetFont, getWidgetFontHeight, getFont, DEFAULTFONT
from ccpn.ui.gui.widgets.MessageDialog import showWarning
from ccpn.core.lib.Pid import Pid, createPid
from ccpn.ui.gui.widgets.Base import Base
from ccpn.util.Path import aPath


<<<<<<< HEAD
CommonWidgetsEdits = {
    CheckBox.__name__                       : (CheckBox.get, CheckBox.setChecked, None),
    ColourDialog.__name__                   : (ColourDialog.getColor, ColourDialog.setColour, None),
    DoubleSpinbox.__name__                  : (DoubleSpinbox.value, DoubleSpinbox.setValue, None),
    ScientificDoubleSpinBox.__name__        : (ScientificDoubleSpinBox.value, ScientificDoubleSpinBox.setValue, None),

    LineEdit.__name__                       : (LineEdit.get, LineEdit.setText, None),
    LineEditButtonDialog.__name__           : (LineEditButtonDialog.get, LineEditButtonDialog.setText, None),
    PulldownList.__name__                   : (PulldownList.currentText, PulldownList.set, None),
    RadioButtons.__name__                   : (RadioButtons.get, RadioButtons.set, None),
    RadioButton.__name__                    : (RadioButton.isChecked, RadioButton.setChecked, None),

    Slider.__name__                         : (Slider.get, Slider.setValue, None),
    Spinbox.__name__                        : (Spinbox.value, Spinbox.set, None),
    TextEditor.__name__                     : (TextEditor.get, TextEditor.setText, None),
    GLTargetButtonSpinBoxes.__name__        : (GLTargetButtonSpinBoxes.get, GLTargetButtonSpinBoxes.setValues, None),

    PulldownListCompoundWidget.__name__     : (PulldownListCompoundWidget.getText, PulldownListCompoundWidget.select,
                                               ('pulldownList.activated', 'pulldownList.pulldownTextEdited')),

    ListCompoundWidget.__name__             : (ListCompoundWidget.getTexts, ListCompoundWidget.setTexts, None),
    CheckBoxCompoundWidget.__name__         : (CheckBoxCompoundWidget.get, CheckBoxCompoundWidget.set, None),
    DoubleSpinBoxCompoundWidget.__name__    : (DoubleSpinBoxCompoundWidget.getValue, DoubleSpinBoxCompoundWidget.setValue,
                                               ('doubleSpinBox.valueChanged')),
    ScientificSpinBoxCompoundWidget.__name__: (ScientificSpinBoxCompoundWidget.getValue, ScientificSpinBoxCompoundWidget.setValue,
                                               ('scientificSpinBox.valueChanged')),
    SpinBoxCompoundWidget.__name__          : (SpinBoxCompoundWidget.getValue, SpinBoxCompoundWidget.setValue,
                                               ('spinBox.valueChanged')),

    SelectorWidget.__name__                 : (SelectorWidget.getText, SelectorWidget.select, None),
    InputPulldown.__name__                  : (InputPulldown.currentText, InputPulldown.set, None),
    ColourSelectionWidget.__name__          : (ColourSelectionWidget.currentText, ColourSelectionWidget.setColour, None),
    LineEditPopup.__name__                  : (LineEditPopup.get, LineEditPopup.set, None),

    EntryCompoundWidget.__name__            : (EntryCompoundWidget.getText, EntryCompoundWidget.setText, 'entry.textEdited'),
    TextEditorCompoundWidget.__name__       : (TextEditorCompoundWidget.getText, TextEditorCompoundWidget.setText, 'textEditor.textChanged'),
    NmrChainPulldown.__name__               : (NmrChainPulldown.getText, NmrChainPulldown.select, 'pulldownList.activated'),
    RadioButtonsCompoundWidget.__name__     : (RadioButtonsCompoundWidget.getIndex, RadioButtonsCompoundWidget.setIndex,
                                               'radioButtons.buttonGroup.buttonClicked'),
    EntryPathCompoundWidget.__name__        : (EntryPathCompoundWidget.getText, EntryPathCompoundWidget.setText, 'entry.lineEdit.textChanged'),
    # ADD TABLES
    # ADD Others
    }

=======
>>>>>>> bef63557
settingsWidgetPositions = {
    'top'   : {'settings': (0, 0), 'widget': (1, 0)},
    'bottom': {'settings': (1, 0), 'widget': (0, 0)},
    'left'  : {'settings': (0, 0), 'widget': (0, 1)},
    'right' : {'settings': (0, 1), 'widget': (0, 0)},
    }
ALL = '<all>'
DoubleUnderscore = '__'

PidLongClassName = 'Module'
PidShortClassName = 'MO'

MODULENAME = 'moduleName'
WIDGETSTATE = 'widgetsState'

MIN_PIXMAP = 32
MAX_PIXMAP = 128


#=========================================================================================
# CcpnModule
#=========================================================================================

class CcpnModule(Dock, DropBase, NotifierBase):
    """
    Base class for CCPN modules
    sets self.application, self.current, self.project and self.mainWindow

    Overide parameters for settings widget as needed

    Usage:
      __init__    initialises the module according to the settings given below:

      _closeModule    closing of the module.

                      If addition functionality is required, the correct
                      procedure is to override this method within your class
                      and end your method with super()._closeModule()

                      e.q.
                            def _closeModule(self):
                              # your functions here
                              super(<YourModule>, self)._closeModule()

                      OR __init__ with closeFunc=<your close function>
    """
    className = ''  # used for restoring GUI layouts
    shortClassName = PidShortClassName  # used to create the pid
    longClassName = PidLongClassName  # used to create the long pid
    HORIZONTAL = 'horizontal'
    VERTICAL = 'vertical'
    labelOrientation = HORIZONTAL  # toplabel orientation

    # override in specific module implementations
    includeSettingsWidget = False
    maxSettingsState = 3  # states are defined as: 0: invisible, 1: both visible, 2: only settings visible
    defaultSettingsState = 0  # default state of the settings widget
    settingsPosition = 'top'
    settingsMinimumSizes = (100, 50)
    _restored = False
    _onlySingleInstance = False
    _includeInLastSeen = False  # whether to restore or not after closing it (in the same project)
    _allowRename = False
    _defaultName = MODULENAME  # used only when renaming is allowed, so that its original name is stored in the lastSeen widgetsState.
    _helpFilePath = None

    # After closing a renamed module, any new instance will be named as default.

    # _instances = set()

    def __init__(self, mainWindow, name, closable=True, closeFunc=None, settingsScrollBarPolicies=('asNeeded', 'asNeeded'), **kwds):

        self.maximised = False
        self.maximiseRestoreState = None
        self._defaultName = name

        self.area = None
        self.mainWindow = mainWindow

        if self.mainWindow is not None:
            self.area = mainWindow.moduleArea

        super().__init__(name=name, area=self.area,
                         autoOrientation=False,
                         closable=closable)
        DropBase._init(self, acceptDrops=True)

        self.hStyle = """
                  Dock > QWidget {
                      border: 1px solid #a9a9a9;
                      border-radius: 2px;
                      border-top-left-radius: 0px;
                      border-top-right-radius: 0px;
                      border-top-width: 0px;
                  }"""
        self.vStyle = """
                  Dock > QWidget {
                      border: 1px solid #000;
                      border-radius: 0px;
                      border-top-left-radius: 0px;
                      border-bottom-left-radius: 0px;
                      border-left-width: 0px;
                  }"""
        self.nStyle = """
                  Dock > QWidget {
                      border: 0px solid #000;
                      border-radius: 0px;
                  }"""
        self.dragStyle = """
                  Dock > QWidget {
                      border: 0px solid #00F;
                      border-radius: 0px;
                  }"""
        self._selectedOverlay = DropAreaSelectedOverlay(self)
        self._selectedOverlay.raise_()
        # new border to clean up the edges of the module
        self._borderOverlay = BorderOverlay(self)
        self._borderOverlay.raise_()

        Logging.getLogger().debug(f'CcpnModule>>> {type(self)} {mainWindow}')

        # Logging.getLogger().debug('module:"%s"' % (name,))
        self.closeFunc = closeFunc
        self._nameSplitter = '_'  # used to get the serial number.

        setWidgetFont(self, )

        self.widgetArea.setContentsMargins(0, 0, 0, 0)

        # remove old label, so it can be redefined
        self.topLayout.removeWidget(self.label)
        # GST this wasn't deleting the widget it was leaving it still attached to the qt hierrchy which was causing all
        # sorts of graphical hickups later on

        # _dock = self.label.dock  # not carried across from original label
        self.label.deleteLater()
        del self.label

        # GST other way to do this would be to
        # 1. replace the super class init with our own and not call it 2. replace the methods of DockLabel we have
        # problems with 3. ask the pyqtgraph guys to add a factory method...
        self.label = CcpnModuleLabel(name, self,
                                     showCloseButton=closable, closeCallback=self._closeModule,
                                     enableSettingsButton=self.includeSettingsWidget,
                                     settingsCallback=self._settingsCallback,
                                     helpButtonCallback=self._helpButtonCallback,
                                     )
        # self.label.dock = self  # not

        self.topLayout.addWidget(self.label, 0, 1)  # ejb - swap out the old widget, keeps hierarchy
        # except it doesn't work properly
        self.setOrientation(o='horizontal')
        self.setAutoFillBackground(True)

        # main widget area
        self.mainWidget = Frame(parent=None, setLayout=True, acceptDrops=True)

        # optional settings widget area
        self.settingsWidget = None
        if self.includeSettingsWidget:
            self.settingsWidget = ScrollableFrame(parent=self.widgetArea,
                                                  showBorder=False, setLayout=True,
                                                  scrollBarPolicies=settingsScrollBarPolicies)
            self._settingsScrollArea = self.settingsWidget._scrollArea

            # set the new borders for the settings scroll area - border not needed at the top
            self._settingsScrollArea.setStyleSheet('ScrollArea { border-left: 1px solid %s;'
                                                   'border-right: 1px solid %s;'
                                                   'border-bottom: 1px solid %s;'
                                                   'background: transparent; }' % (BORDERNOFOCUS_COLOUR, BORDERNOFOCUS_COLOUR, BORDERNOFOCUS_COLOUR))
            self.settingsWidget.insertCornerWidget()

            if self.settingsPosition in settingsWidgetPositions:
                hSettings, vSettings = settingsWidgetPositions[self.settingsPosition]['settings']
                hWidget, vWidget = settingsWidgetPositions[self.settingsPosition]['widget']
                self.addWidget(self._settingsScrollArea, hSettings, vSettings)
                self.addWidget(self.mainWidget, hWidget, vWidget)
            else:  #default as settings on top and widget below
                self.addWidget(self._settingsScrollArea, 0, 0)
                self.addWidget(self.mainWidget, 1, 0)

            self._settingsScrollArea.hide()

            self.layout.removeWidget(self._settingsScrollArea)
            self.layout.removeWidget(self.mainWidget)

            if self.settingsPosition == 'left':
                self._splitter = Splitter(setLayout=True, horizontal=True)
                self._splitter.addWidget(self._settingsScrollArea)
                self._splitter.addWidget(self.mainWidget)
            elif self.settingsPosition == 'right':
                self._splitter = Splitter(setLayout=True, horizontal=True)
                self._splitter.addWidget(self.mainWidget)
                self._splitter.addWidget(self._settingsScrollArea)
            elif self.settingsPosition == 'top':
                self._splitter = Splitter(setLayout=True, horizontal=False)
                self._splitter.addWidget(self._settingsScrollArea)
                self._splitter.addWidget(self.mainWidget)
            elif self.settingsPosition == 'bottom':
                self._splitter = Splitter(setLayout=True, horizontal=False)
                self._splitter.addWidget(self.mainWidget)
                self._splitter.addWidget(self._settingsScrollArea)

            self.addWidget(self._splitter, 0, 0)
            # self._splitter.setStretchFactor(1, 5)

        else:
            self.settingsWidget = None
            self.addWidget(self.mainWidget, 0, 0)

        # set the flag so that the gearbox settings widget expands to the required size on the first click
        self.setExpandSettingsFlag(True)

        # add an event filter to check when the dock has been floated - it needs to have a callback
        # that fires when the window has been maximised
        self._maximiseFunc = None
        self._closeFunc = None
        CcpnModule._lastActionWasDrop = False

        # always explicitly show the mainWidget and/or settings widget
        # default state (increased by one by settingsCallback)
        self.settingsState = self.defaultSettingsState - 1
        self.mainWidget.show()
        self._settingsCallback()

        # set parenting relations
        if self.mainWindow is not None:
            self.setParent(self.mainWindow.moduleArea)  # ejb
        self.widgetArea.setParent(self)

        # stop the blue overlay popping up when dragging over a spectrum (no central region)
        self.allowedAreas = ['top', 'left', 'right', 'bottom']

        self._updateStyle()
        self.update()  # make sure that the widgetArea starts the correct size

        # set the constraints so the module contracts to the correct size
        self.mainWidget.getLayout().setSizeConstraint(QtWidgets.QLayout.SetMinimumSize)
        self.setMinimumSize(6 * self.label.labelSize, 5 * self.label.labelSize)
        self.setSizePolicy(QtWidgets.QSizePolicy.Ignored, QtWidgets.QSizePolicy.Ignored)

        # set the background/fontSize for the tooltips
        _font = getFont(name=DEFAULTFONT)
        self.setStyleSheet('QToolTip {{ background-color: {TOOLTIP_BACKGROUND}; '
                           'color: {TOOLTIP_FOREGROUND}; '
                           'font-size: {_size}pt ; }}'.format(_size=_font.pointSize(), **getColours()))

    #=========================================================================================
    # CCPN Properties
    #=========================================================================================

    def __repr__(self):
        return f'<{self.pid}>'

    @property
    def pid(self) -> Pid:
        """
        Identifier for the object, unique within the project - added to give label to ccpnModules
        """
        return createPid(self.shortClassName, self.id)

    @property
    def gid(self) -> Pid:
        return self.pid

    @property
    def longPid(self) -> Pid:
        """
        Identifier for the object, unique within the project - added to give label to ccpnModules
        """
        return createPid(self.longClassName, self.id)

    @property
    def id(self):
        """
        The module name without  the pid-prefix  but including the serial number (if any)
        """
        return self.name()

    @property
    def titleName(self):
        """
        module name without the pid-prefix and serial number (if any)
        """
        pidPrefix, moduleName, serialName = self.pidFields
        return moduleName

    @property
    def moduleName(self):
        """
        Module name as appear on the GUI, without the pid identifier (e.g.: MO:, Module: or GD:, SpectrumDisplay:).
        """
        return self._name

    @moduleName.setter
    def moduleName(self, name):
        self._name = name

    @property
    def pidFields(self):
        """
        get the three parts of a Pid
        """
        pidPrefix, moduleName, serialName = self._getModulePidFields()
        return (pidPrefix, moduleName, serialName)

    @property
    def widgetsState(self):
        return self._widgetsState

    @widgetsState.getter
    def widgetsState(self):
        """return  {"variableName":"value"}  of all gui Variables.
        """
        widgetsState = collections.OrderedDict()

        wDict = self._setNestedWidgetsAttrToModule()
        for varName, widget in wDict.items():
            try:  # try because widgets can be dynamically deleted
                value = widget._getSaveState()
                if value is not None:  # Nones come from non-storable widgets: Splitters, tabs etc..
                    widgetsState[varName] = value
            except Exception as es:
                getLogger().debug2(f'state getter not implemented for {varName}: {es}')

        return widgetsState

    def _getLastSeenWidgetsState(self):
        """ Internal. Used to restore last closed module in the same program instance. """
        return self.widgetsState

    #=========================================================================================
    # Widget Methods
    #=========================================================================================

    def _getModulePidFields(self):
        """

        split name in the blocks:
            Pid-prefix (short or long)
            Name
            Serial
        return a tuple

        """
        pid = self.pid
        pidPrefix = pid.type
        moduleName = pid.id
        serialName = ''

        splits = moduleName.split(self._nameSplitter)
        if len(splits) > 1:
            try:
                serialName = str(int(splits[-1]))  # consider a serial only if can be an int.
                moduleName = self._nameSplitter.join(splits[:-1])
            except:
                serialName = ''
                moduleName = self._nameSplitter.join(splits)  # this is when there is a splitter but not a serial. eg 2D_HN

        return (pidPrefix, moduleName, serialName)

    def renameModule(self, newName):
        """ rename the Gui module a  """
        from ccpn.core.lib.ContextManagers import undoBlockWithoutSideBar, nullContext

        context = undoBlockWithoutSideBar if self.mainWindow else nullContext

        with context():
            if self.area:
                validator = self.label.nameEditor.validator()
                validator.validate(newName, 0, )
                _isValidState, _messageState = validator._isValidState, validator._messageState
                if _isValidState:
                    self._name = newName  # gui is handled by notifier
                    self.moduleName = self._name
                    return True

                else:
                    showWarning(f'Cannot rename module {self.titleName}', _messageState)
                    self.label.nameEditor.set(self._name)  # reset the original name

            return False

    def _isNameAvailable(self, name):

        return self.area._isNameAvailable(name)

    def restoreWidgetsState(self, **widgetsState):
        """
        Restore the gui params. To Call it: _setParams(**{"variableName":"value"})

        This is automatically called after every restoration and after the module has been initialised.
        Subclass this for a custom behaviour. for example custom callback after the widgets have been restored.
        Subclass like this:
               def restoreWidgetsState(self, **widgetsState):
                  super(TheModule, self).restoreWidgetsState(**widgetsState) #First restore as default
                  #  do some stuff

        :param widgetsState:
        """
        wDict = self._setNestedWidgetsAttrToModule()

        widgetsState = collections.OrderedDict(sorted(widgetsState.items()))
        for variableName, value in widgetsState.items():
            try:
                # set parameter if it exists in the module's named widgets
                if widget := wDict.get(str(variableName)):
                    widget._setSavedState(value)

            except Exception as es:
                getLogger().debug(
                        f'Impossible to restore {variableName} value for {self.name()}. {es}'
                        )

    def _closeModule(self):
        """Close the module
        """
        with contextlib.suppress(Exception):
            if self.closeFunc:
                self.closeFunc()
        # delete any notifiers initiated with this Module
        self.deleteAllNotifiers()

        getLogger().debug(f'Closing {str(self.container())}')

        if self.maximised:
            self.toggleMaximised()

        if not self._container:
            if (area := self.mainWindow.moduleArea) and area._container is None:
                for i in area.children():
                    if isinstance(i, Container):
                        self._container = i

        if self._includeInLastSeen and self.area:
            self.area._seenModuleStates[self.className] = {MODULENAME: self._defaultName, WIDGETSTATE: self._getLastSeenWidgetsState()}

        self.mainWindow.application._cleanGarbageCollector()
        try:
            super().close()
        except Exception:
            """Remove this dock from the DockArea it lives inside."""
            self._container = None
            self.sigClosed.emit(self)

    def _detach(self):
        """"Remove the module from the Drop-Area into a new window
        """
        self.float()

    #=========================================================================================
    # Super class Methods
    #=========================================================================================

    def getDockArea(self, target=None):
        current = self if target is None else target

        while current.parent() is not None and not isinstance(current, DockArea):
            current = current.parent()
        return current

    def _setNestedWidgetsAttrToModule(self):
        """
        :return: nestedWidgets
        """
        # get all the children that are of ccpn-core Base classes
        allChildren = list(filter(lambda widg: isinstance(widg, Base), self.findChildren(QtWidgets.QWidget)))
        grouped = [list(v) for k, v in itertools.groupby(allChildren, lambda x: str(type(x)), )]

        # order the groups, appending numbers if required, and remove any whitespaces
        _stateWidgets = collections.OrderedDict((re.sub(r"\s+", "", widg.objectName()) if widg.objectName() else
                                                 (DoubleUnderscore + re.sub(r"\s+", "", widg.objectName()) + widg.__class__.__name__ + (str(count) if count > 0 else '')),
                                                 widg)
                                                for grp in grouped
                                                for count, widg in enumerate(grp))

        return _stateWidgets

    def event(self, event):
        """
        CCPNInternal
        Handle events for switching transparency of modules.
        Modules become transparent when dragging to another module.
        Ensure that the dropAreas become active
        """
        if event.type() == QtCore.QEvent.ParentChange and self._maximiseFunc:
            try:
                found = False
                searchWidget = self.parent()

                # while searchWidget is not None and not found:
                #   # print (searchWidget)
                #   if isinstance(searchWidget, TempAreaWindow):
                #     searchWidget.eventFilter = self._tempAreaWindowEventFilter
                #     searchWidget.installEventFilter(searchWidget)
                #     found = True
                #   else:
                #     searchWidget = searchWidget.parent()

            except Exception as es:
                getLogger().warning('Error setting maximiseFunc', str(es))

        return super(CcpnModule, self).event(event)

    def installMaximiseEventHandler(self, maximiseFunc, closeFunc):
        """
        Attach a maximise function to the parent window.
        This is called when the WindowStateChanges to maximises

        :param maximiseFunc:
        """
        return

        # self._maximiseFunc = maximiseFunc
        # self._closeFunc = closeFunc

    def removeMaximiseEventHandler(self):
        """
        Clear the attached maximise function
        :return:
        """
        self._maximiseFunc = None
        self._closeFunc = None

    def _tempAreaWindowEventFilter(self, obj, event):
        """
        Window manager event filter to call the attached maximise function.
        This is required to re-populate the window when it has been maximised
        """
        try:
            if event.type() == QtCore.QEvent.WindowStateChange:
                if (
                        event.oldState() & QtCore.Qt.WindowMinimized
                        and self._maximiseFunc
                ):
                    self._maximiseFunc()

            elif event.type() == QtCore.QEvent.Close:

                # catch whether the close event is from closing the tempWindow or moving back to a different module area
                if self._closeFunc and not CcpnModule._lastActionWasDrop:
                    self._closeFunc()
                else:
                    CcpnModule._lastActionWasDrop = False

        except Exception as es:
            getLogger().debug('TempWindow Error %s; %s; %s', obj, event, str(es))
        finally:
            return False

    def setHelpFilePath(self, htmlFilePath):
        self._helpFilePath = htmlFilePath

    def _helpButtonCallback(self):
        """
        Add a new module displaying its help file
        :return:
        """
        from ccpn.ui.gui.modules.HelpModule import HelpModule

        htmlFilePath = self._helpFilePath
        if htmlFilePath is not None:
            moduleArea = self.mainWindow.moduleArea
            helpModule = moduleArea._getHelpModule(self.moduleName)
            if not helpModule:
                helpModule = HelpModule(mainWindow=self.mainWindow,
                                        name=f'Help Browser: {self.moduleName}',
                                        parentModuleName=self.moduleName,
                                        htmlFilePath=htmlFilePath)
                moduleArea.addModule(helpModule, position='top', relativeTo=self)

    def _settingsCallback(self):
        """
        Toggles display of settings widget in module.
        """
        if self.includeSettingsWidget:
            self.settingsState = (self.settingsState + 1) % self.maxSettingsState
            if self.settingsState == 0:
                self.mainWidget.show()
                self._settingsScrollArea.hide()
            elif self.settingsState == 1:
                self.mainWidget.show()
                self._settingsScrollArea.show()
                self._setSettingsWidgetSize()
            elif self.settingsState == 2:
                self._settingsScrollArea.hide()
                self.mainWidget.hide()
        else:
            RuntimeError('Settings widget inclusion is false, please set includeSettingsWidget boolean to True at class level ')

    def setExpandSettingsFlag(self, value):
        """Set the expand flag to the True/False
        """
        self._expandSettingsFlag = value

    def _setSettingsWidgetSize(self):
        """Set the size of the gearbox settings to the sizeHint if the flag is True
        Size is stored for next open/close unless flag is reset to True
        """
        if self._expandSettingsFlag:
            self._expandSettingsFlag = False

            sizes = self._splitter.sizes()
            total = sizes[0] + sizes[1]

            if self.settingsPosition == 'left':
                settingsSize = self._settingsScrollArea.sizeHint().width()
                sizes[0] = settingsSize
                sizes[1] = total - settingsSize
            elif self.settingsPosition == 'right':
                settingsSize = self._settingsScrollArea.sizeHint().width()
                sizes[0] = total - settingsSize
                sizes[1] = settingsSize
            elif self.settingsPosition == 'top':
                settingsSize = self._settingsScrollArea.sizeHint().height()
                sizes[0] = settingsSize
                sizes[1] = total - settingsSize
            elif self.settingsPosition == 'bottom':
                settingsSize = self._settingsScrollArea.sizeHint().height()
                sizes[0] = total - settingsSize
                sizes[1] = settingsSize

            self._splitter.setSizes(sizes)

    def _hideModule(self):
        self.setVisible(not self.isVisible())

    def close(self):
        """Close the module from the commandline
        """
        self._closeModule()

    def enterEvent(self, event):
        if self.mainWindow:
            if self.mainWindow.application.preferences.general.focusFollowsMouse:
                if self.area is not None:
                    if not self.area._isNameEditing():
                        self.setFocus()
                self.label.setModuleHighlight(True)
        super().enterEvent(event)

    def leaveEvent(self, event):
        if (
                self.mainWindow
                and self.mainWindow.application.preferences.general.focusFollowsMouse
        ):
            self.label.setModuleHighlight(False)

        super().enterEvent(event)

    def dragMoveEvent(self, *args):
        ev = args[0]
        if self.isDragToMaximisedModule(ev):
            self.handleDragToMaximisedModule(ev)
            return

        DockDrop.dragMoveEvent(self, *args)

    def dragLeaveEvent(self, *args):
        ev = args[0]
        DockDrop.dragLeaveEvent(self, *args)

    def dragEnterEvent(self, *args):
        ev = args[0]

        if self.isDragToMaximisedModule(ev):
            self.handleDragToMaximisedModule(ev)
            return

        if args:

            # print ('>>>', ev.source())
            data = self.parseEvent(ev)
            if DropBase.PIDS in data and isinstance(data['event'].source(), (SideBar, SideBarSearchListView)):
                if self.widgetArea:

                    ld = ev.pos().x()
                    rd = self.width() - ld
                    td = ev.pos().y()
                    bd = self.height() - td

                    mn = min(ld, rd, td, bd)
                    if mn > 30:
                        self.dropArea = "center"
                        self.area._dropArea = "center"

                    elif (ld == mn or td == mn) and mn > self.height() / 3.:
                        self.dropArea = "center"
                        self.area._dropArea = "center"
                    elif (rd == mn or ld == mn) and mn > self.width() / 3.:
                        self.dropArea = "center"
                        self.area._dropArea = "center"

                    elif rd == mn:
                        self.dropArea = "right"
                        self.area._dropArea = "right"
                        ev.accept()
                    elif ld == mn:
                        self.dropArea = "left"
                        self.area._dropArea = "left"
                        ev.accept()
                    elif td == mn:
                        self.dropArea = "top"
                        self.area._dropArea = "top"
                        ev.accept()
                    elif bd == mn:
                        self.dropArea = "bottom"
                        self.area._dropArea = "bottom"
                        ev.accept()

                    if ev.source() is self and self.dropArea == 'center':
                        # print "  no self-center"
                        self.dropArea = None
                        ev.ignore()
                    elif self.dropArea not in self.allowedAreas:
                        # print "  not allowed"
                        self.dropArea = None
                        ev.ignore()
                    else:
                        # print "  ok"
                        ev.accept()
                    self.overlay.setDropArea(self.dropArea)

                    # self.widgetArea.setStyleSheet(self.dragStyle)
                    self.update()
                    # # if hasattr(self, 'drag'):
                    # self.raiseOverlay()
                    # self.updateStyle()
                    # ev.accept()

            src = ev.source()
            if hasattr(src, 'implements') and src.implements('dock'):
                DockDrop.dragEnterEvent(self, *args)

    def dropEvent(self, event):
        if self.inDragToMaximisedModule:
            return

        if event:
            source = event.source()
            data = self.parseEvent(event)
            if hasattr(source, 'implements') and source.implements('dock'):
                CcpnModule._lastActionWasDrop = True
                DockDrop.dropEvent(self, event)
            elif DropBase.PIDS in data and len(data[DropBase.PIDS]) > 0:
                # process Pids
                self.mainWindow._processPids(data, position=self.dropArea, relativeTo=self)
                event.accept()

                # reset the dock area
                self.dropArea = None
                self.overlay.setDropArea(self.dropArea)
                self._selectedOverlay.setDropArea(self.dropArea)
            else:
                event.ignore()
                return

    def _updateStyle(self):
        """
        Copied from the parent class to allow for modification in StyleSheet
        However, that appears not to work (fully);

        GWV: many calls to the updateStyle are triggered during initialization
             probably from paint event
        """

        # Padding appears not to work; overridden somewhere else?
        colours = getColours()

        tempStyle = """CcpnModule {
                      border: 0px;
                   }"""
        self.setStyleSheet(tempStyle)

    def findWindow(self):
        current = self
        while current.parent() is not None:
            current = current.parent()
        return current

    def flashMessage(self, message):
        def center(window, rect):
            # https://wiki.qt.io/How_to_Center_a_Window_on_the_Screen

            window.setGeometry(
                    QtWidgets.QStyle.alignedRect(
                            QtCore.Qt.LeftToRight,
                            QtCore.Qt.AlignCenter,
                            window.size(),
                            rect,
                            )
                    )

        messageBox = QtWidgets.QMessageBox(self)
        messageBox.setText(message)
        messageBox.setWindowFlag(QtCore.Qt.FramelessWindowHint, True)
        for button in messageBox.findChildren(QtWidgets.QDialogButtonBox):
            button.setVisible(False)

        messageBox.update()

        globalRect = QtCore.QRect(self.mapToGlobal(self.rect().topLeft()), self.rect().size())
        wrapper = partial(center, messageBox, globalRect)
        QtCore.QTimer.singleShot(0, wrapper)

        timer = QtCore.QTimer()
        timer.setSingleShot(True)
        timer.timeout.connect(messageBox.close)
        timer.start(1500)

        messageBox.exec()

    def startDrag(self):

        self.drag = QtGui.QDrag(self)
        mime = QtCore.QMimeData()
        self.drag.setMimeData(mime)
        dragPixmap = self.grab()
        # make sure that the dragPixmap is not too big
        self.drag.setPixmap(dragPixmap.scaledToWidth(max(MIN_PIXMAP, min(MAX_PIXMAP, dragPixmap.width())))
                            if dragPixmap.width() < dragPixmap.height() else
                            dragPixmap.scaledToHeight(max(MIN_PIXMAP, min(MAX_PIXMAP, dragPixmap.height()))))
        self.widgetArea.setStyleSheet(self.dragStyle)
        self._raiseSelectedOverlay()
        self.updateStyle()
        self.update()

        self.drag.destroyed.connect(self._destroyed)

        # GST doesn't work in the current version but should work in 5.13, OS cursors don't have pixmaps :|
        # forbiddenCursorPixmap = QtGui.QCursor(QtCore.Qt.ForbiddenCursor).pixmap()
        # self.drag.setDragCursor(forbiddenCursorPixmap, QtCore.Qt.IgnoreAction)

        dragResult = self.drag.exec_()
        endPosition = QtGui.QCursor.pos()

        self.updateStyle()

        # GST we have to assume the drag succeeded currently as we don't get any events
        # that report on whether the drag has failed. Indeed this effectively a failed drag...
        globalDockRect = self.getDockArea().frameGeometry()

        targetWidget = QtWidgets.QApplication.instance().widgetAt(endPosition)
        if (
                (self.drag.target() is None)
                and (not globalDockRect.contains(endPosition))
                and targetWidget is None
        ):
            self.float()
            window = self.findWindow()
            window.move(endPosition)

            # this is because we could have dragged into another application
            # this may not work under windows
            originalWindow = self.findWindow()
            originalWindow.raise_()
            originalWindow.show()
            originalWindow.activateWindow()

            window.raise_()
            window.show()
            window.activateWindow()

    def _destroyed(self, ev):
        self._selectedOverlay.setDropArea(None)

    def _raiseSelectedOverlay(self):
        self._selectedOverlay.setDropArea(True)
        self._selectedOverlay.raise_()

    def _hideHelpButton(self):
        self.label.helpButton.hide()

    def resizeEvent(self, ev):
        self._selectedOverlay._resize()
        self._borderOverlay._resize()
        super().resizeEvent(ev)


#=========================================================================================
# CcpnModuleLabel
#=========================================================================================

class CcpnModuleLabel(DockLabel):
    """
    Subclassing DockLabel to modify appearance and functionality
    """

    labelSize = 16
    TOP_LEFT = 'TOP_LEFT'
    TOP_RIGHT = 'TOP_RIGHT'

    # TODO:GEERTEN check colours handling
    # defined here, as the updateStyle routine is called from the
    # DockLabel instantiation; changed later on

    sigDragEntered = QtCore.pyqtSignal(object, object)

    @staticmethod
    def getMaxIconSize(icon):
        iconSizes = [max((size.height(), size.width())) for size in icon.availableSizes()]
        return max(iconSizes)

    def __init__(self, name, module, showCloseButton=True, closeCallback=None, enableSettingsButton=False, settingsCallback=None,
                 helpButtonCallback=None, ):

        self.buttonBorderWidth = 1
        self.buttonIconMargin = 1
        self.buttonCornerRadius = 3
        self.labelRadius = 3

        self.labelSize = (getWidgetFontHeight(size='MEDIUM') or 12) + 2
        self._fontSize = self.labelSize - 4
        super().__init__(name, closable=showCloseButton, )  # fontSize=_fontSize)
        # super().__init__(name, module, showCloseButton=showCloseButton, )  # fontSize=_fontSize)

        self.module = module
        self.dock = module
        self.fixedWidth = True

        setWidgetFont(self, size='MEDIUM')

        self.setAlignment(QtCore.Qt.AlignVCenter | QtCore.Qt.AlignHCenter)
        # self.closeButton.setStyleSheet(
        #         f'border: 0px solid {BORDERNOFOCUS_COLOUR};border-radius: 1px;background-color: transparent;'
        #         )

        from ccpn.ui._implementation.SpectrumDisplay import SpectrumDisplay

        allowSpace = not isinstance(self.module, SpectrumDisplay)
        self.nameEditor = NameEditor(self, text=self.labelName, allowSpace=allowSpace)
        self.nameEditor.hide()

        layout = QtWidgets.QGridLayout(self)
        layout.setContentsMargins(0, 0, 0, 0)
        self.setLineWidth(0)

        if showCloseButton:
            # button is already there because of the DockLabel init
            self.closeButton.setIconSize(QtCore.QSize(self._fontSize, self._fontSize))

            if closeCallback is None:
                raise RuntimeError('Requested closeButton without callback')
            else:
                self.closeButton.clicked.connect(closeCallback)
            self.setupLabelButton(self.closeButton, 'close-module', CcpnModuleLabel.TOP_RIGHT)

        # Settings
        self.settingsButtons = ButtonList(self, texts=['', ''],
                                          icons=['icons/gearbox', 'icons/system-help'],
                                          callbacks=[settingsCallback, helpButtonCallback],
                                          enableFocusBorder=False,
                                          )
        self.settingsButtons.getLayout().setSpacing(0)  # remove any gaps
        self.settingsButton = self.settingsButtons.buttons[0]
        self.helpButton = self.settingsButtons.buttons[1]
        self.setupLabelButton(self.settingsButton, position=CcpnModuleLabel.TOP_LEFT)
        self.setupLabelButton(self.helpButton, position=CcpnModuleLabel.TOP_LEFT)
        if self.module._helpFilePath is None or not aPath(self.module._helpFilePath).exists():
            self.helpButton.setEnabled(False)
        self.settingsButton.setEnabled(enableSettingsButton)

        self.updateStyle()

        # flag to disable dragMoveEvent during a doubleClick
        self._inDoubleClick = False

    @property
    def labelName(self):
        return self.module.id

    def _showNameEditor(self):
        """
        show the name editor and give full focus to start typing.
        """

        self.nameEditor.show()

    def _renameLabel(self, name=None):
        name = name or self.nameEditor.get()
        self.nameEditor.hide()
        self.module.renameModule(name)

    def setupLabelButton(self, button, iconName=None, position=None):
        if iconName:
            icon = Icon(f'icons/{iconName}')
            button.setIcon(icon)
        # retinaIconSize = self.getMaxIconSize(icon) // 2
        # retinaIconSize = self.labelSize - 4

        button.setIconSize(QtCore.QSize(self._fontSize, self._fontSize))

        if position == CcpnModuleLabel.TOP_RIGHT:
            styleInfo = (self.buttonBorderWidth, 0, self.buttonCornerRadius)
        elif position == CcpnModuleLabel.TOP_LEFT:
            styleInfo = (self.buttonBorderWidth, self.buttonCornerRadius, 0)
        else:
            raise TypeError(
                    f"button position must be one of {', '.join([CcpnModule.TOP_LEFT, CcpnModule.TOP_RIGHT])}"
                    )

        # GST colours are hard coded... help please I need  a central source for
        # these presumably a color palette or scheme
        # button.setStyleSheet(""" border: %ipx solid #a9a9a9 ;
        #                          border-top-left-radius: %ipx;
        #                          border-top-right-radius: %ipx;
        #                          border-bottom-left-radius: 0px;
        #                          border-bottom-right-radius: 0px;
        #                          background-color: #ececec ;  """ % styleInfo)
        buttonSize = self.labelSize + 4
        # button.setMinimumSize(QtCore.QSize(buttonSize, buttonSize))
        button.setMaximumSize(QtCore.QSize(buttonSize, buttonSize))  # just let the button expand a little to fit the label
        button.setSizePolicy(QtWidgets.QSizePolicy.Expanding, QtWidgets.QSizePolicy.Expanding)

    def setModuleHighlight(self, hightlighted=False):
        self.setDim(hightlighted)

    def updateStyle(self):

        # get the colours from the colourScheme
        if self.dim:
            fg = getColours()[CCPNMODULELABEL_FOREGROUND]
            bg = getColours()[CCPNMODULELABEL_BACKGROUND]
            border = getColours()[CCPNMODULELABEL_BORDER]
        else:
            fg = getColours()[CCPNMODULELABEL_FOREGROUND_ACTIVE]
            bg = getColours()[CCPNMODULELABEL_BACKGROUND_ACTIVE]
            border = getColours()[CCPNMODULELABEL_BORDER_ACTIVE]

        if self.orientation == 'vertical':
            self.vStyle = """DockLabel {
                background-color : %s;
                color : %s;
                border-top-right-radius: 2px;
                border-top-left-radius: %s;
                border-bottom-right-radius: 2px;
                border-bottom-left-radius: %s;
            }""" % (bg, fg, self.labelRadius, self.labelRadius)
            self.setStyleSheet(self.vStyle)
        else:
            self.hStyle = """DockLabel {
                background-color : %s;
                color : %s;
                border-top-right-radius: %s;
                border-top-left-radius: %s;
                border-bottom-right-radius: 0px;
                border-bottom-left-radius: 0px;
            }""" % (bg, fg, self.labelRadius, self.labelRadius)
            self.setStyleSheet(self.hStyle)

    def _copyPidToClipboard(self):
        self.module.pid.toClipboard()

    def _createContextMenu(self):
        # avoiding circular imports
        from ccpn.ui.gui.widgets.Menu import Menu

        contextMenu = Menu('', self, isFloatWidget=True)
        contextMenu.setToolTipsVisible(True)
        renameAction = contextMenu.addAction('Rename', self._showNameEditor)
        detachAction = contextMenu.addAction('Detach from Drop Area', self.module._detach)
        contextMenu.addSeparator()
        contextMenu.addAction('Close', self.module._closeModule)
        if len(self.module.area.ccpnModules) > 1:
            contextMenu.addAction('Close Others', partial(self.module.area._closeOthers, self.module))
            contextMenu.addAction('Close All', self.module.area._closeAll)
        contextMenu.addSeparator()

        gidAction = contextMenu.addAction('Copy Gid to clipboard', self._copyPidToClipboard)
        gidAction.setToolTip('Usage, On Python Console type: ui.getByGid(Pasted_Gid) to get this module as an object')

        renameAction.setEnabled(self.module._allowRename)
        # numDocks = len(self.module.getDocksInParentArea())
        #
        # if not self.module.maximised and numDocks > 1:
        #     contextMenu.addAction('Maximise', self.module.toggleMaximised)
        # elif self.module.maximised:
        #     contextMenu.addAction('Restore', self.module.toggleMaximised)
        #
        # contextMenu.addAction('Float', self.module.float)

        return contextMenu

    def _modulesMenu(self, menuName, module):
        # avoiding circular imports
        from ccpn.ui.gui.widgets.Menu import Menu

        menu = Menu(menuName.title(), self, isFloatWidget=True)
        if module and module.area:
            toAll = menu.addAction('All', partial(self.module.area.moveModule, module, menuName, None))
            for availableModule in self.module.area.ccpnModules:
                if availableModule != module:
                    toModule = menu.addAction(str(availableModule.name()),
                                              partial(self.module.area.moveModule, module, menuName, availableModule))
            return menu

    def mousePressEvent(self, event: QtGui.QMouseEvent):
        """
        Re-implementation of the  mouse event so a right mouse context menu can be raised.
        """
        if self.module and self.module.area:
            self.module.area._finaliseAllNameEditing()  # so to close the on-going operation

        if event.button() == QtCore.Qt.RightButton:
            if menu := self._createContextMenu():
                menu.move(event.globalPos().x(), event.globalPos().y() + 10)
                menu.exec()
        else:
            super(CcpnModuleLabel, self).mousePressEvent(event)

    def paintEvent(self, ev):
        """
        Copied from the parent VerticalLabel class to allow for modification in StyleSheet
        """
        p = QtGui.QPainter(self)

        # GWV: this moved the label in vertical mode and horizontal, after some trial and error
        # NOTE: A QRect can be constructed with a set of left, top, width and height integers
        if self.orientation == 'vertical':
            added = 2
            p.rotate(-90)
            rgn = QtCore.QRect(-self.height(), 0, self.height(), self.width() + added)
        else:
            rgn = self.contentsRect()
            added = 4
            rgn = QtCore.QRect(rgn.left(), rgn.top(), rgn.width(), rgn.height() + added)

        #align = self.alignment()
        # GWV adjusted
        align = QtCore.Qt.AlignVCenter | QtCore.Qt.AlignHCenter
        label = self.labelName
        self.hint = p.drawText(rgn, align, label)
        p.end()

        if self.orientation == 'vertical':
            self.setMinimumWidth(self.labelSize)
            self.setMaximumWidth(self.labelSize)
        else:
            self.setMinimumHeight(self.labelSize)
            self.setMaximumHeight(self.labelSize)

    def mouseMoveEvent(self, ev):
        """Handle the mouse move event to spawn a drag event - copied from super-class
        """
        if hasattr(self, 'pressPos') and not self._inDoubleClick:
            if not self.mouseMoved:
                lpos = ev.position() if hasattr(ev, 'position') else ev.localPos()
                self.mouseMoved = (lpos - self.pressPos).manhattanLength() > QtWidgets.QApplication.startDragDistance()

            if self.mouseMoved and ev.buttons() == QtCore.Qt.MouseButton.LeftButton:
                # emit a drag started event
                self.sigDragEntered.emit(self.parent(), ev)
                self.dock.startDrag()

            ev.accept()

    def mouseDoubleClickEvent(self, ev):
        """Handle the double click event
        """
        # start a small timer when doubleClicked
        # disables the dragMoveEvent whilst in a doubleClick
        self._inDoubleClick = True
        QtCore.QTimer.singleShot(QtWidgets.QApplication.instance().doubleClickInterval() * 2,
                                 self._resetDoubleClick)

        super(CcpnModuleLabel, self).mouseDoubleClickEvent(ev)

        # if ev.button() == QtCore.Qt.LeftButton:
        #     self.dock.toggleMaximised()

    def _resetDoubleClick(self):
        """reset the double click flag
        """
        self._inDoubleClick = False

    def resizeEvent(self, ev):
        if hasattr(self, 'closeButton') and self.closeButton:
            if self.orientation == 'vertical':
                self.layout().addWidget(self.closeButton, 0, 0, alignment=QtCore.Qt.AlignTop)
            else:
                self.layout().addWidget(self.closeButton, 0, 3, alignment=QtCore.Qt.AlignRight)

        if hasattr(self, 'settingsButtons') and self.settingsButtons:
            if self.orientation == 'vertical':
                self.layout().addWidget(self.settingsButtons, 0, 0, alignment=QtCore.Qt.AlignBottom)
            else:
                self.layout().addWidget(self.settingsButtons, 0, 0, alignment=QtCore.Qt.AlignLeft)

        if hasattr(self, 'nameEditor') and self.nameEditor:
            self.layout().addWidget(self.nameEditor, 0, 1, alignment=QtCore.Qt.AlignCenter)

        super(DockLabel, self).resizeEvent(ev)


INVALIDROWCOLOUR = QtGui.QColor('lightpink')
WARNINGROWCOLOUR = QtGui.QColor('palegoldenrod')

EXTRA_CHARACTERS_ALLOWED = [' ',  # extra characters allowed when renaming a Module (except spectrumDisplays)
                            '_',
                            '(',
                            ')',
                            ':'
                            ]


#=========================================================================================
# LabelNameValidator
#=========================================================================================

class LabelNameValidator(QtGui.QValidator):
    """ Make sure the newly typed module name on a GUI is unique.
    """

    def __init__(self, parent, labelObj, allowSpace=True):
        super().__init__(parent=parent)
        self.baseColour = self.parent().palette().color(QtGui.QPalette.Base)
        self._parent = parent
        self._labelObj = labelObj
        self._isNameAvailableFunc = str  # str as placeholder.
        self._allowSpace = allowSpace
        self._isValidState = True
        self._messageState = ''

    def _setNameValidFunc(self, func):
        """
        set a custom validation function to perform during the built-in validate method, like isNameAvailable...
        """
        self._isNameAvailableFunc = func

    def _isValidInput(self, value):
        extras = ''.join(EXTRA_CHARACTERS_ALLOWED)
        notAllowedSequences = {
            'No_strings'        : '^\s*$',
            'Space_At_Start'    : '^\s',
            'Space_At_End'      : '\s$',
            'Empty_Spaces'      : '\s',
            'Non-Alphanumeric'  : '\W',
            'Illegal_Characters': f'[^A-Za-z0-9{extras}]+',
            }
        valids = [True]
        if value is None:
            valids.append(False)
            self._isValidState, self._messageState = False, 'Contains None'
        if self._allowSpace:
            notAllowedSequences.pop('Empty_Spaces')
            notAllowedSequences.pop('Non-Alphanumeric')
        for key, seq in notAllowedSequences.items():
            if re.findall(seq, value):
                valids.append(False)
                self._isValidState, self._messageState = False, 'Name cannot include:\n%s' % key.replace('_', ' ')
        return all(valids)

    def _setIntermediateStatus(self):
        palette = self.parent().palette()
        palette.setColor(QtGui.QPalette.Base, INVALIDROWCOLOUR)
        state = QtGui.QValidator.Intermediate  # entry is NOT valid, but can continue editing
        self.parent().setPalette(palette)
        return state

    def _setAcceptableStatus(self):
        palette = self.parent().palette()
        palette.setColor(QtGui.QPalette.Base, self.baseColour)
        state = QtGui.QValidator.Acceptable
        self.parent().setPalette(palette)
        return state

    def _getMessageState(self):
        return self._messageState

    def validate(self, name, p_int):

        startingName = self._labelObj.module.id
        state = QtGui.QValidator.Acceptable

        if startingName == name:
            state = self._setAcceptableStatus()
            self._isValidState, self._messageState = True, 'Same name as original'
            return state, name, p_int

        if self._isNameAvailableFunc(name):
            self._isValidState, self._messageState = True, 'Name available'
            state = self._setAcceptableStatus()

        if not self._isValidInput(name):
            state = self._setIntermediateStatus()

        if not self._isNameAvailableFunc(name):
            state = self._setIntermediateStatus()
            self._isValidState, self._messageState = False, 'Name already taken'

        return state, name, p_int

    def clearValidCheck(self):
        palette = self.parent().palette()
        palette.setColor(QtGui.QPalette.Base, self.baseColour)
        self.parent().setPalette(palette)

    def resetCheck(self):
        self.validate(self.parent().text(), 0)

    @property
    def checkState(self):
        state, _, _ = self.validate(self.parent().text(), 0)
        return state


#=========================================================================================
# NameEditor
#=========================================================================================

class NameEditor(LineEdit):
    """LineEdit widget that contains validator for checking filePaths exists
    """

    def __init__(self, parent, allowSpace=True, **kwds):
        super().__init__(parent=parent, **kwds)

        self._parent = parent  # the LabelObject
        self.setValidator(LabelNameValidator(parent=self, labelObj=self._parent, allowSpace=allowSpace))
        self.validator().resetCheck()
        self.validator()._setNameValidFunc(self._parent.module._isNameAvailable)
        self.setAlignment(QtCore.Qt.AlignVCenter | QtCore.Qt.AlignHCenter)
        self.setMaximumHeight(self._parent.labelSize)
        # self.editingFinished.connect(self._parent._renameLabel)
        self.returnPressed.connect(self._parent._renameLabel)
        self.setStyleSheet('LineEdit { padding: 0px 0px 0px 0px; }')
        self.setMinimumWidth(200)

    def show(self):
        self._setFocus()
        self.set(self._parent.labelName)
        super(LineEdit, self).show()

    def _setFocus(self):
        # self.setFocusPolicy(QtCore.Qt.StrongFocus) # this is not enough to show the cursor and give focus.
        pos = QtCore.QPointF(25, 10)
        # Transfer focus, otherwise the click does not seem to be handled
        qc = QtCore.Qt
        self.setFocus(qc.OtherFocusReason)
        pressEv = QtGui.QMouseEvent(QtCore.QEvent.MouseButtonPress, pos, qc.LeftButton, qc.LeftButton, qc.NoModifier)
        self.mousePressEvent(pressEv)
        releaseEv = QtGui.QMouseEvent(QtCore.QEvent.MouseButtonRelease, pos, qc.LeftButton, qc.LeftButton,
                                      qc.NoModifier)
        self.mouseReleaseEvent(releaseEv)

    def focusOutEvent(self, ev):
        self.setFocusPolicy(QtCore.Qt.StrongFocus)
        super(LineEdit, self).focusOutEvent(ev)


#=========================================================================================
# DropAreaSelectedOverlay
#=========================================================================================

class DropAreaSelectedOverlay(QtWidgets.QWidget):
    """Overlay widget that draws highlight over the current module during a drag-drop operation
    """

    def __init__(self, parent):
        """Initialise widget
        """
        QtWidgets.QWidget.__init__(self, parent)
        self.dropArea = None
        self.hide()
        self.setAttribute(QtCore.Qt.WA_TransparentForMouseEvents)

    def setDropArea(self, area):
        """Set the widget coverage, either hidden, or a rectangle covering the module
        """
        self.dropArea = area
        if area is None:
            self.hide()
        else:
            prgn = self.parent().rect()
            rgn = QtCore.QRect(prgn)

            self.setGeometry(rgn)
            self.show()

        self.update()

    def _resize(self):
        """Resize the overlay, sometimes the overlay is temporarily visible while the module is moving
        """
        # called from ccpnModule during resize to update rect()
        self.setDropArea(self.dropArea)

    def paintEvent(self, ev):
        """Paint the overlay to the screen
        """
        if self.dropArea is None:
            return

        # create a transparent rectangle and painter over the widget
        p = QtGui.QPainter(self)
        rgn = self.rect()

        p.setBrush(QtGui.QBrush(QtGui.QColor(100, 100, 255, 50)))
        p.setPen(QtGui.QPen(QtGui.QColor(50, 50, 150), 3))
        p.drawRect(rgn)
        p.end()


#=========================================================================================
# BorderOverlay
#=========================================================================================

class BorderOverlay(QtWidgets.QWidget):
    """Overlay widget that draws a border around the whole of the module
    ensuring a nice clean edge
    """

    def __init__(self, parent, borderColour=None):
        """Initialise widget
        """
        QtWidgets.QWidget.__init__(self, parent)
        self.setAttribute(QtCore.Qt.WA_TransparentForMouseEvents)
        c1 = self._borderColour = borderColour or QtGui.QColor(getColours()[BORDERNOFOCUS])
        c2 = self._backgroundColour = parent.palette().color(parent.backgroundRole())

        self._blendColour = QtGui.QColor((c1.red() + c2.red()) // 2,
                                         (c1.green() + c2.green()) // 2,
                                         (c1.blue() + c2.blue()) // 2,
                                         (c1.alpha() + c2.alpha()) // 2
                                         )

    def _resize(self):
        """Resize the overlay
        """
        prgn = self.parent().rect()
        rgn = QtCore.QRect(prgn)
        self.setGeometry(rgn)

    def paintEvent(self, ev):
        """Paint the overlay to the screen
        """
        # clear the bottom corners, and draw a rounded rectangle to cover the edges
        p = QtGui.QPainter(self)
        rgn = self.rect().adjusted(0, 0, -1, -1)
        w = rgn.width()
        h = rgn.height()

        # clear and smooth the bottom corners
        p.setPen(QtGui.QPen(self._backgroundColour, 1))
        p.drawPoints(QtCore.QPoint(0, h),
                     QtCore.QPoint(w, h),
                     )
        p.setPen(QtGui.QPen(self._blendColour, 1))
        p.drawPoints(QtCore.QPoint(0, h - 1),
                     QtCore.QPoint(1, h),
                     QtCore.QPoint(w, h - 1),
                     QtCore.QPoint(w - 1, h)
                     )

        # draw the new rectangle around the module
        p.setPen(QtGui.QPen(self._borderColour, 1))
        p.drawRoundedRect(rgn, 2, 2)
        p.end()<|MERGE_RESOLUTION|>--- conflicted
+++ resolved
@@ -15,15 +15,9 @@
 #=========================================================================================
 # Last code modification
 #=========================================================================================
-<<<<<<< HEAD
-__modifiedBy__ = "$modifiedBy: Luca Mureddu $"
-__dateModified__ = "$dateModified: 2024-01-25 10:11:30 +0000 (Thu, January 25, 2024) $"
-__version__ = "$Revision: 3.2.2 $"
-=======
 __modifiedBy__ = "$modifiedBy: Ed Brooksbank $"
-__dateModified__ = "$dateModified: 2023-11-20 12:49:41 +0000 (Mon, November 20, 2023) $"
-__version__ = "$Revision: 3.2.1 $"
->>>>>>> bef63557
+__dateModified__ = "$dateModified: 2024-04-04 15:19:21 +0100 (Thu, April 04, 2024) $"
+__version__ = "$Revision: 3.2.5 $"
 #=========================================================================================
 # Created
 #=========================================================================================
@@ -64,53 +58,6 @@
 from ccpn.util.Path import aPath
 
 
-<<<<<<< HEAD
-CommonWidgetsEdits = {
-    CheckBox.__name__                       : (CheckBox.get, CheckBox.setChecked, None),
-    ColourDialog.__name__                   : (ColourDialog.getColor, ColourDialog.setColour, None),
-    DoubleSpinbox.__name__                  : (DoubleSpinbox.value, DoubleSpinbox.setValue, None),
-    ScientificDoubleSpinBox.__name__        : (ScientificDoubleSpinBox.value, ScientificDoubleSpinBox.setValue, None),
-
-    LineEdit.__name__                       : (LineEdit.get, LineEdit.setText, None),
-    LineEditButtonDialog.__name__           : (LineEditButtonDialog.get, LineEditButtonDialog.setText, None),
-    PulldownList.__name__                   : (PulldownList.currentText, PulldownList.set, None),
-    RadioButtons.__name__                   : (RadioButtons.get, RadioButtons.set, None),
-    RadioButton.__name__                    : (RadioButton.isChecked, RadioButton.setChecked, None),
-
-    Slider.__name__                         : (Slider.get, Slider.setValue, None),
-    Spinbox.__name__                        : (Spinbox.value, Spinbox.set, None),
-    TextEditor.__name__                     : (TextEditor.get, TextEditor.setText, None),
-    GLTargetButtonSpinBoxes.__name__        : (GLTargetButtonSpinBoxes.get, GLTargetButtonSpinBoxes.setValues, None),
-
-    PulldownListCompoundWidget.__name__     : (PulldownListCompoundWidget.getText, PulldownListCompoundWidget.select,
-                                               ('pulldownList.activated', 'pulldownList.pulldownTextEdited')),
-
-    ListCompoundWidget.__name__             : (ListCompoundWidget.getTexts, ListCompoundWidget.setTexts, None),
-    CheckBoxCompoundWidget.__name__         : (CheckBoxCompoundWidget.get, CheckBoxCompoundWidget.set, None),
-    DoubleSpinBoxCompoundWidget.__name__    : (DoubleSpinBoxCompoundWidget.getValue, DoubleSpinBoxCompoundWidget.setValue,
-                                               ('doubleSpinBox.valueChanged')),
-    ScientificSpinBoxCompoundWidget.__name__: (ScientificSpinBoxCompoundWidget.getValue, ScientificSpinBoxCompoundWidget.setValue,
-                                               ('scientificSpinBox.valueChanged')),
-    SpinBoxCompoundWidget.__name__          : (SpinBoxCompoundWidget.getValue, SpinBoxCompoundWidget.setValue,
-                                               ('spinBox.valueChanged')),
-
-    SelectorWidget.__name__                 : (SelectorWidget.getText, SelectorWidget.select, None),
-    InputPulldown.__name__                  : (InputPulldown.currentText, InputPulldown.set, None),
-    ColourSelectionWidget.__name__          : (ColourSelectionWidget.currentText, ColourSelectionWidget.setColour, None),
-    LineEditPopup.__name__                  : (LineEditPopup.get, LineEditPopup.set, None),
-
-    EntryCompoundWidget.__name__            : (EntryCompoundWidget.getText, EntryCompoundWidget.setText, 'entry.textEdited'),
-    TextEditorCompoundWidget.__name__       : (TextEditorCompoundWidget.getText, TextEditorCompoundWidget.setText, 'textEditor.textChanged'),
-    NmrChainPulldown.__name__               : (NmrChainPulldown.getText, NmrChainPulldown.select, 'pulldownList.activated'),
-    RadioButtonsCompoundWidget.__name__     : (RadioButtonsCompoundWidget.getIndex, RadioButtonsCompoundWidget.setIndex,
-                                               'radioButtons.buttonGroup.buttonClicked'),
-    EntryPathCompoundWidget.__name__        : (EntryPathCompoundWidget.getText, EntryPathCompoundWidget.setText, 'entry.lineEdit.textChanged'),
-    # ADD TABLES
-    # ADD Others
-    }
-
-=======
->>>>>>> bef63557
 settingsWidgetPositions = {
     'top'   : {'settings': (0, 0), 'widget': (1, 0)},
     'bottom': {'settings': (1, 0), 'widget': (0, 0)},
