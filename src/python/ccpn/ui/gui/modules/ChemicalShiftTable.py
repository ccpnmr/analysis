--- conflicted
+++ resolved
@@ -199,17 +199,10 @@
     Initialise the widgets for the module.
     """
     # Derive application, project, and current from mainWindow
-<<<<<<< HEAD
-    self._mainWindow = mainWindow
-    self._application = mainWindow.application
-    self._project = mainWindow.application.project
-    self._current = mainWindow.application.current
-=======
     self.mainWindow = mainWindow
     self.application = mainWindow.application
     self.project = mainWindow.application.project
     self.current = mainWindow.application.current
->>>>>>> 80369c18
     self.moduleParent=moduleParent
     self._widget = Widget(parent=parent, **kwds)
     self.chemicalShiftList = None
@@ -220,10 +213,7 @@
     self.CScolumns = ColumnClass(
                 [('#', lambda cs:cs.nmrAtom.serial, 'NmrAtom serial number', None),
                  ('Pid', lambda cs:cs.pid, 'Pid of chemicalShift', None),
-<<<<<<< HEAD
-=======
                  ('_object', lambda cs: cs, 'Object', None),
->>>>>>> 80369c18
                  ('NmrResidue', lambda cs:cs._key.rsplit('.', 1)[0], 'NmrResidue Id', None),
                  ('Name', lambda cs:cs._key.rsplit('.', 1)[-1], 'NmrAtom name', None),
                  ('Shift', lambda cs:'%8.3f' % ChemicalShiftTable._stLamFloat(cs, 'value'), 'Value of chemical shift, in selected ChemicalShiftList', None),
@@ -261,11 +251,7 @@
 
     # initialise the table
     QuickTable.__init__(self, parent=parent
-<<<<<<< HEAD
-                        , mainWindow=self._mainWindow
-=======
                         , mainWindow=self.mainWindow
->>>>>>> 80369c18
                         , dataFrameObject=None
                         , setLayout=True
                         , autoResize=True
@@ -297,10 +283,7 @@
                            , updateFunc=self._update
                            , tableSelection='chemicalShiftList'
                            , pullDownWidget=self.CScolumns
-<<<<<<< HEAD
-=======
                            , callBackClass=ChemicalShift
->>>>>>> 80369c18
                            , selectCurrentCallBack=None)
 
   def addWidgetToTop(self, widget, col=2, colSpan=1):
@@ -359,11 +342,7 @@
     Update the table
     """
     if not self._updateSilence:
-<<<<<<< HEAD
-      self._project.blankNotification()
-=======
       self.project.blankNotification()
->>>>>>> 80369c18
       objs = self.getSelectedObjects()
 
       self._dataFrameObject = self.getDataFrameFromList(table=self
@@ -374,11 +353,7 @@
       # populate from the Pandas dataFrame inside the dataFrameObject
       self.setTableFromDataFrameObject(dataFrameObject=self._dataFrameObject)
       self._highLightObjs(objs)
-<<<<<<< HEAD
-      self._project.unblankNotification()
-=======
       self.project.unblankNotification()
->>>>>>> 80369c18
 
   def setUpdateSilence(self, silence):
     """
@@ -407,13 +382,8 @@
     else:
       obj = None
 
-<<<<<<< HEAD
-    self._current.chemicalShift = obj
-    ChemicalShiftTableModule._currentCallback = {'object':self.chemicalShiftList, 'table':self}
-=======
     self.current.chemicalShift = obj
     ChemicalShiftTableModule.currentCallback = {'object':self.chemicalShiftList, 'table':self}
->>>>>>> 80369c18
 
     #FIXME:ED - this is copied from the original version below
     if obj: # should presumably always be the case
@@ -461,15 +431,9 @@
   #   """
   #   CCPN-INTERNAL: Insert a comment into ObjectTable
   #   """
-<<<<<<< HEAD
-  #   ChemicalShiftTable._project.blankNotification()
-  #   chemicalShift.comment = value
-  #   ChemicalShiftTable._project.unblankNotification()
-=======
   #   ChemicalShiftTable.project.blankNotification()
   #   chemicalShift.comment = value
   #   ChemicalShiftTable.project.unblankNotification()
->>>>>>> 80369c18
 
   @staticmethod
   def _stLamFloat(row, name):
@@ -488,19 +452,11 @@
   #   change calls on any other attribute
   #   """
   #   self._clearNotifiers()
-<<<<<<< HEAD
-  #   self._chemicalShiftListNotifier = Notifier(self._project
-  #                                     , [Notifier.CREATE, Notifier.DELETE, Notifier.RENAME]
-  #                                     , ChemicalShiftList.__name__
-  #                                     , self._updateCallback)
-  #   self._chemicalShiftNotifier = Notifier(self._project
-=======
   #   self._chemicalShiftListNotifier = Notifier(self.project
   #                                     , [Notifier.CREATE, Notifier.DELETE, Notifier.RENAME]
   #                                     , ChemicalShiftList.__name__
   #                                     , self._updateCallback)
   #   self._chemicalShiftNotifier = Notifier(self.project
->>>>>>> 80369c18
   #                                     , [Notifier.CREATE, Notifier.DELETE, Notifier.RENAME, Notifier.CHANGE]
   #                                     , ChemicalShift.__name__
   #                                     , self._updateCallback
