"""This file contains ChemicalShiftTable class

modified by Geerten 1-7/12/2016
tertiary version by Ejb 9/5/17
"""
#=========================================================================================
# Licence, Reference and Credits
#=========================================================================================
__copyright__ = "Copyright (C) CCPN project (https://www.ccpn.ac.uk) 2014 - 2024"
__credits__ = ("Ed Brooksbank, Morgan Hayward, Victoria A Higman, Luca Mureddu, Eliza Płoskoń",
               "Timothy J Ragan, Brian O Smith, Daniel Thompson",
               "Gary S Thompson & Geerten W Vuister")
__licence__ = ("CCPN licence. See https://ccpn.ac.uk/software/licensing/")
__reference__ = ("Skinner, S.P., Fogh, R.H., Boucher, W., Ragan, T.J., Mureddu, L.G., & Vuister, G.W.",
                 "CcpNmr AnalysisAssign: a flexible platform for integrated NMR analysis",
                 "J.Biomol.Nmr (2016), 66, 111-124, https://doi.org/10.1007/s10858-016-0060-y")
#=========================================================================================
# Last code modification
#=========================================================================================
__modifiedBy__ = "$modifiedBy: Ed Brooksbank $"
<<<<<<< HEAD
__dateModified__ = "$dateModified: 2024-06-06 21:20:47 +0100 (Thu, June 06, 2024) $"
__version__ = "$Revision: 3.2.4 $"
=======
__dateModified__ = "$dateModified: 2024-06-20 16:42:22 +0100 (Thu, June 20, 2024) $"
__version__ = "$Revision: 3.2.3 $"
>>>>>>> 3c0004f6
#=========================================================================================
# Created
#=========================================================================================
__author__ = "$Author: CCPN $"
__date__ = "$Date: 2017-04-07 10:28:41 +0000 (Fri, April 07, 2017) $"
#=========================================================================================
# Start of code
#=========================================================================================

from PyQt5 import QtWidgets, QtCore
from functools import partial, reduce
from types import SimpleNamespace
from operator import or_
import pandas as pd

from ccpn.core.ChemicalShift import ChemicalShift
from ccpn.core.ChemicalShiftList import ChemicalShiftList
from ccpn.core.lib.ContextManagers import undoBlockWithoutSideBar, notificationEchoBlocking
from ccpn.core.ChemicalShiftList import (CS_UNIQUEID, CS_ISDELETED, CS_PID, CS_STATIC, CS_STATE, CS_ORPHAN, CS_VALUE,
                                         CS_VALUEERROR, CS_FIGUREOFMERIT, CS_ATOMNAME, CS_NMRATOM, CS_CHAINCODE,
                                         CS_SEQUENCECODE, CS_RESIDUETYPE, CS_ALLPEAKS, CS_SHIFTLISTPEAKSCOUNT,
                                         CS_ALLPEAKSCOUNT, CS_COMMENT, CS_OBJECT, CS_TABLECOLUMNS, ChemicalShiftState)
from ccpn.core.lib.Notifiers import Notifier
from ccpn.core.lib.DataFrameObject import DataFrameObject, DATAFRAME_OBJECT
from ccpn.framework.Application import getApplication
from ccpn.ui.gui.modules.CcpnModule import CcpnTableModule
from ccpn.ui.gui.widgets.Widget import Widget
from ccpn.ui.gui.widgets.CompoundWidgets import CheckBoxCompoundWidget
from ccpn.ui.gui.widgets.PulldownListsForObjects import ChemicalShiftListPulldown
from ccpn.ui.gui.widgets.GuiTable import _getValueByHeader
from ccpn.ui.gui.widgets.Column import ColumnClass
from ccpn.ui.gui.widgets.Spacer import Spacer
from ccpn.ui.gui.widgets.MessageDialog import showYesNo, showWarning
from ccpn.ui.gui.widgets.SettingsWidgets import ALL
from ccpn.ui.gui.widgets.Column import COLUMN_COLDEFS, COLUMN_SETEDITVALUE, COLUMN_FORMAT
from ccpn.ui.gui.lib.StripLib import navigateToPositionInStrip, markNmrAtoms
from ccpn.ui.gui.widgets.table._ProjectTable import _ProjectTableABC
from ccpn.util.Logging import getLogger


logger = getLogger()

LINKTOPULLDOWNCLASS = 'linkToPulldownClass'

#=========================================================================================
# Chemical Shift Table Options
#=========================================================================================

_NAVIGATE_CST = 'Navigate to:'
_MERGE_CST = 'Merge NmrAtoms'
_EDIT_CST = 'Edit NmrAtom'
_REMOVE_CST = 'Remove assignments'
_REMOVEDEL_CST = 'Remove assignments and Delete'
_INTO_CSL = 'into'


#=========================================================================================
# ChemicalShiftTableModule
#=========================================================================================

class ChemicalShiftTableModule(CcpnTableModule):
    """This class implements the module by wrapping a ChemicalShift instance
    """
    className = 'ChemicalShiftTableModule'
    includeSettingsWidget = True
    maxSettingsState = 2  # states are defined as: 0: invisible, 1: both visible, 2: only settings visible
    settingsPosition = 'left'
    _allowRename = True
    activePulldownClass = None  # e.g., can make the table respond to current peakList

    def __init__(self, mainWindow=None, name='Chemical Shift Table',
                 chemicalShiftList=None, selectFirstItem=False):
        """Initialise the Module widgets
        """
        super().__init__(mainWindow=mainWindow, name=name)

        # Derive application, project, and current from mainWindow
        self.mainWindow = mainWindow
        if mainWindow:
            self.application = mainWindow.application
            self.project = mainWindow.application.project
            self.current = mainWindow.application.current
        self._table = None

        # add the widgets
        self._setWidgets()

        if chemicalShiftList is not None:
            self.selectTable(chemicalShiftList)
        elif selectFirstItem:
            self._modulePulldown.selectFirstItem()

    def _setWidgets(self):
        """Set up the widgets for the module
        """
        # Put all the NmrTable settings in a widget, as there will be more added in the PickAndAssign, and
        # backBoneAssignment modules
        if self.includeSettingsWidget:
            self._CSTwidget = Widget(self.settingsWidget, setLayout=True,
                                     grid=(0, 0), vAlign='top', hAlign='left')

            # cannot set a notifier for displays, as these are not (yet?) implemented and the Notifier routines
            # underpinning the addNotifier call do not allow for it either
            colwidth = 140

            self.autoClearMarksWidget = CheckBoxCompoundWidget(
                    self._CSTwidget,
                    grid=(3, 0), vAlign='top', stretch=(0, 0), hAlign='left',
                    fixedWidths=(colwidth, 30),
                    orientation='left',
                    labelText='Auto clear marks:',
                    checked=True
                    )

        _topWidget = self.mainWidget

        # main widgets at the top
        row = 0
        Spacer(_topWidget, 5, 5,
               QtWidgets.QSizePolicy.Fixed, QtWidgets.QSizePolicy.Fixed,
               grid=(0, 0), gridSpan=(1, 1))
        row += 1

        self._modulePulldown = ChemicalShiftListPulldown(parent=_topWidget,
                                                         mainWindow=self.mainWindow, default=None,
                                                         grid=(row, 0), gridSpan=(1, 1), minimumWidths=(0, 100),
                                                         showSelectName=True,
                                                         sizeAdjustPolicy=QtWidgets.QComboBox.AdjustToContents,
                                                         callback=self._selectionPulldownCallback,
                                                         )
        # fixed height
        self._modulePulldown.setSizePolicy(QtWidgets.QSizePolicy.MinimumExpanding, QtWidgets.QSizePolicy.Fixed)

        row += 1
        self.spacer = Spacer(_topWidget, 5, 5,
                             QtWidgets.QSizePolicy.Expanding, QtWidgets.QSizePolicy.Fixed,
                             grid=(2, 1), gridSpan=(1, 1))
        _topWidget.getLayout().setColumnStretch(1, 2)

        # main window
        _hidden = [CS_UNIQUEID, CS_ISDELETED, CS_FIGUREOFMERIT, CS_ALLPEAKS, CS_CHAINCODE,
                   CS_SEQUENCECODE, CS_STATE, CS_ORPHAN]

        row += 1
        self._tableWidget = _NewChemicalShiftTable(parent=_topWidget,
                                                   mainWindow=self.mainWindow,
                                                   moduleParent=self,
                                                   grid=(row, 0), gridSpan=(1, 6),
                                                   hiddenColumns=_hidden)

    def selectTable(self, table=None):
        """Manually select a table from the pullDown
        """
        if table is None:
            self._modulePulldown.selectFirstItem()
        else:
            if not isinstance(table, self._tableWidget.tableClass):
                logger.warning(f'select: Object is not of type {self._tableWidget.tableName}')
                raise TypeError(f'select: Object is not of type {self._tableWidget.tableName}')
            else:
                self._modulePulldown.select(table.pid)

    def _selectionPulldownCallback(self, item):
        """Notifier Callback for selecting table from the pull down menu
        """
        self._table = self._modulePulldown.getSelectedObject()
        self._tableWidget._table = self._table

        if self._table is not None:
            self._tableWidget.populateTable(selectedObjects=self.current.chemicalShifts)
        else:
            self._tableWidget.populateEmptyTable()

    def _closeModule(self):
        """CCPN-INTERNAL: used to close the module
        """
        if self._modulePulldown:
            self._modulePulldown.unRegister()
        if self._tableWidget:
            self._tableWidget._close()
        super()._closeModule()


#=========================================================================================
# New ChemicalShiftTable
#=========================================================================================

# define a simple class that can contains a simple id
blankId = SimpleNamespace(className='notDefined', serial=0)

OBJECT_CLASS = 0
OBJECT_PARENT = 1
MODULEIDS = {}
_TABLES = 'tables'
_HIDDENCOLUMNS = 'hiddenColumns'


class _NewChemicalShiftTable(_ProjectTableABC):
    """New chemicalShiftTable based on faster QTableView
    Actually more like the original table but with pandas dataFrame
    """
    className = 'ChemicalShiftTable'
    attributeName = 'chemicalShiftLists'

    OBJECTCOLUMN = CS_OBJECT  # column holding active objects (uniqueId/ChemicalShift for this table?)
    INDEXCOLUMN = CS_UNIQUEID  # column holding the index

    defaultHidden = [CS_UNIQUEID, CS_ISDELETED, CS_PID, CS_FIGUREOFMERIT, CS_ALLPEAKS, CS_CHAINCODE,
                     CS_SEQUENCECODE, CS_STATE, CS_ORPHAN]
    _internalColumns = [CS_ISDELETED, CS_OBJECT]  # columns that are always hidden

    # define self._columns here
    columnHeaders = {CS_UNIQUEID           : 'ID',
                     CS_ISDELETED          : 'isDeleted',  # should never be visible
                     CS_PID                : 'ChemicalShift',
                     CS_VALUE              : 'Value\n(ppm)',
                     CS_VALUEERROR         : 'Value Error\n(ppm)',
                     CS_FIGUREOFMERIT      : 'Figure of Merit',
                     CS_NMRATOM            : 'NmrAtom',
                     CS_CHAINCODE          : 'ChainCode',
                     CS_SEQUENCECODE       : 'SequenceCode',
                     CS_RESIDUETYPE        : 'ResidueType',
                     CS_ATOMNAME           : 'AtomName',
                     CS_STATE              : 'State',
                     CS_ORPHAN             : 'Orphaned',
                     CS_ALLPEAKS           : 'Assigned\nPeaks',
                     CS_SHIFTLISTPEAKSCOUNT: 'Peak Count',
                     CS_ALLPEAKSCOUNT      : 'Total\nPeak Count',
                     CS_COMMENT            : 'Comment',
                     CS_OBJECT             : '_object'
                     }

    tipTexts = ('Unique identifier for the chemicalShift',
                'isDeleted',  # should never be visible
                'ChemicalShift.pid',
                'ChemicalShift value in ppm',
                'Error in the chemicalShift value in ppm',
                'Figure of merit, between 0 and 1',
                'Pid of nmrAtom if attached, or None',
                'ChainCode of attached nmrAtom, or None',
                'SequenceCode of attached nmrAtom, or None',
                'ResidueType of attached nmrAtom, or None',
                'AtomName of attached nmrAtom, or None',
                'Active state of chemicalShift:\nstatic - not linked to any spectra,\ndynamic - linked to at least one spectrum through a peak-assignment',
                'Orphaned state of chemicalShift.\nA Dynamic chemical-shift is orphaned if its nmrAtom is not\nused for any peak assignments in the linked spectra',
                'List of assigned peaks associated with this chemicalShift',
                'Number of assigned peaks attached to a chemicalShift\nbelonging to spectra associated with parent chemicalShiftList',
                'Total number of assigned peaks attached to a chemicalShift\nbelonging to any spectra',
                'Optional comment for each chemicalShift',
                'None',
                )

    # define the notifiers that are required for the specific table-type
    tableClass = ChemicalShiftList
    rowClass = ChemicalShift
    cellClass = None
    tableName = tableClass.className
    rowName = rowClass.className
    cellClassNames = None

    selectCurrent = True
    callBackClass = ChemicalShift
    search = False

    _enableSearch = True
    _enableDelete = True
    _enableExport = True
    _enableCopyCell = True

    # set the queue handling parameters
    _maximumQueueLength = 25

    def __init__(self, parent=None, mainWindow=None, moduleParent=None,
                 actionCallback=None, selectionCallback=None,
                 chemicalShiftList=None, hiddenColumns=None,
                 enableExport=True, enableDelete=True, enableSearch=False, enableCopyCell=False,
                 **kwds):
        """Initialise the widgets for the module.
        """
        # create the table; objects are added later via the displayTableForNmrChain method
        super().__init__(parent=parent,
                         mainWindow=mainWindow,
                         moduleParent=moduleParent,
                         multiSelect=True,
                         showVerticalHeader=False,
                         setLayout=True,
                         **kwds
                         )

<<<<<<< HEAD
        self.headerColumnMenu.setInternalColumns([self.columnHeaders[col] for col in self._internalColumns],
                                                 update=False)
        self.headerColumnMenu.setDefaultColumns([self.columnHeaders[col] for col in self.defaultHidden], update=False)

=======
        self.headerColumnMenu.setInternalColumns([self.columnHeaders[col] for col in self._internalColumns], update=False)
        dHidden = self.defaultHidden
        if (app := getApplication()):
            try:
                if (hCols := app.preferences[_TABLES][self.__class__.__name__][_HIDDENCOLUMNS]) is not None:
                    dHidden = hCols
                    getLogger().debug('Restoring default hidden-columns')
            except:
                getLogger().debug('No stored default hidden-columns')
        self.headerColumnMenu.setDefaultColumns(dHidden, update=False)
        self.headerColumnMenu.setDefaultColumns([self.columnHeaders[col] for col in dHidden], update=False)
>>>>>>> 3c0004f6
        # Initialise the notifier for processing dropped items
        self._postInitTableCommonWidgets()

    def setClassDefaultColumns(self, texts):
        """set a list of default column-headers that are hidden when first shown.
        """
        if not (app := getApplication()):
            getLogger().debug('Cannot store hidden-columns')
            return
        # store in preferences
        tables = app.preferences.setdefault(_TABLES, {})
        table = tables.setdefault(self.__class__.__name__, {})
        # remember chemical-shift column mapping
        table[_HIDDENCOLUMNS] = ([k for tt in texts for k, v in self.columnHeaders.items() if tt == v]
                                if texts is not None else None)

    #=========================================================================================
    # Widget callbacks
    #=========================================================================================

    @staticmethod
    def _getValidChemicalShift4Callback(objs):
        if not objs or not all(objs):
            return
        if isinstance(objs, (tuple, list)):
            cShift = objs[-1]
        else:
            cShift = objs
        if not cShift:
            showWarning('Cannot perform action', 'No selected ChemicalShift')
            return

        return cShift

    def actionCallback(self, selection, lastItem):
        """Notifier DoubleClick action on item in table. Mark a chemicalShift based on attached nmrAtom
        """

        try:
            if not (objs := list(lastItem[self._OBJECT])):
                return
        except Exception as es:
            getLogger().debug2(f'{self.__class__.__name__}.actionCallback: No selection\n{es}')
            return

        cShift = self._getValidChemicalShift4Callback(objs)
        if len(self.mainWindow.marks):
            if self.moduleParent.autoClearMarksWidget.checkBox.isChecked():
                self.mainWindow.clearMarks()
        if cShift and cShift.nmrAtom:
            markNmrAtoms(self.mainWindow, [cShift.nmrAtom])

    def selectionCallback(self, selected, deselected, selection, lastItem):
        """Notifier Callback for selecting rows in the table
        """
        try:
            if not (objs := list(selection[self._OBJECT])):
                return
        except Exception as es:
            getLogger().debug2(f'{self.__class__.__name__}.selectionCallback: No selection\n{es}')
            return

        self.current.chemicalShifts = objs or []

        if objs:
            nmrResidues = tuple(set(cs.nmrAtom.nmrResidue for cs in objs if cs.nmrAtom))
        else:
            nmrResidues = []

        if nmrResidues:
            # set the associated nmrResidue and nmrAtoms
            nmrAtoms = tuple(set(nmrAtom for nmrRes in nmrResidues for nmrAtom in nmrRes.nmrAtoms))
            self.current.nmrAtoms = nmrAtoms
            self.current.nmrResidues = nmrResidues

        else:
            self.current.nmrAtoms = []
            self.current.nmrResidues = []

    #=========================================================================================
    # Create table and row methods
    #=========================================================================================

    def _newRowFromUniqueId(self, cslDf, obj, uniqueId):
        """Create a new row to insert into the dataFrame or replace row
        """
        _row = cslDf.loc[uniqueId]
        # make the new row
        newRow = _row[:CS_ISDELETED].copy()
        _midRow = _row[CS_VALUE:CS_ATOMNAME]  # CS_STATIC
        _comment = _row[CS_COMMENT:]
        _pidCol = pd.Series(obj.pid, index=[CS_PID, ])
        _extraCols = pd.Series(self._derivedFromObject(obj),
                               index=[CS_STATE, CS_ORPHAN, CS_ALLPEAKS, CS_SHIFTLISTPEAKSCOUNT,
                                      CS_ALLPEAKSCOUNT])  # if state required

        # newRow = newRow.append([_pidCol, _midRow, _extraCols, _comment])  # deprecated
        newRow = pd.concat([newRow, _pidCol, _midRow, _extraCols, _comment])

        # append the actual object to the end - not sure whether this is required - check _highlightObjs
        newRow[CS_OBJECT] = obj

        # replace the visible nans with '' for comment column and string 'None' elsewhere
        newRow[CS_COMMENT:CS_COMMENT].fillna('', inplace=True)
        newRow.fillna('None', inplace=True)

        return list(newRow)

    @staticmethod
    def _derivedFromObject(obj):
        """Get a tuple of derived values from obj
        Not very generic yet - column class now seems redundant
        """
        _allPeaks = obj.allAssignedPeaks
        totalPeakCount = len(_allPeaks)
        peaks = [pp.pid for pp in _allPeaks if pp.spectrum.chemicalShiftList == obj.chemicalShiftList]
        peakCount = len(peaks)

        state = obj.state
        if state == ChemicalShiftState.ORPHAN:
            state = ChemicalShiftState.DYNAMIC
        state = state.description  # if state needed
        orphan = u'\u2713' if obj.orphan else ''  # unicode tick character

        return (state, orphan, str(peaks), peakCount, totalPeakCount)

    @staticmethod
    def _setComment(obj, value):
        """CCPN-INTERNAL: Insert a comment into object
        """
        obj.comment = value or None

    def buildTableDataFrame(self):
        """Return a Pandas dataFrame from an internal list of objects.
        The columns are based on the 'func' functions in the columnDefinitions.
        :return pandas dataFrame
        """
        # create the column objects
        _cols = [
            (self.columnHeaders[col], lambda row: _getValueByHeader(row, col), self.tipTexts[ii], None, None)
            for ii, col in enumerate(CS_TABLECOLUMNS)
            ]

        # NOTE:ED - hack to add the comment editor to the comment column, decimal places to value/valueError/figureOfMerit
        _temp = list(_cols[CS_TABLECOLUMNS.index(CS_COMMENT)])
        _temp[COLUMN_COLDEFS.index(COLUMN_SETEDITVALUE)] = lambda obj, value: self._setComment(obj, value)
        _cols[CS_TABLECOLUMNS.index(CS_COMMENT)] = tuple(_temp)
        for col in [CS_VALUE, CS_VALUEERROR, CS_FIGUREOFMERIT]:
            _temp = list(_cols[CS_TABLECOLUMNS.index(col)])
            _temp[COLUMN_COLDEFS.index(COLUMN_FORMAT)] = '%0.3f'
            _cols[CS_TABLECOLUMNS.index(col)] = tuple(_temp)

        # set the table _columns
        self._columns = self._columnDefs = ColumnClass(_cols)  # Other tables are using _columnDefs :|

        _csl = self._table

        if _csl._data is not None:
            # is of type _ChemicalShiftListFrame - should move functionality to there
            df = _csl._data.copy()
            df = df[df[CS_ISDELETED] == False]
            df.drop(columns=[CS_STATIC], inplace=True)  # static not required

            df.set_index(df[CS_UNIQUEID], inplace=True, )  # drop=False)

            df.insert(CS_TABLECOLUMNS.index(CS_PID), CS_PID, None)
            df.insert(CS_TABLECOLUMNS.index(CS_STATE), CS_STATE, None)  # if state require
            df.insert(CS_TABLECOLUMNS.index(CS_ORPHAN), CS_ORPHAN, None)  # if state require
            df.insert(CS_TABLECOLUMNS.index(CS_ALLPEAKS), CS_ALLPEAKS, None)
            df.insert(CS_TABLECOLUMNS.index(CS_SHIFTLISTPEAKSCOUNT), CS_SHIFTLISTPEAKSCOUNT, None)
            df.insert(CS_TABLECOLUMNS.index(CS_ALLPEAKSCOUNT), CS_ALLPEAKSCOUNT, None)

            _objs = _csl._shifts
            if _objs:
                # append the actual objects as the last column - not sure whether this is required - check _highlightObjs
                df[CS_OBJECT] = _objs
                df[CS_PID] = [_shift.pid for _shift in _objs]

                _stats = [self._derivedFromObject(obj) for obj in _objs]
                df[[CS_STATE, CS_ORPHAN, CS_ALLPEAKS, CS_SHIFTLISTPEAKSCOUNT, CS_ALLPEAKSCOUNT]] = _stats

                # replace the visible nans with '' for comment column and string 'None' elsewhere
                df[CS_COMMENT].fillna('', inplace=True)
                df.fillna('None', inplace=True)
            else:
                df[CS_OBJECT] = []

        else:
            df = pd.DataFrame(columns=[self.columnHeaders[val] for val in CS_TABLECOLUMNS])

        # update the columns to the visible headings
        df.columns = [self.columnHeaders[val] for val in CS_TABLECOLUMNS]

        # set the table from the dataFrame
        _dfObject = DataFrameObject(dataFrame=df,
                                    columnDefs=self._columns or [],
                                    table=self,
                                    )

        return _dfObject

    def _updateTableCallback(self, data):
        """Respond to table notifier.
        """
        obj = data[Notifier.OBJECT]
        if obj != self._table:
            return

        # print(f'>>> _updateTableCallback  {self}')
        if self._table:
            # re-populate the table from the current pulldown
            self.populateTable(selectedObjects=self.current.chemicalShifts)
        else:
            self.populateEmptyTable()

    def _updateCellCallback(self, data):
        """Notifier callback for updating the table
        :param data:
        """
        # print(f'>>> _updateCellCallback  {self}')
        pass

    def _updateRowCallback(self, data):
        """Notifier callback for updating the table for change in chemicalShifts
        :param data: notifier content
        """
        # print(f'>>> _updateRowCallback  {self}')
        with self._blockTableSignals('_updateRowCallback'):
            obj = data[Notifier.OBJECT]
            uniqueId = obj.uniqueId

            # check that the dataframe and object are valid
            if self._df is None:
                getLogger().debug2(f'{self.__class__.__name__}._updateRowCallback: dataFrame is None')
                return
            if obj is None:
                getLogger().debug2(f'{self.__class__.__name__}._updateRowCallback: callback object is undefined')
                return

            # check that the object belongs to the list that is being displayed
            if obj.chemicalShiftList != self._table:
                return

            trigger = data[Notifier.TRIGGER]
            try:
                cslDf = self._table._data
                if cslDf is not None and not cslDf.empty:
                    cslDf = cslDf[cslDf[CS_ISDELETED] == False]  # not deleted - should be the only visible ones
                    objSet = set(cslDf[CS_UNIQUEID])
                else:
                    # current table is empty
                    objSet = set()
                if (visDf := self._df) is None or visDf.empty:
                    # the visible table may not have columns defined, if empty
                    tableSet = set()
                    _newVisDf = True
                else:
                    tableSet = set(visDf['ID'])  # must be table column name, not reference name
                    _newVisDf = False

                if trigger == Notifier.DELETE:
                    # uniqueIds in the visible table
                    if uniqueId in (tableSet - objSet):
                        # remove from the table
                        self.model()._deleteRow(uniqueId)

                elif trigger == Notifier.CREATE:
                    # uniqueIds in the visible table
                    if uniqueId in (objSet - tableSet):
                        if _newVisDf:
                            # create a new empty table, required to insert the first row
                            self.populateTable(setOnHeaderOnly=True)
                        # insert into the table
                        newRow = self._newRowFromUniqueId(cslDf, obj, uniqueId)
                        self.model()._insertRow(uniqueId, newRow)

                elif trigger == Notifier.CHANGE:
                    # uniqueIds in the visible table
                    if uniqueId in (objSet & tableSet):
                        # visible table dataframe update - object MUST be in the table
                        newRow = self._newRowFromUniqueId(cslDf, obj, uniqueId)
                        self.model()._updateRow(uniqueId, newRow)

                elif trigger == Notifier.RENAME:
                    # included for completeness, but shouldn't be required for chemical-shifts
                    if uniqueId in (objSet & tableSet):
                        # visible table dataframe update
                        newRow = self._newRowFromUniqueId(cslDf, obj, uniqueId)
                        self.model()._updateRow(uniqueId, newRow)

                    elif uniqueId in (objSet - tableSet):
                        # insert renamed object INTO the table
                        newRow = self._newRowFromUniqueId(cslDf, obj, uniqueId)
                        self.model()._insertRow(uniqueId, newRow)

                    elif uniqueId in (tableSet - objSet):
                        # remove renamed object OUT of the table
                        self.model()._deleteRow(uniqueId)

            except Exception as es:
                getLogger().debug2(f'Error updating row in table {es}')

    def _searchCallBack(self, data):
        # print(f'>>> _searchCallBack  {self}')
        pass

    def _selectCurrentCallBack(self, data):
        """Callback from a notifier to highlight the current objects
        :param data:
        """
        if self._tableBlockingLevel:
            return

        objs = data['value']
        self._selectOnTableCurrent(objs)

    def _selectOnTableCurrent(self, objs):
        """Highlight the list of objects on the table
        :param objs:
        """
        self.highlightObjects(objs)

    def queueFull(self):
        """Method that is called when the queue is deemed to be too big.
        Apply overall operation instead of all individual notifiers.
        """
        _selectedList = self.project.getByPid(self.moduleParent._modulePulldown.getText())

        if _selectedList:
            self.populateTable(selectedObjects=self.current.chemicalShifts)
        else:
            self.populateEmptyTable()

    #=========================================================================================
    # Table context menu
    #=========================================================================================

    def addTableMenuOptions(self, menu):
        """Add options to the right-mouse menu
        """
        super().addTableMenuOptions(menu)

        self._mergeMenuAction = menu.addAction(_MERGE_CST, self._mergeNmrAtoms)
        self._editMenuAction = menu.addAction(_EDIT_CST, self._editNmrAtom)
        self._removeAssignmentsMenuAction = menu.addAction(_REMOVE_CST, partial(self._removeAssignments, delete=False))
        self._removeAssignmentsDeleteMenuAction = menu.addAction(_REMOVEDEL_CST,
                                                                 partial(self._removeAssignments, delete=True))

        if (_actions := menu.actions()):
            _topMenuItem = _actions[0]
            _topSeparator = menu.insertSeparator(_topMenuItem)

            # move new actions to the top of the list
            menu.insertAction(_topSeparator, self._removeAssignmentsDeleteMenuAction)
            menu.insertAction(self._removeAssignmentsDeleteMenuAction, self._removeAssignmentsMenuAction)
            menu.insertAction(self._removeAssignmentsMenuAction, self._mergeMenuAction)
            menu.insertAction(self._mergeMenuAction, self._editMenuAction)

        # add navigate option to the bottom
        menu.addSeparator()
        self._navigateMenu = menu.addMenu(_NAVIGATE_CST)

    def setTableMenuOptions(self, menu):
        """Update options in the right-mouse menu
        """
        super().setTableMenuOptions(menu)

        selection = self.getSelectedObjects()
        data = self.getRightMouseItem()
        if (data is not None and not data.empty):
            cShift = data.get(DATAFRAME_OBJECT)
            currentNmrAtom = cShift.nmrAtom if cShift else None

            selection = [ch.nmrAtom for ch in selection or [] if ch.nmrAtom]
            _check = (currentNmrAtom and 1 < len(selection) and currentNmrAtom in selection) or False
            _option = f'{_INTO_CSL} {currentNmrAtom.id if currentNmrAtom else ""}' if _check else ''
            self._mergeMenuAction.setText(f'{_MERGE_CST} {_option}')
            self._mergeMenuAction.setEnabled(_check)

            current = True if (currentNmrAtom and selection) else False
            self._editMenuAction.setText(f'{_EDIT_CST} {currentNmrAtom.id if current else ""}')
            self._editMenuAction.setEnabled(True if current else False)
            self._addNavigationStripsToContextMenu()

            self._removeAssignmentsMenuAction.setEnabled(True if selection else False)
            self._removeAssignmentsDeleteMenuAction.setEnabled(True if selection else False)

        else:
            # disabled but visible lets user know that menu items exist
            self._mergeMenuAction.setText(_MERGE_CST)
            self._mergeMenuAction.setEnabled(False)
            self._editMenuAction.setText(_EDIT_CST)
            self._editMenuAction.setEnabled(False)
            self._removeAssignmentsMenuAction.setEnabled(False)
            self._removeAssignmentsDeleteMenuAction.setEnabled(False)

    #=========================================================================================
    # Properties
    #=========================================================================================

    pass

    #=========================================================================================
    # Class methods
    #=========================================================================================

    pass

    #=========================================================================================
    # Table Implementation
    #=========================================================================================

    def _mergeNmrAtoms(self):
        """Merge the nmrAtoms in the selection into the nmrAtom that has been right-clicked
        """
        selection = self.getSelectedObjects()
        data = self.getRightMouseItem()
        if (data is not None and not data.empty) and selection:
            cShift = data.get(DATAFRAME_OBJECT)
            currentNmrAtom = cShift.nmrAtom if cShift else None

            matching = [ch.nmrAtom for ch in selection if ch and ch.nmrAtom and ch.nmrAtom != currentNmrAtom and
                        ch.nmrAtom.isotopeCode == currentNmrAtom.isotopeCode]
            nonMatching = [ch.nmrAtom for ch in selection if ch and ch.nmrAtom and ch.nmrAtom != currentNmrAtom and
                           ch.nmrAtom.isotopeCode != currentNmrAtom.isotopeCode]

            if len(matching) < 1:
                showWarning('Merge NmrAtoms', 'No matching isotope codes')
            else:
                ss = 's' if (len(nonMatching) > 1) else ''
                nonMatchingList = (f'\n\n\n({len(nonMatching)} nmrAtom{ss} with non-matching isotopeCode{ss})'
                                   if nonMatching else '')
                yesNo = showYesNo('Merge NmrAtoms',
                                  'Do you want to merge\n'
                                  '{}  into  {}{}'.format('\n'.join([ss.id for ss in matching]),
                                                          currentNmrAtom.id,
                                                          nonMatchingList),
                                  dontShowEnabled=True,
                                  defaultResponse=True,
                                  popupId=f'{self.__class__.__name__}Merge')
                if yesNo:
                    currentNmrAtom.mergeNmrAtoms(matching)

    def _editNmrAtom(self):
        """Show the edit nmrAtom popup for the clicked nmrAtom
        """
        if (data := self.getRightMouseItem()) is not None and not data.empty:
            cShift = data.get(DATAFRAME_OBJECT)
            currentNmrAtom = cShift.nmrAtom if cShift else None

            if currentNmrAtom:
                from ccpn.ui.gui.popups.NmrAtomPopup import NmrAtomEditPopup

                popup = NmrAtomEditPopup(parent=self.mainWindow, mainWindow=self.mainWindow, obj=currentNmrAtom)
                popup.exec_()

    def _addNavigationStripsToContextMenu(self):
        if (data := self.getRightMouseItem()) is None or data.empty:
            return

        cShift = data.get(DATAFRAME_OBJECT)

        self._navigateMenu.clear()
        if cShift and cShift.nmrAtom:
            name = cShift.nmrAtom.name
            if cShift.value is None:
                return
            value = round(cShift.value, 3)
            if self._navigateMenu is not None:
                self._navigateMenu.addItem(f'All ({name}:{value})',
                                           callback=partial(self._navigateToChemicalShift,
                                                            chemicalShift=cShift,
                                                            stripPid=ALL))
                self._navigateMenu.addSeparator()
                for spectrumDisplay in self.mainWindow.spectrumDisplays:
                    for strip in spectrumDisplay.strips:
                        self._navigateMenu.addItem(f'{strip.pid} ({name}:{value})',
                                                   callback=partial(self._navigateToChemicalShift,
                                                                    chemicalShift=cShift,
                                                                    stripPid=strip.pid))
                    self._navigateMenu.addSeparator()

    def _navigateToChemicalShift(self, chemicalShift, stripPid):
        strips = []
        if stripPid == ALL:
            strips = self.mainWindow.strips
        else:
            strip = self.application.getByGid(stripPid)
            if strip:
                strips.append(strip)
        if strips:
            failedStripPids = []
            for strip in strips:

                try:
                    navigateToPositionInStrip(strip,
                                              positions=[chemicalShift.value],
                                              axisCodes=[chemicalShift.nmrAtom.name],
                                              widths=[])
                except:
                    failedStripPids.append(strip.pid)
            if len(failedStripPids) > 0:
                stripStr = 'strip' if len(failedStripPids) == 1 else 'strips'
                strips = ', '.join(failedStripPids)
                getLogger().warn(
                        f'Cannot navigate to position {round(chemicalShift.value, 3)} '
                        f'in {stripStr}: {strips} '
                        f'for nmrAtom {chemicalShift.nmrAtom.name}.')

    def _removeAssignments(self, delete=False):
        """Remove assignments from the selection and delete as required
        """
        selection = self.getSelectedObjects()
        data = self.getRightMouseItem()
        _peaks = None

        if (data is not None and not data.empty) and selection:
            if (matching := [cs for cs in selection if cs and cs.nmrAtom]):

                # if there is a selection and the selection contains shift with nmrAtoms
                with undoBlockWithoutSideBar():
                    with notificationEchoBlocking():

                        # get the set of peaks that need updating, and corresponding set of nmrAtoms
                        _peaks = reduce(or_, [set(cs.assignedPeaks) for cs in matching])
                        nmrAtoms = set(cs.nmrAtom for cs in matching)
                        for peak in _peaks:
                            peakDimNmrAtoms = list(list(pp) for pp in peak.dimensionNmrAtoms)

                            # remove the required nmrAtoms from each assignment dimension
                            found = False
                            for peakDim in peakDimNmrAtoms:
                                pDims = set(peakDim)
                                diff = pDims - nmrAtoms
                                if diff != pDims:
                                    peakDim[:] = list(diff)
                                    found = True

                            if found:
                                # update the peak assignments
                                peak.dimensionNmrAtoms = peakDimNmrAtoms

                        if delete:
                            # delete the chemicalShift
                            for cs in matching:
                                cs.delete()


#=========================================================================================
# _CSLTableDelegate - handle editing the table, needs moving
#=========================================================================================

EDIT_ROLE = QtCore.Qt.EditRole
_EDITOR_SETTER = ('setColor', 'selectValue', 'setData', 'set', 'setValue', 'setText', 'setFile')
_EDITOR_GETTER = ('get', 'value', 'text', 'getFile')


class _CSLTableDelegate(QtWidgets.QStyledItemDelegate):
    """handle the setting of data when editing the table
    """
    _objectColumn = '_object'

    def __init__(self, parent):
        """Initialise the delegate
        :param parent: link to the handling table
        """
        QtWidgets.QStyledItemDelegate.__init__(self, parent)
        self._parent = parent

    def setEditorData(self, widget, index) -> None:
        """populate the editor widget when the cell is edited
        """
        model = index.model()
        value = model.data(index, EDIT_ROLE)

        if not isinstance(value, (list, tuple)):
            value = (value,)

        for attrib in _EDITOR_SETTER:
            # get the method from the widget, and call with appropriate parameters
            if (func := getattr(widget, attrib, None)):
                if not callable(func):
                    raise TypeError(f"widget.{attrib} is not callable")

                func(*value)
                break

        else:
            raise Exception(f'Widget {widget} does not expose a set method; required for table editing')

    def setModelData(self, widget, mode, index):
        """Set the object to the new value
        :param widget - typically a lineedit handling the editing of the cell
        :param mode - editing mode
        :param index - QModelIndex of the cell
        """
        for attrib in _EDITOR_GETTER:
            if (func := getattr(widget, attrib, None)):
                if not callable(func):
                    raise TypeError(f"widget.{attrib} is not callable")

                value = func()
                break

        else:
            raise Exception(f'Widget {widget} does not expose a get method; required for table editing')

        row, col = index.row(), index.column()
        try:
            # get the sorted element from the dataFrame
            df = self._parent._df
            iRow = self._parent.model()._sortOrder[row]
            iCol = df.columns.get_loc(self._objectColumn)
            # get the object
            obj = df.iat[iRow, iCol]

            # set the data which will fire notifiers to populate all tables (including this)
            func = self._parent._dataFrameObject.setEditValues[col]
            if func and obj:
                func(obj, value)

        except Exception as es:
            getLogger().debug('Error handling cell editing: %i %i - %s    %s    %s' % (
                row, col, str(es), self._parent.model()._sortOrder, value))


#=========================================================================================
# main
#=========================================================================================

def main():
    """Show the chemicalShiftTable module
    """
    from ccpn.ui.gui.widgets.Application import newTestApplication
    from ccpn.framework.Application import getApplication

    # create a new test application
    app = newTestApplication(interface='Gui')
    application = getApplication()
    mainWindow = application.ui.mainWindow

    # add a module
    _module = ChemicalShiftTableModule(mainWindow=mainWindow)
    mainWindow.moduleArea.addModule(_module)

    # show the mainWindow
    app.start()


if __name__ == '__main__':
    """Call the test function
    """
    main()<|MERGE_RESOLUTION|>--- conflicted
+++ resolved
@@ -18,13 +18,8 @@
 # Last code modification
 #=========================================================================================
 __modifiedBy__ = "$modifiedBy: Ed Brooksbank $"
-<<<<<<< HEAD
-__dateModified__ = "$dateModified: 2024-06-06 21:20:47 +0100 (Thu, June 06, 2024) $"
-__version__ = "$Revision: 3.2.4 $"
-=======
 __dateModified__ = "$dateModified: 2024-06-20 16:42:22 +0100 (Thu, June 20, 2024) $"
 __version__ = "$Revision: 3.2.3 $"
->>>>>>> 3c0004f6
 #=========================================================================================
 # Created
 #=========================================================================================
@@ -314,12 +309,6 @@
                          **kwds
                          )
 
-<<<<<<< HEAD
-        self.headerColumnMenu.setInternalColumns([self.columnHeaders[col] for col in self._internalColumns],
-                                                 update=False)
-        self.headerColumnMenu.setDefaultColumns([self.columnHeaders[col] for col in self.defaultHidden], update=False)
-
-=======
         self.headerColumnMenu.setInternalColumns([self.columnHeaders[col] for col in self._internalColumns], update=False)
         dHidden = self.defaultHidden
         if (app := getApplication()):
@@ -329,9 +318,7 @@
                     getLogger().debug('Restoring default hidden-columns')
             except:
                 getLogger().debug('No stored default hidden-columns')
-        self.headerColumnMenu.setDefaultColumns(dHidden, update=False)
         self.headerColumnMenu.setDefaultColumns([self.columnHeaders[col] for col in dHidden], update=False)
->>>>>>> 3c0004f6
         # Initialise the notifier for processing dropped items
         self._postInitTableCommonWidgets()
 
