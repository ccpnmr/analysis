"""
This Module implements the main graphics window functionality
It works in concert with a wrapper object for storing/retrieving attibute values

"""
#=========================================================================================
# Licence, Reference and Credits
#=========================================================================================
__copyright__ = "Copyright (C) CCPN project (http://www.ccpn.ac.uk) 2014 - 2017"
__credits__ = ("Wayne Boucher, Ed Brooksbank, Rasmus H Fogh, Luca Mureddu, Timothy J Ragan & Geerten W Vuister")
__licence__ = ("CCPN licence. See http://www.ccpn.ac.uk/v3-software/downloads/license",
               "or ccpnmodel.ccpncore.memops.Credits.CcpnLicense for licence text")
__reference__ = ("For publications, please use reference from http://www.ccpn.ac.uk/v3-software/downloads/license",
               "or ccpnmodel.ccpncore.memops.Credits.CcpNmrReference")
#=========================================================================================
# Last code modification
#=========================================================================================
__modifiedBy__ = "$modifiedBy: Geerten Vuister $"
__dateModified__ = "$dateModified: 2017-07-07 16:32:44 +0100 (Fri, July 07, 2017) $"
__version__ = "$Revision: 3.0.b2 $"
#=========================================================================================
# Created
#=========================================================================================
__author__ = "$Author: TJ Ragan $"
__date__ = "$Date: 2017-04-04 09:51:15 +0100 (Tue, April 04, 2017) $"
#=========================================================================================
# Start of code
#=========================================================================================

#import datetime
import json
import os
from functools import partial

from PyQt5 import QtGui, QtWidgets, QtCore
from PyQt5.QtGui import QKeySequence

from ccpn.util.Svg import Svg

from ccpn.ui.gui.modules.BlankDisplay import BlankDisplay
from ccpn.ui.gui.modules.GuiSpectrumDisplay import GuiSpectrumDisplay
from ccpn.ui.gui.modules.GuiStrip import GuiStrip
from ccpn.ui.gui.modules.GuiWindow import GuiWindow

from ccpn.ui.gui.modules.MacroEditor import MacroEditor
from ccpn.ui.gui.widgets import MessageDialog
from ccpn.ui.gui.widgets.Action import Action
from ccpn.ui.gui.widgets.FileDialog import FileDialog
from ccpn.ui.gui.widgets.IpythonConsole import IpythonConsole
from ccpn.ui.gui.widgets.Menu import Menu, MenuBar
from ccpn.ui.gui.widgets.SideBar import SideBar
from ccpn.ui.gui.widgets.Frame import Frame
from ccpn.ui.gui.widgets.CcpnModuleArea import CcpnModuleArea
from ccpn.ui.gui.widgets.Splitter import Splitter
from ccpn.util.Common import uniquify
from ccpn.util import Logging
#from ccpn.util.Logging import getLogger
#from collections import OrderedDict


#TODO:WAYNE: incorporate most functionality from GuiWindow and
#TODO:TJ: functionality from FrameWork
# For readability there should be a class:
# _MainWindowShortCuts which (Only!) has the shortcut definitions and the callbacks to initiate them.
# The latter should all be private methods!
# For readability there should be a class:
# _MainWindowMenus which (Only!) has menu instantiations, the callbacks to initiate them, + relevant methods
# The latter should all be private methods!
#
# The docstring of GuiMainWindow should detail how this setup is


class GuiMainWindow(GuiWindow, QtWidgets.QMainWindow):

  def __init__(self, application=None):

    # super(GuiMainWindow, self).__init__(parent=None)
    GuiWindow.__init__(self, application)
    QtWidgets.QMainWindow.__init__(self)
    # Layout
    layout = self.layout()

    logger = Logging.getLogger()
    logger.debug('GuiMainWindow: layout: %s' % layout)

    if layout is not None:
      layout.setContentsMargins(0, 0, 0, 0)
      layout.setSpacing(0)

    self.setGeometry(200, 40, 1100, 900)

    # connect a close event, cleaning up things as needed
    self.closeEvent = self._closeEvent
    # self.connect(self, QtCore.PYQT_SIGNAL('triggered()'), self._closeEvent)
    # self.triggered.connect(self._closeEvent)    # ejb

    # GuiWindow.__init__(self, application)
    self.application = application

    # Module area
    self.moduleArea = CcpnModuleArea(mainWindow=self)
    logger.debug('GuiMainWindow.moduleArea: layout: %s' % self.moduleArea.layout) ## pyqtgraph object
    self.moduleArea.setGeometry(0, 0, 1000, 800)
    self.setCentralWidget(self.moduleArea)

    self.recordingMacro = False
    self._setupWindow()
    self._setupMenus()
    self._initProject()
    self._setShortcuts()
    self._setUserShortcuts(preferences=self.application.preferences, mainWindow=self)

    # do not need an unRegisterNotify because those removed when mainWindow / project destroyed
    self.application.current.registerNotify(self._resetRemoveStripAction, 'strips')

    self.feedbackPopup = None
    self.updatePopup = None

    # blank display opened later by the _initLayout if there is nothing to show otherwise
    # self.newBlankDisplay()

    self.statusBar().showMessage('Ready')
    self.show()

  def changeEvent(self, event):
    if event.type() == QtCore.QEvent.WindowStateChange:
      if self.windowState() & QtCore.Qt.WindowMinimized:

        # don't do anything on minimising
        pass

      elif event.oldState() & QtCore.Qt.WindowMinimized:

        # TODO:ED changeEvent: Normal/Maximised/FullScreen - call populate all modules
        pass

    event.ignore()

  def _initProject(self):
    """
    Puts relevant information from the project into the appropriate places in the main window.
    """
    #TODO:RASMUS: assure that isNew() and isTemporary() get added to Project; remove API calls
    isNew = self._apiWindow.root.isModified  # a bit of a hack this, but should be correct

    project = self._project
    path = project.path
    self.namespace['project'] = project
    self.namespace['runMacro'] = self.pythonConsole._runMacro

    msg = path + (' created' if isNew else ' opened')
    self.statusBar().showMessage(msg)
    msg2 = 'project = %sProject("%s")' % (('new' if isNew else 'open'), path)
    self.pythonConsole.writeConsoleCommand(msg2)

    self._fillRecentProjectsMenu()
    self.pythonConsole.setProject(project)
    self._updateWindowTitle()
    if hasattr(self.application.project._wrappedData.root, '_temporaryDirectory'):
      self.getMenuAction('Project->Archive').setEnabled(False)
    else:
      self.getMenuAction('Project->Archive').setEnabled(True)


  def _updateWindowTitle(self):
    """
    #CCPN INTERNAL - called in saveProject method of Framework
    """
    windowTitle = '{}, {}'.format(self.application.applicationName, self.application.applicationVersion)
    self.setWindowTitle(windowTitle)

  def getMenuAction(self, menuString, topMenuAction=None):
    from ccpn.framework.Translation import translator
    if topMenuAction is None:
      topMenuAction = self._menuBar
    splitMenuString = menuString.split('->')
    splitMenuString = [translator.translate(text) for text in splitMenuString]
    if len(splitMenuString) > 1:
      topMenuAction = self.getMenuAction('->'.join(splitMenuString[:-1]), topMenuAction)
    for a in topMenuAction.actions():
      if a.text() == splitMenuString[-1]:
        return a.menu() or a
    raise ValueError('Menu item not found.')

  def searchMenuAction(self, menuString, topMenuAction=None):
    from ccpn.framework.Translation import translator

    found = None
    if topMenuAction is None:
      topMenuAction = self._menuBar
    splitMenuString = menuString.split('->')
    splitMenuString = [translator.translate(text) for text in splitMenuString]
    if len(splitMenuString) > 1:
      topMenuAction = self.getMenuAction('->'.join(splitMenuString[:-1]), topMenuAction)
    for a in topMenuAction.actions():
      # temp = a.text()
      # print (temp)
      if a.text() == splitMenuString[-1]:
        found = a.menu() if a.menu() else a
        break
      else:
        if a.menu():
          found = self.searchMenuAction(menuString, topMenuAction=a.menu())
          if found:
            break
    return found

  def _setupWindow(self):
    """
    Sets up SideBar, python console and splitters to divide up main window properly.

    """
    #TODO:GEERTEN: deal with Stylesheet issue; There is a Splitter class in Widgets
    self.setStyleSheet("""QSplitter{
                                    background-color: #bec4f3;
                                    }
                          QSplitter::handle:horizontal {
                                                        width: 3px;
                                                        }

                          QSplitter::handle:vertical {
                                                        height: 3px;
                                                      }

                                    """)
    # IPythonConsole
    self.namespace = {'application': self.application,
                      'current': self.application.current,
                      'preferences': self.application.preferences,
                      'redo': self.application.redo,
                      'undo': self.application.undo,

                      'ui': self.application.ui,
                      'mainWindow': self,
                      'project': self.application.project,
                      'loadProject': self.application.loadProject,
                      'newProject': self.application.newProject,
                     }

    self.pythonConsole = IpythonConsole(self)

    #TODO:LUCA: find out where the string is stored when you type '?' in the console; prepend this string
#     self.pythonConsole.ipythonWidget.__doc__ = \
# """
# CcpNmr IPython Console Area (shortcut 'PY' to toggle)
#
# Access to:
#
#     application, project, current, ui, mainWindow, preferences
#     redo(), undo(), loadProject(), newProject()
#
# """ + self.pythonConsole.ipythonWidget.__doc__

    self.sideBar = SideBar(parent=self)

    # A horizontal splitter runs vertical; ie. allows Widgets resize in a horizontal direction
    self._horizontalSplitter = Splitter(QtCore.Qt.Horizontal)
    # A vertical splitter runs horizontal; ie. allows Widgets resize in a vertical direction
    # self._verticalSplitter = QtGui.QSplitter(QtCore.Qt.Vertical)

    self._verticalTEMPSPLIT = Splitter(QtCore.Qt.Vertical)
    self._TESTFRAME = Frame(setLayout=False)
    self._tempLayout = QtWidgets.QVBoxLayout()
    self._TESTFRAME.setLayout(self._tempLayout)
    self._TESTFRAME.hide()

    # GWV: do not understand this order
    # self._verticalSplitter.addWidget(self.sideBar)
    # self._horizontalSplitter.addWidget(self._verticalSplitter)
    # self._horizontalSplitter.addWidget(self.moduleArea)
    # self.setCentralWidget(self._horizontalSplitter)

    # GWV: there is no need for the above as the moduleArea generates its splitter
    # when required

    self._horizontalSplitter.addWidget(self._verticalTEMPSPLIT)

    self._verticalTEMPSPLIT.addWidget(self.sideBar)
    self._verticalTEMPSPLIT.addWidget(self._TESTFRAME)

    self._horizontalSplitter.addWidget(self.moduleArea)
    self.setCentralWidget(self._horizontalSplitter)

  def _setupMenus(self):
    """
    Creates menu bar for main window and creates the appropriate menus according to the arguments
    passed at startup.

    This currently pulls info on what menus to create from Framework.  Once GUI and Project are
    separated, Framework should be able to call a method to set the menus.
    """

    self._menuBar = MenuBar(self)
    for m in self.application._menuSpec:
      self._createMenu(m)
    self.setMenuBar(self._menuBar)
    self._menuBar.setNativeMenuBar(False)

    self._fillRecentProjectsMenu()
    self._fillRecentMacrosMenu()
    #TODO:ED needs fixing
    self._fillPluginsMenu()     # ejb - nothing to show, and crash anyway
    self._attachModulesMenuAction()

  def _attachModulesMenuAction(self):
    # add a connect to call _fillModulesMenu when the menu item is about to show
    # so it is always uptodate
    modulesMenu = self.getMenuAction('Modules')
    modulesMenu.aboutToShow.connect(self._fillModulesMenu)

  def _createMenu(self, spec, targetMenu=None):
    menu = self._addMenu(spec[0], targetMenu)
    self._addMenuActions(menu, spec[1])

  def _addMenu(self, menuTitle, targetMenu=None):
    if targetMenu is None:
      targetMenu = self._menuBar
    if isinstance(targetMenu, MenuBar):
      menu = Menu(menuTitle, self)
      targetMenu.addMenu(menu)
    else:
      menu = targetMenu.addMenu(menuTitle)
    return menu

  def _addMenuActions(self, menu, actions):
    for action in actions:
      if len(action) == 0:
        menu.addSeparator()
      elif len(action) == 2:
        if callable(action[1]):
          menu.addAction(Action(self, action[0], callback=action[1]))
        else:
          self._createMenu(action, menu)
      elif len(action) == 3:
        kwDict = dict(action[2])
        for k,v in kwDict.items():
          if (k == 'shortcut') and v.startswith('⌃'):  # Unicode U+2303, NOT the carrot on your keyboard.
            kwDict[k] = QKeySequence('Ctrl+{}'.format(v[1:]))
        menuAction = Action(self, action[0], callback=action[1], **kwDict)
        menu.addAction(menuAction)

  def _queryCloseProject(self, title, phrase):

    apiProject = self._project._wrappedData.root
    if hasattr(apiProject, '_temporaryDirectory'):
      return True

    if apiProject.isProjectModified():
      ss = ' and any changes will be lost'
    else:
      ss = ''
    result = MessageDialog.showYesNo(title,
          'Do you really want to %s project (current project will be closed%s)?' % (phrase, ss))

    return result


  def loadProject(self, projectDir=None):
    """
    Opens a loadProject dialog box if project directory is not specified.
    Loads the selected project.
    """
    result = self._queryCloseProject(title='Open Project', phrase='open another')
    project = None
    if result:
      if projectDir is None:
        dialog = FileDialog(self, fileMode=FileDialog.Directory, text="Open Project",
                            acceptMode=FileDialog.AcceptOpen, preferences=self.application.preferences.general)
        projectDir = dialog.selectedFile()

      if projectDir:
        project = self.application.loadProject(projectDir)
<<<<<<< HEAD

        if project:
          project._mainWindow.show()
        else:
          MessageDialog.showError('loadProject', 'Error loading project:\n%s' % str(projectDir))
          Logging.getLogger().warning('Error loading project: %s' % str(projectDir))

=======

        if project:
          project._mainWindow.show()
        else:
          MessageDialog.showError('loadProject', 'Error loading project:\n%s' % str(projectDir))
          Logging.getLogger().warning('Error loading project: %s' % str(projectDir))

>>>>>>> 0474d816
    return project

  def _fillRecentProjectsMenu(self):
    """
    Populates recent projects menu with 10 most recently loaded projects
    specified in the preferences file.
    """
    recentFileLocations = self.application._getRecentFiles()
    recentFileMenu = self.getMenuAction('Project->Open Recent')
    recentFileMenu.clear()
    for recentFile in recentFileLocations:
      # action = Action(self, text=recentFile, translate=False,
      #                callback=partial(self.application.loadProject, path=recentFile))

      action = Action(self, text=recentFile, translate=False,
                     callback=partial(self.loadProject, projectDir=recentFile))
      recentFileMenu.addAction(action)
    recentFileMenu.addSeparator()
    recentFileMenu.addAction(Action(recentFileMenu, text='Clear',
                                    callback=self.application.clearRecentProjects))


  def _fillMacrosMenu(self):
    """
    Populates recent macros menu with last ten macros ran.
    """
    #TODO: make sure that running a macro adds it to the prefs and calls this function

    runMacrosMenu = self.getMenuAction('Macro->Run Recent')
    runMacrosMenu.clear()

    from ccpn.framework.PathsAndUrls import macroPath as ccpnMacroPath

    try:
      ccpnMacros = os.listdir(ccpnMacroPath)
      ccpnMacros = [f for f in ccpnMacros if
                    os.path.isfile(os.path.join(ccpnMacroPath, f))]
      ccpnMacros = [f for f in ccpnMacros if f.split('.')[-1] == 'py']
      ccpnMacros = [f for f in ccpnMacros if not f.startswith('.')]
      ccpnMacros = [f for f in ccpnMacros if not f.startswith('_')]
      ccpnMacros = sorted(ccpnMacros)

      for macro in ccpnMacros:
        action = Action(self, text=macro, translate=False,
                        callback=partial(self.runMacro,
                                         macroFile=os.path.join(ccpnMacroPath, macro)))
        runMacrosMenu.addAction(action)
      if len(ccpnMacros) > 0:
        runMacrosMenu.addSeparator()
    except FileNotFoundError:
      pass

    try:
      userMacroPath = os.path.expanduser(self.application.preferences.general.userMacroPath)
      userMacros = os.listdir(userMacroPath)
      userMacros = [f for f in userMacros if
                    os.path.isfile(os.path.join(userMacroPath, f))]
      userMacros = [f for f in userMacros if f.split('.')[-1] == 'py']
      userMacros = [f for f in userMacros if not f.startswith('.')]
      userMacros = [f for f in userMacros if not f.startswith('_')]
      userMacros = sorted(userMacros)

      for macro in userMacros:
          action = Action(self, text=macro, translate=False,
                          callback=partial(self.runMacro,
                                           macroFile=os.path.join(userMacroPath, macro)))
          runMacrosMenu.addAction(action)
      if len(userMacros) > 0:
        runMacrosMenu.addSeparator()
    except FileNotFoundError:
      pass

    runMacrosMenu.addAction(Action(runMacrosMenu, text='Refresh',
                                    callback=self._fillMacrosMenu))
    runMacrosMenu.addAction(Action(runMacrosMenu, text='Browse...',
                                    callback=self.runMacro))


  def _fillRecentMacrosMenu(self):
    """
    Populates recent macros menu with last ten macros ran.
    TODO: make sure that running a macro adds it to the prefs and calls this function
    """

    recentMacros = uniquify(self.application.preferences.recentMacros)
    recentMacrosMenu = self.getMenuAction('Macro->Run Recent')
    recentMacrosMenu.clear()
    for recentMacro in recentMacros:
      action = Action(self, text=recentMacro, translate=False,
                      callback=partial(self.runMacro, macroFile=recentMacro))
      recentMacrosMenu.addAction(action)
    recentMacrosMenu.addSeparator()
    recentMacrosMenu.addAction(Action(recentMacrosMenu, text='Clear',
                                      callback=self.application.clearRecentMacros))


  def _addPluginSubMenu(self, Plugin):
    targetMenu = pluginsMenu = self.getMenuAction('Plugins')
    if '...' in Plugin.PLUGINNAME:
      package, name = Plugin.PLUGINNAME.split('...')
      try:
        targetMenu = self.getMenuAction(package, topMenuAction=pluginsMenu)
      except ValueError:
        targetMenu = self._addMenu(package, targetMenu=pluginsMenu)
    else:
      name = Plugin.PLUGINNAME
    action = Action(self, text=name, translate=False,
                    callback=partial(self.startPlugin, Plugin=Plugin))
    targetMenu.addAction(action)


  def _fillModulesMenu(self):
    modulesMenu = self.getMenuAction('Modules')
    modulesMenu.clear()

    for module in self.moduleArea.currentModules:
      moduleSize = module.size()
      visible = moduleSize.width() != 0 and moduleSize.height() != 0

      modulesMenu.addAction(Action(modulesMenu, text=module.name()
                                   , checkable=True, checked=visible
                                   , callback=partial(self._showModule, module, self)))

  def _showModule(self, module, modulesMenu):
    try:
      menuItem = self.searchMenuAction(module.name())
      if menuItem:
        if module.size().height() != 0 and module.size().width() != 0:   #menuItem.isChecked():    # opposite as it has toggled
          module.setStretch(0, 0)
        else:
          module.setStretch(1, 1)
    except Exception as es:
      Logging.getLogger().warning('Error expanding module: %s', module.name())

  def _fillPluginsMenu(self):
    from ccpn.framework.lib.ExtensionLoader import getPlugins
    from ccpn.framework.PathsAndUrls import pluginPath

    from ccpn.plugins import loadedPlugins

    pluginsMenu = self.getMenuAction('Plugins')
    pluginsMenu.clear()

    # Plugins = getPlugins(pluginPath)        # ejb - original
    # Plugins = sorted(Plugins, key=lambda p:p.PLUGINNAME)
    # for Plugin in Plugins:
    #   self._addPluginSubMenu(Plugin)
    #
    # pluginsMenu.addSeparator()
    # Plugins = getPlugins(self.application.preferences.general.userPluginPath)
    # Plugins = sorted(Plugins, key=lambda p:p.PLUGINNAME)
    # for Plugin in Plugins:
    #   self._addPluginSubMenu(Plugin)

    # Plugins = getPlugins(pluginPath)                      # already a set
    # Plugins = sorted(Plugins, key=lambda p:p.PLUGINNAME)
    # # for Plugin in Plugins:
    # #   self._addPluginSubMenu(Plugin)
    #
    # Plugins2 = getPlugins(self.application.preferences.general.userPluginPath)
    # Plugins2 = sorted(Plugins2, key=lambda p:p.PLUGINNAME)
    #
    # Plugins += Plugins2

    for Plugin in loadedPlugins:
      self._addPluginSubMenu(Plugin)

    pluginsMenu.addSeparator()
    pluginsMenu.addAction(Action(pluginsMenu, text='Reload',
                                      callback=self._fillPluginsMenu))


  def startPlugin(self, Plugin):
    plugin = Plugin(application=self.application)
    self.application.plugins.append(plugin)
    if plugin.guiModule is None:
      if not plugin.UiPlugin:
        plugin.run()
        return
      else:
        from ccpn.ui.gui.modules.PluginModule import AutoGeneratedPluginModule
        pluginModule = AutoGeneratedPluginModule(mainWindow=self
                                                , plugin=plugin
                                                , application=self.application)   # ejb

    else:
      pluginModule = plugin.guiModule(name=plugin.PLUGINNAME, parent=self,
                                      plugin=plugin, application=self.application
                                      , mainWindow=self)
    plugin.ui = pluginModule
    self.application.ui.pluginModules.append(pluginModule)
    self.moduleArea.addModule(pluginModule)
    # TODO: open as pop-out, not as part of MainWindow
    # self.moduleArea.moveModule(pluginModule, position='above', neighbor=None)

  def _updateRestoreArchiveMenu(self):

    action = self.getMenuAction('Project->Restore From Archive...')
    action.setEnabled(bool(self.application._archivePaths()))

  def undo(self):
    self._project._undo.undo()

  def redo(self):
    self._project._undo.redo()

  def saveLogFile(self):
    pass

  def clearLogFile(self):
    pass

  def displayProjectSummary(self):
    info = MessageDialog.showInfo('Not implemented yet',
          'This function has not been implemented in the current version')

  def _closeEvent(self, event=None):
    """
    Saves application preferences. Displays message box asking user to save project or not.
    Closes Application.
    """
    from ccpn.framework.PathsAndUrls import userPreferencesPath
    #prefPath = os.path.expanduser("~/.ccpn/v3settings.json")
    #TODO:TJ move all of the saving of preferences to FrameWork
    directory = os.path.dirname(userPreferencesPath)
    if not os.path.exists(directory):
      try:
        os.makedirs(directory)
      except Exception as e:
        self._project._logger.warning('Preferences not saved: %s' % (directory, e))
        return

    prefFile = open(userPreferencesPath, 'w+')
    json.dump(self.application.preferences, prefFile, sort_keys=True, indent=4, separators=(',', ': '))
    prefFile.close()

    reply = MessageDialog.showMulti("Quit Program", "Do you want to save changes before quitting?",
                                     ['Save and Quit', 'Quit without Saving', 'Cancel'],
                                   )
    if reply == 'Save and Quit':
      if event:
        event.accept()
      prefFile = open(userPreferencesPath, 'w+')
      json.dump(self.application.preferences, prefFile, sort_keys=True, indent=4, separators=(',', ': '))
      prefFile.close()

      success = self.application.saveProject()
      if success is True:
        # Close and clean up project
        self.application._closeProject()      # close if saved
        QtWidgets.QApplication.quit()
      else:
        if event:                             # ejb - don't close the project
          event.ignore()

    elif reply == 'Quit without Saving':
      if event:
        event.accept()
      prefFile = open(userPreferencesPath, 'w+')
      json.dump(self.application.preferences, prefFile, sort_keys=True, indent=4, separators=(',', ': '))
      prefFile.close()
      self.application._closeProject()
      QtWidgets.QApplication.quit()
    else:
      if event:
        event.ignore()

  #TODO:LUCA: this cannot be correct and ModuleArea is not updates; The proper way should be
  # that moduleArea handles this: self.moduleArea.deleteModule(blankDisplay)
  def deleteBlankDisplay(self):
    """
    Removes blank display from main window module area if one is present.
    """
    blankList = self.moduleArea.findAll()
    if 'Blank Display' in blankList[1]:
      blankDisplay = blankList[1]['Blank Display']
      # blankDisplay.close()
      blankDisplay._closeModule()

  def newBlankDisplay(self, position='right', relativeTo=None):
    "Adds new blank display to module area; returns BlankDisplay instance"
    blankDisplay = BlankDisplay(mainWindow=self)

    # blankDisplay = BlankDisplay.instance(mainWindow=self)     # ejb - failed test with a singleton
    #FIXME:ED - still crashes when loading some projects
    if not relativeTo:
      relativeTo = self.moduleArea     # ejb
    self.moduleArea.addModule(blankDisplay, position=position, relativeTo=relativeTo)
    return blankDisplay

  def newMacroFromLog(self):
    """
    Displays macro editor with contents of the log.
    """
    editor = MacroEditor(self.moduleArea, self, "Macro Editor")
    l = open(self.project._logger.logPath, 'r').readlines()
    text = ''.join([line.strip().split(':', 6)[-1]+'\n' for line in l])
    editor.textBox.setText(text)


  #TODO:TJ the below is in Framework (slightly different implementation) so presumably does not belong here???
  #Framework owns the command, this part juts get the file to run
  def runMacro(self, macroFile:str=None):
    """
    Runs a macro if a macro is specified, or opens a dialog box for selection of a macro file and then
    runs the selected macro.
    """
    if macroFile is None:
      dialog = FileDialog(self, fileMode=FileDialog.ExistingFile, text="Run Macro",
                          acceptMode=FileDialog.AcceptOpen, preferences=self.application.preferences.general)
      if os.path.exists(self.application.preferences.general.userMacroPath):
        dialog.setDirectory(self.application.preferences.general.userMacroPath)
      macroFile = dialog.selectedFile()
      if not macroFile:
        return

    if os.path.isfile(macroFile):
      self.application.preferences.recentMacros.append(macroFile)
      self._fillRecentMacrosMenu()
      self.pythonConsole._runMacro(macroFile)


  def _resetRemoveStripAction(self, strips):
    for spectrumDisplay in self.spectrumDisplays:
      pass  # GWV: poor solution spectrumDisplay._resetRemoveStripAction()

  def printToFile(self, spectrumDisplayOrStrip=None, path=None, width=800, height=800):
    #TODO:LUCA: Docstring needed

    try:
      saveName = spectrumDisplayOrStrip.title+'.svg'
    except:
      saveName=''

    current = self.application.current
    if not spectrumDisplayOrStrip:
      spectrumDisplayOrStrip = current.spectrumDisplay
    if not spectrumDisplayOrStrip and current.strip:
      spectrumDisplayOrStrip = current.strip.spectrumDisplay
    if not spectrumDisplayOrStrip and self.spectrumDisplays:
      spectrumDisplayOrStrip = self.spectrumDisplays[0]
    if spectrumDisplayOrStrip:
      if isinstance(spectrumDisplayOrStrip, GuiSpectrumDisplay):
        strips = spectrumDisplayOrStrip.strips
        if not strips:
          return

      if not path:
        dialog = FileDialog(parent=self
                            , directory=saveName, fileMode=FileDialog.AnyFile, text='Print to File',
                            acceptMode=FileDialog.AcceptSave, preferences=self.application.preferences.general,
                            filter='SVG (*.svg)')
        path = dialog.selectedFile()
        if not path:
          return
        if not path.endswith(".svg"):
          path = path+".svg"

      xCount = yCount = 1
      if isinstance(spectrumDisplayOrStrip, GuiSpectrumDisplay):
        if spectrumDisplayOrStrip.stripDirection == 'X':
          yCount = len(strips)
        else:
          xCount = len(strips)

      with Svg(path, xCount=xCount, yCount=yCount, width=width, height=height) as printer:

        # box
        printer.writeLine(0, 0, width, 0)
        printer.writeLine(width, 0, width, height)
        printer.writeLine(width, height, 0, height)
        printer.writeLine(0, height, 0, 0)

        xNumber = yNumber = 0
        if isinstance(spectrumDisplayOrStrip, GuiSpectrumDisplay):
          for n, strip in enumerate(strips):
            if spectrumDisplayOrStrip.stripDirection == 'X':
              xOutputRegion = (0, width)
              yOutputRegion = (n * height / yCount, (n + 1) * height / yCount)
              yNumber = n
              if n > 0:
                # strip separator
                printer.writeLine(0, yOutputRegion[0], width, yOutputRegion[0])
            else:
              xOutputRegion = (n * width / xCount, (n + 1) * width / xCount)
              yOutputRegion = (0, height)
              xNumber = n
              if n > 0:
                # strip separator
                printer.writeLine(xOutputRegion[0], 0, xOutputRegion[0], height)
            printer.startRegion(xOutputRegion, yOutputRegion, xNumber, yNumber)
            strip._printToFile(printer)
        else:
          xOutputRegion = (0, width)
          yOutputRegion = (0, height)
          printer.startRegion(xOutputRegion, yOutputRegion)
          spectrumDisplayOrStrip._printToFile(printer)

  _mouseMovedSignal = QtCore.pyqtSignal(dict)

  def _mousePositionMoved(self, strip:GuiStrip, position:QtCore.QPointF):
    """ CCPN INTERNAL: called from ViewBox
    This is called when the mouse cursor position has changed in some strip
    :param strip: The strip the mouse cursor is hovering over
    :param position: The cursor position in "natural" (e.g. ppm) units
    :return: None
    """
    axisCodes = strip.axisCodes
    orderedAxes = strip.orderedAxes

    # positionDict
    #   strip --> strip
    #   axisCode --> position (for each axisCode in strip)
    # for the first two axes the position is provided by the cursor
    # for the z axes the position is provided as the center of the axis region (i.e. the position)

    mouseMovedDict = dict(strip=strip)
    try:
      for n, axisCode in enumerate(axisCodes):
        if n == 0:
          xPos = pos = position.x()
        elif n == 1:
          yPos = pos = position.y()
        else:
          pos = orderedAxes[n].position
        mouseMovedDict[axisCode] = pos

      self.application.current.cursorPosition = (xPos, yPos) # TODO: is there a better place for this to be set?

      self._mouseMovedSignal.emit(mouseMovedDict)
    except Exception as es:
      Logging.warning(str(es))<|MERGE_RESOLUTION|>--- conflicted
+++ resolved
@@ -370,7 +370,6 @@
 
       if projectDir:
         project = self.application.loadProject(projectDir)
-<<<<<<< HEAD
 
         if project:
           project._mainWindow.show()
@@ -378,15 +377,6 @@
           MessageDialog.showError('loadProject', 'Error loading project:\n%s' % str(projectDir))
           Logging.getLogger().warning('Error loading project: %s' % str(projectDir))
 
-=======
-
-        if project:
-          project._mainWindow.show()
-        else:
-          MessageDialog.showError('loadProject', 'Error loading project:\n%s' % str(projectDir))
-          Logging.getLogger().warning('Error loading project: %s' % str(projectDir))
-
->>>>>>> 0474d816
     return project
 
   def _fillRecentProjectsMenu(self):
