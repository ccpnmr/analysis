"""Module Documentation here

"""
#=========================================================================================
# Licence, Reference and Credits
#=========================================================================================
__copyright__ = "Copyright (C) CCPN project (http://www.ccpn.ac.uk) 2014 - 2017"
__credits__ = ("Wayne Boucher, Ed Brooksbank, Rasmus H Fogh, Luca Mureddu, Timothy J Ragan"
               "Simon P Skinner & Geerten W Vuister")
__licence__ = ("CCPN licence. See http://www.ccpn.ac.uk/v3-software/downloads/license"
               "or ccpnmodel.ccpncore.memops.Credits.CcpnLicense for licence text")
__reference__ = ("For publications, please use reference from http://www.ccpn.ac.uk/v3-software/downloads/license"
               "or ccpnmodel.ccpncore.memops.Credits.CcpNmrReference")

#=========================================================================================
# Last code modification
#=========================================================================================
__modifiedBy__ = "$modifiedBy: Ed Brooksbank $"
__dateModified__ = "$dateModified: 2017-04-07 11:40:41 +0100 (Fri, April 07, 2017) $"
__version__ = "$Revision: 3.0.b1 $"
#=========================================================================================
# Created
#=========================================================================================
__author__ = "$Author: Wayne Boucher $"

__date__ = "$Date: 2017-03-22 15:13:45 +0000 (Wed, March 22, 2017) $"
#=========================================================================================
# Start of code
#=========================================================================================
from PyQt4 import QtCore, QtGui

# import pyqtgraph as pg

from ccpn.core.Project import Project
from ccpn.core.Peak import Peak
# from ccpn.core.NmrAtom import NmrAtom
from ccpnmodel.ccpncore.api.ccp.nmr import Nmr
# from ccpnmodel.ccpncore.api.ccp.nmr.Nmr import AbstractPeakDimContrib as ApiAbstractPeakDimContrib
# from ccpnmodel.ccpncore.api.ccp.nmr.Nmr import Resonance as ApiResonance
# from ccpnmodel.ccpncore.api.ccp.nmr.Nmr import ResonanceGroup as ApiResonanceGroup
# from ccpnmodel.ccpncore.api.ccp.nmr.Nmr import NmrChain as ApiNmrChain
# from ccpnmodel.ccpncore.api.ccp.nmr.Nmr import PeakDim as ApiPeakDim
# from ccpnmodel.ccpncore.api.ccp.nmr.Nmr import Peak as ApiPeak
# from ccpnmodel.ccpncore.api.ccp.nmr.Nmr import DataDimRef as ApiDataDimRef
# from ccpnmodel.ccpncore.api.ccp.nmr.Nmr import FreqDataDim as ApiFreqDataDim

NULL_RECT = QtCore.QRectF()
IDENTITY = QtGui.QTransform()
IDENTITY.reset()
# class PeakLayer(QtGui.QGraphicsItem):
#
#   def __init__(self, scene):
#
#     QtGui.QGraphicsItem.__init__(self, scene=scene)
#
#     # self.glWidget = glWidget
#     self.peaks = {}
#     self.setFlag(QtGui.QGraphicsItem.ItemHasNoContents, True)
#
#
#   def boundingRect(self):
#
#     return NULL_RECT
#
#   def paint(self, painter, option, widget):

    # return
#
# def peakItemNotifier(project, apiPeak):
#   apiPeakListViews = apiPeak.PeakList.PeakListViews
#   for apiPeakListView in apiPeakListViews:
#     for apiStripPeakListView in apiPeakListView._apiStripPeakListViews:

def _getPeakAnnotation(peak):
  peakLabel = []
  for dimension in range(peak.peakList.spectrum.dimensionCount):
    pdNA = peak.dimensionNmrAtoms
    if len(pdNA[dimension]) == 0:
      if len(pdNA) == 1:
        peakLabel.append('1H')
      else:
        peakLabel.append('-')
    else:
      peakNmrResidues = [atom[0].nmrResidue.id for atom in pdNA if len(atom) != 0]
      if all(x==peakNmrResidues[0] for x in peakNmrResidues):
        for item in pdNA[dimension]:
          if len(peakLabel) > 0:
            peakLabel.append(item.name)
          else:
            peakLabel.append(item.pid.id)

      else:
        for item in pdNA[dimension]:
          label = item.nmrResidue.id+item.name
          peakLabel.append(label)

  text = ', '.join(peakLabel)
  return text

# @profile
# def _getPeakAnnotation(peak):
#
#   peakLabel = []
#   for dimension in range(peak.peakList.spectrum.dimensionCount):
#     if len(peak.dimensionNmrAtoms[dimension]) == 0:
#       if len(peak.dimensionNmrAtoms) == 1:
#         peakLabel.append('1H')
#       else:
#         peakLabel.append('-')
#     else:
#       peakNmrResidues = [atom[0].nmrResidue.id for atom in peak.dimensionNmrAtoms if len(atom) != 0]
#       if all(x==peakNmrResidues[0] for x in peakNmrResidues):
#         for item in peak.dimensionNmrAtoms[dimension]:
#           if len(peakLabel) > 0:
#             peakLabel.append(item.name)
#           else:
#             peakLabel.append(item.pid.id)
#
#       else:
#         for item in peak.dimensionNmrAtoms[dimension]:
#           label = item.nmrResidue.id+item.name
#           peakLabel.append(label)
#
#   text = ', '.join(peakLabel)
#   return text

class GuiPeakListView(QtGui.QGraphicsItem):

  def __init__(self):
    """ peakList is the CCPN wrapper object
    """
    #FIXME: apparently it gets passed an object which already has crucial attributes
    # A big NONO!!!
    strip = self.spectrumView.strip
    scene = strip.plotWidget.scene()
    QtGui.QGraphicsItem.__init__(self, scene=scene)
    ###self.strip = strip
    ###self.peakList = peakList
    self.peakItems = {}  # CCPN peak -> Qt peakItem
    self.setFlag(QtGui.QGraphicsItem.ItemHasNoContents, True)
    self.application = self.spectrumView.application

    strip.viewBox.addItem(self)
    ###self.parent = parent
    # self.displayed = True
    # self.symbolColour = None
    # self.symbolStyle = None
    # self.isSymbolDisplayed = True
    # self.textColour = None
    # self.isTextDisplayed = True
    # self.regionChanged()


  def _printToFile(self, printer):
    # CCPN INTERNAL - called in _printToFile method of GuiSpectrumViewNd

    # NOTE: only valid for ND so far

    if not self.isVisible():
      return
    
    width = printer.width
    height = printer.height
    xCount = printer.xCount
    yCount = printer.yCount
    scale = 0.01
    peakHalfSize = scale * max(width, height)
    strip = self.spectrumView.strip
    plotWidget = strip.plotWidget
    viewRegion = plotWidget.viewRange()
    # dataDims = self.spectrumView._wrappedData.spectrumView.orderedDataDims
    spectrumIndices = self.spectrumView._displayOrderSpectrumDimensionIndices
    xAxisIndex = spectrumIndices[0]
    yAxisIndex = spectrumIndices[1]

    x1, x0 = viewRegion[0]  # TBD: relies on axes being backwards
    xScale = width / (x1 - x0) / xCount
    xTranslate = printer.x0 - x0 * xScale

    y1, y0 = viewRegion[1]  # TBD: relies on axes being backwards
    yScale = height / (y1 - y0) / yCount
    yTranslate = printer.y0 - y0 * yScale

    for peak in self.peakList.peaks:
      if strip.peakIsInPlane(peak):
        # xPpm = xScale*peak.position[dataDims[0].dimensionIndex] + xTranslate
        # yPpm = yScale*peak.position[dataDims[1].dimensionIndex] + yTranslate
        xPpm = xScale*peak.position[xAxisIndex] + xTranslate
        yPpm = yScale*peak.position[yAxisIndex] + yTranslate
        a0 = xPpm - peakHalfSize
        b0 = height - (yPpm - peakHalfSize)
        a1 = xPpm + peakHalfSize
        b1 = height - (yPpm + peakHalfSize)
        printer.writeLine(a0, b0, a1, b1)
        printer.writeLine(a0, b1, a1, b0)

        text = _getPeakAnnotation(peak)
        if text:
          offset = 0.5 * peakHalfSize
          printer.writeText(text, a1+offset, b1-offset)

  def boundingRect(self):

    return NULL_RECT

  def paint(self, painter, option, widget):

    return

  # For notifiers - moved from core PeakListView
  def _createdPeakListView(self):
    spectrumView = self.spectrumView
    spectrum = spectrumView.spectrum
    # NBNB TBD FIXME we should get rid of this API-level access
    # But that requires refactoring the spectrumActionDict
    action = spectrumView.strip.spectrumDisplay.spectrumActionDict.get(spectrum._wrappedData)
    if action:
      action.toggled.connect(self.setVisible) # TBD: need to undo this if peakListView removed

    strip = spectrumView.strip
    for peakList in spectrum.peakLists:
      strip.showPeaks(peakList)

  # For notifiers - moved from core PeakListView
  def _deletedStripPeakListView(self):

    from ccpn.core.IntegralList import IntegralList

    if isinstance(self.peakList, IntegralList):
      return

    spectrumView = self.spectrumView
    strip = spectrumView.strip
    spectrumDisplay = strip.spectrumDisplay

    peakItemDict = spectrumDisplay.activePeakItemDict[self]
    peakItems = set(spectrumDisplay.inactivePeakItemDict[self])
    for apiPeak in peakItemDict:
      # NBNB TBD FIXME change to get rid of API peaks here
      peakItem = peakItemDict[apiPeak]
      peakItems.add(peakItem)

    scene = strip.plotWidget.scene()
    for peakItem in peakItems:
      scene.removeItem(peakItem.annotation)
      if spectrumDisplay.is1D:
        scene.removeItem(peakItem.symbol)
      scene.removeItem(peakItem)
    scene.removeItem(self)

    del spectrumDisplay.activePeakItemDict[self]
    del spectrumDisplay.inactivePeakItemDict[self]

  def _changedPeakListView(self):

    for peakItem in self.peakItems.values():
      if isinstance(peakItem, PeakNd):
<<<<<<< HEAD
        # can I force a repaint of the PeakNd here?

=======

        peakItem.update()     # ejb - force a repaint of the peakItem
>>>>>>> 8ea0efd9
        peakItem.annotation.setupPeakAnnotationItem(peakItem)

class Peak1d(QtGui.QGraphicsItem):
  """ A GraphicsItem that is not actually drawn itself,
  but is the parent of the peak symbol and peak annotation.
      TODO: Add hover effect for 1D peaks. """

  def __init__(self, peak, peakListView):


    scene = peakListView.spectrumView.strip.plotWidget.scene()
    QtGui.QGraphicsItem.__init__(self, parent=peakListView, scene=scene)

    self.application = peakListView.application

    self.peakHeight = peak.height
    self.peak = peak
    self.peakListView = peakListView
    self.dim = 0
    self.spectrum = peak.peakList.spectrum
    # self.spectrumView, spectrumMapping = self.spectrumWindow.getViewMapping(analysisSpectrum)
    # self.setZValue(10)
    self.screenPos = []
    # print(scene.itemsBoundingRect)

    self.annotation = Peak1dAnnotation(self, scene)
    self.setupPeakItem(peakListView, peak)
    self.press = True
    self.setAcceptHoverEvents(True)
    self.annotationScreenPos = []

    self.bbox = NULL_RECT

    self.setCacheMode(self.NoCache)
    self.setFlag(QtGui.QGraphicsItem.ItemHasNoContents, True)
    self.setFlag(QtGui.QGraphicsItem.ItemIsSelectable, True)
    # self.scene().sigMouseClicked.connect(self.peakClicked)
    self.pointPos = peak.pointPosition
    self.ppm = peak.position[self.dim]

    self.height = self.peak.height
    if not self.height:
      height = self.peak._apiPeak.findFirstPeakIntensity(intensityType = 'height')
      if height:
        self.height = height.value
      else:
        self.height = 0
    #self.height *= self.spectrum.scale  # should not need this now
    #
    # # if peakDims[dim].numAliasing:
    # #   self.isAliased = True
    # # else:
    # #   self.isAliased = False
    # if self.ppm and self.height:
    #   self.setPos(self.ppm, self.height)

    # try:
    self.symbol = Peak1dSymbol(scene, self)
    # except AttributeError:
    #   return

    # group.addToGroup(self)
  # def peakClicked(self, event):
  #   print(self, 'click', event)

  def setupPeakItem(self, peakListView, peak):

    self.peakListView = peakListView
    self.peak = peak

    self.setSelected(peak in self.application.current.peaks)

    # dataDims = peakListView.spectrumView._wrappedData.spectrumView.orderedDataDims
    # xPpm = peak.position[dataDims[0].dimensionIndex]
    xAxisIndex = peakListView.spectrumView._displayOrderSpectrumDimensionIndices[0]
    xPpm = peak.position[xAxisIndex]
    # if xPpm and peak.height is not None:
    self.setPos(xPpm, peak.height or 0)
    self.annotation.setupPeakAnnotation(self)
    peakListView.peakItems[self.peak] = self

  def mousePressEvent(self, event):
    self.press = True
    self.hover = True
    print('pressed', 'GuiPeakListView L 300')

  # def mousePressEvent(self, event):
  #
  #   if (event.button() == QtCore.Qt.LeftButton) and (
  #             event.modifiers() & QtCore.Qt.ControlModifier) and not (
  #             event.modifiers() & QtCore.Qt.ShiftModifier):
  #
  #     event.accept()
  #     self.scene.clearSelection()
  #     self.setFlag(QtGui.QGraphicsItem.ItemIsMovable)
  #     QtGui.QGraphicsSimpleTextItem.mousePressEvent(self, event)
  #     self.setSelected(True)
  #     print(self.peak)


  def boundingRect(self):
    return NULL_RECT


  def paint(self, painter, option, widget):

    return

class Peak1dAnnotation(QtGui.QGraphicsSimpleTextItem):
  """ A text annotation of a peak.
      The text rotation is currently always +-45 degrees (depending on peak height). """

  def __init__(self, peakItem, scene):

    QtGui.QGraphicsSimpleTextItem.__init__(self, scene=scene)

    self.application = QtCore.QCoreApplication.instance()._ccpnApplication

    self.setParentItem(peakItem)
    self.peakItem = peakItem # When exporting to e.g. PDF the parentItem is temporarily set to None, which means that there must be a separate link to the PeakItem.
    self.scene = scene
    self.peak = peakItem.peak
    font = self.font()
    font.setPointSize(10)
    self.setFont(font)
    # self.setCacheMode(self.DeviceCoordinateCache)
    self.setFlag(self.ItemIgnoresTransformations, True)
    # self.setFlag(self.ItemIsMovable, True)
    self.setFlag(self.ItemIsSelectable, True)
    # self.setFlag(self.ItemSendsScenePositionChanges, True)
    # if self.isSelected():
    #   print(self)
    self.colourScheme = peakItem.application.colourScheme
    # color.setRgbF(*self.peakItem.glWidget._hexToRgba(textColor))
    self.setColour()
    self.updatePos()
    self.setupPeakAnnotation(peakItem)


  def sceneEventFilter(self, watched, event):
    print(event)

  def mousePressEvent(self, event):
    super(Peak1dAnnotation, self).mousePressEvent(event)


    if event.button() == QtCore.Qt.LeftButton:

    # if (event.button() == QtCore.Qt.LeftButton) and (
    #           event.modifiers() & QtCore.Qt.ControlModifier) and not (
    #           event.modifiers() & QtCore.Qt.ShiftModifier):

      self.scene.clearSelection()
      self.setFlag(QtGui.QGraphicsSimpleTextItem.ItemIsMovable)
      QtGui.QGraphicsSimpleTextItem.mousePressEvent(self, event)
      self.setSelected(True)
      self.peakItem.setSelected(True)
      self.peakItem.application.current.peak = self.peak
      self.update()
      # print('selected:', self.peak)

      # print('peak item:', self.peakItem.pos())


  def setupPeakAnnotation(self, peakItem):
    self.peakItem = peakItem # When exporting to e.g. PDF the parentItem is temporarily set to None, which means that there must be a separate link to the PeakItem.
    self.setParentItem(peakItem)


    peak = peakItem.peak
    spectrumId = peakItem.peak.peakList.spectrum.id

    # NBNB TBD FIXME

    text = _getPeakAnnotation(peak)
    # text = text + "*"
    text = spectrumId
    self.setText(text)

  def updatePos(self):

    peakItem = self.peakItem
    if peakItem.peakHeight and peakItem.peakHeight > 0:
      # Translate first to rotate around bottom left corner
      self.translate(0, -self.boundingRect().height())
      self.setRotation(0)
      #self.setPos(0, min(peakItem.pos().y()*0.75, peakItem.spectrum.positiveContourBase * peakItem.spectrum.scale))
      self.setPos(0, min(peakItem.pos().y()*0.75, peakItem.spectrum.positiveContourBase))
      # print(peakItem.height, max(peakItem.pos().y()*0.75, peakItem.spectrum.positiveContourBase * peakItem.spectrum.scale))
    else:
      #self.setPos(0, min(peakItem.pos().y()*0.75, -peakItem.spectrum.positiveContourBase * peakItem.spectrum.scale))
      self.setPos(0, min(peakItem.pos().y()*0.75, -peakItem.spectrum.positiveContourBase))
      self.setRotation(45)

  def setColour(self):
    if self.colourScheme == 'light':
      colour = QtGui.QColor('#080000')
    else:
      colour = QtGui.QColor('#f7ffff')
    self.setBrush(colour)
    textColor = colour

  def paint(self, painter, option, widget):

    if self.peak: # TBD: is this ever not true??
      self.setSelected(self.peak in self.application.current.peaks)
      # self.setSelected(self.peak.isSelected)
    QtGui.QGraphicsSimpleTextItem.paint(self, painter, option, widget)

    # if self.peakItem.peak in self.analysisLayout.currentPeaks:
    # painter.drawRect(self.boundingRect())

class Peak1dSymbol(QtGui.QGraphicsItem):
  """ A graphical symbol representing the peak.
      Currently only a dashed line from the peak to the peak annotation is used. This can be improved.
      The length of the line is related to the height of the peak. """

  def __init__(self, scene, parent):

    QtGui.QGraphicsItem.__init__(self, scene=scene)



    self.setParentItem(parent)
    self.peakItem = parent
    self.setCacheMode(self.DeviceCoordinateCache)
    # self.setFlag(self.ItemIsMovable, True)
    # self.setFlag(self.ItemIsSelectable, True)
    self.lineWidth = 0
    self.setPos(0, 0)
    self.setBbox()
    self.update()

  def boundingRect(self):

    return self.bbox

  def setBbox(self):

    peakItem = self.peakItem


    if self.pos().x() < peakItem.annotation.pos().x():
      left = self.pos().x()
      right = peakItem.annotation.pos().x()
    else:
      left = peakItem.annotation.pos().x()
      right = self.pos().x()

    if self.pos().y() < peakItem.annotation.pos().y():
      upper = self.pos().y()
      lower = peakItem.annotation.pos().y()
    else:
      upper = peakItem.annotation.pos().y()
      lower = self.pos().y()
    self.bbox = QtCore.QRectF(QtCore.QPointF(left, upper), QtCore.QPointF(right, lower))

  def paint(self, painter, option, widget):

    peakItem = self.peakItem


    pos = QtCore.QPointF(0, 0) # When exporting to e.g. pdf the symbol has no parent item, which means that its position is its screen pos.
                               # To compensate for that the line pos needs to be explicitly (0, 0).
    if self.parentItem():
      annotationPos = peakItem.annotation.pos()
    else:
      annotationPos = peakItem.annotation.scenePos() - self.scenePos() - QtCore.QPointF(5, 5) # Fix for export to e.g. PDF

    pen = painter.pen()
    pen.setStyle(QtCore.Qt.DashLine)
    pen.setWidth(self.lineWidth)
    self.colourScheme = peakItem.application.colourScheme
    if self.colourScheme == 'light':
      colour = QtGui.QColor('#080000')
    else:
      colour = QtGui.QColor('#f7ffff')

    # self.setBrush(colour)
    # lineColor = peakItem.analysisPeakList.symbolColor
    # color.setRgbF(*peakItem.glWidget._hexToRgba(lineColor))
    #
    # if peakItem.peak not in self.analysisLayout.currentPeaks:
    #   color.setAlphaF(0.5)

    pen.setColor(colour)
    painter.setPen(pen)

    painter.drawLine(pos, annotationPos)

    self.setBbox()

  def mousePressEvent(self, event):
    # print('symbol')
    if (event.button() == QtCore.Qt.LeftButton) and (
              event.modifiers() & QtCore.Qt.ControlModifier) and not (
              event.modifiers() & QtCore.Qt.ShiftModifier):

      event.accept()
      # self.scene.clearSelection()
      self.setFlag(QtGui.QGraphicsItem.ItemIsMovable)
      QtGui.QGraphicsSimpleTextItem.mousePressEvent(self, event)
      self.setSelected(True)
      self.update()



class PeakNd(QtGui.QGraphicsItem):

  def __init__(self, peakListView, peak):

    self.application = peakListView.application
    scene = peakListView.spectrumView.strip.plotWidget.scene()
    #QtGui.QGraphicsItem.__init__(self, scene=scene)
    self.colourScheme =self.application.colourScheme
    QtGui.QGraphicsItem.__init__(self, parent=peakListView, scene=scene)
    ###QtGui.QGraphicsItem.__init__(self, peakLayer)
    ###scene.addItem(self)
    ###strip.plotWidget.plotItem.vb.addItem(self)
    # turn off ItemIsSelectable because it fails miserably when you zoom in (have to pick exactly in the centre)
    ###self.setFlag(QtGui.QGraphicsItem.ItemIsSelectable + self.ItemIgnoresTransformations)
    self.setFlag(self.ItemIgnoresTransformations)
    self.peakListView = peakListView
    self.annotation = PeakNdAnnotation(self, scene)
    self.setupPeakItem(peakListView, peak)
    # self.glWidget = peakLayer.glWidget
    #self.setParentItem(peakLayer)
    ###self.peakLayer = peakLayer
    # self.spectrumWindow = spectrumWindow
    # self.panel = spectrumWindow.panel
    #self.peakList = peak._parent
    ##self.strip = strip
    #self.parent = strip.plotWidget
    #self.spectrum = self.peakList.spectrum
    #self.setCacheMode(self.NoCache)
    #self.setFlags(self.ItemIgnoresTransformations)
    # self.setSelected(False)
    #self.hover = False
    #self.press = False
    #self.setAcceptHoverEvents(True)
    #self.bbox  = NULL_RECT
    #self.color = NULL_COLOR
    #self.brush = NULL_COLOR
    ###self.peak = peak
    ###xPpm = peak.position[0]
    ###yPpm = peak.position[1]
    # self.setPos(self.parent.viewBox.mapSceneToView
    sz = peakListView.spectrumView.strip.viewBox.peakWidthPixels
    hz = sz/2.0
    # self.bbox = QtCore.QRectF(-hz, -hz, sz, sz)
    # self.drawData = (hz, sz, QtCore.QRectF(-hz, -hz, sz, sz))
    """
    self.rectItem = QtGui.QGraphicsRectItem(-hz, -hz, sz, sz, self.peakLayer, scene)
    color = QtGui.QColor('cyan')
    self.rectItem.setBrush(QtGui.QBrush(color))
    """
    self.drawData = (hz, sz)#, QtCore.QRectF(-hz, -hz, sz, sz))
    ###xDim = strip.spectrumViews[0].dimensionOrdering[0] - 1
    ###yDim = strip.spectrumViews[0].dimensionOrdering[1] - 1
    ###xPpm = peak.position[xDim] # TBD: does a peak have to have a position??
    ###yPpm = peak.position[yDim]
    ###self.setPos(xPpm, yPpm)
    # self.inPlane = self.isInPlane()

    # from ccpn.ui.gui.widgets.Action import Action
    # self.deleteAction = QtGui.QAction(self, triggered=self.deletePeak, shortcut=QtCore.Qt.Key_Delete)
    #peakLayer.peakItems.append(self)
  #

  def setupPeakItem(self, peakListView, peak):

    self.peakListView = peakListView
    self.peak = peak
    if not hasattr(peak, '_isSelected'):
      peak._isSelected = False

    spectrumIndices = peakListView.spectrumView._displayOrderSpectrumDimensionIndices
    xAxisIndex = spectrumIndices[0]
    yAxisIndex = spectrumIndices[1]
    xPpm = peak.position[xAxisIndex]
    yPpm = peak.position[yAxisIndex]
    # dataDims = peakListView.spectrumView._wrappedData.spectrumView.orderedDataDims
    # xPpm = peak.position[dataDims[0].dimensionIndex]
    # yPpm = peak.position[dataDims[1].dimensionIndex]
    self.setPos(xPpm, yPpm)
    self.annotation.setupPeakAnnotationItem(self)
    peakListView.peakItems[self.peak] = self

    self._stripRegionUpdated()

  def _stripRegionUpdated(self):
    """CCPN internal, used in GuiStrip._axisRegionChanged()"""

    strip = self.peakListView.spectrumView.strip
    self._isInPlane = strip.peakIsInPlane(self.peak)
    if not self._isInPlane:
      self._isInFlankingPlane = strip.peakIsInFlankingPlane(self.peak)

  # replaced by Strip.peakIsInPlane
  # def isInPlane(self):
  #
  #   orderedAxes = self.peakListView.spectrumView.strip.orderedAxes
  #   for ii,zDataDim in enumerate(self.peakListView._wrappedData.spectrumView.orderedDataDims[2:]):
  #     zPosition = self.peak.position[zDataDim.dimensionIndex]
  #     zPlaneSize = zDataDim.getDefaultPlaneSize()
  #     zRegion = orderedAxes[2+ii].region
  #     if zPosition < zRegion[0]-zPlaneSize or zPosition > zRegion[1]+zPlaneSize:
  #       return False
  #   #
  #   return True

    # strip = self.peakListView.spectrumView.strip
    #
    # if len(strip.orderedAxes) > 2:
    #   zDim = strip.spectrumViews[0].dimensionOrdering[2] - 1
    #   zPlaneSize = strip.spectrumViews[0].zPlaneSize()
    #   zPosition = self.peak.position[zDim]
    #
    #   zRegion = strip.orderedAxes[2].region
    #   if zRegion[0]-zPlaneSize <= zPosition <= zRegion[1]+zPlaneSize:
    #     return True
    #   else:
    #     return False
    # else:
    #   return True

  # def hoverEnterEvent(self, event):
  #
  #   self.hover = True
  #   self.annotation.hoverEnterEvent(event)
  #   self.update()
  #
  # def hoverLeaveEvent(self, event):
  #
  #   self.hover = False
  #   self.press = False
  #   r, w, box = self.drawData
  #   self.bbox = box
  #   self.peakLayer.hideIcons()
  #   self.annotation.hoverLeaveEvent(event)
  #   self.update()

  ###def mousePressEvent(self, event):

    ###print(event)
    # self.setSelected(True)
    # self.press = True
    # self.hover = True
    ###r, w, box = self.drawData
    ###self.bbox = box.adjusted(-26,-51, 2, 51)
    # # self.peakLayer.showIcons(self)
    # self.update()
    # QtGui.QGraphicsItem.mousePressEvent(self, event)


  def boundingRect(self):

    ###return self.bbox # .adjust(-2,-2, 2, 2)

    r, w  = self.drawData

    return QtCore.QRectF(-r,-r,2*r,2*r)

  """
  def itemChange(self, change, value):

    if change == QtGui.QGraphicsItem.ItemSelectedHasChanged:
      peak = self.peak
      selected = peak.isSelected = self.isSelected()
      current = self.application.current
      if selected:
        if peak not in current.peaks:
          current.addPeak(peak)
      else:
        if peak in current.peaks:
          current.removePeak(peak)

    return QtGui.QGraphicsItem.itemChange(self, change, value)
"""
  #@profile
  def paint(self, painter, option, widget):
    if self.peakListView.isDeleted: # strip has been deleted
      return

    if self.peak: # TBD: is this ever not true??

      if self.peak.isDeleted:
        return

      ###self.setSelected(self.peak in self.application.current.peaks)
      # self.setSelected(self.peak.isSelected) # need this because dragging region to select peaks sets peak.isSelected but not self.isSelected()
      if self._isInPlane:
        # do not ever do the below in paint(), see comment at setupPeakAnnotationItem()
        ###self.annotation.setupPeakAnnotationItem(self)
        # r, w, box = self.drawData
        r, w = self.drawData

        # if self.hover:
        # self.setZValue(10)
        #painter.setBrush(NULL_COLOR)

        # painter.setPen(QtGui.QColor('white'))
        # if self.press:
        #   painter.drawRect(self.bbox)
        ###strip = self.strip
        ###peak = self.peak
        ###xDim = strip.spectrumViews[0].dimensionOrdering[0] - 1
        ###yDim = strip.spectrumViews[0].dimensionOrdering[1] - 1
        ###xPpm = peak.position[xDim] # TBD: does a peak have to have a position??
        ###yPpm = peak.position[yDim]
        ###self.setPos(xPpm, yPpm)
        colour = self.peakListView.peakList.symbolColour
        if widget:
          painter.setPen(QtGui.QColor(colour))
          # if self.colourScheme == 'light':
          #   painter.setPen(QtGui.QColor('#080000'))
          # else:
          #   painter.setPen(QtGui.QColor('#f7ffff'))
        else:
          painter.setPen(QtGui.QColor('black'))
        # painter.drawEllipse(box)

        # else:
        #   painter.setPen(self.color)
        #   self.setZValue(0)
        painter.drawLine(-r,-r,r,r)
        painter.drawLine(-r,r,r,-r)
        ###painter.drawLine(xPpm-r,yPpm-r,xPpm+r,yPpm+r)
        ###painter.drawLine(xPpm-r,yPpm+r,xPpm+r,yPpm-r)

        #if self.peak in self.application.current.peaks:
        if self.peak._isSelected:
          painter.drawLine(-r,-r,-r,r)
          painter.drawLine(-r,r,r,r)
          painter.drawLine(r,r,r,-r)
          painter.drawLine(r,-r,-r,-r)
        #
        # if self.isSelected:
        #   painter.setPen(QtGui.QColor('white'))
        #   painter.drawRect(-r,-r,w,w)

      elif self._isInFlankingPlane:
        colour = self.peakListView.peakList.symbolColour
        pen = QtGui.QPen(QtGui.QColor(colour))
        pen.setStyle(QtCore.Qt.DotLine)
        painter.setPen(pen)
        # do not ever do the below in paint(), see comment at setupPeakAnnotationItem()
        ###self.annotation.setupPeakAnnotationItem(self)
        r, w = self.drawData

        painter.drawLine(-r,-r,r,r)
        painter.drawLine(-r,r,r,-r)

        #if self.peak in self.application.current.peaks:
        if self.peak._isSelected:
          painter.drawLine(-r,-r,-r,r)
          painter.drawLine(-r,r,r,r)
          painter.drawLine(r,r,r,-r)
          painter.drawLine(r,-r,-r,-r)


###FONT = QtGui.QFont("DejaVu Sans Mono", 9)
###FONT_METRIC = QtGui.QFontMetricsF(FONT)
###NULL_COLOR = QtGui.QColor()
###NULL_RECT = QtCore.QRectF()

class PeakNdAnnotation(QtGui.QGraphicsSimpleTextItem):
  """ A text annotation of a peak.
      The text rotation is currently always +-45 degrees (depending on peak height). """

  def __init__(self, peakItem, scene):

    QtGui.QGraphicsSimpleTextItem.__init__(self, scene=scene)

    ###self.setParentItem(peakItem)
    ###self.peakItem = peakItem # When exporting to e.g. PDF the parentItem is temporarily set to None, which means that there must be a separate link to the PeakItem.
    ###self.setText(text)
    ###self.scene = scene
    ###self.setColor()
    # self.analysisLayout = parent.glWidget.analysisLayout
    font = self.font()
    font.setPointSize(10)
    self.setFont(font)
    # self.setCacheMode(self.DeviceCoordinateCache)
    self.setFlag(self.ItemIgnoresTransformations)#+self.ItemIsMovable+self.ItemIsSelectable)
    # self.setFlag(self.ItemSendsScenePositionChanges, True)

    # self.text = (' , ').join('-' * peakItem.peak.peakList.spectrum.dimensionCount)
    # if self.isSelected():
    #   print(self)
    self.colourScheme = peakItem.peakListView.spectrumView.application.colourScheme
    colour = peakItem.peakListView.peakList.textColour
    # if self.colourScheme == 'light':
    #   colour = QtGui.QColor('#080000')
    # else:
    #   colour = QtGui.QColor('#f7ffff')
    self.setBrush(QtGui.QColor(colour))
    ###self.setColor()
    self.setPos(15, -15)
    # self.updatePos()

  # @profile
  # should not ever call setupPeakAnnotationItem in paint()
  # instead make sure that you have appropriate notifiers call _refreshPeakAnnotation()
  def setupPeakAnnotationItem(self, peakItem):

    self.peakItem = peakItem # When exporting to e.g. PDF the parentItem is temporarily set to None, which means that there must be a separate link to the PeakItem.
    self.setParentItem(peakItem)
    colour = peakItem.peakListView.peakList.textColour
    self.setBrush(QtGui.QColor(colour))
    text = _getPeakAnnotation(peakItem.peak)

    self.setText(text)
  
  def mousePressEvent(self, event):


    if (event.button() == QtCore.Qt.LeftButton):# and (
              # event.modifiers() & QtCore.Qt.ControlModifier) and not (
              # event.modifiers() & QtCore.Qt.ShiftModifier):
      event.accept()
      # self.scene.clearSelection()
      # self.setFlag(QtGui.QGraphicsSimpleTextItem.ItemIsMovable)
      # QtGui.QGraphicsSimpleTextItem.mousePressEvent(self, event)
      # self.setSelected(True)
      # print(self.peakItem)
      # self.update()

# Notifiers for assignment annotation change
# Needed for:
# AbstractPeakDimContrib init and delete
# Resonance.setImplName, setResonanceGroup
# ResonanceGroup.setResonances, .setAssignedResidue, .setSequenceCode, .setResidueType
#   .setNmrChain
# NmrChain.setCode - NOT setResonanceGroups, as this calls setNmrChain on the other side.

def _refreshPeakAnnotation(peak:Peak):
  for peakListView in peak.peakList.peakListViews:
      peakItem = peakListView.peakItems.get(peak)
      if peakItem:
        peakItem.annotation.setupPeakAnnotationItem(peakItem)

Peak._refreshPeakAnnotation = _refreshPeakAnnotation

def _updateAssignmentsNmrAtom(nmrAtom, oldPid:str):
  """Update Peak assignments when NmrAtom is reassigned"""
  for peak in nmrAtom.assignedPeaks:
    peak._refreshPeakAnnotation()

# NB We could replace this with something like the following line,
# But that would trigger _refreshPeakAnnotation also when the position changes
# Better to keep it like this.
# Peak.setupCoreNotifier('change', _refreshPeakAnnotation)
def _upDateAssignmentsPeakDimContrib(project:Project,
                                     apiPeakDimContrib:Nmr.AbstractPeakDimContrib):
  peak = project._data2Obj[apiPeakDimContrib.peakDim.peak]
  peak._refreshPeakAnnotation()


# NB, This will be triggered whenever anything about the peak (assignment or position) changes
def _refreshPeakPosition(peak:Peak):
  for peakListView in peak.peakList.peakListViews:
    peakItem = peakListView.peakItems.get(peak)
    if peakItem:
      spectrumIndices = peakListView.spectrumView._displayOrderSpectrumDimensionIndices
      xAxisIndex = spectrumIndices[0]
      yAxisIndex = spectrumIndices[1]
      # dataDims = peakListView.spectrumView._wrappedData.spectrumView.orderedDataDims
      # xPpm = peak.position[dataDims[0].dimensionIndex]
      xPpm = peak.position[xAxisIndex]
      if peakListView.spectrumView.spectrum.dimensionCount > 1:
        # yPpm = peak.position[dataDims[1].dimensionIndex]
        yPpm = peak.position[yAxisIndex]
        peakItem.setPos(xPpm, yPpm)
      else:
        peakItem.setPos(xPpm, peak.height or 0)
Peak._refreshPeakPosition = _refreshPeakPosition<|MERGE_RESOLUTION|>--- conflicted
+++ resolved
@@ -255,13 +255,8 @@
 
     for peakItem in self.peakItems.values():
       if isinstance(peakItem, PeakNd):
-<<<<<<< HEAD
-        # can I force a repaint of the PeakNd here?
-
-=======
 
         peakItem.update()     # ejb - force a repaint of the peakItem
->>>>>>> 8ea0efd9
         peakItem.annotation.setupPeakAnnotationItem(peakItem)
 
 class Peak1d(QtGui.QGraphicsItem):
