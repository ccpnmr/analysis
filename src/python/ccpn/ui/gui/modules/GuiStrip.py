"""Module Documentation here

"""
#=========================================================================================
# Licence, Reference and Credits
#=========================================================================================
__copyright__ = "Copyright (C) CCPN project (http://www.ccpn.ac.uk) 2014 - 2017"
__credits__ = ("Wayne Boucher, Ed Brooksbank, Rasmus H Fogh, Luca Mureddu, Timothy J Ragan & Geerten W Vuister")
__licence__ = ("CCPN licence. See http://www.ccpn.ac.uk/v3-software/downloads/license",
               "or ccpnmodel.ccpncore.memops.Credits.CcpnLicense for licence text")
__reference__ = ("For publications, please use reference from http://www.ccpn.ac.uk/v3-software/downloads/license",
               "or ccpnmodel.ccpncore.memops.Credits.CcpNmrReference")

#=========================================================================================
# Last code modification
#=========================================================================================
__modifiedBy__ = "$modifiedBy: Wayne Boucher $"
__dateModified__ = "$dateModified: 2017-07-07 16:32:44 +0100 (Fri, July 07, 2017) $"
__version__ = "$Revision: 3.0.b2 $"
#=========================================================================================
# Created
#=========================================================================================
__author__ = "$Author: CCPN $"
__date__ = "$Date: 2017-04-07 10:28:41 +0000 (Fri, April 07, 2017) $"
#=========================================================================================
# Start of code
#=========================================================================================

import typing

import pyqtgraph as pg
from PyQt5 import QtGui, QtWidgets, QtCore

from ccpn.core.Peak import Peak
from ccpn.core.PeakList import PeakList
from ccpn.core.Project import Project
from ccpn.core.lib.Notifiers import Notifier

from ccpn.ui.gui.guiSettings import textFontSmall
from ccpn.ui.gui.widgets.Button import Button
from ccpn.ui.gui.widgets.PlotWidget import PlotWidget
from ccpn.ui.gui.widgets.Label import Label
from ccpn.ui.gui.widgets.LineEdit import FloatLineEdit
from ccpn.ui.gui.widgets.Widget import Widget
from ccpn.ui.gui.widgets.PlaneToolbar import _StripLabel
from ccpn.ui.gui.widgets.Frame import Frame
from ccpn.ui.gui.lib.GuiNotifier import GuiNotifier
from ccpn.ui.gui.widgets.DropBase import DropBase


from ccpn.util import Ticks
from ccpnmodel.ccpncore.api.ccpnmr.gui.Task import Ruler as ApiRuler

from ccpn.util.Logging import getLogger


class GuiStrip(Frame):

  def __init__(self, spectrumDisplay, useOpenGL=False):
    """
    Basic strip class; used in StripNd and Strip1d

    :param spectrumDisplay: spectrumDisplay instance

    This module inherits attributes from the Strip wrapper class:
    Use clone() method to make a copy
    """

    # For now, cannot set spectrumDisplay attribute as it is owned by the wrapper class
    # self.spectrumDisplay = spectrumDisplay
    self.mainWindow = self.spectrumDisplay.mainWindow
    self.application = self.mainWindow.application
    self.current = self.application.current

    getLogger().debug('GuiStrip>>> spectrumDisplay: %s' % self.spectrumDisplay)
    Frame.__init__(self, parent=spectrumDisplay.stripFrame, setLayout=True, showBorder=False,
                         acceptDrops=True, hPolicy='expanding', vPolicy='expanding' ##'minimal'
                  )

    # it appears to be required to explicitly set these, otherwise
    # the Widget will not fill all available space
    ###self.setSizePolicy(QtWidgets.QSizePolicy.Expanding, QtWidgets.QSizePolicy.Expanding)
    # The strip is responsive on restore to the contentMargins set here
    #self.setContentsMargins(5, 0, 5, 0)
    self.setContentsMargins(0, 0, 0, 0)
    #self.setMinimumWidth(250)
    self.setMinimumWidth(75)
    self.setMinimumHeight(200)

    self.plotWidget = PlotWidget(self, useOpenGL=useOpenGL)
                                 #showDoubleCrosshair = self.application.preferences.general.doubleCrossHair)
    self.plotWidget.setSizePolicy(QtWidgets.QSizePolicy.Expanding, QtWidgets.QSizePolicy.Expanding)
    # GWV: plotWidget appears not to be responsive to contentsMargins
    self.plotWidget.setContentsMargins(10, 30, 10, 30)
    self.getLayout().addWidget(self.plotWidget, 1, 0)
    self.layout().setHorizontalSpacing(0)
    self.layout().setVerticalSpacing(0)
    # self.plotWidget.showGrid(x=True, y=True, alpha=None)


    # TODO: ED comment out the block below to return to normal
    # self.plotWidget.hide()
    from ccpn.util.CcpnOpenGL import CcpnOpenGLWidget, CcpnGLWidget
    # self._testCcpnOpenGLWidget = CcpnOpenGLWidget(self)
    # self.getLayout().addWidget(self._testCcpnOpenGLWidget, 1, 0)

    self._testCcpnOpenGLWidget = CcpnGLWidget(self)
    self.getLayout().addWidget(self._testCcpnOpenGLWidget, 3, 0)
    self._testCcpnOpenGLWidget.setSizePolicy(QtWidgets.QSizePolicy.Expanding, QtWidgets.QSizePolicy.Expanding)

    # self.plotWidgetOverlay = pg.PlotWidget(self, useOpenGL=useOpenGL)  #    make a copy
    # self.plotWidgetOverlay.setSizePolicy(QtWidgets.QSizePolicy.Fixed, QtWidgets.QSizePolicy.Fixed)
    # self.plotWidgetOverlay.resize(200, 200)
    # self.plotWidgetOverlay.setWindowFlags(QtCore.Qt.FramelessWindowHint)
    # self.plotWidgetOverlay.setAttribute(QtCore.Qt.WA_TranslucentBackground, True)
    # self.plotWidgetOverlay.showGrid(x=True, y=True, alpha=None)







    # Widgets for toolbar; items will be added by GuiStripNd (eg. the Z/A-plane boxes)
    # and GuiStrip1d; will be hidden for 2D's by GuiSpectrumView
    self._stripToolBarWidget = Widget(parent=self, setLayout=True,
                                      hPolicy='expanding',
                                      grid=(2, 0), spacing=(5,5))
    # self._stripToolBarWidget.setFixedHeight(30)

    # Widgets for _stripIdLabel and _stripLabel
    self._labelWidget = Widget(parent=self, setLayout=True,
                                     hPolicy='expanding', vAlign='center',
                                     grid=(0, 0), spacing=(0,0))
    self._labelWidget.layout().setHorizontalSpacing(0)
    self._labelWidget.layout().setVerticalSpacing(0)

    # self._labelWidget.setFixedHeight(34)

    # display and pid
    #TODO:GEERTEN correct once pid has been reviewed
    # self._stripIdLabel = Label(parent=self._labelWidget,
    #                            text='.'.join(self.id.split('.')), margins=[0,0,0,0], spacing=(0,0),
    #                            grid=(0,0), gridSpan=(1,1), hAlign='left', vAlign='top', hPolicy='minimum')
    # self._stripIdLabel.setFont(textFontSmall)
    # TODO:ED check - have moved the label to the top-left corner
    self.plotWidget.stripIDLabel.setText('.'.join(self.id.split('.')))

    # Displays a draggable label for the strip
    #TODO:GEERTEN reinsert a notifier for update in case this displays a nmrResidue
    self._stripLabel = _StripLabel(parent=self._labelWidget,
                                   text='.', spacing=(0,0),
                                   grid=(2,0), gridSpan=(1,3), hAlign='left', vAlign='top', hPolicy='minimum')
    self._stripLabel.setFont(textFontSmall)
    self.hideStripLabel()

    # A label to display the cursor positions (updated by _showMousePosition)
    # self._cursorLabel = Label(parent=self._labelWidget,
    #                            text='',
    #                            grid=(0,0), gridSpan=(2,4), margins=[0,0,0,0], spacing=(0,0),
    #                            # grid=(0,0), gridSpan=(1,3), margins=[0,0,0,0],
    #                            hAlign='right', vAlign='top', hPolicy='minimum')#, vPolicy='expanding')

    # self._cursorLabel.setAttribute(QtCore.Qt.WA_TranslucentBackground, True)
    # self._cursorLabel.setAutoFillBackground(False)
    # self._stripIdLabel.setAttribute(QtCore.Qt.WA_TranslucentBackground, True)
    # self._stripIdLabel.setAutoFillBackground(False)
    # self._stripLabel.setAttribute(QtCore.Qt.WA_TranslucentBackground, True)
    # self._stripLabel.setAutoFillBackground(False)

    # self._cursorLabel.setFont(textFontSmall)
    # self._labelWidget.layout().setSpacing(0)    # ejb - stop overlap hiding spectrum _stripIdLabel

    # Strip needs access to plotWidget's items and info #TODO: get rid of this
    self.plotItem = self.plotWidget.plotItem
    self.viewBox = self.plotItem.vb

    self._showCrossHair()
    # callbacks
    ###self.plotWidget.scene().sigMouseMoved.connect(self._mouseMoved)
    self.plotWidget.scene().sigMouseMoved.connect(self._showMousePosition)    # update mouse cursors
    self.storedZooms = []
    
    self.beingUpdated = False
    self.xPreviousRegion, self.yPreviousRegion = self.viewBox.viewRange()

    # need to keep track of mouse position because Qt shortcuts don't provide
    # the widget or the position of where the cursor is
    self.axisPositionDict = {}  # axisCode --> position

    self._initRulers()

    self.hPhasingPivot = pg.InfiniteLine(angle=90, movable=True)
    self.hPhasingPivot.setVisible(False)
    self.plotWidget.addItem(self.hPhasingPivot)
    self.hPhasingPivot.sigPositionChanged.connect(lambda phasingPivot: self._movedPivot())
    self.haveSetHPhasingPivot = False

    self.vPhasingPivot = pg.InfiniteLine(angle=0, movable=True)
    self.vPhasingPivot.setVisible(False)
    self.plotWidget.addItem(self.vPhasingPivot)
    self.vPhasingPivot.sigPositionChanged.connect(lambda phasingPivot: self._movedPivot())
    self.haveSetVPhasingPivot = False

    # notifier for highlighting the strip
    self._stripNotifier = Notifier(self.current, [Notifier.CURRENT], 'strip', self._highlightCurrentStrip)
    # Notifier for updating the peaks
    self._peakNotifier = Notifier(self.project, [Notifier.CREATE], 'Peak', self._updateDisplayedPeaks)
    # Notifier for change of stripLabel
    self._stripLabelNotifier = Notifier(self.project, [Notifier.RENAME], 'NmrResidue', self._updateStripLabel)
    #self._stripNotifier.setDebug(True)
    #self._peakNotifier.setDebug(True)

    # For now, all dropevents are not strip specific, use spectrumDisplay's
    # handling
    self._droppedNotifier = GuiNotifier(self,
                                       [GuiNotifier.DROPEVENT], [DropBase.URLS, DropBase.PIDS],
                                       self.spectrumDisplay._processDroppedItems)

    self.peakLabelling = 0
    self.show()

  @property
  def gridIsVisible(self):
    "True if grid is visible"
    return self.plotWidget.grid.isVisible()

  @property
  def crossHairIsVisible(self):
    "True if crosshair is visible"
    return self.plotWidget.crossHair1.isVisible()

  @property
  def pythonConsole(self):
    return self.mainWindow.pythonConsole

  def getStripLabel(self):
    """Return the stripLabel widget"""
    return self._stripLabel

  def setStripLabelText(self, text: str):
    """set the text of the _stripLabel"""
    if text is not None:
      self._stripLabel.setText(text)

  def getStripLabelText(self) -> str:
    """return the text of the _stripLabel"""
    return self._stripLabel.text()

  def showStripLabel(self, doShow: bool=True):
    """show / hide the _stripLabel"""
    self._stripLabel.setVisible(doShow)

  def hideStripLabel(self):
    "Hide the _stripLabel; convienience"
    self._stripLabel.setVisible(False)

  def _updateStripLabel(self, callbackDict):
    "Update the striplabel if it represented a NmrResidue that has changed its id"
    text = self.getStripLabelText()
    if callbackDict['oldPid'] == text:
      self.setStripLabelText(callbackDict['object'].pid)

  def _unregisterStrip(self):
    self._stripNotifier.unRegister()
    self._peakNotifier.unRegister()
    self._stripLabelNotifier.unRegister()
    self._droppedNotifier.unRegister()

  def _updateDisplayedPeaks(self, data):
    "Callback when peaks have changed"
    self.showPeaks(data['object'].peakList)

  def _highlightCurrentStrip(self, data):
    "Callback to highlight the axes of current strip"
    self.plotWidget.highlightAxes(self is self.current.strip)

  def _printToFile(self, printer):
    # CCPN INTERNAL - called in printToFile method of GuiMainWindow

    for spectrumView in self.spectrumViews:
      spectrumView._printToFile(printer)

    # print box

    # print ticks and grid line
    viewRegion = self.plotWidget.viewRange()
    v1, v0 = viewRegion[0]  # TBD: relies on axes being backwards
    w1, w0 = viewRegion[1]  # TBD: relies on axes being backwards, which is not true in 1D
    xMajorTicks, xMinorTicks, xMajorFormat = Ticks.findTicks((v0, v1))
    yMajorTicks, yMinorTicks, yMajorFormat = Ticks.findTicks((w0, w1))

    xScale = (printer.x1-printer.x0)/(v1-v0)
    xOffset = printer.x0 - xScale*v0
    yScale = (printer.y1-printer.y0)/(w1-w0)
    yOffset = printer.y0 - yScale*w0
    xMajorText = [xMajorFormat % tick for tick in xMajorTicks]
    xMajorTicks = [tick*xScale+xOffset for tick in xMajorTicks]
    xMinorTicks = [tick*xScale+xOffset for tick in xMinorTicks]
    yMajorText = [xMajorFormat % tick for tick in yMajorTicks]
    yMajorTicks = [tick*yScale+yOffset for tick in yMajorTicks]
    yMinorTicks = [tick*yScale+yOffset for tick in yMinorTicks]

    xTickHeight = yTickHeight = max(printer.y1-printer.y0, printer.x1-printer.x0)*0.01

    for tick in xMinorTicks:
      printer.writeLine(tick, printer.y0, tick, printer.y0+0.5*xTickHeight)

    fontsize = 10
    for n, tick in enumerate(xMajorTicks):
      if self.plotWidget.grid.isVisible():
        printer.writeLine(tick, printer.y0, tick, printer.y1, colour='#888888')
      printer.writeLine(tick, printer.y0, tick, printer.y0+xTickHeight)
      text = xMajorText[n]
      printer.writeText(text, tick-0.5*len(text)*fontsize*0.7, printer.y0+xTickHeight+1.5*fontsize)

    # output backwards for y
    for tick in yMinorTicks:
      printer.writeLine(printer.x0, printer.y1-tick, printer.x0+0.5*yTickHeight, printer.y1-tick)

    for n, tick in enumerate(yMajorTicks):
      if self.plotWidget.grid.isVisible():
        printer.writeLine(printer.x0, printer.y1-tick, printer.x1, printer.y1-tick, colour='#888888')
      printer.writeLine(printer.x0, printer.y1-tick, printer.x0+yTickHeight, printer.y1-tick)
      text = yMajorText[n]
      printer.writeText(text, printer.x0+yTickHeight+0.5*fontsize*0.7, printer.y1-tick+0.5*fontsize)

  def _newPhasingTrace(self):
    for spectrumView in self.spectrumViews:
      spectrumView._newPhasingTrace()
      
  """
  def newHPhasingTrace(self):
    
    for spectrumView in self.spectrumViews:
      spectrumView.newHPhasingTrace(self.mousePosition[1])
      
  def newVPhasingTrace(self):
    
    for spectrumView in self.spectrumViews:
      spectrumView.newVPhasingTrace(self.mousePosition[0])
  """
   
  def _setPhasingPivot(self):
    
    phasingFrame = self.spectrumDisplay.phasingFrame
    direction = phasingFrame.getDirection()
    position = self.current.cursorPosition[0] if direction == 0 else self.current.cursorPosition[1]
    phasingFrame.pivotEntry.set(position)
    self._updatePivot()
      
  def removePhasingTraces(self):
    
    for spectrumView in self.spectrumViews:
      spectrumView.removePhasingTraces()

  """
  def togglePhasingPivot(self):
    
    self.hPhasingPivot.setPos(self.mousePosition[0])
    self.hPhasingPivot.setVisible(not self.hPhasingPivot.isVisible())
  """
  
  def _updatePivot(self): # this is called if pivot entry at bottom of display is updated and then "return" key used
  
    phasingFrame = self.spectrumDisplay.phasingFrame
    position = phasingFrame.pivotEntry.get()
    direction = phasingFrame.getDirection()
    if direction == 0:
      self.hPhasingPivot.setPos(position)
    else:
      self.vPhasingPivot.setPos(position)
    self._updatePhasing()
  
  def _movedPivot(self): # this is called if pivot on screen is dragged
    
    phasingFrame = self.spectrumDisplay.phasingFrame
    direction = phasingFrame.getDirection()
    if direction == 0:
      position = self.hPhasingPivot.getXPos()
    else:
      position = self.vPhasingPivot.getYPos()
      
    phasingFrame.pivotEntry.set(position)
    self._updatePhasing()
    
  def turnOnPhasing(self):
    
    self.hPhasingPivot.setVisible(True)
    self.vPhasingPivot.setVisible(True)
      
    for spectrumView in self.spectrumViews:
      spectrumView._turnOnPhasing()
      
  def turnOffPhasing(self):
    
    self.hPhasingPivot.setVisible(False)
    self.vPhasingPivot.setVisible(False)
      
    for spectrumView in self.spectrumViews:
      spectrumView._turnOffPhasing()
      
  def _changedPhasingDirection(self):
    
    phasingFrame = self.spectrumDisplay.phasingFrame
    direction = phasingFrame.getDirection()
    if direction == 0:
      self.hPhasingPivot.setVisible(True)
      self.vPhasingPivot.setVisible(False)
    else:
      self.hPhasingPivot.setVisible(False)
      self.vPhasingPivot.setVisible(True)
      
    for spectrumView in self.spectrumViews:
      spectrumView._changedPhasingDirection()
      
  def _updatePhasing(self):
    #
    # TODO:GEERTEN: Fix with proper stylesheet
    colour = '#e4e15b' if self.application.colourScheme == 'dark' else '#000000'
    self.hPhasingPivot.setPen({'color': colour})
    self.vPhasingPivot.setPen({'color': colour})
    for spectrumView in self.spectrumViews:
      spectrumView._updatePhasing()
      
  def _updateXRegion(self, viewBox):
    # this is called when the viewBox is changed on the screen via the mouse
    # this code is complicated because need to keep viewBox region and axis region in sync
    # and there can be different viewBoxes with the same axis

    if not self._finaliseDone: return

    assert viewBox is self.viewBox, 'viewBox = %s, self.viewBox = %s' % (viewBox, self.viewBox)

    self._updateX()
    self._updatePhasing()

  def _updateYRegion(self, viewBox):
    # this is called when the viewBox is changed on the screen via the mouse
    # this code is complicated because need to keep viewBox region and axis region in sync
    # and there can be different viewBoxes with the same axis

    if not self._finaliseDone: return

    assert viewBox is self.viewBox, 'viewBox = %s, self.viewBox = %s' % (viewBox, self.viewBox)

    self._updateY()
    self._updatePhasing()

  def _updateX(self):

    def _widthsChangedEnough(r1, r2, tol=1e-5):
      r1 = sorted(r1)
      r2 = sorted(r2)
      minDiff = abs(r1[0] - r2[0])
      maxDiff = abs(r1[1] - r2[1])
      return (minDiff > tol) or (maxDiff > tol)

    if not self._finaliseDone: return

    xRange = list(self.viewBox.viewRange()[0])
    for strip in self.spectrumDisplay.strips:
      if strip is not self:
        stripXRange = list(strip.viewBox.viewRange()[0])
        if _widthsChangedEnough(stripXRange, xRange):
          strip.viewBox.setXRange(*xRange, padding=0)

  def _updateY(self):

    def _widthsChangedEnough(r1, r2, tol=1e-5):
      r1 = sorted(r1)
      r2 = sorted(r2)
      minDiff = abs(r1[0] - r2[0])
      maxDiff = abs(r1[1] - r2[1])
      return (minDiff > tol) or (maxDiff > tol)

    if not self._finaliseDone: return

    yRange = list(self.viewBox.viewRange()[1])
    for strip in self.spectrumDisplay.strips:
      if strip is not self:
        stripYRange = list(strip.viewBox.viewRange()[1])
        if _widthsChangedEnough(stripYRange, yRange):
          strip.viewBox.setYRange(*yRange, padding=0)

  def _toggleCrossHair(self):
    " Toggles whether crosshair is visible"
    self.plotWidget.crossHair1.toggle()
    if self.spectrumViews and self.spectrumViews[0].spectrum.showDoubleCrosshair:
      self.plotWidget.crossHair2.toggle()

  def _showCrossHair(self):
    "Displays crosshair in strip"
    self.plotWidget.crossHair1.show()
    if self.spectrumViews and self.spectrumViews[0].spectrum.showDoubleCrosshair:
      self.plotWidget.crossHair2.show()

  def _hideCrossHair(self):
    "Hides crosshair in strip."
    self.plotWidget.crossHair1.hide()
    if self.spectrumViews and self.spectrumViews[0].spectrum.showDoubleCrosshair:
      self.plotWidget.crossHair2.hide()

  def toggleGrid(self):
    "Toggles whether grid is visible in the strip."
    self.plotWidget.toggleGrid()

  def cyclePeakLabelling(self):
    "Toggles whether peak labelling is minimal is visible in the strip."
    self.peakLabelling += 1
    if self.peakLabelling > 2:
      self.peakLabelling = 0

    if self.spectrumViews:
      for sV in self.spectrumViews:
        for peakList in sV.spectrum.peakLists:

          peakListView = self._findPeakListView(peakList)
          if peakListView:
            peakListView._changedPeakListView()

  def _crosshairCode(self, axisCode):
    # determines what axisCodes are compatible as far as drawing crosshair is concerned
    # TBD: the naive approach below should be improved
    return axisCode #if axisCode[0].isupper() else axisCode

  def _createMarkAtCursorPosition(self):
    # TODO: this creates a mark in all dims, is that what we want??

    if not self._finaliseDone: return

    axisPositionDict = self.axisPositionDict
    axisCodes = [axis.code for axis in self.orderedAxes[:2]]
    positions = [axisPositionDict[axisCode] for axisCode in axisCodes]
    self._project.newMark('white', positions, axisCodes) # the 'white' is overridden in PlotWidget._addRulerLine()

  # TODO: remove apiRuler (when notifier at bottom of module gets rid of it)
  def _initRulers(self):
    
    for mark in self._project.marks:
      apiMark = mark._wrappedData
      for apiRuler in apiMark.rulers:
        self.plotWidget._addRulerLine(apiRuler)

  def _showMousePosition(self, pos:QtCore.QPointF):
    """
    Displays mouse position for both axes by axis code.
    """
    if not self._finaliseDone: return

    if self.isDeleted:
      return

    position = self.viewBox.mapSceneToView(pos)
<<<<<<< HEAD
    try:
      # this only calls a single _wrapper function
      if self.orderedAxes[1].code == 'intensity':
        format = "%s: %.3f  %s: %.4g"
      else:
        format = "%s: %.2f  %s: %.2f"
    except:
      format = "%s: %.3f  %s: %.4g"
=======
    if self.orderedAxes[1] and self.orderedAxes[1].code == 'intensity':
      format = "%s: %.3f\n%s: %.4g"
    else:
      format = "%s: %.2f\n%s: %.2f"

    # self._cursorLabel.setText(format %
    #   (self.axisOrder[0], position.x(), self.axisOrder[1], position.y())
    # )
>>>>>>> 02cf65cb

    self.plotWidget.mouseLabel.setText(format %
      (self.axisOrder[0], position.x(), self.axisOrder[1], position.y())
    )
    self.plotWidget.mouseLabel.setPos(position.x(), position.y())
    self.plotWidget.mouseLabel.show()

  def zoomToRegion(self, xRegion:typing.Tuple[float, float], yRegion:typing.Tuple[float, float]):
    """
    Zooms strip to the specified region
    """
    if not self._finaliseDone: return
    padding = self.application.preferences.general.stripRegionPadding
    self.viewBox.setXRange(*xRegion, padding=padding)
    self.viewBox.setYRange(*yRegion, padding=padding)

  def zoomX(self, x1:float, x2:float):
    """
    Zooms x axis of strip to the specified region
    """
    if not self._finaliseDone: return

    padding = self.application.preferences.general.stripRegionPadding
    self.viewBox.setXRange(x1, x2, padding=padding)

  def zoomY(self, y1:float, y2:float):
    """
    Zooms y axis of strip to the specified region
    """
    if not self._finaliseDone: return
    padding = self.application.preferences.general.stripRegionPadding
    self.viewBox.setYRange(y1, y2, padding=padding)

  def resetZoom(self):
    """
    Zooms both axis of strip to the specified region
    """
    if not self._finaliseDone: return
    padding = self.application.preferences.general.stripRegionPadding
    self.viewBox.autoRange(padding=padding)

  def showZoomPopup(self):
    """
    Creates and displays a popup for zooming to a region in the strip.
    """
    zoomPopup = QtWidgets.QDialog()

    Label(zoomPopup, text='x1', grid=(0, 0))
    x1LineEdit = FloatLineEdit(zoomPopup, grid=(0, 1))
    Label(zoomPopup, text='x2', grid=(0, 2))
    x2LineEdit = FloatLineEdit(zoomPopup, grid=(0, 3))
    Label(zoomPopup, text='y1', grid=(1, 0))
    y1LineEdit = FloatLineEdit(zoomPopup, grid=(1, 1))
    Label(zoomPopup, text='y2', grid=(1, 2))
    y2LineEdit = FloatLineEdit(zoomPopup, grid=(1, 3))

    def _zoomTo():
      x1 = x1LineEdit.get()
      y1 = y1LineEdit.get()
      x2 = x2LineEdit.get()
      y2 = y2LineEdit.get()
      if None in (x1, y1, x2, y2):
        getLogger().warning('Zoom: must specify region completely')
        return
      self.zoomToRegion(xRegion=(x1, x2), yRegion=(y1, y2))
      zoomPopup.close()

    Button(zoomPopup, text='OK', callback=_zoomTo, grid=(2, 0), gridSpan=(1, 2))
    Button(zoomPopup, text='Cancel', callback=zoomPopup.close, grid=(2, 2), gridSpan=(1, 2))

    zoomPopup.exec_()

  def _storeZoom(self):
    """
    Adds current region to the zoom stack for the strip.
    """
    if not self._finaliseDone: return
    self.storedZooms.append(self.viewBox.viewRange())

  def _restoreZoom(self):
    """
    Restores last saved region to the zoom stack for the strip.
    """
    if not self._finaliseDone: return
    if len(self.storedZooms) != 0:
      restoredZoom = self.storedZooms.pop()
      padding = self.application.preferences.general.stripRegionPadding
      self.plotWidget.setXRange(restoredZoom[0][0], restoredZoom[0][1], padding=padding)
      self.plotWidget.setYRange(restoredZoom[1][0], restoredZoom[1][1], padding=padding)
    else:
      self.resetZoom()

  def showPeaks(self, peakList:PeakList, peaks:typing.List[Peak]=None):
    ###from ccpn.ui.gui.modules.spectrumItems.GuiPeakListView import GuiPeakListView
    # NBNB TBD 1) we should not always display all peak lists together
    # NBNB TBD 2) This should not be called for each strip

    if not self._finaliseDone: return
    if not peaks:
      peaks = peakList.peaks

    peakListView = self._findPeakListView(peakList)
    if not peakListView:
      return

    peaks = [peak for peak in peaks if self.peakIsInPlane(peak) or self.peakIsInFlankingPlane(peak)]
    self.spectrumDisplay.showPeaks(peakListView, peaks)

  def _resetRemoveStripAction(self):
    """Update interface when a strip is created or deleted.

      NB notifier is executed after deletion is final but before the wrapper is updated.
      len() > 1 check is correct also for delete
    """
    pass  # GWV: poor soultion self.spectrumDisplay._resetRemoveStripAction()

  def _moveToNextSpectrumView(self):
    spectrumViews = self.spectrumViews
    countSpvs = len(spectrumViews)
    if countSpvs > 0:
      visibleSpectrumViews = [i for i in spectrumViews if i.isVisible()]
      if len(visibleSpectrumViews) == 1:
        currentIndex = spectrumViews.index(visibleSpectrumViews[0])
        if countSpvs > currentIndex + 1:
          visibleSpectrumViews[0].setVisible(False)
          spectrumViews[currentIndex + 1].setVisible(True)
        elif countSpvs == currentIndex + 1: #starts again from the first
          visibleSpectrumViews[0].setVisible(False)
          spectrumViews[0].setVisible(True)
      else:
        print('Option available if only one spectrum per time is toggled on')
    else:
      print('No spectra displayed')

  def _moveToPreviousSpectrumView(self):
    spectrumViews = self.spectrumViews
    countSpvs = len(spectrumViews)
    if countSpvs > 0:
      visibleSpectrumViews = [i for i in spectrumViews if i.isVisible()]
      if len(visibleSpectrumViews) == 1:
        currentIndex = spectrumViews.index(visibleSpectrumViews[0])
        # if countSpvs > currentIndex + 1:
        visibleSpectrumViews[0].setVisible(False)
        spectrumViews[currentIndex - 1].setVisible(True)
      else:
        print('Option available if only one spectrum per time is toggled on')
    else:
      print('No spectra displayed')


# Notifiers:
def _axisRegionChanged(axis:'Axis'):
  """Notifier function: Update strips etc. for when axis position or width changes"""

  strip = axis.strip
  if not strip._finaliseDone: return

  position = axis.position
  width = axis.width
  region = (position - width/2., position + width/2.)

  index = strip.axisOrder.index(axis.code)
  if not strip.beingUpdated:

    strip.beingUpdated = True

    try:
      if index == 0:
        # X axis
        padding = strip.application.preferences.general.stripRegionPadding
        strip.viewBox.setXRange(*region, padding=padding)
      elif index == 1:
        # Y axis
        padding = strip.application.preferences.general.stripRegionPadding
        strip.viewBox.setYRange(*region, padding=padding)
      else:
        # One of the Z axes
        strip._updateTraces()
        for spectrumView in strip.spectrumViews:
          spectrumView.update()
          if spectrumView.isVisible():
            for peakListView in spectrumView.peakListViews:
              if peakListView.isVisible():
                peakList = peakListView.peakList
                peaks = [peak for peak in peakList.peaks if strip.peakIsInPlane(peak) or strip.peakIsInFlankingPlane(peak)]
                strip.spectrumDisplay.showPeaks(peakListView, peaks)

        if len(strip.axisOrder) > 2:
          n = index - 2
          if n >= 0:
            planeLabel = strip.planeToolbar.planeLabels[n]
            planeSize = planeLabel.singleStep()
            planeLabel.setValue(position)
            strip.planeToolbar.planeCounts[n].setValue(width/planeSize)

      if index >= 2:
        spectrumDisplay = strip.spectrumDisplay
        if hasattr(spectrumDisplay, 'activePeakItemDict'):  # ND display
          activePeakItemDict = spectrumDisplay.activePeakItemDict
          for spectrumView in strip.spectrumViews:
            for peakListView in spectrumView.peakListViews:
              peakItemDict = activePeakItemDict.get(peakListView, {})
              for peakItem in peakItemDict.values():
                peakItem._stripRegionUpdated()

    finally:
      strip.beingUpdated = False

  if index == 1:  # ASSUMES that only do H phasing
    strip._updatePhasing()


# NB The following two notifiers could be replaced by wrapper notifiers on
# Mark, 'change'. But it would be rather more clumsy, so leave it as it is.

# NBNB TODO code uses API object. REFACTOR

def _rulerCreated(project:Project, apiRuler:ApiRuler):
  """Notifier function for creating rulers"""
  for strip in project.strips:
    strip.plotWidget._addRulerLine(apiRuler)

def _rulerDeleted(project:Project, apiRuler:ApiRuler):
  """Notifier function for deleting rulers"""
  for strip in project.strips:
    strip.plotWidget._removeRulerLine(apiRuler)

# Add notifier functions to Project


# NB This notifier must be implemented as an API postInit notifier,
# As it relies on Axs that are not yet created when 'created' notifiers are executed
def _setupGuiStrip(project:Project, apiStrip):
  """Set up graphical parameters for completed strips - for notifiers"""
  strip = project._data2Obj[apiStrip]

  if not strip._finaliseDone: return

  orderedAxes = strip.orderedAxes
  padding = strip.application.preferences.general.stripRegionPadding

  strip.viewBox.setXRange(*orderedAxes[0].region, padding=padding)
  strip.viewBox.setYRange(*orderedAxes[1].region, padding=padding)
  strip.plotWidget._initTextItems()
  strip.viewBox.sigStateChanged.connect(strip.plotWidget._moveAxisCodeLabels)

  # signal for communicating zoom across strips
  strip.viewBox.sigXRangeChanged.connect(strip._updateXRegion)
  strip.viewBox.sigYRangeChanged.connect(strip._updateYRegion)
<|MERGE_RESOLUTION|>--- conflicted
+++ resolved
@@ -552,25 +552,18 @@
       return
 
     position = self.viewBox.mapSceneToView(pos)
-<<<<<<< HEAD
     try:
       # this only calls a single _wrapper function
-      if self.orderedAxes[1].code == 'intensity':
-        format = "%s: %.3f  %s: %.4g"
+      if self.orderedAxes[1] and self.orderedAxes[1].code == 'intensity':
+        format = "%s: %.3f\n%s: %.4g"
       else:
-        format = "%s: %.2f  %s: %.2f"
+        format = "%s: %.2f\n%s: %.2f"
     except:
       format = "%s: %.3f  %s: %.4g"
-=======
-    if self.orderedAxes[1] and self.orderedAxes[1].code == 'intensity':
-      format = "%s: %.3f\n%s: %.4g"
-    else:
-      format = "%s: %.2f\n%s: %.2f"
 
     # self._cursorLabel.setText(format %
     #   (self.axisOrder[0], position.x(), self.axisOrder[1], position.y())
     # )
->>>>>>> 02cf65cb
 
     self.plotWidget.mouseLabel.setText(format %
       (self.axisOrder[0], position.x(), self.axisOrder[1], position.y())
