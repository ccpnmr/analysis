"""
This widget implements the nD (n>2) strip. 
Strips are contained within a SpectrumDisplay.

Some of the available methods:

changeZPlane(n:int=0, planeCount:int=None, position:float=None): Changes the position 
    of the z axis of the strip by number of planes or a ppm position, depending
    on which is specified.
nextZPlane(n:int=0): Decreases z ppm position by one plane
prevZPlane(n:int=0): Decreases z ppm position by one plane

resetZoom(axis=None): Resets zoom of strip axes to limits of maxima and minima of 
    the limits of the displayed spectra.
    
toggleHorizontalTrace(self): Toggles display of the horizontal trace.
toggleVerticalTrace(self): Toggles display of the vertical trace.

setStripLabelText(text:str):  set the text of the stripLabel
getStripLabelText() -> str:  get the text of the stripLabel
showStripLabel(doShow:bool):  show/hide the stripLabel
"""
#=========================================================================================
# Licence, Reference and Credits
#=========================================================================================
__copyright__ = "Copyright (C) CCPN project (http://www.ccpn.ac.uk) 2014 - 2017"
__credits__ = ("Wayne Boucher, Ed Brooksbank, Rasmus H Fogh, Luca Mureddu, Timothy J Ragan & Geerten W Vuister")
__licence__ = ("CCPN licence. See http://www.ccpn.ac.uk/v3-software/downloads/license",
               "or ccpnmodel.ccpncore.memops.Credits.CcpnLicense for licence text")
__reference__ = ("For publications, please use reference from http://www.ccpn.ac.uk/v3-software/downloads/license",
               "or ccpnmodel.ccpncore.memops.Credits.CcpNmrReference")
#=========================================================================================
# Last code modification
#=========================================================================================
__modifiedBy__ = "$modifiedBy: CCPN $"
__dateModified__ = "$dateModified: 2017-07-07 16:32:45 +0100 (Fri, July 07, 2017) $"
__version__ = "$Revision: 3.0.b2 $"
#=========================================================================================
# Created
#=========================================================================================
__author__ = "$Author: Geerten Vuister $"
__date__ = "$Date: 2017-04-07 10:28:41 +0000 (Fri, April 07, 2017) $"
#=========================================================================================
# Start of code
#=========================================================================================

from PyQt5 import QtGui, QtWidgets, QtCore

# import math
import numpy
from functools import partial
# import pyqtgraph as pg

# from ccpn.core.Project import Project
from ccpn.core.PeakList import PeakList
# from ccpn.core.Peak import Peak

# from ccpn.ui.gui.widgets.Button import Button
# from ccpn.ui.gui.widgets.DoubleSpinbox import DoubleSpinbox
from ccpn.ui.gui.widgets.Icon import Icon
from ccpn.ui.gui.widgets.Menu import Menu
from ccpn.ui.gui.widgets.PlaneToolbar import PlaneToolbar #, PlaneSelectorWidget
# from ccpn.ui.gui.widgets.Spinbox import Spinbox
from ccpn.util.Logging import getLogger
import typing

from ccpn.ui.gui.modules.GuiStrip import GuiStrip

# from ccpn.ui.gui.modules.spectrumItems.GuiPeakListView import GuiPeakListView


class GuiStripNd(GuiStrip):
  """
  Main Strip for Nd spectra object

  This module inherits the following attributes from the Strip wrapper class:

  serial          serial number of Strip, used in Pid and to identify the Strip
                    :return <str>
  axisCodes         Fixed string Axis codes in original display order
                      :return <tuple>:(X, Y, Z1, Z2, ...)
  axisOrder         String Axis codes in display order, determine axis display order
                      axisOrder = <sequence>:(X, Y, Z1, Z2, ...)
                      :return <tuple>:(X, Y, Z1, Z2, ...)
  positions         Axis centre positions, in display order
                      positions = <Tuple>
                      :return <Tuple>:(<float>, ...)
  widths            Axis display widths, in display order
                      widths = <Tuple>
                      :return <Tuple>:(<float>, ...)
  units             Axis units, in display order
                      :return <Tuple>
  spectra           List of the spectra attached to the strip
                    (whether display is currently turned on or not)
                      :return <Tuple>:(<Spectrum>, ...)

  delete            Delete a strip
  clone             Create new strip that duplicates this one, appending it at the end
  moveTo            Move strip to index newIndex in orderedStrips
                      moveTo(newIndex:int)
                        :param newIndex:<int> new index position
  resetAxisOrder    Reset display to original axis order
  findAxis          Find axis
                      findAxis(axisCode)
                        :param axisCode:
                        :return axis
  displaySpectrum   Display additional spectrum on strip, with spectrum axes ordered according to axisOrder
                      displaySpectrum(spectrum:Spectrum, axisOrder:Sequence=()
                        :param spectrum:<Spectrum> additional spectrum to display
                        :param axisOrder:<Sequence>=() new axis ordering
  peakIsInPlane     Return whether the peak is in currently displayed planes for strip
                      peakIsInPlane(peak:Peak)
                        :param peak:<Peak> peak of interest
                        :return <bool>
  peakIsInFlankingPlane   Return whether the peak is in planes flanking currently displayed planes for strip
                            peakIsInFlankingPlane(peak:Peak)
                              :param peak:<Peak> peak of interest
                              :return <bool>
  peakPickPosition  Pick peak at position for all spectra currently displayed in strip
                      peakPickPosition(position:List[float])
                        :param position:<List> coordinates to test
                        :return <Tuple>:(<Peak>, ...)
  peakPickRegion    Peak pick all spectra currently displayed in strip in selectedRegion
                      selectedRegion:List[List[float])
                        :param selectedRegion:<List>  of <List> of coordinates to test
                        :return <Tuple>:(<Peak>, ...)
  """
  # TODO:ED: complete the above; also port to GuiStrip1d

  def __init__(self, spectrumDisplay):
    """
    Initialise Nd spectra object

    :param spectrumDisplay: spectrumDisplay instance
    """
    #print('GuiStripNd>>', self.spectrumDisplay)
    GuiStrip.__init__(self, spectrumDisplay, useOpenGL=True)

    # the scene knows which items are in it but they are stored as a list and the below give fast access from API object to QGraphicsItem
    ###self.peakLayerDict = {}  # peakList --> peakLayer
    ###self.peakListViewDict = {}  # peakList --> peakListView
    self.spectrumActionDict = {}  # apiDataSource --> toolbar action (i.e. button); used in SpectrumToolBar

    self.haveSetupZWidgets = False
    self.viewBox.menu = self._get2dContextMenu()
    self.viewBox.invertX()
    self.viewBox.invertY()
    ###self.region = guiSpectrumDisplay.defaultRegion()
    self.planeLabel = None
    self.axesSwapped = False

    self.planeToolbar = None
    # TODO: this should be refactored; together with the 'Z-plane' mess: should general, to be used for other dimensions
    # Adds the plane toolbar to the strip.
    callbacks = [self.prevZPlane, self.nextZPlane, self._setZPlanePosition, self._changePlaneCount]
    self.planeToolbar = PlaneToolbar(self._stripToolBarWidget, strip=self, callbacks=callbacks,
                                     grid=(0,0), hPolicy='minimum', hAlign='center', vAlign='center')
    #self._stripToolBarWidget.addWidget(self.planeToolbar)
    #self.planeToolBar.hide()
    # test
    #PlaneSelectorWidget(qtParent=self._stripToolBarWidget, strip=self, axis=2, grid=(0,1))

    if len(self.orderedAxes) < 3:         # hide if only 2D
      self._stripToolBarWidget.setFixedHeight(0)

    #self.mouseDragEvent = self._mouseDragEvent
    self.updateRegion = self._updateRegion

    self.plotWidget.scene().sigMouseMoved.connect(self._mouseMoved)


  def _get2dContextMenu(self) -> Menu:
    """
    Creates and returns the Nd context menu
    """
    class tType:
      menu, item, actn = range(1,4)

    self._spectrumUtilActions = {}
    self.contextMenu = Menu('', self, isFloatWidget=True)     # generate new menu

    toolBarItems = [
       # type,      action name             icon                      tooltip/name                active  checked,    callback,                             method
      (tType.item, 'ToolBar',               'toolbarAction',          '',                         True,   True,       self.spectrumDisplay.toggleToolbar,   'toolbarAction'),
      (tType.item, 'Crosshair',             'crossHairAction',        '',                         True,   True,       self._toggleCrossHair,                'crossHairAction'),
      (tType.item, 'H Trace',               'hTraceAction',           '',                         True,   False,      self._updateTraces,                   'hTraceAction'),
      (tType.item, 'V Trace',               'vTraceAction',           '',                         True,   False,      self._updateTraces,                   'vTraceAction'),
      (tType.item, 'Grid',                  'gridAction',             '',                         True,   True,       self.toggleGrid,                      'gridAction'),

      (tType.actn, 'Contours...',           'icons/contours',      'Contour Settings',            True,   True,       self.spectrumDisplay.adjustContours, ''),
      (tType.actn, 'Cycle Peak Labels',     'icons/preferences-desktop-font', 'Cycle Peak Labelling Types', True, True, self.cyclePeakLabelling, ''),
      (tType.item, 'Share Y Axis',        '',                       '',                         True,   True,       self._toggleLastAxisOnly,             'lastAxisOnlyCheckBox'),

      # (tType.actn, 'Add Contour Level',     'icons/contour-add',      'Add One Level',            True,   True,       self.spectrumDisplay.addContourLevel, ''),
      # (tType.actn, 'Remove Contour Level',  'icons/contour-remove',   'Remove One Level',         True,   True,       self.spectrumDisplay.removeContourLevel,''),
      # (tType.actn, 'Raise Base Level',      'icons/contour-base-up',  'Raise Contour Base Level', True,   True,       self.spectrumDisplay.raiseContourBase,''),
      # (tType.actn, 'Lower Base Level',      'icons/contour-base-down','Lower Contour Base Level', True,   True,       self.spectrumDisplay.lowerContourBase,''),
      # (tType.actn, 'Store Zoom',            'icons/zoom-store',       'Store Zoom',               True,   True,       self.spectrumDisplay._storeZoom,      ''),
      # (tType.actn, 'Restore Zoom',          'icons/zoom-restore',     'Restore Zoom',             True,   True,       self.spectrumDisplay._restoreZoom,    ''),
      (tType.actn, 'Reset Zoom',            'icons/zoom-full',        'Reset Zoom',               True,   True,       self.resetZoom,                       ''),
      (tType.actn, 'Print to File...',      'icons/print',            'Print Spectrum Display to File', True, True, lambda:self.spectrumDisplay.window.printToFile(self.spectrumDisplay), ''),

      (tType.menu, 'Navigate To',           '',                       '',                         True,   True,       None,                                 'navigateToMenu')
    ]

    for aType, aName, icon, tooltip, active, checked, callback, attrib in toolBarItems:     # build the menu items/actions
      # self.contextMenu.navigateToMenu = self.contextMenu.addMenu('Navigate To')
      def tempMethod():           # ejb - how does this work?????
        return
      if aType == tType.menu:
        action = self.contextMenu.addMenu(aName)
        tempMethod.__doc__=''
        tempMethod.__name__=attrib
        setattr(self.contextMenu, tempMethod.__name__, action)      # add to the menu

      elif aType == tType.item:
        # self.gridAction = self.contextMenu.addItem("Grid", callback=self.toggleGrid, checkable=True)
        action = self.contextMenu.addItem(aName, callback=callback, checkable=active, checked=checked)
        tempMethod.__doc__=''
        tempMethod.__name__=attrib
        setattr(self, tempMethod.__name__, action)
        # add to self

      elif aType == tType.actn:
        # printAction = self.contextMenu.addAction("Print to File...", lambda: self.spectrumDisplay.window.printToFile(self.spectrumDisplay))
        action = self.contextMenu.addAction(aName, callback)
        if icon is not None:
          ic = Icon(icon)
          action.setIcon(ic)
        self._spectrumUtilActions[aName] = action

    # self.navigateToMenu = self.contextMenu.addMenu('Navigate To')
    # self.spectrumDisplays = self.getSpectrumDisplays()
    # for spectrumDisplay in self.spectrumDisplays:
    #   spectrumDisplayAction = self.navigateToMenu.addAction(spectrumDisplay.pid)
    #   receiver = lambda spectrumDisplay=spectrumDisplay.pid: self.navigateTo(spectrumDisplay)
    #   self.connect(spectrumDisplayAction, QtCore.SIGNAL('triggered()'), receiver)
    #   self.navigateToMenu.addAction(spectrumDisplay)

    self.crossHairAction.setChecked(self.crossHairIsVisible)
<<<<<<< HEAD
    # self.gridAction.setChecked(self.gridIsVisible)
=======
    self.gridAction.setChecked(self.gridIsVisible)
    self.lastAxisOnlyCheckBox.setChecked(self.spectrumDisplay.lastAxisOnly)
>>>>>>> 80369c18

    return self.contextMenu

  def flipXYAxis(self):
    """
    Flip the X and Y axes
    """
    nDim = len(self.axisOrder)
    if nDim < 2:
      getLogger().warning('Too few dimensions for XY flip')
    else:
      axisOrder = [self.axisOrder[1], self.axisOrder[0]]
      if nDim > len(axisOrder):
        axisOrder.extend(self.axisOrder[2:])

      # create a new spectrum display with the new axis order
      newDisplay = self.mainWindow.createSpectrumDisplay(self.spectra[0], axisOrder=axisOrder)
      for spectrum in self.spectra:
        newDisplay.displaySpectrum(spectrum)

  def flipXZAxis(self):
    """
    Flip the X and Z axes
    """
    nDim = len(self.axisOrder)
    if nDim < 3:
      getLogger().warning('Too few dimensions for XZ flip')
    else:
      axisOrder = [self.axisOrder[2], self.axisOrder[1], self.axisOrder[0]]

      # add any remaining axes of the strip to the list
      if nDim > len(axisOrder):
        axisOrder.extend(self.axisOrder[3:])

      # create a new spectrum display with the new axis order
      newDisplay = self.mainWindow.createSpectrumDisplay(self.spectra[0], axisOrder=axisOrder)
      for spectrum in self.spectra:         #[1:]:
        newDisplay.displaySpectrum(spectrum)

  def flipYZAxis(self):
    """
    Flip the Y and Z axes
    """
    nDim = len(self.axisOrder)
    if nDim < 3:
      getLogger().warning('Too few dimensions for YZ flip')
    else:
      axisOrder = [self.axisOrder[0], self.axisOrder[2], self.axisOrder[1]]

      # add any remaining axes of the strip to the list
      if nDim > len(axisOrder):
        axisOrder.extend(self.axisOrder[3:])

      # create a new spectrum display with the new axis order
      newDisplay = self.mainWindow.createSpectrumDisplay(self.spectra[0], axisOrder=axisOrder)
      for spectrum in self.spectra:
        newDisplay.displaySpectrum(spectrum)

  def reorderSpectra(self):
    pass

  def resetZoom(self, axis=None):
    """
    Resets zoom of strip axes to limits of maxima and minima of the limits of the displayed spectra.
    """
    x = []
    y = []
    for spectrumView in self.spectrumViews:

      # Get spectrum dimension index matching display X and Y
      # without using axis codes, as they may not match
      spectrumIndices = spectrumView._displayOrderSpectrumDimensionIndices
      spectrumLimits = spectrumView.spectrum.spectrumLimits
      x.append(spectrumLimits[spectrumIndices[0]])
      y.append(spectrumLimits[spectrumIndices[1]])
      # xIndex = spectrumView.spectrum.axisCodes.index(self.axisCodes[0])
      # yIndex = spectrumView.spectrum.axisCodes.index(self.axisCodes[1])
      # x.append(spectrumView.spectrum.spectrumLimits[xIndex])
      # y.append(spectrumView.spectrum.spectrumLimits[yIndex])

    xArray = numpy.array(x).flatten()
    yArray = numpy.array(y).flatten()

    zoomXArray = ([min(xArray), max(xArray)])
    zoomYArray = ([min(yArray), max(yArray)])
    self.zoomToRegion(zoomXArray, zoomYArray)
    self.pythonConsole.writeConsoleCommand("strip.resetZoom()", strip=self)
    getLogger().info("strip = application.getByGid('%s')\nstrip.resetZoom()" % self.pid)
    return zoomXArray, zoomYArray

  def resetAxisRange(self, axis):
    # if not axis:
    # TODO:ED check why this was here
    if axis is None:
      return

    positionArray = []

    for spectrumView in self.spectrumViews:

      # Get spectrum dimension index matching display X or Y
      # without using axis codes, as they may not match
      spectrumIndices = spectrumView._displayOrderSpectrumDimensionIndices
      spectrumLimits = spectrumView.spectrum.spectrumLimits
      positionArray.append(spectrumLimits[spectrumIndices[axis]])

    positionArrayFlat = numpy.array(positionArray).flatten()
    zoomArray = ([min(positionArrayFlat), max(positionArrayFlat)])
    if axis == 0:
      self.zoomX(*zoomArray)
    elif axis == 1:
      self.zoomY(*zoomArray)


  def _updateRegion(self, viewBox):
    # this is called when the viewBox is changed on the screen via the mouse

    GuiStrip._updateRegion(self, viewBox)
    self._updateTraces()

  def _toggleLastAxisOnly(self):
    self.spectrumDisplay.setLastAxisOnly(lastAxisOnly=self.lastAxisOnlyCheckBox.isChecked())
    self.spectrumDisplay.showAxes()

  def _updateTraces(self):

    cursorPosition = self.current.cursorPosition
    if cursorPosition:
      position = list(cursorPosition)
      for axis in self.orderedAxes[2:]:
        position.append(axis.position)
      point = QtCore.QPointF(cursorPosition[0], cursorPosition[1])
      pixel = self.viewBox.mapViewToScene(point)
      cursorPixel = (pixel.x(), pixel.y())
      updateHTrace = self.hTraceAction.isChecked()
      updateVTrace = self.vTraceAction.isChecked()

      for spectrumView in self.spectrumViews:
        spectrumView._updateTrace(position, cursorPixel, updateHTrace, updateVTrace)

  def toggleHorizontalTrace(self):
    """
    Toggles whether or not horizontal trace is displayed.
    """
    self.hTraceAction.setChecked(not self.hTraceAction.isChecked())
    self._updateTraces()

  def toggleVerticalTrace(self):
    """
    Toggles whether or not vertical trace is displayed.
    """
    self.vTraceAction.setChecked(not self.vTraceAction.isChecked())
    self._updateTraces()

  def toggleLastAxisOnly(self):
    """
    Toggles whether the axis is displayed in the last strip of the display.
    """
    self.lastAxisOnlyCheckBox.setChecked(not self.lastAxisOnlyCheckBox.isChecked())
    self._toggleLastAxisOnly()

  def _mouseMoved(self, positionPixel):

    if self.isDeleted:
      return

    #GuiStrip._mouseMoved(self, positionPixel)
    self._updateTraces()

  def _setZWidgets(self):
    """
    # CCPN INTERNAL - called in _changedBoundDisplayAxisOrdering function of GuiStripDisplayNd.py
    Sets values for the widgets in the plane toolbar.
    """

    for n, zAxis in enumerate(self.orderedAxes[2:]):
      minZPlaneSize = None
      minAliasedFrequency = maxAliasedFrequency = None
      for spectrumView in self.spectrumViews:
        # spectrum = spectrumView.spectrum
        # zDim = spectrum.axisCodes.index(zAxis.code)

        # position, width, totalPointCount, minFrequency, maxFrequency, dataDim = (
        #   spectrumView._getSpectrumViewParams(n+2))
        viewParams = spectrumView._getSpectrumViewParams(n+2)

        minFrequency = viewParams.minAliasedFrequency
        if minFrequency is not None:
         if minAliasedFrequency is None or minFrequency < minAliasedFrequency:
           minAliasedFrequency = minFrequency

        maxFrequency = viewParams.maxAliasedFrequency
        if maxFrequency is not None:
          if maxAliasedFrequency is None or maxFrequency < maxAliasedFrequency:
            maxAliasedFrequency = maxFrequency

        width = viewParams.valuePerPoint
        if minZPlaneSize is None or width < minZPlaneSize:
          minZPlaneSize = width

      if minZPlaneSize is None:
        minZPlaneSize = 1.0 # arbitrary
      else:
        # Necessary, otherwise it does not know what width it should have
        zAxis.width = minZPlaneSize

      planeLabel = self.planeToolbar.planeLabels[n]

      planeLabel.setSingleStep(minZPlaneSize)

      # have to do the following in order: maximum, value, minimum
      # otherwise Qt will set bogus value to guarantee that minimum <= value <= maximum

      if maxAliasedFrequency is not None:
        planeLabel.setMaximum(maxAliasedFrequency)

      planeLabel.setValue(zAxis.position)

      if minAliasedFrequency is not None:
        planeLabel.setMinimum(minAliasedFrequency)

      if not self.haveSetupZWidgets:
        # have to set this up here, otherwise the callback is called too soon and messes up the position
        planeLabel.editingFinished.connect(partial(self._setZPlanePosition, n, planeLabel.value()))

    self.haveSetupZWidgets = True

  def changeZPlane(self, n:int=0, planeCount:int=None, position:float=None):
    """
    Changes the position of the z axis of the strip by number of planes or a ppm position, depending
    on which is specified.
    """

    zAxis = self.orderedAxes[n+2]
    planeLabel = self.planeToolbar.planeLabels[n]
    planeSize = planeLabel.singleStep()

    # below is hack to prevent initial setting of value to 99.99 when dragging spectrum onto blank display
    if planeLabel.minimum() == 0 and planeLabel.value() == 99.99 and planeLabel.maximum() == 99.99:
      return

    if planeCount:
      delta = planeSize * planeCount
      position = zAxis.position + delta
      if planeLabel.minimum() <= position <= planeLabel.maximum():
        zAxis.position = position
      #planeLabel.setValue(zAxis.position)
    elif position is not None: # should always be the case
      if planeLabel.minimum() <= position <= planeLabel.maximum():
        zAxis.position = position
        self.pythonConsole.writeConsoleCommand("strip.changeZPlane(position=%f)" % position, strip=self)
        getLogger().info("strip = application.getByGid('%s')\nstrip.changeZPlane(position=%f)" % (self.pid, position))
        #planeLabel.setValue(zAxis.position)

      # else:
      #   print('position is outside spectrum bounds')

  def _changePlaneCount(self, n:int=0, value:int=1):
    """
    Changes the number of planes displayed simultaneously.
    """
    zAxis = self.orderedAxes[n+2]
    planeLabel = self.planeToolbar.planeLabels[n]
    zAxis.width = value * planeLabel.singleStep()

  def nextZPlane(self, n:int=0):
    """
    Increases z ppm position by one plane
    """
    self.changeZPlane(n, planeCount=-1) # -1 because ppm units are backwards
    self.pythonConsole.writeConsoleCommand("strip.nextZPlane()", strip=self)
    getLogger().info("application.getByGid(%r).nextZPlane()" % self.pid)

  def prevZPlane(self, n:int=0):
    """
    Decreases z ppm position by one plane
    """
    self.changeZPlane(n, planeCount=1) # -1 because ppm units are backwards
    self.pythonConsole.writeConsoleCommand("strip.prevZPlane()", strip=self)
    getLogger().info("application.getByGid(%r).prevZPlane()" % self.pid)

  def _setZPlanePosition(self, n:int, value:float):
    """
    Sets the value of the z plane position box if the specified value is within the displayable limits.
    """
    planeLabel = self.planeToolbar.planeLabels[n]
    if 1: # planeLabel.valueChanged: (<-- isn't that always true??)
      value = planeLabel.value()
    # 8/3/2016 Rasmus Fogh. Fixed untested (obvious bug)
    # if planeLabel.minimum() <= planeLabel.value() <= planeLabel.maximum():

    if planeLabel.minimum() <= value <= planeLabel.maximum():
      self.changeZPlane(n, position=value)

  # def setPlaneCount(self, n:int=0, value:int=1):
  #   """
  #   Sets the number of planes to be displayed simultaneously.
  #   """
  #   planeCount = self.planeToolbar.planeCounts[n]
  #   self.changePlaneCount(value=(value/planeCount.oldValue))
  #   planeCount.oldValue = value

  def _findPeakListView(self, peakList:PeakList):
    
    #peakListView = self.peakListViewDict.get(peakList)
    #if peakListView:
    #  return peakListView
      
    # TODO:ED temporary test because spectrumViews have been deleted at this point
    if hasattr(self, 'spectrumViews'):
      for spectrumView in self.spectrumViews:
        for peakListView in spectrumView.peakListViews:
          if peakList is peakListView.peakList:
            #self.peakListViewDict[peakList] = peakListView
            return peakListView
            
    return None

  def resizeEvent(self, event):
    super(GuiStripNd, self).resizeEvent(event)

    # TODO:ED temporary test because spectrumViews have been deleted at this point
    if hasattr(self, 'spectrumViews'):
      for spectrumView in self.spectrumViews:
        spectrumView.updateGeometryChange()<|MERGE_RESOLUTION|>--- conflicted
+++ resolved
@@ -238,12 +238,8 @@
     #   self.navigateToMenu.addAction(spectrumDisplay)
 
     self.crossHairAction.setChecked(self.crossHairIsVisible)
-<<<<<<< HEAD
-    # self.gridAction.setChecked(self.gridIsVisible)
-=======
     self.gridAction.setChecked(self.gridIsVisible)
     self.lastAxisOnlyCheckBox.setChecked(self.spectrumDisplay.lastAxisOnly)
->>>>>>> 80369c18
 
     return self.contextMenu
 
