"""Module Documentation here

"""
#=========================================================================================
# Licence, Reference and Credits
#=========================================================================================
__copyright__ = "Copyright (C) CCPN project (http://www.ccpn.ac.uk) 2014 - 2017"
__credits__ = ("Wayne Boucher, Ed Brooksbank, Rasmus H Fogh, Luca Mureddu, Timothy J Ragan"
               "Simon P Skinner & Geerten W Vuister")
__licence__ = ("CCPN licence. See http://www.ccpn.ac.uk/v3-software/downloads/license"
               "or ccpnmodel.ccpncore.memops.Credits.CcpnLicense for licence text")
__reference__ = ("For publications, please use reference from http://www.ccpn.ac.uk/v3-software/downloads/license"
               "or ccpnmodel.ccpncore.memops.Credits.CcpNmrReference")

#=========================================================================================
# Last code modification
#=========================================================================================
__author__ = "$Author: CCPN $"
__modifiedBy__ = "$modifiedBy: Ed Brooksbank $"
__dateModified__ = "$dateModified: 2017-04-07 11:40:40 +0100 (Fri, April 07, 2017) $"
__version__ = "$Revision: 3.0.b1 $"

#=========================================================================================
# Created
#=========================================================================================
__author__ = "$Author: simon $"
__date__ = "$Date: 2017-04-07 10:28:41 +0000 (Fri, April 07, 2017) $"
#=========================================================================================
# Start of code
#=========================================================================================


from PyQt4 import QtCore, QtGui

import typing
from ccpn.core.lib import AssignmentLib

from ccpn.ui.gui.widgets import MessageDialog
<<<<<<< HEAD
from ccpn.ui.gui.widgets.CcpnModuleArea import CcpnModuleArea
from ccpn.core.lib.AssignmentLib import propagateAssignments
from ccpn.ui.gui.widgets.FileDialog import FileDialog
from ccpn.ui.gui.lib.SpectrumDisplay import navigateToPeakPosition
from ccpn.ui.gui import guiSettings

=======
from ccpn.ui.gui.lib.SpectrumDisplay import navigateToPeakPosition
>>>>>>> 2ef42cf5

#TODO:WAYNE: incorporate most functionality in GuiMainWindow. See also MainMenu
# For readability there should be a class
# _MainWindowShortCuts which (Only!) has the shortcut definitions and the callbacks to initiate them.
# The latter should all be private methods!

class GuiWindow():
  
  def __init__(self, application):
    self.application = application

  def _setShortcuts(self):
    """
    Sets shortcuts for functions not specified in the main window menubar
    """
    # this trampled the menu py shortcut
    from functools import partial
    context = QtCore.Qt.ApplicationShortcut
    QtGui.QShortcut(QtGui.QKeySequence("c, h"), self, self.toggleCrossHairAll, context=context)
    QtGui.QShortcut(QtGui.QKeySequence("g, s"), self, self.toggleGridAll, context=context)
    QtGui.QShortcut(QtGui.QKeySequence("Del"), self, partial(self.deleteSelectedPeaks), context=context)
    QtGui.QShortcut(QtGui.QKeySequence("m, k"), self, self.createMark, context=context)
    QtGui.QShortcut(QtGui.QKeySequence("m, c"), self, self.clearMarks, context=context)
    # QtGui.QShortcut(QtGui.QKeySequence("f, n"), self, partial(navigateToNmrResidue, self._parent.project), context=context)
    QtGui.QShortcut(QtGui.QKeySequence("f, p"), self, partial(navigateToPeakPosition, self._parent.project),
                    context=context)
    QtGui.QShortcut(QtGui.QKeySequence("c, a"), self, partial(AssignmentLib.propagateAssignments,
                                                              current=self.application.current),
                    context=context)
    QtGui.QShortcut(QtGui.QKeySequence("c, z"), self, self._clearCurrentPeaks, context=context)
    QtGui.QShortcut(QtGui.QKeySequence("t, u"), self, partial(self.traceScaleUp, self), context=context)
    QtGui.QShortcut(QtGui.QKeySequence("t, d"), self, partial(self.traceScaleDown, self), context=context)
    QtGui.QShortcut(QtGui.QKeySequence("t, h"), self, partial(self.toggleHTrace, self), context=context)
    QtGui.QShortcut(QtGui.QKeySequence("t, v"), self, partial(self.toggleVTrace, self), context=context)
    QtGui.QShortcut(QtGui.QKeySequence("p, v"), self, self.setPhasingPivot, context=context)
    QtGui.QShortcut(QtGui.QKeySequence("p, r"), self, self.removePhasingTraces, context=context)
    QtGui.QShortcut(QtGui.QKeySequence("p, t"), self, self.newPhasingTrace, context=context)
    QtGui.QShortcut(QtGui.QKeySequence("w, 1"), self, self.getCurrentPositionAndStrip, context=context)
    QtGui.QShortcut(QtGui.QKeySequence("r, p"), self, self.refitCurrentPeaks, context=context)

  def setUserShortcuts(self, preferences=None):

    from functools import reduce, partial

    context = QtCore.Qt.ApplicationShortcut
    userShortcuts = preferences.shortcuts
    for shortcut, function in userShortcuts.items():

      if function.split('(')[0] == 'runMacro':
        QtGui.QShortcut(QtGui.QKeySequence("%s, %s" % (shortcut[0], shortcut[1])),
                  self, partial(self.namespace['runMacro'], function.split('(')[1].split(')')[0]), context=context)

      else:
        stub = self.namespace.get(function.split('.')[0])
        QtGui.QShortcut(QtGui.QKeySequence("%s, %s" % (shortcut[0], shortcut[1])), self,
                        reduce(getattr, function.split('.')[1:], stub), context=context)

  def deleteSelectedPeaks(self, parent=None):

    # NBNB Moved here from Current
    # NBNB TODO: more general deletion

    current = self.application.current
    peaks = current.peaks
    if peaks:
      n = len(peaks)
      title = 'Delete Peak%s' % ('' if n == 1 else 's')
      msg ='Delete %sselected peak%s?' % ('' if n == 1 else '%d ' % n, '' if n == 1 else 's')
      if MessageDialog.showYesNo(title, msg, parent):
        current.project.deleteObjects(*peaks)

  #FIXME:WAYNE: I don't think this can be correct
  def getCurrentPositionAndStrip(self):
    current = self.application.current
    current.strip = current.viewBox.parentObject().parent
    cursorPosition = (current.viewBox.position.x(),
                      current.viewBox.position.y())
    # if len(current.strip.axisOrder) > 2:
    #   for axis in current.strip.orderedAxes[2:]:
    #     position.append(axis.position)
    # current.position = tuple(position)
    current.cursorPosition = cursorPosition
    return current.strip, current.cursorPosition

  def _getPeaksParams(self, peaks):
    params = []
    for peak in peaks:
      params.append((peak.height, peak.position, peak.lineWidths))
    return params

  def _setPeaksParams(self, peaks, params):
    for n, peak in enumerate(peaks):
      height, position, lineWidths = params[n]
      peak.height = height
      peak.position = position
      peak.lineWidths = lineWidths

  def refitCurrentPeaks(self):
    peaks = self.application.current.peaks
    if not peaks:
      return

    project = peaks[0].project
    undo = project._undo

    undo.newWaypoint()
    undo.increaseBlocking()

    currentParams = self._getPeaksParams(peaks)
    try:
      AssignmentLib.refitPeaks(peaks)
    finally:
      undo.decreaseBlocking()
      undo.newItem(self._setPeaksParams, self._setPeaksParams, undoArgs=[peaks, currentParams],
                   redoArgs=[peaks, self._getPeaksParams(peaks)])


  def traceScaleScale(self, window:'GuiWindow', scale:float):
    """
    Changes the scale of a trace in all spectrum displays of the window.
    """
    for spectrumDisplay in window.spectrumDisplays:
      if not spectrumDisplay.is1D:
        for strip in spectrumDisplay.strips:
          for spectrumView in strip.spectrumViews:
            spectrumView.traceScale *= scale
    
  def traceScaleUp(self, window:'GuiWindow'):
    """
    Doubles the scale for all traces in the specified window.
    """
    self.traceScaleScale(window, 2.0)
    
  def traceScaleDown(self, window:'GuiWindow'):
    """
    Halves the scale for all traces in the specified window.
    """
    self.traceScaleScale(window, 0.5)
    
  def toggleHTrace(self, window:'GuiWindow'):
    """
    Toggles whether horizontal traces are displayed in the specified window.
    """
    for spectrumDisplay in window.spectrumDisplays:
      if not spectrumDisplay.is1D:
        for strip in spectrumDisplay.strips:
          strip.toggleHorizontalTrace()
    
  def toggleVTrace(self, window:'GuiWindow'):
    """
    Toggles whether vertical traces are displayed in the specified window.
    """
    for spectrumDisplay in window.spectrumDisplays:
      if not spectrumDisplay.is1D:
        for strip in spectrumDisplay.strips:
          strip.toggleVerticalTrace()
    
  def togglePhaseConsole(self, window:'GuiWindow'):
    """
    Toggles whether the phasing console is displayed in the specified window.
    """
    for spectrumDisplay in window.spectrumDisplays:
      spectrumDisplay.togglePhaseConsole()
      
  def newPhasingTrace(self):
    strip = self.application.current.strip
    if strip and (strip.spectrumDisplay.window is self):
      strip._newPhasingTrace()

      
  def setPhasingPivot(self):
    
    strip = self.application.current.strip
    if strip and (strip.spectrumDisplay.window is self):
      strip._setPhasingPivot()
    
  def removePhasingTraces(self):
    """
    Removes all phasing traces from all strips.
    """
    strip = self.application.current.strip
    if strip and (strip.spectrumDisplay.window is self):
      strip.removePhasingTraces()

   
  def _clearCurrentPeaks(self):
    """
    Sets current.peaks to an empty list.
    """
    # self.application.current.peaks = []
    self.application.current.clearPeaks()

  def toggleCrossHairAll(self):
    """
    Toggles whether crosshairs are displayed in all windows.
    """
    for window in self.project.windows:
      window.toggleCrossHair()
    
  def toggleCrossHair(self):
    """
    Toggles whether crosshairs are displayed in all spectrum di
    """
    # toggle crosshairs for the spectrum displays in this window
    for spectrumDisplay in self.spectrumDisplays:
      spectrumDisplay.toggleCrossHair()

  def createMark(self):
    """
    Creates a mark at the current cursor position in the current strip.
    """
    strip = self.application.current.strip
    if strip and self.task:
      strip._createMarkAtCursorPosition(self.task)
    
  def clearMarks(self):
    """
    Clears all marks in all windows for the current task.
    """
    #TODO:WAYNE: make a method in strip: clearAtomLabels() which get called here so that is no hard encoding
    # against non-modelled attributes.
    for mark in self.task.marks[:]:
      mark.delete()
    for spectrumDisplay in self.spectrumDisplays:
      for strip in spectrumDisplay.strips:
        for atomLabel in strip.xAxisAtomLabels:
          strip.plotWidget.removeItem(atomLabel)
        for atomLabel in strip.yAxisAtomLabels:
          strip.plotWidget.removeItem(atomLabel)

  def markPositions(self, axisCodes, chemicalShifts):
    """
    Create marks based on the axisCodes and adds annotations where appropriate.
    
    :param axisCodes: The axisCodes making a mark for
    :param chemicalShifts: A list or tuple of ChemicalShifts at whose values the marks should be made
    """
    project = self.application.project
    project._startCommandEchoBlock('markPositions', project, axisCodes, chemicalShifts)
    try:
      task = self.task

      colourDict = guiSettings.MARK_LINE_COLOUR_DICT  # maps atomName --> colour
      for ii, axisCode in enumerate(axisCodes):
        for chemicalShift in chemicalShifts[ii]:
          atomName = chemicalShift.nmrAtom.name
          # TODO: the below fails, for example, if nmrAtom.name = 'Hn', can that happen?
          colour = colourDict.get(atomName[:min(2,len(atomName))])
          if colour:
            task.newMark(colour, [chemicalShift.value], [axisCode], labels=[atomName])
          else:
            task.newMark('white', [chemicalShift.value], [axisCode])

    finally:
      project._endCommandEchoBlock()

  def toggleGridAll(self):
    """
    Toggles grid display in all windows
    """
    for window in self.project.windows:
      window.toggleGrid()
    
  def toggleGrid(self):
    """
    toggle grid for the spectrum displays in this window.
    """
    for spectrumDisplay in self.spectrumDisplays:
      spectrumDisplay.toggleGrid()
<|MERGE_RESOLUTION|>--- conflicted
+++ resolved
@@ -36,16 +36,12 @@
 from ccpn.core.lib import AssignmentLib
 
 from ccpn.ui.gui.widgets import MessageDialog
-<<<<<<< HEAD
 from ccpn.ui.gui.widgets.CcpnModuleArea import CcpnModuleArea
 from ccpn.core.lib.AssignmentLib import propagateAssignments
 from ccpn.ui.gui.widgets.FileDialog import FileDialog
 from ccpn.ui.gui.lib.SpectrumDisplay import navigateToPeakPosition
 from ccpn.ui.gui import guiSettings
 
-=======
-from ccpn.ui.gui.lib.SpectrumDisplay import navigateToPeakPosition
->>>>>>> 2ef42cf5
 
 #TODO:WAYNE: incorporate most functionality in GuiMainWindow. See also MainMenu
 # For readability there should be a class
@@ -279,7 +275,7 @@
   def markPositions(self, axisCodes, chemicalShifts):
     """
     Create marks based on the axisCodes and adds annotations where appropriate.
-    
+
     :param axisCodes: The axisCodes making a mark for
     :param chemicalShifts: A list or tuple of ChemicalShifts at whose values the marks should be made
     """
