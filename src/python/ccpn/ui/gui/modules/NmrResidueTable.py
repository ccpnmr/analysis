--- conflicted
+++ resolved
@@ -456,24 +456,15 @@
                         self._nmrChain = nmrChain
                         self.ncWidget.select(self._nmrChain.pid)
 
-<<<<<<< HEAD
-    def defaultActionCallback(self, *args):
-=======
     def defaultActionCallback(self, data):
->>>>>>> 48b9112c
         """
         default Action Callback if not defined in the parent Module
         If current strip contains the double clicked nmrResidue will navigateToPositionInStrip
         """
         from ccpn.ui.gui.lib.Strip import navigateToPositionInStrip, _getCurrentZoomRatio
-<<<<<<< HEAD
-        nmrResidue = args[-1]['object'][-1]
-        self.application.ui.mainWindow.clearMarks()
-=======
 
         nmrResidue = data[Notifier.OBJECT]
 
->>>>>>> 48b9112c
         if self.current.strip is not None:
             self.application.ui.mainWindow.clearMarks()
             strip = self.current.strip
