--- conflicted
+++ resolved
@@ -49,12 +49,8 @@
 from ccpn.core.NmrChain import NmrChain
 from ccpn.core.NmrResidue import NmrResidue
 from ccpn.core.NmrAtom import NmrAtom
-<<<<<<< HEAD
+from ccpn.core.Peak import Peak
 from PyQt5 import QtGui, QtWidgets
-=======
-from ccpn.core.Peak import Peak
-from PyQt4 import QtGui, QtCore
->>>>>>> 80369c18
 from pyqtgraph import dockarea
 from pyqtgraph.dockarea import DockArea
 from pyqtgraph.dockarea.DockArea import TempAreaWindow
@@ -512,13 +508,8 @@
     """
     refresh the table on a maximise event
     """
-<<<<<<< HEAD
-    if self.nmrChain:
-      self.displayTableForNmrChain(self.nmrChain)
-=======
     if self._nmrChain:
       self.displayTableForNmrChain(self._nmrChain)
->>>>>>> 80369c18
     else:
       self.clear()
 
