"""Module Documentation here

"""
#=========================================================================================
# Licence, Reference and Credits
#=========================================================================================
__copyright__ = "Copyright (C) CCPN project (http://www.ccpn.ac.uk) 2014 - 2017"
__credits__ = ("Wayne Boucher, Ed Brooksbank, Rasmus H Fogh, Luca Mureddu, Timothy J Ragan"
               "Simon P Skinner & Geerten W Vuister")
__licence__ = ("CCPN licence. See http://www.ccpn.ac.uk/v3-software/downloads/license"
               "or ccpnmodel.ccpncore.memops.Credits.CcpnLicense for licence text")
__reference__ = ("For publications, please use reference from http://www.ccpn.ac.uk/v3-software/downloads/license"
               "or ccpnmodel.ccpncore.memops.Credits.CcpNmrReference")

#=========================================================================================
# Last code modification
#=========================================================================================
__modifiedBy__ = "$modifiedBy: Luca Mureddu $"
__dateModified__ = "$dateModified: 2017-04-07 11:41:14 +0100 (Fri, April 07, 2017) $"
__version__ = "$Revision: 3.0.b1 $"
#=========================================================================================
# Created
#=========================================================================================
__author__ = "$Author: Luca Mureddu $"

__date__ = "$Date: 2017-04-07 10:28:42 +0000 (Fri, April 07, 2017) $"
#=========================================================================================
# Start of code
#====================================




import collections
import json
import time
import os

from collections import OrderedDict
from ccpn.core.lib.Notifiers import Notifier
from ccpn.core.Spectrum import Spectrum
from ccpn.core.SpectrumGroup import SpectrumGroup
from ccpn.framework.lib.Pipeline import Pipeline
import pandas as pd
from PyQt4 import QtCore, QtGui
from ccpn.ui.gui.lib.GuiNotifier import GuiNotifier
from ccpn.ui.gui.modules.CcpnModule import CcpnModule
from ccpn.ui.gui.widgets.Button import Button
from ccpn.ui.gui.widgets.ButtonList import ButtonList
from ccpn.ui.gui.widgets.CheckBox import CheckBox
from ccpn.ui.gui.widgets.FileDialog import FileDialog, LineEditButtonDialog
from ccpn.ui.gui.widgets.Icon import Icon
from ccpn.ui.gui.widgets.Label import Label
from ccpn.ui.gui.widgets.LineEdit import LineEdit
from ccpn.ui.gui.widgets.PipelineWidgets import PipelineDropArea
from ccpn.ui.gui.widgets.PulldownList import PulldownList
from ccpn.ui.gui.widgets.RadioButtons import RadioButtons
from ccpn.ui.gui.widgets.ScrollArea import ScrollArea
from ccpn.ui.gui.widgets.ListWidget import ListWidget
from ccpn.ui.gui.widgets.Frame import Frame
from ccpn.ui.gui.popups.Dialog import CcpnDialog
from ccpn.ui.gui.widgets.PipelineWidgets import GuiPipe, AutoGeneratedGuiPipe


Qt = QtCore.Qt
Qkeys = QtGui.QKeySequence
DropHereLabel = 'Drop here SP or SG'
# styleSheets
transparentStyle = "background-color: transparent; border: 0px solid transparent"
selectPipeLabel = '< Select Pipe >'
preferredPipeLabel = '-- Preferred Pipes --'
otherPipeLabel =     '-- Other Pipes --'

class PipelineWorker(QtCore.QObject):
  'Object managing the  auto run pipeline simulation'

  stepIncreased = QtCore.pyqtSignal(int)

  def __init__(self):
    super(PipelineWorker, self).__init__()
    self._step = 0
    self._isRunning = True
    self._maxSteps = 200000

  def task(self):
    if not self._isRunning:
      self._isRunning = True
      self._step = 0

    while self._step < self._maxSteps and self._isRunning == True:
      self._step += 1
      self.stepIncreased.emit(self._step)
      time.sleep(0.1)  # if this time is too small or disabled you won't be able to stop the thread!

  def stop(self):
    self._isRunning = False
    print('Pipeline Thread stopped')



class GuiPipeline(CcpnModule, Pipeline):

  includeSettingsWidget = True
  maxSettingsState = 2
  settingsPosition = 'left'
  className = 'GuiPipeline'
  moduleName = 'Pipeline-'



  def __init__(self, mainWindow, name='', pipes=None, templates=None, **kw):
    super(GuiPipeline, self)


    # this guarantees to open the module as Gui testing
    self.project = None
    self.application = None
    self.savingDataPath = os.path.expanduser("~")+'/'

    # set project related variables
    if mainWindow is not None:
      self.mainWindow = mainWindow
      self.project = self.mainWindow.project
      self.application = self.mainWindow.application
      self.moduleArea = self.mainWindow.moduleArea
      self.preferences = self.application.preferences
      self.current = self.application.current

      # FIXME hack to give serial number to the pipeline module
      nameCount = 1
      for module in self.mainWindow.moduleArea.currentModules:
        if isinstance(module, GuiPipeline):
          nameCount += 1
      name = self.moduleName + str(nameCount)

      self.generalPreferences = self.application.preferences.general
      self.templatePath = self.generalPreferences.auxiliaryFilesPath
      self.savingDataPath = str(self.generalPreferences.dataPath)
      self.savingDataPath = str(self.generalPreferences.dataPath)




    # init the CcpnModule
<<<<<<< HEAD
    CcpnModule.__init__(self, mainWindow=mainWindow, name=name)
=======
    CcpnModule.__init__(self, mainWindow=mainWindow, name=name, closeFunc=self._closeAllGuiPipes)
>>>>>>> 7ff6299e

    # init the Pipeline
    Pipeline.__init__(self, application=self.application, pipelineName=name, pipes=pipes)

    self.pipelineSettingsParams = OrderedDict([('name', 'NewPipeline'),
                                               ('rename', 'NewPipeline'),
                                               ('savePath', self.savingDataPath),
                                               ('autoRun', False), ('addPosit', 'bottom'),
                                               ('autoActive', True), ])

    # set pipeline variables

    # self.pipes = pipes
    self.guiPipes = self._getGuiFromPipes(self.pipes)
    self.currentRunningPipeline = []
    self.currentGuiPipesNames = []
    self.pipelineTemplates = templates

    # set the graphics
    self._setIcons()
    self._setMainLayout()
    self._setPipelineThread()
    self._setSecondaryLayouts()

    # start the pipelineWorker
    self.pipelineWorker.stepIncreased.connect(self._runPipeline)


    # set notifier
    if self.project is not None:
      self._inputDataDeletedNotifier = Notifier(self.project, [Notifier.DELETE], 'Spectrum', self._updateInputData)



  def _getGuiFromPipes(self, pipes):
    allGuiPipes = []
    for pipe in pipes:
      if pipe:
        try:
          if pipe.guiPipe is not None:
            guiPipe = pipe.guiPipe
            guiPipe.pipe = pipe
            allGuiPipes.append(guiPipe)
          else: #deal with pipes without Gui -> Creates just an empty GuiPipe
            newEmptyPipe = GuiPipe
            pipe.guiPipe = newEmptyPipe
            newEmptyPipe.pipe = pipe
            newEmptyPipe.pipeName = pipe.pipeName
            newEmptyPipe.preferredPipe = False
            allGuiPipes.append(newEmptyPipe)
        except:
          # TODO handle exceptions if any
          pass
    return allGuiPipes

  @property
  def guiPipes(self):
    return self._guiPipes

  @guiPipes.setter
  def guiPipes(self, guiPipes):
    '''
    Set the guiPipes to the guiPipeline
    :param guiPipes:  GuiPipe class
    '''

    if guiPipes is not None:
      allGuiPipes = []
      for guiPipe in guiPipes:
         allGuiPipes.append(guiPipe)
      self._guiPipes = allGuiPipes
    else:
      self._guiPipes = []
<<<<<<< HEAD

  @property
  def pipelineTemplates(self):
    return self._pipelineTemplates

  @pipelineTemplates.setter
  def pipelineTemplates(self, pipelineTemplates):
    '''
    Set the pipelineTemplates to the guiPipeline
    :param pipelineTemplates:  [{templateName: templateClass}]
    '''

=======

  @property
  def pipelineTemplates(self):
    return self._pipelineTemplates

  @pipelineTemplates.setter
  def pipelineTemplates(self, pipelineTemplates):
    '''
    Set the pipelineTemplates to the guiPipeline
    :param pipelineTemplates:  [{templateName: templateClass}]
    '''

>>>>>>> 7ff6299e
    if pipelineTemplates is not None:
      self._pipelineTemplates = pipelineTemplates
    else:
      self._pipelineTemplates = []

      #  TODO put notifier to update the pulldown when guiPipes change
<<<<<<< HEAD




=======




>>>>>>> 7ff6299e
  ####################################_________ GUI SETUP ____________###########################################
  def _setIcons(self):
    self.settingIcon = Icon('icons/applications-system')
    self.saveIcon = Icon('icons/save')
    self.openRecentIcon = Icon('icons/document_open_recent')
    self.goIcon = Icon('icons/play')
    self.stopIcon = Icon('icons/stop')
    self.filterIcon = Icon('icons/edit-find')

  def _setMainLayout(self):
    self.mainFrame = Frame(self.mainWidget, setLayout=False)
    self.mainLayout = QtGui.QVBoxLayout()
    self.mainFrame.setLayout(self.mainLayout)
    self.mainWidget.getLayout().addWidget(self.mainFrame, 0, 0, 0 ,0)

  def _setSecondaryLayouts(self):
    self.settingFrameLayout = QtGui.QHBoxLayout()
    self.goAreaLayout = QtGui.QHBoxLayout()
    self.pipelineAreaLayout = QtGui.QHBoxLayout()
    self.mainLayout.addLayout(self.settingFrameLayout)
    self.mainLayout.addLayout(self.goAreaLayout)
    self.mainLayout.addLayout(self.pipelineAreaLayout)
    self._createSettingButtonGroup()
    self._createPipelineWidgets()
    self._createSettingWidgets()

  def _createSettingButtonGroup(self):
    self.nameLabel = Label(self, 'Pipeline Name:')
    self.pipelineNameLabel = Label(self, 'NewPipeline')
    self.settingButtons = ButtonList(self, texts=['', ''],
                                     callbacks=[self._openSavedPipeline, self._savePipeline],
                                     icons=[self.openRecentIcon, self.saveIcon],
                                     tipTexts=['', ''], direction='H')
    self.settingFrameLayout.addWidget(self.nameLabel)
    self.settingFrameLayout.addWidget(self.pipelineNameLabel)

    self._addMenuToOpenButton()
    self.settingButtons.setStyleSheet(transparentStyle)
    self.settingFrameLayout.addStretch(1)
    self.settingFrameLayout.addWidget(self.settingButtons)

  def _addMenuToOpenButton(self):
    openButton = self.settingButtons.buttons[0]
    menu = QtGui.QMenu()
    templatesItem = menu.addAction('Templates')
    subMenu = QtGui.QMenu()
    if self.pipelineTemplates is not None:
      for item in self.pipelineTemplates:
        templatesSubItem = subMenu.addAction(item)
      openItem = menu.addAction('Open...', self._openSavedPipeline)
      templatesItem.setMenu(subMenu)
    openButton.setMenu(menu)


  def _createPipelineWidgets(self):
    self._addPipesPullDownWidget()
    self._addGoButtonWidget()
    self._addPipelineDropArea()


  def _addPipesPullDownWidget(self):
    self.pipePulldown = PulldownList(self, )
    self.pipePulldown.setMinimumWidth(200)
    self.goAreaLayout.addWidget(self.pipePulldown)
    self._setDataPipesPulldown()
    self.pipePulldown.installEventFilter(self)


  def _setDataPipesPulldown(self):
    self.pipePulldownData = [selectPipeLabel, ]
    preferredGuiPipes = [preferredPipeLabel, ]
    otherGuiPipes = [otherPipeLabel, ]


    for guiPipe in self.guiPipes:
      if guiPipe is not None:
        if guiPipe.preferredPipe:
          preferredGuiPipes.append(guiPipe.pipe.pipeName)
        else:
          otherGuiPipes.append(guiPipe.pipe.pipeName)
    self.pipePulldownData.extend(preferredGuiPipes)
    self.pipePulldownData.extend(otherGuiPipes)
<<<<<<< HEAD

    self.pipePulldown.setData(self.pipePulldownData)

    disablePreferredPipeLabel = self.pipePulldown.getItemIndex(preferredPipeLabel)
    self.pipePulldown.model().item(disablePreferredPipeLabel).setEnabled(False)
    disableOtherPipeLabel = self.pipePulldown.getItemIndex(otherPipeLabel)
    self.pipePulldown.model().item(disableOtherPipeLabel).setEnabled(False)

    # self.pipePulldown.insertSeparator(countPreferredGuiPipes)
    self.pipePulldown.activated[str].connect(self._selectPipe)

=======

    self.pipePulldown.setData(self.pipePulldownData)

    disablePreferredPipeLabel = self.pipePulldown.getItemIndex(preferredPipeLabel)
    self.pipePulldown.model().item(disablePreferredPipeLabel).setEnabled(False)
    disableOtherPipeLabel = self.pipePulldown.getItemIndex(otherPipeLabel)
    self.pipePulldown.model().item(disableOtherPipeLabel).setEnabled(False)

    # self.pipePulldown.insertSeparator(countPreferredGuiPipes)
    self.pipePulldown.activated[str].connect(self._selectPipe)

>>>>>>> 7ff6299e
  def _updatePipePulldown(self):
    if len(self.guiPipes) != len(self.pipes):
      self.guiPipes = self._getGuiFromPipes(self.pipes)
    self._setDataPipesPulldown()

  def eventFilter(self, source, event):
    '''Filter to disable the wheel event in the guiPipes pulldown. Otherwise each scroll would add a guiPipe!'''
    if event.type() == QtCore.QEvent.Wheel:
      return True
    return False

  def _addGoButtonWidget(self):
    '''
    First Two button are reserved for autoRun mode. They are hidden if the setting autoRun is not checked.
    NB the stop callback needs to be a lambda call

    '''
    self.goButton = ButtonList(self, texts=['','',''], icons=[self.stopIcon, self.goIcon, self.goIcon,],
                               callbacks=[lambda:self.pipelineWorker.stop(), self.pipelineWorker.task, self._runPipeline],
                               hAlign='c')
    self.goButton.buttons[0].hide()
    self.goButton.buttons[1].hide()
    self.goButton.setStyleSheet(transparentStyle)
    self.goAreaLayout.addWidget(self.goButton, )
    self.goAreaLayout.addStretch(1)
    self.goButton.setEnabled(False)

  def _addPipelineDropArea(self):
    self.pipelineArea = PipelineDropArea()
    scroll = ScrollArea(self)
    scroll.setWidget(self.pipelineArea)
    scroll.setWidgetResizable(True)
    self.pipelineAreaLayout.addWidget(scroll)


  def _closeAllGuiPipes(self):
    guiPipes = self.pipelineArea.currentGuiPipes
    if len(guiPipes) > 0:
      for guiPipe in guiPipes:
<<<<<<< HEAD
        guiPipe.closeBox()
=======
        guiPipe._closeBox()
>>>>>>> 7ff6299e

  def keyPressEvent(self, KeyEvent):
    ''' Run the pipeline by pressing the enter key '''
    if KeyEvent.key() == Qt.Key_Enter:
      self._runPipeline()

  def _getSerialName(self, guiPipeName):
    self.currentGuiPipesNames.append(guiPipeName)
    count = len(self.pipelineArea.findAll()[1])
    if count == 0:
      self.currentGuiPipesNames = []
    counter = collections.Counter(self.currentGuiPipesNames)
    return str(guiPipeName) + '-' + str(counter[str(guiPipeName)])


  ####################################_________ GUI CallBacks ____________###########################################

  def _selectPipe(self, selected):
<<<<<<< HEAD

    guiPipeName = self._getSerialName(str(selected))
    self._addGuiPipe(guiPipeName, selected)
    self.pipePulldown.setIndex(0)



  def _addGuiPipe(self, name, selected):
    for guiPipe in self.guiPipes:
      if guiPipe.pipeName == selected:
        position = self.pipelineSettingsParams['addPosit']
        guiPipe = guiPipe(parent=self, application=self.application, name=name, project=self.project)
        self.pipelineArea.addDock(guiPipe, position=position)
        autoActive = self.pipelineSettingsParams['autoActive']
        guiPipe.label.checkBox.setChecked(autoActive)


  def _runPipeline(self):

    self.queue = []
    if self.inputData:
      if len(self.pipelineArea.findAll()[1]) > 0:
        guiPipes = self.pipelineArea.orderedBoxes(self.pipelineArea.topContainer)
        for guiPipe in guiPipes:
          if guiPipe.isActive:
            guiPipe.pipe.isActive = True
            guiPipe.pipe._kwargs = guiPipe.widgetsState
            self.queue.append(guiPipe.pipe)

          else:
            guiPipe.pipe.isActive = False
=======

    guiPipeName = self._getSerialName(str(selected))
    self._addGuiPipe(guiPipeName, selected)
    self.pipePulldown.setIndex(0)



  def _addGuiPipe(self, name, selected):
    for guiPipe in self.guiPipes:
      if guiPipe.pipeName == selected:
        position = self.pipelineSettingsParams['addPosit']
        guiPipe = guiPipe(parent=self, application=self.application, name=name, project=self.project)
        self.pipelineArea.addDock(guiPipe, position=position)
        autoActive = self.pipelineSettingsParams['autoActive']
        guiPipe.label.checkBox.setChecked(autoActive)


  def _runPipeline(self):

    self.queue = []
    if self.inputData:
      if len(self.pipelineArea.findAll()[1]) > 0:
        guiPipes = self.pipelineArea.orderedBoxes(self.pipelineArea.topContainer)
        for guiPipe in guiPipes:
          if guiPipe.isActive:
            guiPipe.pipe.isActive = True
            guiPipe.pipe._kwargs = guiPipe.widgetsState
            self.queue.append(guiPipe.pipe)

          else:
            guiPipe.pipe.isActive = False

>>>>>>> 7ff6299e

      self.runPipeline()



  def _closeModule(self):
    """Re-implementation of closeModule function from CcpnModule to unregister notification """
    self._unregisterNotifier()
    super(GuiPipeline, self)._closeModule()

  def close(self):
    """
    Close the table from the commandline
    """
    self._closeModule()


  ####################################_________ others____________###########################################

<<<<<<< HEAD
      self.runPipeline()



  def _closeModule(self):
    """Re-implementation of closeModule function from CcpnModule to unregister notification """
    self._unregisterNotifier()
    super(GuiPipeline, self)._closeModule()

  def close(self):
    """
    Close the table from the commandline
    """
    self._closeModule()


  ####################################_________ others____________###########################################

=======
>>>>>>> 7ff6299e
  def _unregisterNotifier(self):
    "Cleanup of Notifierers"
    if self._inputDataDeletedNotifier:
      self._inputDataDeletedNotifier.unRegister()
<<<<<<< HEAD

  def _getGuiPipeClassFromClassName(self, name):
    for guiPipe in self.guiPipes:
      if guiPipe.__name__ == name:
        print('guiPipe.__name__ == name', name)
        return guiPipe

  def _getGuiPipeClass(self, name):
    for guiPipe in self.guiPipes:
      if guiPipe.pipeName == name:
        return guiPipe

  ####################################_________ Thread  SETUP ____________##############################################
  def _setPipelineThread(self):
    self.pipelineThread = QtCore.QThread()
    self.pipelineThread.start()
    self.pipelineWorker = PipelineWorker()
    self.pipelineWorker.moveToThread(self.pipelineThread)



  ####################################_________ Saving Restoring  SETUP ____________####################################
  def _openJsonFile(self, path):
    if path is not None:
      with open(str(path), 'r') as jf:
        data = json.load(jf)
      return data

  def _getPathFromDialogBox(self):
    dialog = FileDialog(self, text="Open Pipeline",
                        acceptMode=FileDialog.AcceptOpen)
    return dialog.selectedFile()

  def _getGuiPipesFromFile(self, params, guiPipesNames):
    pipelineBoxes = []
    for i in params:
      for key, value in i.items():
        if value[0].upper() in guiPipesNames:
          guiPipe = self._getGuiPipeClassFromClassName(key)
          pipelineBox = guiPipe(parent=self, application=self.application, name = value[0], params = value[1])
          pipelineBox.setActive(value[2])
          pipelineBoxes.append(pipelineBox)
    return pipelineBoxes

  def _openSavedPipeline(self):
    path = self._getPathFromDialogBox()
    state, guiPipesState, pipelineSettings = self._openJsonFile(path)
    self._closeAllGuiPipes()
    for item in guiPipesState:
      guiPipeClassName, guiPipeName, widgetsState, isActive = item
      guiPipeClass = self._getGuiPipeClassFromClassName(guiPipeClassName)
      guiPipe = guiPipeClass(parent=self, application=self.application, name=guiPipeName)
      guiPipe.restoreWidgetsState(**widgetsState)
      guiPipe.setActive(isActive)

      self.pipelineArea.addBox(guiPipe)

    self.pipelineArea.restoreState(state)
    self.pipelineSettingsParams = OrderedDict(pipelineSettings)
    self._setSettingsParams()

  def _savePipeline(self):
    '''jsonData = [{pipelineArea.state}, [guiPipesState], pipelineSettingsParams]   '''
    print('Saving')
    guiPipesState = self.pipelineArea.guiPipesState
    if len(guiPipesState)>0:
      self.jsonData = []
      self.jsonData.append(self.pipelineArea.saveState())
      self.jsonData.append(guiPipesState)
      self.jsonData.append(list(self.pipelineSettingsParams.items()))

      self._saveToJson()

  def _saveToJson(self):
    '''Tries to catch various error in giving the saving path '''
    savingPath  = str(self.savePipelineLineEdit.lineEdit.text())
    pipelineName = str(self.pipelineNameLabel.text())
    if not savingPath.endswith('.json'):
      try:
        if savingPath.endswith('/'):
          savingPath += pipelineName + '.json'
        else:
          if os.path.exists(savingPath):
            savingPath += '/'+ pipelineName + '.json'
          else:
            savingPath+='.json'
      except:
        print('Insert a valid directory path. E.g /Users/user1/Desktop/')
    self.savingDataPath = str(savingPath)

    try:
      with open(self.savingDataPath, 'w') as fp:
        json.dump(self.jsonData, fp, indent=2)
        fp.close()
      print('File saved in: ', self.savingDataPath)
    except:
      print('File not saved. Insert a valid directory path. E.g /Users/user1/Desktop/')
=======

  def _getGuiPipeClassFromClassName(self, name):
    for guiPipe in self.guiPipes:
      if guiPipe.__name__ == name:
        print('guiPipe.__name__ == name', name)
        return guiPipe

  def _getGuiPipeClass(self, name):
    for guiPipe in self.guiPipes:
      if guiPipe.pipeName == name:
        return guiPipe

  ####################################_________ Thread  SETUP ____________##############################################
  def _setPipelineThread(self):
    self.pipelineThread = QtCore.QThread()
    self.pipelineThread.start()
    self.pipelineWorker = PipelineWorker()
    self.pipelineWorker.moveToThread(self.pipelineThread)
>>>>>>> 7ff6299e



  ####################################_________ Saving Restoring  SETUP ____________####################################
  def _openJsonFile(self, path):
    if path is not None:
      with open(str(path), 'r') as jf:
        data = json.load(jf)
      return data

<<<<<<< HEAD
  #################################### _________ GUI PIPELINE SETTINGS ____________ ####################################

=======
  def _getPathFromDialogBox(self):
    dialog = FileDialog(self, text="Open Pipeline",
                        acceptMode=FileDialog.AcceptOpen)
    return dialog.selectedFile()

  def _getGuiPipesFromFile(self, params, guiPipesNames):
    pipelineBoxes = []
    for i in params:
      for key, value in i.items():
        if value[0].upper() in guiPipesNames:
          guiPipe = self._getGuiPipeClassFromClassName(key)
          pipelineBox = guiPipe(parent=self, application=self.application, name = value[0], params = value[1])
          pipelineBox.setActive(value[2])
          pipelineBoxes.append(pipelineBox)
    return pipelineBoxes

  def _openSavedPipeline(self):
    path = self._getPathFromDialogBox()
    state, guiPipesState, pipelineSettings = self._openJsonFile(path)
    self._closeAllGuiPipes()
    for item in guiPipesState:
      guiPipeClassName, guiPipeName, widgetsState, isActive = item
      guiPipeClass = self._getGuiPipeClassFromClassName(guiPipeClassName)
      guiPipe = guiPipeClass(parent=self, application=self.application, name=guiPipeName)
      guiPipe.restoreWidgetsState(**widgetsState)
      guiPipe.setActive(isActive)

      self.pipelineArea.addBox(guiPipe)

    self.pipelineArea.restoreState(state)
    self.pipelineSettingsParams = OrderedDict(pipelineSettings)
    self._setSettingsParams()

  def _savePipeline(self):
    '''jsonData = [{pipelineArea.state}, [guiPipesState], pipelineSettingsParams]   '''
    print('Saving')
    guiPipesState = self.pipelineArea.guiPipesState
    if len(guiPipesState)>0:
      self.jsonData = []
      self.jsonData.append(self.pipelineArea.saveState())
      self.jsonData.append(guiPipesState)
      self.jsonData.append(list(self.pipelineSettingsParams.items()))

      self._saveToJson()

  def _saveToJson(self):
    '''Tries to catch various error in giving the saving path '''
    savingPath  = str(self.savePipelineLineEdit.lineEdit.text())
    pipelineName = str(self.pipelineNameLabel.text())
    if not savingPath.endswith('.json'):
      try:
        if savingPath.endswith('/'):
          savingPath += pipelineName + '.json'
        else:
          if os.path.exists(savingPath):
            savingPath += '/'+ pipelineName + '.json'
          else:
            savingPath+='.json'
      except:
        print('Insert a valid directory path. E.g /Users/user1/Desktop/')
    self.savingDataPath = str(savingPath)

    try:
      with open(self.savingDataPath, 'w') as fp:
        json.dump(self.jsonData, fp, indent=2)
        fp.close()
      print('File saved in: ', self.savingDataPath)
    except:
      print('File not saved. Insert a valid directory path. E.g /Users/user1/Desktop/')




  #################################### _________ GUI PIPELINE SETTINGS ____________ ####################################

>>>>>>> 7ff6299e
  def _pipelineBoxesWidgetParams(self, currentGuiPipesName):
    self.savePipelineParams = []
    for guiPipeName in currentGuiPipesName:
      guiPipe = self.pipelineArea.docks[str(guiPipeName)]
      guiPipeClassName = guiPipe.__class__.__name__
      state = guiPipe.isActive
      params = guiPipe.widgetsState
      newDict = {guiPipeClassName: (guiPipeName, params, state)}
      self.savePipelineParams.append(newDict)
    return self.savePipelineParams


  def _createSettingWidgets(self):
    self.settingsWidgets = []
    self._createSettingsGroupBox()
    self._createAllSettingWidgets()
    self._addWidgetsToLayout(self.settingsWidgets, self.settingWidgetsLayout)
    self._setSettingsParams()

  def _createSettingsGroupBox(self):
    self.settingFrame = Frame(self, setLayout=False)
    self.settingFrame.setMaximumWidth(300)
    self.settingWidgetsLayout = QtGui.QGridLayout()
    self.settingFrame.setLayout(self.settingWidgetsLayout)
    self.settingsWidget.getLayout().addWidget(self.settingFrame)

  def _getInputDataHeaderLabel(self):
    color = QtGui.QColor('Red')
    header = QtGui.QListWidgetItem(DropHereLabel)
    header.setFlags(QtCore.Qt.NoItemFlags)
    header.setTextColor(color)
    return header

  def _createAllSettingWidgets(self):
    #
    self.pipelineReNameLabel = Label(self, 'Name')
    self.settingsWidgets.append(self.pipelineReNameLabel)
    self.pipelineReNameTextEdit = LineEdit(self, str(self.pipelineNameLabel.text()))
    self.settingsWidgets.append(self.pipelineReNameTextEdit)
    #
    self.inputDataLabel = Label(self, 'Input Data')
    self.settingsWidgets.append(self.inputDataLabel)
    self.inputDataList = ListWidget(self)
    self.inputDataList.setMaximumHeight(200)
    self.inputDataList.setAcceptDrops(True)

    self.inputDataList.addItem(self._getInputDataHeaderLabel())
    self.settingsWidgets.append(self.inputDataList)
    self.connect(self.inputDataList, QtCore.SIGNAL("dropped"), self._itemsDropped)

    #
    self.autoLabel = Label(self, 'Auto Run')
    self.settingsWidgets.append(self.autoLabel)
    self.autoCheckBox = CheckBox(self,)
    self.settingsWidgets.append(self.autoCheckBox)
    #
    self.savePipelineLabel = Label(self, 'Save in: directory path', tipText='Select path where to save your Pipeline file')
    self.settingsWidgets.append(self.savePipelineLabel)
    self.savePipelineLineEdit = LineEditButtonDialog(self, fileMode=QtGui.QFileDialog.Directory)
    self.settingsWidgets.append(self.savePipelineLineEdit)
    #

    #
    self.selectDisplayLabel = Label(self, 'Select output Display',
                                   tipText='Select display to show the pipeline output')
    self.settingsWidgets.append(self.selectDisplayLabel)
    self.selectDisplay = PulldownList(self, texts = ['Select'])
    if self.mainWindow is not None:
      self.selectDisplay.setData(texts = ['Select'] + [display.pid for display in self.mainWindow.spectrumDisplays])
    self.settingsWidgets.append(self.selectDisplay)

    #
    self.addBoxLabel = Label(self, 'Add Method On')
    self.settingsWidgets.append(self.addBoxLabel)
    self.addBoxPosition = RadioButtons(self,texts=['top', 'bottom'], selectedInd=0,direction='h')
    self.addBoxPosition.setMaximumHeight(20)
    self.settingsWidgets.append(self.addBoxPosition)
    #
    self.autoActiveLabel = Label(self, 'Auto active')
    self.settingsWidgets.append(self.autoActiveLabel)
    self.autoActiveCheckBox = CheckBox(self, )
    self.autoActiveCheckBox.setChecked(True)
    self.settingsWidgets.append(self.autoActiveCheckBox)

    #
    self.filter = Label(self, 'Methods filter')
    self.settingsWidgets.append(self.filter)
    self.filterButton = Button(self, icon = self.filterIcon, callback = self.filterMethodPopup)
    self.filterButton.setStyleSheet(transparentStyle)
    self.settingsWidgets.append(self.filterButton)

    #
    self.spacerLabel = Label(self, '')
    self.spacerLabel.setMaximumHeight(1)
    self.settingsWidgets.append(self.spacerLabel)
    self.applyCancelsettingButtons = ButtonList(self, texts=['Cancel', 'Apply'], callbacks=[self._cancelSettingsCallBack, self._applySettingsCallBack],
                                                direction='H', hAlign='c')
    self.settingsWidgets.append(self.applyCancelsettingButtons)

  def _itemsDropped(self):
    if len(self.inputDataList.getTexts())==1:
      if DropHereLabel in self.inputDataList.getTexts():
        self.inputDataList.clear()
        self.goButton.setEnabled(True)



  def _updateInputDataWidgets(self):
    'update the gui pipe widget if the input data has changed'
    if len(self.pipelineArea.findAll()[1]) > 0:
      guiPipes = self.pipelineArea.orderedBoxes(self.pipelineArea.topContainer)
      for guiPipe in guiPipes:
<<<<<<< HEAD
        guiPipe._updateInputDataWidgets()
=======
        guiPipe._updateWidgets()
>>>>>>> 7ff6299e


  def settingsPipelineWidgets(self):
    if self.settingFrame.isHidden():
      self._showSettingWidget()
    else:
      self._cancelSettingsCallBack()

  def _updateSettingsParams(self):
    name = str(self.pipelineReNameTextEdit.text())
    rename = str(self.pipelineReNameTextEdit.text())
    savePath = str(self.savePipelineLineEdit.lineEdit.text())
    autoRun = self.autoCheckBox.get()
    addPosit = self.addBoxPosition.get()
    autoActive = self.autoActiveCheckBox.get()

    params = OrderedDict([
      ('name', name),
      ('rename', rename),
      ('savePath', savePath),
      ('autoRun', autoRun),
      ('addPosit', addPosit),
      ('autoActive', autoActive)
    ])
    self.pipelineSettingsParams = params


  def _setSettingsParams(self):
    widgets = [self.pipelineNameLabel.setText, self.pipelineReNameTextEdit.setText,
               self.savePipelineLineEdit.lineEdit.setText, self.autoCheckBox.setChecked, self.addBoxPosition.set]
    for widget, value in zip(widgets, self.pipelineSettingsParams.values()):
      widget(value)


  def _renamePipeline(self):
    self.pipelineName = self.lineEdit.text()

  def _applySettingsCallBack(self):
    self._displayStopButton()
    self._updateSettingsParams()
    self._setSettingsParams()
    self.setDataSelection()
    self._updateInputDataWidgets()
    # self._hideSettingWidget()

  def _cancelSettingsCallBack(self):
    self._setSettingsParams()
    # self._hideSettingWidget()

  def _hideSettingWidget(self):
    self.settingFrame.hide()
    for widget in self.settingsWidgets:
      widget.hide()

  def _showSettingWidget(self):
    self.settingFrame.show()
    for widget in self.settingsWidgets:
      widget.show()

  def _displayStopButton(self):
    if self.autoCheckBox.isChecked():
      self.goButton.buttons[0].show()
      self.goButton.buttons[1].show()
      self.goButton.buttons[2].hide()
    else:
      self.goButton.buttons[0].hide()
      self.goButton.buttons[1].hide()
      self.goButton.buttons[2].show()

  def filterMethodPopup(self):
    FilterMethods(parent=self).exec()

  def _addWidgetsToLayout(self, widgets, layout):
    count = int(len(widgets) / 2)
    self.positions = [[i + 1, j] for i in range(count) for j in range(2)]
    for position, widget in zip(self.positions, widgets):
      i, j = position
      layout.addWidget(widget, i, j)

  def setDataSelection(self):

    dataTexts = self.inputDataList.getTexts()
    self.inputData.clear()
    self.spectrumGroups.clear()
    if self.project is not None:
      if len(dataTexts) == 0:
        self.goButton.setEnabled(False)
        self.inputDataList.addItem(self._getInputDataHeaderLabel())
        return
      for text in dataTexts:
        obj  = self.project.getByPid(text)
        if object is not None:
          if isinstance(obj, Spectrum):
            self.inputData.update([obj])
          elif isinstance(obj, SpectrumGroup):
            self.inputData.update(obj.spectra)
            self.spectrumGroups.update([obj])
          else:
            print(obj, 'Not available.')

  def _updateInputData(self, data):
    ''
    dataTexts = self.inputDataList.getTexts()
    sp =  data['object']
    item = sp.pid
    self.inputDataList.clearSelection()
    self.inputDataList.select(item)
    self.inputDataList.removeItem()
    self.setDataSelection()



    # self.setDataSelection()

class FilterMethods(CcpnDialog):

  def __init__(self, parent=None, title='Preferred Pipes', **kw):
    CcpnDialog.__init__(self, parent, setLayout=False, windowTitle=title, **kw)
    # super(FilterMethods, self).__init__(parent)
    self.parent = parent
    self._setMainLayout()
    self._setWidgets()
    self._addWidgetsToLayout()


  def _setMainLayout(self):
    self.mainLayout = QtGui.QGridLayout()
    self.setLayout(self.mainLayout)
    self.setWindowTitle("Filter Methods")
    self.resize(250, 300)

  def _setWidgets(self):

    self.selectLabel = Label(self, 'Select All')
    self.selectAllCheckBox = CheckBox(self, )
    self._setSelectionScrollArea()
    self._addMethodCheckBoxes()
    self.applyCancelButtons = ButtonList(self, texts=['Cancel', 'Ok'],
                                                callbacks=[self.reject, self._okButtonCallBack],
                                                direction='H')
    self.selectAllCheckBox.stateChanged.connect(self._checkAllMethods)

  def _addMethodCheckBoxes(self):
    self.allMethodCheckBoxes = []
    for i, guiPipe in enumerate(self.parent.guiPipes):
        self.spectrumCheckBox = CheckBox(self.scrollAreaWidgetContents, text=str(guiPipe.pipeName), grid=(i + 1, 0))
        self.allMethodCheckBoxes.append(self.spectrumCheckBox)
    self.updateMethodCheckBoxes()
    self.updateSelectAllCheckBox()

  def updateMethodCheckBoxes(self):

    for guiPipe in self.parent.guiPipes:
      if guiPipe.preferredPipe:
        for cb in self.allMethodCheckBoxes:
          if cb.text() == guiPipe.pipeName:
            cb.setChecked(True)

  def updateSelectAllCheckBox(self):
    for cb in self.allMethodCheckBoxes:
      if not cb.isChecked():
        return
      else:
        self.selectAllCheckBox.setChecked(True)


  def _checkAllMethods(self, state):
    if len(self.allMethodCheckBoxes)>0:
      for cb in self.allMethodCheckBoxes:
        if state == QtCore.Qt.Checked:
          cb.setChecked(True)
        else:
          cb.setChecked(False)

  def _setPreferredPipe(self):
    pipes = []
    for cb in self.allMethodCheckBoxes:
      if cb.isChecked():
        guiPipe =  self.parent._getGuiPipeClass(cb.text())
        guiPipe.preferredPipe = True
        pipes.append(guiPipe)
      else:
        guiPipe = self.parent._getGuiPipeClass(cb.text())
        guiPipe.preferredPipe = False
        pipes.append(guiPipe)
    self.parent.guiPipes = pipes

  def _setSelectionScrollArea(self):
    self.scrollArea = ScrollArea(self)
    self.scrollArea.setWidgetResizable(True)
    self.scrollAreaWidgetContents = Frame(None, setLayout=True)
    self.scrollArea.setWidget(self.scrollAreaWidgetContents)

  def _addWidgetsToLayout(self):
    self.mainLayout.addWidget(self.selectLabel, 0,0)
    self.mainLayout.addWidget(self.selectAllCheckBox, 0, 1)
    self.mainLayout.addWidget(self.scrollArea, 1, 0, 1, 2)
    self.mainLayout.addWidget(self.applyCancelButtons, 2, 1,)

  def _okButtonCallBack(self):
    self._setPreferredPipe()
    self.parent._setDataPipesPulldown()
    self.accept()





#################################### _________ RUN GUI TESTING ____________ ####################################


if __name__ == '__main__':
  from ccpn.ui.gui.widgets.Application import TestApplication
  from ccpn.ui.gui.widgets.CcpnModuleArea import CcpnModuleArea
  from ccpn.pipes.examples import pipeExamples
<<<<<<< HEAD


  # analysis specific
  from ccpn.pipes import loadedPipes
  from  ccpn.AnalysisScreen import pipes  # this is needed to load the pipes
=======
>>>>>>> 7ff6299e

  # analysis specific
  from ccpn.pipes import loadedPipes
  from  ccpn.AnalysisScreen import pipes


  app = TestApplication()
  win = QtGui.QMainWindow()

<<<<<<< HEAD

=======
>>>>>>> 7ff6299e
  moduleArea = CcpnModuleArea(mainWindow=None, )
  pipeline = GuiPipeline(mainWindow=None, pipes = loadedPipes)
  # pipeline = GuiPipeline(mainWindow=None, pipes=pipeExamples)
  moduleArea.addModule(pipeline)

  win.setCentralWidget(moduleArea)
  win.resize(1000, 500)
  win.setWindowTitle('Testing %s' % pipeline.moduleName)
  win.show()

  app.start()<|MERGE_RESOLUTION|>--- conflicted
+++ resolved
@@ -142,11 +142,7 @@
 
 
     # init the CcpnModule
-<<<<<<< HEAD
-    CcpnModule.__init__(self, mainWindow=mainWindow, name=name)
-=======
     CcpnModule.__init__(self, mainWindow=mainWindow, name=name, closeFunc=self._closeAllGuiPipes)
->>>>>>> 7ff6299e
 
     # init the Pipeline
     Pipeline.__init__(self, application=self.application, pipelineName=name, pipes=pipes)
@@ -220,7 +216,6 @@
       self._guiPipes = allGuiPipes
     else:
       self._guiPipes = []
-<<<<<<< HEAD
 
   @property
   def pipelineTemplates(self):
@@ -233,37 +228,16 @@
     :param pipelineTemplates:  [{templateName: templateClass}]
     '''
 
-=======
-
-  @property
-  def pipelineTemplates(self):
-    return self._pipelineTemplates
-
-  @pipelineTemplates.setter
-  def pipelineTemplates(self, pipelineTemplates):
-    '''
-    Set the pipelineTemplates to the guiPipeline
-    :param pipelineTemplates:  [{templateName: templateClass}]
-    '''
-
->>>>>>> 7ff6299e
     if pipelineTemplates is not None:
       self._pipelineTemplates = pipelineTemplates
     else:
       self._pipelineTemplates = []
 
       #  TODO put notifier to update the pulldown when guiPipes change
-<<<<<<< HEAD
-
-
-
-
-=======
-
-
-
-
->>>>>>> 7ff6299e
+
+
+
+
   ####################################_________ GUI SETUP ____________###########################################
   def _setIcons(self):
     self.settingIcon = Icon('icons/applications-system')
@@ -346,7 +320,6 @@
           otherGuiPipes.append(guiPipe.pipe.pipeName)
     self.pipePulldownData.extend(preferredGuiPipes)
     self.pipePulldownData.extend(otherGuiPipes)
-<<<<<<< HEAD
 
     self.pipePulldown.setData(self.pipePulldownData)
 
@@ -358,19 +331,6 @@
     # self.pipePulldown.insertSeparator(countPreferredGuiPipes)
     self.pipePulldown.activated[str].connect(self._selectPipe)
 
-=======
-
-    self.pipePulldown.setData(self.pipePulldownData)
-
-    disablePreferredPipeLabel = self.pipePulldown.getItemIndex(preferredPipeLabel)
-    self.pipePulldown.model().item(disablePreferredPipeLabel).setEnabled(False)
-    disableOtherPipeLabel = self.pipePulldown.getItemIndex(otherPipeLabel)
-    self.pipePulldown.model().item(disableOtherPipeLabel).setEnabled(False)
-
-    # self.pipePulldown.insertSeparator(countPreferredGuiPipes)
-    self.pipePulldown.activated[str].connect(self._selectPipe)
-
->>>>>>> 7ff6299e
   def _updatePipePulldown(self):
     if len(self.guiPipes) != len(self.pipes):
       self.guiPipes = self._getGuiFromPipes(self.pipes)
@@ -410,11 +370,7 @@
     guiPipes = self.pipelineArea.currentGuiPipes
     if len(guiPipes) > 0:
       for guiPipe in guiPipes:
-<<<<<<< HEAD
-        guiPipe.closeBox()
-=======
         guiPipe._closeBox()
->>>>>>> 7ff6299e
 
   def keyPressEvent(self, KeyEvent):
     ''' Run the pipeline by pressing the enter key '''
@@ -433,7 +389,6 @@
   ####################################_________ GUI CallBacks ____________###########################################
 
   def _selectPipe(self, selected):
-<<<<<<< HEAD
 
     guiPipeName = self._getSerialName(str(selected))
     self._addGuiPipe(guiPipeName, selected)
@@ -465,40 +420,7 @@
 
           else:
             guiPipe.pipe.isActive = False
-=======
-
-    guiPipeName = self._getSerialName(str(selected))
-    self._addGuiPipe(guiPipeName, selected)
-    self.pipePulldown.setIndex(0)
-
-
-
-  def _addGuiPipe(self, name, selected):
-    for guiPipe in self.guiPipes:
-      if guiPipe.pipeName == selected:
-        position = self.pipelineSettingsParams['addPosit']
-        guiPipe = guiPipe(parent=self, application=self.application, name=name, project=self.project)
-        self.pipelineArea.addDock(guiPipe, position=position)
-        autoActive = self.pipelineSettingsParams['autoActive']
-        guiPipe.label.checkBox.setChecked(autoActive)
-
-
-  def _runPipeline(self):
-
-    self.queue = []
-    if self.inputData:
-      if len(self.pipelineArea.findAll()[1]) > 0:
-        guiPipes = self.pipelineArea.orderedBoxes(self.pipelineArea.topContainer)
-        for guiPipe in guiPipes:
-          if guiPipe.isActive:
-            guiPipe.pipe.isActive = True
-            guiPipe.pipe._kwargs = guiPipe.widgetsState
-            self.queue.append(guiPipe.pipe)
-
-          else:
-            guiPipe.pipe.isActive = False
-
->>>>>>> 7ff6299e
+
 
       self.runPipeline()
 
@@ -518,32 +440,10 @@
 
   ####################################_________ others____________###########################################
 
-<<<<<<< HEAD
-      self.runPipeline()
-
-
-
-  def _closeModule(self):
-    """Re-implementation of closeModule function from CcpnModule to unregister notification """
-    self._unregisterNotifier()
-    super(GuiPipeline, self)._closeModule()
-
-  def close(self):
-    """
-    Close the table from the commandline
-    """
-    self._closeModule()
-
-
-  ####################################_________ others____________###########################################
-
-=======
->>>>>>> 7ff6299e
   def _unregisterNotifier(self):
     "Cleanup of Notifierers"
     if self._inputDataDeletedNotifier:
       self._inputDataDeletedNotifier.unRegister()
-<<<<<<< HEAD
 
   def _getGuiPipeClassFromClassName(self, name):
     for guiPipe in self.guiPipes:
@@ -641,116 +541,12 @@
       print('File saved in: ', self.savingDataPath)
     except:
       print('File not saved. Insert a valid directory path. E.g /Users/user1/Desktop/')
-=======
-
-  def _getGuiPipeClassFromClassName(self, name):
-    for guiPipe in self.guiPipes:
-      if guiPipe.__name__ == name:
-        print('guiPipe.__name__ == name', name)
-        return guiPipe
-
-  def _getGuiPipeClass(self, name):
-    for guiPipe in self.guiPipes:
-      if guiPipe.pipeName == name:
-        return guiPipe
-
-  ####################################_________ Thread  SETUP ____________##############################################
-  def _setPipelineThread(self):
-    self.pipelineThread = QtCore.QThread()
-    self.pipelineThread.start()
-    self.pipelineWorker = PipelineWorker()
-    self.pipelineWorker.moveToThread(self.pipelineThread)
->>>>>>> 7ff6299e
-
-
-
-  ####################################_________ Saving Restoring  SETUP ____________####################################
-  def _openJsonFile(self, path):
-    if path is not None:
-      with open(str(path), 'r') as jf:
-        data = json.load(jf)
-      return data
-
-<<<<<<< HEAD
+
+
+
+
   #################################### _________ GUI PIPELINE SETTINGS ____________ ####################################
 
-=======
-  def _getPathFromDialogBox(self):
-    dialog = FileDialog(self, text="Open Pipeline",
-                        acceptMode=FileDialog.AcceptOpen)
-    return dialog.selectedFile()
-
-  def _getGuiPipesFromFile(self, params, guiPipesNames):
-    pipelineBoxes = []
-    for i in params:
-      for key, value in i.items():
-        if value[0].upper() in guiPipesNames:
-          guiPipe = self._getGuiPipeClassFromClassName(key)
-          pipelineBox = guiPipe(parent=self, application=self.application, name = value[0], params = value[1])
-          pipelineBox.setActive(value[2])
-          pipelineBoxes.append(pipelineBox)
-    return pipelineBoxes
-
-  def _openSavedPipeline(self):
-    path = self._getPathFromDialogBox()
-    state, guiPipesState, pipelineSettings = self._openJsonFile(path)
-    self._closeAllGuiPipes()
-    for item in guiPipesState:
-      guiPipeClassName, guiPipeName, widgetsState, isActive = item
-      guiPipeClass = self._getGuiPipeClassFromClassName(guiPipeClassName)
-      guiPipe = guiPipeClass(parent=self, application=self.application, name=guiPipeName)
-      guiPipe.restoreWidgetsState(**widgetsState)
-      guiPipe.setActive(isActive)
-
-      self.pipelineArea.addBox(guiPipe)
-
-    self.pipelineArea.restoreState(state)
-    self.pipelineSettingsParams = OrderedDict(pipelineSettings)
-    self._setSettingsParams()
-
-  def _savePipeline(self):
-    '''jsonData = [{pipelineArea.state}, [guiPipesState], pipelineSettingsParams]   '''
-    print('Saving')
-    guiPipesState = self.pipelineArea.guiPipesState
-    if len(guiPipesState)>0:
-      self.jsonData = []
-      self.jsonData.append(self.pipelineArea.saveState())
-      self.jsonData.append(guiPipesState)
-      self.jsonData.append(list(self.pipelineSettingsParams.items()))
-
-      self._saveToJson()
-
-  def _saveToJson(self):
-    '''Tries to catch various error in giving the saving path '''
-    savingPath  = str(self.savePipelineLineEdit.lineEdit.text())
-    pipelineName = str(self.pipelineNameLabel.text())
-    if not savingPath.endswith('.json'):
-      try:
-        if savingPath.endswith('/'):
-          savingPath += pipelineName + '.json'
-        else:
-          if os.path.exists(savingPath):
-            savingPath += '/'+ pipelineName + '.json'
-          else:
-            savingPath+='.json'
-      except:
-        print('Insert a valid directory path. E.g /Users/user1/Desktop/')
-    self.savingDataPath = str(savingPath)
-
-    try:
-      with open(self.savingDataPath, 'w') as fp:
-        json.dump(self.jsonData, fp, indent=2)
-        fp.close()
-      print('File saved in: ', self.savingDataPath)
-    except:
-      print('File not saved. Insert a valid directory path. E.g /Users/user1/Desktop/')
-
-
-
-
-  #################################### _________ GUI PIPELINE SETTINGS ____________ ####################################
-
->>>>>>> 7ff6299e
   def _pipelineBoxesWidgetParams(self, currentGuiPipesName):
     self.savePipelineParams = []
     for guiPipeName in currentGuiPipesName:
@@ -863,11 +659,7 @@
     if len(self.pipelineArea.findAll()[1]) > 0:
       guiPipes = self.pipelineArea.orderedBoxes(self.pipelineArea.topContainer)
       for guiPipe in guiPipes:
-<<<<<<< HEAD
-        guiPipe._updateInputDataWidgets()
-=======
         guiPipe._updateWidgets()
->>>>>>> 7ff6299e
 
 
   def settingsPipelineWidgets(self):
@@ -1083,14 +875,6 @@
   from ccpn.ui.gui.widgets.Application import TestApplication
   from ccpn.ui.gui.widgets.CcpnModuleArea import CcpnModuleArea
   from ccpn.pipes.examples import pipeExamples
-<<<<<<< HEAD
-
-
-  # analysis specific
-  from ccpn.pipes import loadedPipes
-  from  ccpn.AnalysisScreen import pipes  # this is needed to load the pipes
-=======
->>>>>>> 7ff6299e
 
   # analysis specific
   from ccpn.pipes import loadedPipes
@@ -1100,10 +884,6 @@
   app = TestApplication()
   win = QtGui.QMainWindow()
 
-<<<<<<< HEAD
-
-=======
->>>>>>> 7ff6299e
   moduleArea = CcpnModuleArea(mainWindow=None, )
   pipeline = GuiPipeline(mainWindow=None, pipes = loadedPipes)
   # pipeline = GuiPipeline(mainWindow=None, pipes=pipeExamples)
