--- conflicted
+++ resolved
@@ -37,14 +37,9 @@
 from ccpn.ui.gui.widgets.QuickTable import QuickTable
 from ccpn.core.lib.Notifiers import Notifier
 from ccpn.ui.gui.widgets.PulldownListsForObjects import StructurePulldown
-<<<<<<< HEAD
-from ccpn.ui.gui.widgets.Table import ObjectTable, Column
-from PyQt5 import QtGui, QtWidgets, QtCore, QtOpenGL
-=======
 from ccpn.ui.gui.widgets.Table import ObjectTable
 from ccpn.ui.gui.widgets.Column import Column, ColumnClass
-from PyQt4 import QtGui, QtCore, QtOpenGL
->>>>>>> 0474d816
+from PyQt5 import QtGui, QtWidgets, QtCore, QtOpenGL
 from ccpn.ui.gui.widgets.MessageDialog import showWarning
 from ccpn.core.StructureEnsemble import StructureEnsemble
 from ccpn.core.StructureEnsemble import EnsembleData
@@ -580,7 +575,6 @@
     """
     Update the table from StructureEnsemble
     """
-
     if not self._updateSilence:
       # tuples = structureEnsemble.data.as_namedtuples()
       # self.setColumns(self.STcolumns)
