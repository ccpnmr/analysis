"""
Module Documentation here
"""
#=========================================================================================
# Licence, Reference and Credits
#=========================================================================================
__copyright__ = "Copyright (C) CCPN project (https://www.ccpn.ac.uk) 2014 - 2023"
__credits__ = ("Ed Brooksbank, Joanna Fox, Victoria A Higman, Luca Mureddu, Eliza Płoskoń",
               "Timothy J Ragan, Brian O Smith, Gary S Thompson & Geerten W Vuister")
__licence__ = ("CCPN licence. See https://ccpn.ac.uk/software/licensing/")
__reference__ = ("Skinner, S.P., Fogh, R.H., Boucher, W., Ragan, T.J., Mureddu, L.G., & Vuister, G.W.",
                 "CcpNmr AnalysisAssign: a flexible platform for integrated NMR analysis",
                 "J.Biomol.Nmr (2016), 66, 111-124, https://doi.org/10.1007/s10858-016-0060-y")
#=========================================================================================
# Last code modification
#=========================================================================================
__modifiedBy__ = "$modifiedBy: Ed Brooksbank $"
<<<<<<< HEAD
__dateModified__ = "$dateModified: 2023-01-06 15:36:55 +0000 (Fri, January 06, 2023) $"
__version__ = "$Revision: 3.1.1 $"
=======
__dateModified__ = "$dateModified: 2023-01-06 15:45:21 +0000 (Fri, January 06, 2023) $"
__version__ = "$Revision: 3.1.0 $"
>>>>>>> e1fb28ab
#=========================================================================================
# Created
#=========================================================================================
__author__ = "$Author: Luca Mureddu $"
__date__ = "$Date: 2017-03-30 11:28:58 +0100 (Thu, March 30, 2017) $"
#=========================================================================================
# Start of code
#=========================================================================================

import os
import datetime
from PyQt5 import QtGui
from ccpn.ui.gui.widgets.Label import Label
from ccpn.ui.gui.widgets.ButtonList import ButtonList
from ccpn.ui.gui.popups.Dialog import CcpnDialog
from ccpn.util import Path


# This text is being copied on the clipboard only. Is not the source of the image in the popup.
# The image is in ccpn.ui.gui.widgets
year = datetime.date.today().year
<<<<<<< HEAD


TEXT = ''' Copyright (C) CCPN project (www.ccpn.ac.uk) 2014 - %s
| 
            **Active Developers:**
            Ed Brooksbank, Joanna Fox, Victoria A Higman, Luca Mureddu, Eliza Płoskoń,
            Timothy J Ragan, Brian O Smith, Gary S Thompson & Geerten W Vuister
=======

TEXT = '''
Copyright (C) CCPN project (www.ccpn.ac.uk) 2014 - %s
>>>>>>> e1fb28ab

**Active Developers:**
Ed Brooksbank, Joanna Fox, Victoria A Higman, Luca Mureddu, Eliza Płoskoń,
Timothy J Ragan, Brian O Smith, Gary S Thompson & Geerten W Vuister

<<<<<<< HEAD
            **This program uses:**
            The CCPN data model: J Biomol NMR (2006) 36:147–155, DOI 10.1007/s10858-006-9076-z 
            PyQtGraph (https://www.pyqtgraph.org)
            PyQt (https://pyqt.sourceforge.net)
            Miniconda, subject to Anaconda End User Licence Agreement (https://docs.continuum.io/anaconda/eula)

            **Disclaimer:**
            This program is offered 'as-is'. Under no circumstances will the authors, CCPN, the Department of Molecular 
            and Cell Biology, or the University of Leicester be liable for any damage, loss of data, loss of revenue or 
            any other undesired consequences originating from the usage of this software.
        ''' % year
=======
**This program uses:**
The CCPN data model: J Biomol NMR (2006) 36:147–155, DOI 10.1007/s10858-006-9076-z 
PyQtGraph (https://www.pyqtgraph.org)
PyQt (https://pyqt.sourceforge.net)
Miniconda, subject to Anaconda End User Licence Agreement (https://docs.continuum.io/anaconda/eula)

**Disclaimer:**
This program is offered 'as-is'. Under no circumstances will the authors, CCPN, the Department of Molecular 
and Cell Biology, or the University of Leicester be liable for any damage, loss of data, loss of revenue or 
any other undesired consequences originating from the usage of this software.
''' % year
>>>>>>> e1fb28ab


class AboutPopup(CcpnDialog):
    def __init__(self, parent=None, title='About CcpNmr', **kwds):
        CcpnDialog.__init__(self, parent, setLayout=True, windowTitle=title, **kwds)

        pathPNG = os.path.join(Path.getPathToImport('ccpn.ui.gui.widgets'), 'AboutCcpNmr.png')
        self.label = Label(self, grid=(0, 0))
        self.label.setPixmap(QtGui.QPixmap(pathPNG))

        self.buttons = ButtonList(self, texts=['Close', 'Copy'],
                                  callbacks=[self.accept, self._copyToClipboard],
                                  tipTexts=['Close window', 'Copy text to clipboard'],
                                  grid=(1, 0), hAlign='r')

        self.setMaximumWidth(self.size().width())
        self.setMaximumSize(self.maximumWidth(), self.maximumHeight())
        # CcpnDialog.fixedSize(self)

    @staticmethod
    def _copyToClipboard():
        """TEXT being copied on the clipboard """
        from ccpn.util.Common import copyToClipboard

        copyToClipboard([TEXT])


def main():
    from ccpn.ui.gui.widgets.Application import TestApplication

<<<<<<< HEAD

    app = TestApplication()
    popup = AboutPopup()

=======
    app = TestApplication()
    popup = AboutPopup()

>>>>>>> e1fb28ab
    popup.show()
    popup.raise_()

    app.start()


if __name__ == '__main__':
    main()<|MERGE_RESOLUTION|>--- conflicted
+++ resolved
@@ -15,13 +15,8 @@
 # Last code modification
 #=========================================================================================
 __modifiedBy__ = "$modifiedBy: Ed Brooksbank $"
-<<<<<<< HEAD
-__dateModified__ = "$dateModified: 2023-01-06 15:36:55 +0000 (Fri, January 06, 2023) $"
+__dateModified__ = "$dateModified: 2023-01-06 15:50:33 +0000 (Fri, January 06, 2023) $"
 __version__ = "$Revision: 3.1.1 $"
-=======
-__dateModified__ = "$dateModified: 2023-01-06 15:45:21 +0000 (Fri, January 06, 2023) $"
-__version__ = "$Revision: 3.1.0 $"
->>>>>>> e1fb28ab
 #=========================================================================================
 # Created
 #=========================================================================================
@@ -43,37 +38,14 @@
 # This text is being copied on the clipboard only. Is not the source of the image in the popup.
 # The image is in ccpn.ui.gui.widgets
 year = datetime.date.today().year
-<<<<<<< HEAD
-
-
-TEXT = ''' Copyright (C) CCPN project (www.ccpn.ac.uk) 2014 - %s
-| 
-            **Active Developers:**
-            Ed Brooksbank, Joanna Fox, Victoria A Higman, Luca Mureddu, Eliza Płoskoń,
-            Timothy J Ragan, Brian O Smith, Gary S Thompson & Geerten W Vuister
-=======
 
 TEXT = '''
 Copyright (C) CCPN project (www.ccpn.ac.uk) 2014 - %s
->>>>>>> e1fb28ab
 
 **Active Developers:**
 Ed Brooksbank, Joanna Fox, Victoria A Higman, Luca Mureddu, Eliza Płoskoń,
 Timothy J Ragan, Brian O Smith, Gary S Thompson & Geerten W Vuister
 
-<<<<<<< HEAD
-            **This program uses:**
-            The CCPN data model: J Biomol NMR (2006) 36:147–155, DOI 10.1007/s10858-006-9076-z 
-            PyQtGraph (https://www.pyqtgraph.org)
-            PyQt (https://pyqt.sourceforge.net)
-            Miniconda, subject to Anaconda End User Licence Agreement (https://docs.continuum.io/anaconda/eula)
-
-            **Disclaimer:**
-            This program is offered 'as-is'. Under no circumstances will the authors, CCPN, the Department of Molecular 
-            and Cell Biology, or the University of Leicester be liable for any damage, loss of data, loss of revenue or 
-            any other undesired consequences originating from the usage of this software.
-        ''' % year
-=======
 **This program uses:**
 The CCPN data model: J Biomol NMR (2006) 36:147–155, DOI 10.1007/s10858-006-9076-z 
 PyQtGraph (https://www.pyqtgraph.org)
@@ -85,7 +57,6 @@
 and Cell Biology, or the University of Leicester be liable for any damage, loss of data, loss of revenue or 
 any other undesired consequences originating from the usage of this software.
 ''' % year
->>>>>>> e1fb28ab
 
 
 class AboutPopup(CcpnDialog):
@@ -116,16 +87,9 @@
 def main():
     from ccpn.ui.gui.widgets.Application import TestApplication
 
-<<<<<<< HEAD
-
     app = TestApplication()
     popup = AboutPopup()
 
-=======
-    app = TestApplication()
-    popup = AboutPopup()
-
->>>>>>> e1fb28ab
     popup.show()
     popup.raise_()
 
