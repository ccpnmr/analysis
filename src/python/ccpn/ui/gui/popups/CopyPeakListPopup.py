"""
Module Documentation here
"""
#=========================================================================================
# Licence, Reference and Credits
#=========================================================================================
__copyright__ = "Copyright (C) CCPN project (http://www.ccpn.ac.uk) 2014 - 2022"
__credits__ = ("Ed Brooksbank, Joanna Fox, Victoria A Higman, Luca Mureddu, Eliza Płoskoń",
               "Timothy J Ragan, Brian O Smith, Gary S Thompson & Geerten W Vuister")
__licence__ = ("CCPN licence. See http://www.ccpn.ac.uk/v3-software/downloads/license")
__reference__ = ("Skinner, S.P., Fogh, R.H., Boucher, W., Ragan, T.J., Mureddu, L.G., & Vuister, G.W.",
                 "CcpNmr AnalysisAssign: a flexible platform for integrated NMR analysis",
                 "J.Biomol.Nmr (2016), 66, 111-124, http://doi.org/10.1007/s10858-016-0060-y")
#=========================================================================================
# Last code modification
#=========================================================================================
<<<<<<< HEAD
__modifiedBy__ = "$modifiedBy: Luca Mureddu $"
__dateModified__ = "$dateModified: 2022-01-26 13:49:33 +0000 (Wed, January 26, 2022) $"
=======
__modifiedBy__ = "$modifiedBy: Geerten Vuister $"
__dateModified__ = "$dateModified: 2022-01-25 18:54:25 +0000 (Tue, January 25, 2022) $"
>>>>>>> b0d2008c
__version__ = "$Revision: 3.0.4 $"
#=========================================================================================
# Created
#=========================================================================================
__author__ = "$Author: CCPN $"
__date__ = "$Date: 2017-03-30 11:28:58 +0100 (Thu, March 30, 2017) $"
#=========================================================================================
# Start of code
#=========================================================================================

from ccpn.ui.gui.widgets.Label import Label
from ccpn.ui.gui.widgets.PulldownList import PulldownList
from ccpn.ui.gui.popups.Dialog import CcpnDialogMainWidget
from ccpn.util.Logging import getLogger
from ccpn.ui.gui.widgets.MessageDialog import showWarning
from ccpn.core.lib.ContextManagers import undoBlockWithoutSideBar, notificationEchoBlocking
from ccpn.ui.gui.widgets.RadioButtons import RadioButtons, RadioButtonsWithSubCheckBoxes
from ccpn.ui.gui.widgets.RadioButton import CheckBoxCheckedText, CheckBoxCallbacks, CheckBoxTexts, CheckBoxTipTexts
from collections import OrderedDict as od
from ccpn.ui.gui.widgets.MessageDialog import showWarning, _stoppableProgressBar, progressManager
import ccpn.ui.gui.widgets.CompoundWidgets as cw

_OnlyPositionAndAssignments = 'Copy position and assignments'
_IncludeAllPeakProperties   = 'Copy all existing properties'
_SnapToExtremum             = 'Snap to extremum'
_RefitPeaks                 = 'Refit peaks'
_RefitPeaksAtPosition       = 'Refit peaks at position'
_RecalculateVolume          = 'Recalculate volume'
_tipTextOnlyPos             = f'''Copy Peaks and include only the original position and assignments (if available).\nAdditionally, execute the selected operations'''
_tipTextIncludeAll          = f'''Copy Peaks and include all the original properties: \nPosition, Assignments, Heights, Linewidths, Volumes etc...'''
_tipTextSnapToExtremum      = 'Snap all new peaks to extremum. Default properties set in the General Preferences'
_tipTextRefitPeaks          = 'Refit all new peaks. Default properties set in the General Preferences'
_tipTextRefitPeaksAtPosition= 'Refit peaks and force to maintain the original position. Default properties set in the General Preferences'
_tipTextRecalculateVolume   = 'Recalculate volume for all peaks. Requires a Refit.'


class CopyPeakListPopup(CcpnDialogMainWidget):
    def __init__(self, parent=None, mainWindow=None, title='Copy PeakList', spectrumDisplay=None,
                       selectItem=None, **kwds):
        super().__init__(parent, setLayout=True, size=(350, 250),minimumSize=(450, 250), windowTitle=title, **kwds)

        if mainWindow:
            self.mainWindow = mainWindow
            self.application = self.mainWindow.application
            self.project = self.mainWindow.project
            self.current = self.application.current
        else:
            self.mainWindow = None
            self.application = None
            self.project = None
            self.current = None

        self.spectrumDisplay = spectrumDisplay
        self.sourcePeakList = None
        self.targetSpectrum = None
        self.defaultPeakList = self._getDefaultPeakList() if selectItem is None else \
                               self.application.get(selectItem)

        self.setWidgets()
        self._populate()

        # enable the buttons
        self.setOkButton(callback=self._okClicked, tipText='Copy PeakList')
        self.setCloseButton(callback=self.reject, tipText='Close popup')
        self.setDefaultButton(CcpnDialogMainWidget.CLOSEBUTTON)
        self.__postInit__()
        self._extraActionDefs = {
                                _SnapToExtremum: self._snapPeaksToExtremum,
                                _RefitPeaks: self._refitPeaks,
                                _RecalculateVolume: self._recalculateVolume,
                                _RefitPeaksAtPosition: self._refitPeaks,
                                }

    def setWidgets(self):
        self.sourcePeakListPullDownCW = cw.PulldownListCompoundWidget(self.mainWidget, labelText='Source PeakList',
                                                              grid=(0, 0), callback=self._populateTargetSpectraPullDown)
        self.sourcePeakListPullDown = self.sourcePeakListPullDownCW.pulldownList
        self.targetSpectraPullDownCW = cw.PulldownListCompoundWidget(self.mainWidget, labelText='Target Spectrum',
                                                              grid=(1, 0))
        self.targetSpectraPullDown = self.targetSpectraPullDownCW.pulldownList


        checkBoxTexts = [_SnapToExtremum, _RefitPeaks, _RefitPeaksAtPosition, _RecalculateVolume]
        checkBoxTipTexts = [_tipTextSnapToExtremum, _tipTextRefitPeaks, _tipTextRefitPeaksAtPosition, _tipTextRecalculateVolume]

        checkBoxesDict = od([
                            (_OnlyPositionAndAssignments,
                             {
                             CheckBoxTexts: checkBoxTexts,
                             CheckBoxCheckedText: [_SnapToExtremum, _RefitPeaks, _RecalculateVolume],
                             CheckBoxTipTexts: checkBoxTipTexts,
                             CheckBoxCallbacks: [self._subSelectionCallback] * len(checkBoxTexts)
                             }
                            ),
                            ])

        self.copyOptionsRadioButtons = RadioButtonsWithSubCheckBoxes(self.mainWidget,
                                                                     texts=[_OnlyPositionAndAssignments, _IncludeAllPeakProperties],
                                                                     selectedInd=0,
                                                                     tipTexts=[_tipTextOnlyPos, _tipTextIncludeAll],
                                                                     checkBoxesDictionary=checkBoxesDict,
                                                                     grid=(2, 0),
                                                                     )


    def _populate(self):
        self._populateSourcePeakListPullDown()
        self._populateTargetSpectraPullDown()

    def _okClicked(self):
        with undoBlockWithoutSideBar():
            self.sourcePeakList = self.project.getByPid(self.sourcePeakListPullDown.getText())
            self.targetSpectrum = self.project.getByPid(self.targetSpectraPullDown.getText())
            self._copyPeakListToSpectrum()
        self.accept()

    def _executeAfterCopyPeaks(self, peakList):

        # execute further operations to the new peakList if required.
        ddValues = self.copyOptionsRadioButtons.get()
        extraActionsTexts = ddValues.get(_OnlyPositionAndAssignments, [])
        for action in extraActionsTexts:
            func = self._extraActionDefs.get(action)
            if func:
                func(peakList)

    def _copyPeakListToSpectrum(self):
        includeAllProperties = self.copyOptionsRadioButtons.getSelectedText() == _IncludeAllPeakProperties

        if self.sourcePeakList is not None:
            try:
                if self.targetSpectrum is not None:
                    with progressManager(self, 'Copying Peaks. See terminal window for more info...'):
                        newPeakList = self.sourcePeakList.copyTo(self.targetSpectrum, includeAllPeakProperties=includeAllProperties)
                        self._executeAfterCopyPeaks(newPeakList)
                    
            except Exception as es:
                getLogger().warning('Error copying peakList: %s' % str(es))
                showWarning(str(self.windowTitle()), str(es))

    def _populateSourcePeakListPullDown(self):
        """Populate the pulldown with the list of spectra in the project
        """
        if not self.project:
            return

        if len(self.project.peakLists) == 0:
            raise RuntimeError('Project has no PeakList\'s')

        sourcePullDownData = [str(pl.pid) for pl in self.project.peakLists]
        self.sourcePeakListPullDown.setData(sourcePullDownData)
        if self.defaultPeakList is not None:
           self.sourcePeakListPullDown.select(self.defaultPeakList.pid)
           self.sourcePeakList = self.defaultPeakList
        # self._selectDefaultPeakList()

    def _populateTargetSpectraPullDown(self, *args):
        """Populate the pulldown with the list of spectra on the selected spectrumDisplay and select the
        first visible spectrum
        """
        if not self.project:
            return

        sourcePeakList = self.application.get(args[0]) if len(args)>0 else self.sourcePeakList

        if sourcePeakList is None:
            visibleSpectra = spectra = self.project.spectra
        else:
            _dimCount = sourcePeakList.spectrum.dimensionCount
            visibleSpectra = spectra = [spec for spec in self.project.spectra if spec.dimensionCount <= _dimCount]

            if self.spectrumDisplay is not None:
                _tmp = self.spectrumDisplay.strips[0].getVisibleSpectra()
                visibleSpectra = [spec for spec in _tmp if spec.dimensionCount <= _dimCount]


        if spectra:
            targetPullDownData = [str(sp.pid) for sp in spectra]
            self.targetSpectraPullDown.setData(targetPullDownData)

            if visibleSpectra:
                self.targetSpectraPullDown.select(visibleSpectra[0].pid)

    def _getDefaultPeakList(self):
        """:return the default PeakList based on current settings, or None
        """
        result = None
        if not self.current:
            return result

        if self.current.peak is not None:
            result = self.current.peak.peakList

        elif self.current.strip is not None and not self.current.strip.isDeleted:
            _spec = self.current.strip.spectra[0]
            result = _spec.peakLists[-1]

        elif len(self.project.peakLists)>0:
            result = self.project.peakLists[0]

        return result

    def _subSelectionCallback(self, checked):
        """
        This routine is to ensure there are not mutually exclusive selections.
        Behaviour:
            allowed combinations:
                - _SnapToExtremum, _RefitPeaks, _RecalculateVolume
                - _SnapToExtremum, _RecalculateVolume
                - _RefitPeaks, _RecalculateVolume
                - _RefitPeaksAtPosition, _RecalculateVolume

            not allowed:
                - _RecalculateVolume alone
                - _RefitPeaksAtPosition excludes any of  _RefitPeaks, _SnapToExtremum

        It is convoluted and a refactor might be needed for readability.
        But double check the intended behaviour is maintained!

        :param checked: bool
        :return: None
        """
        clicked = self.sender().getText()
        radioButton = self.copyOptionsRadioButtons.getRadioButtonByText(_OnlyPositionAndAssignments)
        _include = radioButton.getSelectedCheckBoxes()
        _exclude = []

        if clicked == _RefitPeaksAtPosition:
            if checked:
                _exclude += [_SnapToExtremum, _RefitPeaks]

        if clicked == _SnapToExtremum:
            _exclude += [_RefitPeaksAtPosition]

        if clicked == _RefitPeaks:
            _exclude += [_RefitPeaksAtPosition]

        if _RecalculateVolume in _include:
            if _RefitPeaks not in _include:
                if _RefitPeaksAtPosition not in _include:
                    _include += [_RefitPeaks]

        newSelection = list(set([i for i in _include if i not in _exclude]))
        radioButton.setSelectedCheckBoxes(newSelection)

    def _refitPeaks(self, peakList, keepPosition=False):
        peaks = peakList.peaks
        fitMethod = self.application.preferences.general.peakFittingMethod
        getLogger().info('Refitting peaks')
        with undoBlockWithoutSideBar():
            with notificationEchoBlocking():
                for peak in peaks:
                    peak.fit(fitMethod=fitMethod, keepPosition=keepPosition)

    def _refitPeaksAtPositions(self, peakList, keepPosition=True):
        self._refitPeaks(peakList, keepPosition=keepPosition)

    def _recalculateVolume(self, peakList):
        getLogger().info('Recalculating  peak volumes.')
        with undoBlockWithoutSideBar():
            with notificationEchoBlocking():
                peakList.estimateVolumes()

    def _snapPeaksToExtremum(self, peakList):
        # get the default from the preferences
        minDropFactor = self.application.preferences.general.peakDropFactor
        searchBoxMode = self.application.preferences.general.searchBoxMode
        searchBoxDoFit = self.application.preferences.general.searchBoxDoFit
        fitMethod = self.application.preferences.general.peakFittingMethod
        peaks = peakList.peaks
        getLogger().info('Snapping Peaks To Extremum.')
        with undoBlockWithoutSideBar():
            with notificationEchoBlocking():
                peaks.sort(key=lambda x: x.position[0], reverse=False)  # reorder peaks by position
                for peak in peaks:
                    peak.snapToExtremum(halfBoxSearchWidth=4, halfBoxFitWidth=4,
                                        minDropFactor=minDropFactor, searchBoxMode=searchBoxMode,
                                        searchBoxDoFit=searchBoxDoFit, fitMethod=fitMethod)


if __name__ == '__main__':
    from ccpn.ui.gui.widgets.Application import TestApplication
    import ccpn.core.testing.WrapperTesting as WT


    app = TestApplication()

    thisWT = WT.WrapperTesting()
    thisWT.setUp()

    app.project = thisWT.project

    popup = CopyPeakListPopup()  # too many errors for testing here...

    popup.show()
    popup.raise_()

    app.start()

    WT.WrapperTesting.tearDown(thisWT)<|MERGE_RESOLUTION|>--- conflicted
+++ resolved
@@ -14,13 +14,8 @@
 #=========================================================================================
 # Last code modification
 #=========================================================================================
-<<<<<<< HEAD
-__modifiedBy__ = "$modifiedBy: Luca Mureddu $"
-__dateModified__ = "$dateModified: 2022-01-26 13:49:33 +0000 (Wed, January 26, 2022) $"
-=======
 __modifiedBy__ = "$modifiedBy: Geerten Vuister $"
-__dateModified__ = "$dateModified: 2022-01-25 18:54:25 +0000 (Tue, January 25, 2022) $"
->>>>>>> b0d2008c
+__dateModified__ = "$dateModified: 2022-02-01 15:30:08 +0000 (Tue, February 01, 2022) $"
 __version__ = "$Revision: 3.0.4 $"
 #=========================================================================================
 # Created
@@ -156,7 +151,7 @@
                     with progressManager(self, 'Copying Peaks. See terminal window for more info...'):
                         newPeakList = self.sourcePeakList.copyTo(self.targetSpectrum, includeAllPeakProperties=includeAllProperties)
                         self._executeAfterCopyPeaks(newPeakList)
-                    
+
             except Exception as es:
                 getLogger().warning('Error copying peakList: %s' % str(es))
                 showWarning(str(self.windowTitle()), str(es))
