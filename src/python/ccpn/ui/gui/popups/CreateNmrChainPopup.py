"""
Module Documentation here
"""
#=========================================================================================
# Licence, Reference and Credits
#=========================================================================================
__copyright__ = "Copyright (C) CCPN project (https://www.ccpn.ac.uk) 2014 - 2024"
__credits__ = ("Ed Brooksbank, Joanna Fox, Morgan Hayward, Victoria A Higman, Luca Mureddu",
               "Eliza Płoskoń, Timothy J Ragan, Brian O Smith, Gary S Thompson & Geerten W Vuister")
__licence__ = ("CCPN licence. See https://ccpn.ac.uk/software/licensing/")
__reference__ = ("Skinner, S.P., Fogh, R.H., Boucher, W., Ragan, T.J., Mureddu, L.G., & Vuister, G.W.",
                 "CcpNmr AnalysisAssign: a flexible platform for integrated NMR analysis",
                 "J.Biomol.Nmr (2016), 66, 111-124, https://doi.org/10.1007/s10858-016-0060-y")
#=========================================================================================
# Last code modification
#=========================================================================================
__modifiedBy__ = "$modifiedBy: Ed Brooksbank $"
__dateModified__ = "$dateModified: 2024-05-13 13:09:23 +0100 (Mon, May 13, 2024) $"
__version__ = "$Revision: 3.2.2.1 $"
#=========================================================================================
# Created
#=========================================================================================
__author__ = "$Author: Luca Mureddu $"
__date__ = "$Date: 2018-02-07 15:28:41 +0000 (Wed, February 02, 2018) $"
#=========================================================================================
# Start of code
#=========================================================================================

import re
import ccpn.core  # annoying :|
from PyQt5 import QtCore
from functools import partial
from ccpn.ui.gui.widgets.Label import Label
from ccpn.ui.gui.popups.Dialog import CcpnDialogMainWidget
from ccpn.ui.gui.widgets.RadioButtons import RadioButtons
from ccpn.ui.gui.widgets.RadioButton import RadioButton
from ccpn.ui.gui.widgets.LineEdit import LineEdit
from ccpn.ui.gui.widgets.MessageDialog import showWarning
from ccpn.ui.gui.widgets.PulldownListsForObjects import (NmrChainPulldown, ChainPulldown, SELECT, SubstancePulldown,
                                                         ComplexPulldown)
from ccpn.ui.gui.widgets.Font import getFontHeight
from ccpn.ui.gui.lib.DynamicSizeAdjust import dynamicSizeAdjust
from ccpn.core.NmrChain import NmrChain
from ccpn.core.Chain import Chain
from ccpn.core.Substance import Substance
from ccpn.core.Complex import Complex
from ccpn.core.lib.ContextManagers import undoBlockWithoutSideBar, notificationEchoBlocking
from ccpn.util.Logging import getLogger


CHAIN = Chain.className
NMRCHAIN = NmrChain.className
SUBSTANCE = Substance.className
COMPLEX = Complex.className

Cancel = 'Cancel'
Create = 'Create'
COPYNMRCHAIN = '-Copy'
COPYNMRRESIDUE = 'Clone'
CloneOptions = [CHAIN, NMRCHAIN, SUBSTANCE, COMPLEX]

CHAINTipText = ('Clones an NmrChain from a Chain.\n'
                'All the nmrResidues and nmrAtoms will be created.')
NMRCHAINTipText = ('Clones an NmrChain from a NmrChain.\n'
                   'All the nmrResidues and nmrAtoms will be created.')
SUBSTANCETipText = ('Creates an NmrChain from a Substance which contains a single nmrResidue.\n'
                    'If the SMILES is set, nmrAtoms will be created.')
COMPLEXTipText = ('Clones an nmrChain for each chain present in the complex.\n'
                  'All the nmrResidues and nmrAtoms will be created.')
PREFIXTipText = ("Prefix inserted into sequenceCodes that begin with '@'.\n"
                 "These are defined by their serial number when first created, e.g., @2-1 becomes Clone@2-1")

CloneOptionsTipTexts = [CHAINTipText, NMRCHAINTipText, SUBSTANCETipText, COMPLEXTipText]
# recognise serial encoded sequenceCodes
MATCHSERIAL = r'^@[-+]?\d+([-+]\d+)?$'


class CreateNmrChainPopup(CcpnDialogMainWidget):
    FIXEDWIDTH = True
    FIXEDHEIGHT = True

    def __init__(self, parent=None, mainWindow=None, project=None, **kwds):
        # project is a 'dummy' argument to be compatible with the sideBar callback's

        super().__init__(parent, setLayout=True, margins=(10, 10, 10, 10),
                         windowTitle='Create NmrChain', **kwds)

        self._parent = parent
        self.mainWindow = mainWindow
        self.project = project if project is not None else self.mainWindow.project

        # set up the widgets
        self._setWidgets()

        # set the dialog buttons
        self.setOkButton(callback=self._applyChanges, text='Create')
        self.setCloseButton(callback=self.reject)
        self.setDefaultButton(CcpnDialogMainWidget.CLOSEBUTTON)

        # initialise the buttons and dialog size
        self._postInit()
        self._createButton = self.dialogButtons.button(self.OKBUTTON)
        self._closeButton = self.dialogButtons.button(self.CLOSEBUTTON)

        self._resetObjectSelections()
        self._setCreateButtonEnabled(True)
        self.createNewWidget.setChecked(True)
        # self._activateCloneOptions()
        self._selectCreateEmpty()

    def _setWidgets(self):
        """Set up the widgets
        """
        _topWidget = self.mainWidget

        # GUI
        vGrid = 0
        self.createNewLabel = Label(_topWidget, text="Create New", grid=(vGrid, 0))
        self.createNewWidget = RadioButton(_topWidget,
                                           callback=self._selectCreateEmpty,
                                           grid=(vGrid, 1),
                                           )
        vGrid += 1
        _topWidget.addSpacer(0, 10, grid=(vGrid, 0))
        vGrid += 1
        self.cloneFromLabel = Label(_topWidget, text="Clone from", grid=(vGrid, 0))
        self.cloneOptionsWidget = RadioButtons(_topWidget, texts=CloneOptions,
                                               callback=self._cloneOptionCallback,
                                               direction='v',
                                               tipTexts=CloneOptionsTipTexts,
                                               grid=(vGrid, 1),
                                               vAlign='c'
                                               )
        # self.cloneOptionsWidget.setSizePolicy(QtWidgets.QSizePolicy.Fixed, QtWidgets.QSizePolicy.Minimum)
        vGrid += 1
        _topWidget.addSpacer(5, int(1.2 * getFontHeight()), grid=(vGrid, 0), gridSpan=(5, 1))  # hack :|

        vGrid += 1
        self.availableChainsPD = ChainPulldown(_topWidget, self.mainWindow, showSelectName=True,
                                               callback=self._populateWidgets, labelText='', tipText=CHAINTipText,
                                               grid=(vGrid, 1), )
        self.availableChainsPD.label.hide()
        self.availableChainsPD.hide()
        vGrid += 1
        self.availableNmrChainsPD = NmrChainPulldown(_topWidget, self.mainWindow, showSelectName=True,
                                                     callback=self._populateWidgets, labelText='',
                                                     tipText=NMRCHAINTipText, grid=(vGrid, 1))
        self.availableNmrChainsPD.label.hide()
        self.availableNmrChainsPD.hide()
        vGrid += 1
        self.availableComplexesPD = ComplexPulldown(_topWidget, self.mainWindow, showSelectName=True,
                                                    callback=self._populateWidgets, labelText='',
                                                    tipText=COMPLEXTipText, grid=(vGrid, 1))
        self.availableComplexesPD.label.hide()
        self.availableComplexesPD.hide()
        vGrid += 1
        tipText = SUBSTANCETipText
        self.availableSubstancesPD = SubstancePulldown(_topWidget, self.mainWindow, showSelectName=True,
                                                       callback=self._populateWidgets, labelText='', tipText=tipText,
                                                       grid=(vGrid, 1))
        self.availableSubstancesPD.label.hide()
        self.availableSubstancesPD.hide()
        self.pulldownsOptions = {NMRCHAIN : self.availableNmrChainsPD, CHAIN: self.availableChainsPD,
                                 SUBSTANCE: self.availableSubstancesPD, COMPLEX: self.availableComplexesPD}

        vGrid += 1
        _topWidget.addSpacer(0, 10, grid=(vGrid, 0))
        vGrid += 1
        self.labelName = Label(_topWidget, text="Name", grid=(vGrid, 0), )
        self.nameLineEdit = LineEdit(_topWidget, grid=(vGrid, 1), textAlignment='left')
        vGrid += 1
        self.prefixName = Label(_topWidget, text="SequenceCode Prefix", grid=(vGrid, 0), tipText=PREFIXTipText)
        self.prefixLineEdit = LineEdit(_topWidget, grid=(vGrid, 1), textAlignment='left', tipText=PREFIXTipText)
        self.prefixName.setVisible(False)
        self.prefixLineEdit.setVisible(False)
        vGrid += 1
        # self.spacerLabel = Label(_topWidget, text="", grid=(vGrid, 0))
        _topWidget.addSpacer(0, 10, grid=(vGrid, 0))

    def unRegister(self):
        """Un-register notifiers
        """
        if self.availableChainsPD:
            self.availableChainsPD.unRegister()
        if self.availableNmrChainsPD:
            self.availableNmrChainsPD.unRegister()
        if self.availableComplexesPD:
            self.availableComplexesPD.unRegister()
        if self.availableSubstancesPD:
            self.availableSubstancesPD.unRegister()

    def accept(self):
        """Create button has been clicked
        """
        self.unRegister()
        super().accept()

    def reject(self) -> None:
        """Create button has been clicked
        """
        self.unRegister()
        super().reject()

    def _resetObjectSelections(self):
        # used to create a new nmrChain from a selected object.
        self._createEmpty = False
        self._chain = None
        self._nmrChain = None
        self._substance = None
        self._complex = None

    def _selectCreateEmpty(self):
        # Gui bit
        self.cloneOptionsWidget.deselectAll()
        if not self.createNewWidget.isChecked():
            # self.buttonBox.setButtonEnabled(Create, False)
            self._createButton.setEnabled(False)
        else:
            self._setCreateButtonEnabled(False)
        for h in self.pulldownsOptions:
            self.pulldownsOptions[h].hide()

        # if self.nameLineEdit.receivers(self.nameLineEdit.textEdited):     # may be other slots?
        try:
            self.nameLineEdit.textEdited.disconnect(self._cloneChainEdit)
        except Exception:
            pass
        finally:
            self.nameLineEdit.textEdited.connect(self._newChainEdit)

        # FIXME Not an elegant solution
        self._resetObjectSelections()
        self._createEmpty = True

    def _newChainEdit(self):
        self._setCreateButtonEnabled(bool(self.nameLineEdit.text()))

    def _cloneChainEdit(self):
        for cl, pulldown in self.pulldownsOptions.items():
            rButton = self.cloneOptionsWidget.getRadioButton(cl)
            if rButton.isChecked():
                self._setCreateButtonEnabled(bool(self.nameLineEdit.text() and pulldown.getText() != SELECT))

                break

    def _createEmptyNmrChain(self, name):
        if not self.project.getByPid(f'{NmrChain.shortClassName}:{name}'):
            return self.project.newNmrChain(name)

        showWarning('Existing NmrChain name.', 'Change name')

    def _isNmrChainNameExisting(self, name):
        return bool(self.project.getByPid(f'{NmrChain.shortClassName}:{name}'))

    def _setCreateButtonEnabled(self, value: bool = True):
        # self.buttonBox.setButtonEnabled(Create, value)
        self._createButton.setEnabled(value)

    def _cloneFromChain(self, name):
        from ccpn.util.isotopes import DEFAULT_ISOTOPE_DICT

        with undoBlockWithoutSideBar():
            with notificationEchoBlocking():
                if newNmrChain := self._createEmptyNmrChain(name):
                    if len(self._chain.residues) > 0:
                        for residue in self._chain.residues:
                            nmrResidue = newNmrChain.newNmrResidue(sequenceCode=residue.sequenceCode,
                                                                   residueType=residue.residueType)
                            for atom in residue.atoms:
                                isotopeCode = DEFAULT_ISOTOPE_DICT.get(atom.elementSymbol)
                                # is not a fetch but new - cannot be existing one!
                                nmrResidue.newNmrAtom(atom.name, isotopeCode=isotopeCode)
                    return newNmrChain

    @staticmethod
    def _sequenceIsSerial(value) -> bool:
        """Return True if the sequence is of the form @<int>|<int>±<int>.
        e.g. @15-1, @-1-1
        """
        return bool(re.match(MATCHSERIAL, value))

    def _cloneFromNmrChain(self, name, prefix=''):
        with undoBlockWithoutSideBar():
            with notificationEchoBlocking():
                if newNmrChain := self._createEmptyNmrChain(name):
                    if len(self._nmrChain.nmrResidues) > 0:
                        for nmrResidue in self._nmrChain.nmrResidues:
                            # need to check whether the mainResidue exists before creating the +/- residues
                            if nmrResidue.relativeOffset:
<<<<<<< HEAD
                                mainSequence = nmrResidue.mainNmrResidue.sequenceCode
                                newNmrResidue = newNmrChain.fetchNmrResidue(sequenceCode=mainSequence,
                                                                          residueType=nmrResidue.residueType)
                            newNmrResidue = newNmrChain.fetchNmrResidue(sequenceCode=nmrResidue.sequenceCode)
                            if nmrResidue.residueType != newNmrResidue.residueType:
                                newNmrResidue.moveToNmrChain(newNmrChain=newNmrResidue.nmrChain,
                                                         sequenceCode=newNmrResidue.sequenceCode,
                                                         residueType=nmrResidue.residueType)
=======
                                mainSeqCode = nmrResidue.mainNmrResidue.sequenceCode
                                if self._sequenceIsSerial(mainSeqCode):
                                    # rename serial-coded nmrResidue
                                    mainSeqCode = prefix + mainSeqCode
                                newNmrChain.fetchNmrResidue(sequenceCode=mainSeqCode,
                                                            residueType=nmrResidue.residueType)
                            nmrSeqCode = nmrResidue.sequenceCode
                            if self._sequenceIsSerial(nmrSeqCode):
                                # rename serial-coded nmrResidue
                                nmrSeqCode = prefix + nmrSeqCode
                            newNmrResidue = newNmrChain.fetchNmrResidue(sequenceCode=nmrSeqCode)
                            if nmrResidue.residueType != newNmrResidue.residueType:
                                newNmrResidue.moveToNmrChain(newNmrChain=newNmrResidue.nmrChain,
                                                             sequenceCode=nmrSeqCode,
                                                             residueType=nmrResidue.residueType)
>>>>>>> 1d2c0880
                            for nmrAtom in nmrResidue.nmrAtoms:
                                newNmrResidue.fetchNmrAtom(nmrAtom.name, isotopeCode=nmrAtom.isotopeCode)
                    return newNmrChain

    def _cloneFromSubstance(self, name):
        """Create a new nmr chain from a substance which has a SMILES set."""
        with undoBlockWithoutSideBar():

            if newNmrChain := self._createEmptyNmrChain(name):
                from ccpn.ui.gui.widgets.CompoundView import CompoundView, Variant, importSmiles

                nmrResidue = newNmrChain.newNmrResidue(name)
                if self._substance.smiles:
                    compound = importSmiles(self._substance.smiles, compoundName=name)
                    for atom in compound.atoms:
                        nmrAtom = nmrResidue.fetchNmrAtom(atom.name)

                return newNmrChain

    # def _disableSubstanceWithoutSMILES(self):
    #   'disables from selection substances without SMILES'
    #   if self.project:
    #     for i, text in enumerate(self.availableSubstancesPD.textList):
    #       substance = self.project.getByPid(text)
    #       if isinstance(substance, Substance):
    #         if not substance.smiles:
    #           self.availableSubstancesPD.pulldownList.model().item(i).setEnabled(False)

    def _applyChanges(self):
        """
        The apply button has been clicked
        If there is an error setting the values then popup an error message
        repopulate the settings
        """
        undoIndex = self.project._undo.nextIndex
        try:
            self._createNmrChain()
        except Exception as es:
            while (ni := self.project._undo.nextIndex) > undoIndex:
                self.project._undo.undo()
                if self.project._undo.nextIndex == ni:
                    getLogger().debug(f'*** {self.__class__.__name__}:applyChanges - error processing undo stack')
                    break
            showWarning(str(self.windowTitle()), str(es))
            if self.mainWindow.application._isInDebugMode:
                raise es

    def _createNmrChain(self):
        name = self.nameLineEdit.get()

        if self.project:
            # self.project.blankNotification()
            if self._createEmpty:
                if newNmrChain := self._createEmptyNmrChain(name):
                    self.accept()
                else:
                    return
            if self._chain:
                if newNmrChain := self._cloneFromChain(name):
                    self.accept()
                else:
                    return
            if self._nmrChain:
                if newNmrChain := self._cloneFromNmrChain(name, self.prefixLineEdit.text()):
                    self.accept()
                else:
                    return
            if self._substance:
                if newNmrChain := self._cloneFromSubstance(name):
                    self.accept()
                else:
                    return
            if self._complex:
                if name:
                    names = name.split(',')
                    for name in names:
                        exsistingNmrChain = self.project.getByPid(NmrChain.shortClassName + ':' + name)
                        if exsistingNmrChain:
                            showWarning('Existing NmrChain %s' % exsistingNmrChain.shortName, 'Change name')
                            return

                    if len(self._complex.chains) == len(names):
                        for chain, name in zip(self._complex.chains, names):
                            self._chain = chain
                            self._cloneFromChain(name)
                        self.accept()
                    else:
                        showWarning('Not enough names', 'Complex %s has %s chains, Please add the missing name/s'
                                    % (self._complex.name, len(self._complex.chains)))
                        return
                else:
                    return

            self.accept()

    def _populateWidgets(self, selected):
        self._resetObjectSelections()
        self.nameLineEdit.clear()
        self.prefixLineEdit.set(COPYNMRRESIDUE)
        self._setCreateButtonEnabled(False)
        obj = self.project.getByPid(selected)
        if isinstance(obj, NmrChain):
            self.nameLineEdit.setText(obj.shortName + COPYNMRCHAIN)
            self._nmrChain = obj
            self._setCreateButtonEnabled(True)
        elif isinstance(obj, Chain):
            self._chain = obj
            if self._isNmrChainNameExisting(self._chain.shortName):
                self.nameLineEdit.setText(self._chain.shortName + COPYNMRCHAIN)
            else:
                self.nameLineEdit.setText(self._chain.shortName)
            self._setCreateButtonEnabled(True)
        elif isinstance(obj, Substance):
            self._substance = obj
            if self._isNmrChainNameExisting(self._substance.name):
                self.nameLineEdit.setText(self._substance.name + COPYNMRCHAIN)
            else:
                self.nameLineEdit.setText(self._substance.name)
            self._setCreateButtonEnabled(True)
        elif isinstance(obj, Complex):
            chainsNames = [chain.shortName for chain in obj.chains]
            names = []
            for name in chainsNames:
                if self._isNmrChainNameExisting(name):
                    names.append(name + COPYNMRCHAIN)
                else:
                    names.append(name)
            if names:
                self.nameLineEdit.setText(",".join(names))
                self._complex = obj
                self._setCreateButtonEnabled(True)
        # force a resize for any newly exposed widgets
        self._resize()

    def _activateCloneOptions(self):
        if not self.project:
            return
        if len(self.project.substances) == 0:
            if rb := self.cloneOptionsWidget.getRadioButton(SUBSTANCE):
                rb.setEnabled(False)
        # elif len(self.project.substances) > 0:
        #     noSmiles = [substance.smiles for substance in self.project.substances]
        #     if all(noSmiles):
        #         if rb := self.cloneOptionsWidget.getRadioButton(SUBSTANCE):
        #             rb.setEnabled(False)
        if len(self.project.chains) == 0:
            if rb := self.cloneOptionsWidget.getRadioButton(CHAIN):
                rb.setEnabled(False)

        if len(self.project.complexes) == 0:
            if rb := self.cloneOptionsWidget.getRadioButton(COMPLEX):
                rb.setEnabled(False)

    def _cloneOptionCallback(self):
        self.createNewWidget.setChecked(False)
        self._setCreateButtonEnabled(False)
        selected = self.cloneOptionsWidget.getSelectedText()
        # needs to clear the previous selection otherwise has an odd behaviour from pulldownNotifiers which remember
        # the previous selection
        self._resetObjectSelections()
        for pd in self.pulldownsOptions:
            self.pulldownsOptions[pd].select(SELECT)
        if selected in self.pulldownsOptions:
            self.pulldownsOptions[selected].show()
        hs = [x for x in self.pulldownsOptions if x != selected]
        for h in hs:
            self.pulldownsOptions[h].hide()
        # if self.nameLineEdit.receivers(self.nameLineEdit.textEdited):
        try:
            self.nameLineEdit.textEdited.disconnect()
        except Exception:
            pass
        finally:
            self.nameLineEdit.textEdited.connect(self._cloneChainEdit)
        self.prefixName.setVisible(selected == NMRCHAIN)
        self.prefixLineEdit.setVisible(selected == NMRCHAIN)
        self._resize()

    def _resize(self):
        """change the width to the selected tab
        """
        # create a single-shot - waits until gui is up-to-date before firing first iteration of size adjust
        QtCore.QTimer.singleShot(0, partial(dynamicSizeAdjust, self, sizeFunction=self._targetSize,
                                            adjustWidth=True, adjustHeight=True))

    def _targetSize(self) -> tuple | None:
        """Get the size of the widget to match the popup to.
        Returns the size of the widget to iterate towards and the current size, or None if there is an error.
        None will terminate the iteration.
        :return tuple | None: (target-size, current size), or None.
        """
        try:
            # match the popup to its contents
            targetSize = self.minimumSizeHint()
            sourceSize = self.size()
            return targetSize, sourceSize
        except Exception:
            return None


if __name__ == '__main__':
    from ccpn.ui.gui.widgets.Application import TestApplication
    from ccpn.ui.gui.widgets.Widget import Widget


    app = TestApplication()
    popup = CreateNmrChainPopup()
    widget = Widget(parent=popup, grid=(0, 0))
    popup.exec_()<|MERGE_RESOLUTION|>--- conflicted
+++ resolved
@@ -15,8 +15,8 @@
 # Last code modification
 #=========================================================================================
 __modifiedBy__ = "$modifiedBy: Ed Brooksbank $"
-__dateModified__ = "$dateModified: 2024-05-13 13:09:23 +0100 (Mon, May 13, 2024) $"
-__version__ = "$Revision: 3.2.2.1 $"
+__dateModified__ = "$dateModified: 2024-05-13 13:13:19 +0100 (Mon, May 13, 2024) $"
+__version__ = "$Revision: 3.2.4 $"
 #=========================================================================================
 # Created
 #=========================================================================================
@@ -287,16 +287,6 @@
                         for nmrResidue in self._nmrChain.nmrResidues:
                             # need to check whether the mainResidue exists before creating the +/- residues
                             if nmrResidue.relativeOffset:
-<<<<<<< HEAD
-                                mainSequence = nmrResidue.mainNmrResidue.sequenceCode
-                                newNmrResidue = newNmrChain.fetchNmrResidue(sequenceCode=mainSequence,
-                                                                          residueType=nmrResidue.residueType)
-                            newNmrResidue = newNmrChain.fetchNmrResidue(sequenceCode=nmrResidue.sequenceCode)
-                            if nmrResidue.residueType != newNmrResidue.residueType:
-                                newNmrResidue.moveToNmrChain(newNmrChain=newNmrResidue.nmrChain,
-                                                         sequenceCode=newNmrResidue.sequenceCode,
-                                                         residueType=nmrResidue.residueType)
-=======
                                 mainSeqCode = nmrResidue.mainNmrResidue.sequenceCode
                                 if self._sequenceIsSerial(mainSeqCode):
                                     # rename serial-coded nmrResidue
@@ -312,7 +302,6 @@
                                 newNmrResidue.moveToNmrChain(newNmrChain=newNmrResidue.nmrChain,
                                                              sequenceCode=nmrSeqCode,
                                                              residueType=nmrResidue.residueType)
->>>>>>> 1d2c0880
                             for nmrAtom in nmrResidue.nmrAtoms:
                                 newNmrResidue.fetchNmrAtom(nmrAtom.name, isotopeCode=nmrAtom.isotopeCode)
                     return newNmrChain
