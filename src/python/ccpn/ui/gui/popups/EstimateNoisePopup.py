--- conflicted
+++ resolved
@@ -4,9 +4,9 @@
 #=========================================================================================
 # Licence, Reference and Credits
 #=========================================================================================
-__copyright__ = "Copyright (C) CCPN project (https://www.ccpn.ac.uk) 2014 - 2023"
-__credits__ = ("Ed Brooksbank, Joanna Fox, Victoria A Higman, Luca Mureddu, Eliza Płoskoń",
-               "Timothy J Ragan, Brian O Smith, Gary S Thompson & Geerten W Vuister")
+__copyright__ = "Copyright (C) CCPN project (https://www.ccpn.ac.uk) 2014 - 2024"
+__credits__ = ("Ed Brooksbank, Joanna Fox, Morgan Hayward, Victoria A Higman, Luca Mureddu",
+               "Eliza Płoskoń, Timothy J Ragan, Brian O Smith, Gary S Thompson & Geerten W Vuister")
 __licence__ = ("CCPN licence. See https://ccpn.ac.uk/software/licensing/")
 __reference__ = ("Skinner, S.P., Fogh, R.H., Boucher, W., Ragan, T.J., Mureddu, L.G., & Vuister, G.W.",
                  "CcpNmr AnalysisAssign: a flexible platform for integrated NMR analysis",
@@ -14,15 +14,9 @@
 #=========================================================================================
 # Last code modification
 #=========================================================================================
-<<<<<<< HEAD
-__modifiedBy__ = "$modifiedBy: Luca Mureddu $"
-__dateModified__ = "$dateModified: 2023-11-14 17:22:07 +0000 (Tue, November 14, 2023) $"
-__version__ = "$Revision: 3.2.0 $"
-=======
 __modifiedBy__ = "$modifiedBy: Ed Brooksbank $"
-__dateModified__ = "$dateModified: 2023-12-01 19:07:04 +0000 (Fri, December 01, 2023) $"
-__version__ = "$Revision: 3.2.1 $"
->>>>>>> bef63557
+__dateModified__ = "$dateModified: 2024-04-04 15:19:22 +0100 (Thu, April 04, 2024) $"
+__version__ = "$Revision: 3.2.5 $"
 #=========================================================================================
 # Created
 #=========================================================================================
