"""
Module Documentation here
"""
#=========================================================================================
# Licence, Reference and Credits
#=========================================================================================
__copyright__ = "Copyright (C) CCPN project (http://www.ccpn.ac.uk) 2014 - 2021"
__credits__ = ("Ed Brooksbank, Luca Mureddu, Timothy J Ragan & Geerten W Vuister")
__licence__ = ("CCPN licence. See http://www.ccpn.ac.uk/v3-software/downloads/license")
__reference__ = ("Skinner, S.P., Fogh, R.H., Boucher, W., Ragan, T.J., Mureddu, L.G., & Vuister, G.W.",
                 "CcpNmr AnalysisAssign: a flexible platform for integrated NMR analysis",
                 "J.Biomol.Nmr (2016), 66, 111-124, http://doi.org/10.1007/s10858-016-0060-y")
#=========================================================================================
# Last code modification
#=========================================================================================
__modifiedBy__ = "$modifiedBy: Ed Brooksbank $"
<<<<<<< HEAD
__dateModified__ = "$dateModified: 2021-02-04 12:07:36 +0000 (Thu, February 04, 2021) $"
=======
__dateModified__ = "$dateModified: 2021-02-22 16:19:38 +0000 (Mon, February 22, 2021) $"
>>>>>>> d1093231
__version__ = "$Revision: 3.0.3 $"
#=========================================================================================
# Created
#=========================================================================================
__author__ = "$Author: Ed Brooksbank $"
__date__ = "$Date: 2017-07-06 15:51:11 +0000 (Thu, July 06, 2017) $"
#=========================================================================================
# Start of code
#=========================================================================================

from collections import OrderedDict as OD
from ccpn.ui.gui.widgets.Spacer import Spacer
from PyQt5 import QtGui, QtWidgets, QtCore
from ccpn.ui.gui.widgets.CheckBox import CheckBox
from ccpn.ui.gui.widgets.Label import Label
from ccpn.ui.gui.guiSettings import COLOUR_SCHEMES, getColours, DIVIDER
from ccpn.ui.gui.widgets.HLine import HLine
from ccpn.ui.gui.widgets.ProjectTreeCheckBoxes import ProjectTreeCheckBoxes, PrintTreeCheckBoxes
from ccpn.ui.gui.popups.ExportDialog import ExportDialogABC
from ccpn.ui.gui.widgets.RadioButtons import RadioButtons
from ccpn.ui.gui.widgets.ButtonList import ButtonList
from ccpn.ui.gui.widgets.Button import Button
from ccpn.ui.gui.widgets.PulldownList import PulldownList
from ccpn.ui.gui.widgets.ColourDialog import ColourDialog
from ccpn.util.Colour import spectrumColours, addNewColour, fillColourPulldown, addNewColourString
from ccpn.util.Colour import rgbRatioToHex, hexToRgbRatio, colourNameNoSpace
from ccpn.ui.gui.widgets.CompoundWidgets import PulldownListCompoundWidget
from ccpn.ui.gui.widgets.CompoundWidgets import CheckBoxCompoundWidget
from ccpn.ui.gui.widgets.Frame import Frame
from ccpn.ui.gui.widgets.CompoundWidgets import CheckBoxCompoundWidget
from ccpn.ui.gui.widgets.MessageDialog import showYesNoWarning, showWarning
from ccpn.ui.gui.widgets.CompoundWidgets import DoubleSpinBoxCompoundWidget
from ccpn.ui.gui.widgets.MessageDialog import progressManager


EXPORTEXT = 'EXT'
EXPORTFILTER = 'FILTER'
EXPORTPDF = 'PDF'
EXPORTPDFEXTENSION = '.pdf'
EXPORTPDFFILTER = 'pdf files (*.pdf)'
EXPORTSVG = 'SVG'
EXPORTSVGEXTENSION = '.svg'
EXPORTSVGFILTER = 'svg files (*.svg)'
EXPORTPNG = 'PNG'
EXPORTPNGEXTENSION = '.png'
EXPORTPNGFILTER = 'png files (*.png)'
EXPORTPS = 'PS'
EXPORTPSEXTENSION = '.ps'
EXPORTPSFILTER = 'ps files (*.ps)'
EXPORTTYPES = OD(((EXPORTPDF, {EXPORTEXT   : EXPORTPDFEXTENSION,
                               EXPORTFILTER: EXPORTPDFFILTER}),
                  (EXPORTSVG, {EXPORTEXT   : EXPORTSVGEXTENSION,
                               EXPORTFILTER: EXPORTSVGFILTER}),
                  (EXPORTPNG, {EXPORTEXT   : EXPORTPNGEXTENSION,
                               EXPORTFILTER: EXPORTPNGFILTER}),
                  (EXPORTPS, {EXPORTEXT   : EXPORTPSEXTENSION,
                              EXPORTFILTER: EXPORTPSFILTER}),
                  ))
EXPORTFILTERS = EXPORTPDFFILTER
PAGEPORTRAIT = 'portrait'
PAGELANDSCAPE = 'landscape'
PAGETYPES = [PAGEPORTRAIT, PAGELANDSCAPE]

from ccpn.ui.gui.lib.OpenGL.CcpnOpenGLDefs import GLFILENAME, GLGRIDLINES, GLAXISLABELS, GLAXISMARKS, \
    GLINTEGRALLABELS, GLINTEGRALSYMBOLS, GLMARKLABELS, GLMARKLINES, GLMULTIPLETLABELS, GLREGIONS, \
    GLMULTIPLETSYMBOLS, GLOTHERLINES, GLPEAKLABELS, GLPEAKSYMBOLS, GLPRINTTYPE, GLPAGETYPE, GLSELECTEDPIDS, \
    GLSPECTRUMBORDERS, GLSPECTRUMCONTOURS, GLSPECTRUMLABELS, \
    GLSPECTRUMDISPLAY, GLSTRIP, GLSTRIPLABELLING, GLTRACES, \
    GLWIDGET, GLPLOTBORDER, GLAXISLINES, GLBACKGROUND, GLBASETHICKNESS, GLSYMBOLTHICKNESS, GLFOREGROUND, \
    GLCONTOURTHICKNESS, GLSHOWSPECTRAONPHASE, \
    GLAXISTITLES, GLAXISUNITS, GLAXISMARKSINSIDE, GLSTRIPDIRECTION, GLSTRIPPADDING, GLEXPORTDPI, \
    GLFULLLIST, GLEXTENDEDLIST, GLDIAGONALLINE, GLCURSORS, GLDIAGONALSIDEBANDS


class ExportStripToFilePopup(ExportDialogABC):
    """
    Class to handle printing strips to file
    """

    def __init__(self, parent=None, mainWindow=None, title='Export Strip to File',
                 fileMode='anyFile',
                 acceptMode='export',
                 selectFile=None,
                 fileFilter=EXPORTFILTERS,
                 strips=None,
                 includeSpectumDisplays=True,
                 **kwds):
        """
        Initialise the widget
        """
        # initialise attributes
        self.strips = strips
        self.objects = {}
        self.includeSpectumDisplays = includeSpectumDisplays
        self.strip = None
        self.spectrumDisplay = None
        self.spectrumDisplays = set()
        self.specToExport = None

        super().__init__(parent=parent, mainWindow=mainWindow, title=title,
                         fileMode=fileMode, acceptMode=acceptMode,
                         selectFile=selectFile,
                         fileFilter=fileFilter,
                         **kwds)

        if not strips:
            showWarning(str(self.windowTitle()), 'No strips selected')
            self.reject()

        self.fullList = GLFULLLIST

    def initialise(self, userFrame):
        """Create the widgets for the userFrame
        """
        row = 0
        self.objectPulldown = PulldownListCompoundWidget(userFrame,
                                                         grid=(row, 0), gridSpan=(1, 3), vAlign='top', hAlign='left',
                                                         orientation='left',
                                                         labelText='Strip/SpectrumDisplay',
                                                         callback=self._changePulldown
                                                         )
        # self.objectPulldown.modifyTexts(sorted([ky for ky in self.objects.keys()]))

        # add a spacer to separate from the common save widgets
        row += 1
        HLine(userFrame, grid=(row, 0), gridSpan=(1, 4), colour=getColours()[DIVIDER], height=20)
        row += 1
        topRow = row
        Label(userFrame, text='Print Type', grid=(row, 0), hAlign='left', vAlign='centre')

        # row += 1
        self.exportType = RadioButtons(userFrame, list(EXPORTTYPES.keys()),
                                       grid=(row, 1), direction='h', hAlign='left', spacing=(20, 0),
                                       callback=self._changePrintType)

        row += 1
        Label(userFrame, text='Page orientation', grid=(row, 0), hAlign='left', vAlign='centre')

        # row += 1
        self.pageType = RadioButtons(userFrame, PAGETYPES,
                                     grid=(row, 1), direction='h', hAlign='left', spacing=(20, 0))

        # create a pulldown for the foreground (axes) colour
        row += 1
        foregroundColourFrame = Frame(userFrame, grid=(row, 0), gridSpan=(1, 3), setLayout=True, showBorder=False)
        Label(foregroundColourFrame, text="Foreground Colour", vAlign='c', hAlign='l', grid=(0, 0))
        self.foregroundColourBox = PulldownList(foregroundColourFrame, vAlign='t', grid=(0, 1))
        self.foregroundColourButton = Button(foregroundColourFrame, vAlign='t', hAlign='l', grid=(0, 2), hPolicy='fixed',
                                             callback=self._changeForegroundButton, icon='icons/colours')
        fillColourPulldown(self.foregroundColourBox, allowAuto=False, includeGradients=False)
        self.foregroundColourBox.activated.connect(self._changeForegroundPulldown)

        # create a pulldown for the background colour
        row += 1
        backgroundColourFrame = Frame(userFrame, grid=(row, 0), gridSpan=(1, 3), setLayout=True, showBorder=False)
        Label(backgroundColourFrame, text="Background Colour", vAlign='c', hAlign='l', grid=(0, 0))
        self.backgroundColourBox = PulldownList(backgroundColourFrame, vAlign='t', grid=(0, 1))
        self.backgroundColourButton = Button(backgroundColourFrame, vAlign='t', hAlign='l', grid=(0, 2), hPolicy='fixed',
                                             callback=self._changeBackgroundButton, icon='icons/colours')
        fillColourPulldown(self.backgroundColourBox, allowAuto=False, includeGradients=False)
        self.backgroundColourBox.activated.connect(self._changeBackgroundPulldown)

        row += 1
        self.baseThicknessBox = DoubleSpinBoxCompoundWidget(userFrame, grid=(row, 0), gridSpan=(1, 3), hAlign='left',
                                                            labelText='Line Thickness',
                                                            # value=1.0,
                                                            decimals=2, step=0.05, range=(0.01, 20))
        row += 1
        self.stripPaddingBox = DoubleSpinBoxCompoundWidget(userFrame, grid=(row, 0), gridSpan=(1, 3), hAlign='left',
                                                           labelText='Strip Padding',
                                                           # value=5,
                                                           decimals=0, step=1, range=(0, 50))
        row += 1
        self.exportDpiBox = DoubleSpinBoxCompoundWidget(userFrame, grid=(row, 0), gridSpan=(1, 3), hAlign='left',
                                                        labelText='Image dpi',
                                                        # value=300,
                                                        decimals=0, step=5, range=(36, 2400))
        row += 1
        # userFrame.addSpacer(0, 10, grid=(row, 3), expandX=True, expandY=False)
        # Spacer(userFrame, 0, 0, hPolicy='fixed', vPolicy='fixed', grid=(row, 3))

        # _spacer.getLayout().setSizeConstraint(QtWidgets.QLayout.SetFixedSize)

        row += 1
        self.treeView = PrintTreeCheckBoxes(userFrame, project=None, grid=(row, 0), gridSpan=(1, 4))
        Spacer(userFrame, 0, 0, hPolicy='expanding', vPolicy='expanding', grid=(row, 3))

        # self.treeView.setSizePolicy(QtWidgets.QSizePolicy.Expanding, QtWidgets.QSizePolicy.Expanding)
        # userFrame.getLayout().setAlignment(QtCore.Qt.AlignTop | QtCore.Qt.AlignLeft)

    def populate(self, userframe):
        """Populate the widgets with project
        """

        with self.blockWidgetSignals(userframe):
            self._populate(userframe)

    def _populate(self, userframe):
        """Populate the widget
        """
        self.objects = {strip.id: (strip, strip.pid) for strip in self.strips}

        # define the contents for the object pulldown
        if len(self.strips) > 1:
            specDisplays = set()
            if self.includeSpectumDisplays:

                # get the list of spectrumDisplays containing the strips
                for strip in self.strips:
                    if len(strip.spectrumDisplay.strips) > 1:
                        specDisplays.add(strip.spectrumDisplay)

                # add to the pulldown objects
                for spec in specDisplays:
                    self.objects['SpectrumDisplay: %s' % spec.id] = (spec, spec.pid)

            pulldownLabel = 'Select Item:' if specDisplays else 'Select Strip:'

        else:
            pulldownLabel = 'Current Strip:'

        self.objectPulldown.setLabelText(pulldownLabel)
        self.objectPulldown.pulldownList.setData(sorted([ky for ky in self.objects.keys()]))

        # set the page types
        self.exportType.set(EXPORTPDF)
        self.pageType.set(PAGEPORTRAIT)

        # populate pulldown from foreground colour
        spectrumColourKeys = list(spectrumColours.keys())
        self.foregroundColour = '#000000'
        self.backgroundColour = '#FFFFFF'

        if self.foregroundColour in spectrumColourKeys:
            self.foregroundColourBox.setCurrentText(spectrumColours[self.foregroundColour])
        else:
            # add new colour to the pulldowns if not defined
            addNewColourString(self.foregroundColour)
            fillColourPulldown(self.foregroundColourBox, allowAuto=False, includeGradients=False)
            fillColourPulldown(self.backgroundColourBox, allowAuto=False, includeGradients=False)
            self.foregroundColourBox.setCurrentText(spectrumColours[self.foregroundColour])

        if self.backgroundColour in spectrumColourKeys:
            self.backgroundColourBox.setCurrentText(spectrumColours[self.backgroundColour])
        else:
            # add new colour to the pulldowns if not defined
            addNewColourString(self.backgroundColour)
            fillColourPulldown(self.foregroundColourBox, allowAuto=False, includeGradients=False)
            fillColourPulldown(self.backgroundColourBox, allowAuto=False, includeGradients=False)
            self.backgroundColourBox.setCurrentText(spectrumColours[self.backgroundColour])

        self.baseThicknessBox.setValue(1.0)
        self.stripPaddingBox.setValue(5)
        self.exportDpiBox.setValue(300)

        # set the pulldown to current strip of selected
        if self.current and self.current.strip:
            self.objectPulldown.select(self.current.strip.id)
            self.strip = self.current.strip
        else:
            if self.strips:
                self.objectPulldown.select(self.strips[0].id)
                self.strip = self.strips[0]
            else:
                self.strip = None

        # fill the tree from the current strip
        self._populateTreeView()

        # set the default save name
        exType = self.exportType.get()
        if exType in EXPORTTYPES:
            exportExtension = EXPORTTYPES[exType][EXPORTEXT]
        else:
            raise ValueError('bad export type')

        self.setSave(self.objectPulldown.getText() + exportExtension)

    def _changeColourButton(self):
        """Popup a dialog and set the colour in the pulldowns
        """
        dialog = ColourDialog(self)

        newColour = dialog.getColor()
        if newColour:
            addNewColour(newColour)
            fillColourPulldown(self.foregroundColourBox, allowAuto=False, includeGradients=False)
            fillColourPulldown(self.backgroundColourBox, allowAuto=False, includeGradients=False)

            return newColour

    def _changeForegroundPulldown(self, int):
        newColour = list(spectrumColours.keys())[list(spectrumColours.values()).index(colourNameNoSpace(self.foregroundColourBox.currentText()))]
        if newColour:
            self.foregroundColour = newColour

    def _changeForegroundButton(self, int):
        """Change the colour from the foreground colour button
        """
        newColour = self._changeColourButton()
        if newColour:
            self.foregroundColourBox.setCurrentText(spectrumColours[newColour.name()])
            self.foregroundColour = newColour.name()

    def _changeBackgroundPulldown(self, int):
        newColour = list(spectrumColours.keys())[list(spectrumColours.values()).index(colourNameNoSpace(self.backgroundColourBox.currentText()))]
        if newColour:
            self.backgroundColour = newColour

    def _changeBackgroundButton(self, int):
        """Change the colour from the background colour button
        """
        newColour = self._changeColourButton()
        if newColour:
            self.backgroundColourBox.setCurrentText(spectrumColours[newColour.name()])
            self.backgroundColour = newColour.name()

    def _changePulldown(self, int):
        selected = self.objectPulldown.getText()
        exType = self.exportType.get()
        if exType in EXPORTTYPES:
            exportExtension = EXPORTTYPES[exType][EXPORTEXT]
        else:
            raise ValueError('bad export type')

        if 'SpectrumDisplay' in selected:
            self.spectrumDisplay = self.objects[selected][0]
            self.strip = self.spectrumDisplay.strips[0]

            self.updateFilename(self.spectrumDisplay.id + exportExtension)
        else:
            self.spectrumDisplay = None
            self.strip = self.objects[selected][0]

            self.updateFilename(self.strip.id + exportExtension)

        selectedList = self.treeView.getCheckStateItems()
        self._populateTreeView(selectedList)

    # def _changeSpectrumDisplay(self):
    #     selected = self.specToExport.get()
    #     # if selected != self.strip.id:
    #     #     self.strip = self.strips[self.stripIds.index(selected)]
    #     self.spectrumDisplay = self.objects[selected][0]
    #     self.strip = self.spectrumDisplay.strips[0]
    #
    #     selectedList = self.treeView.getItems()
    #     self._populateTreeView(selectedList)
    #     self.stripToExport.deselectAll()
    #
    # def _changeStrip(self):
    #     selected = self.stripToExport.get()
    #     # if selected != self.strip.id:
    #     # self.strip = self.strips[self.stripIds.index(selected)]
    #     self.strip = self.objects[selected][0]
    #
    #     selectedList = self.treeView.getItems()
    #     self._populateTreeView(selectedList)
    #     if self.specToExport:
    #         self.specToExport.deselectAll()

    def _populateTreeView(self, selectList=None):
        self.treeView.clear()

        if not self.strip:
            return

        # add Spectra to the treeView
        if self.strip.spectrumViews:
            item = QtWidgets.QTreeWidgetItem(self.treeView)
            item.setText(0, 'Spectra')
            item.setFlags(item.flags() | QtCore.Qt.ItemIsTristate | QtCore.Qt.ItemIsUserCheckable)

            for specView in self.strip.spectrumViews:
                child = QtWidgets.QTreeWidgetItem(item)
                child.setFlags(child.flags() | QtCore.Qt.ItemIsUserCheckable)
                child.setData(1, 0, specView.spectrum)
                child.setText(0, specView.spectrum.pid)
                child.setCheckState(0, QtCore.Qt.Checked if specView.isVisible() else QtCore.Qt.Checked)

        # find peak/integral/multiplets attached to the spectrumViews
        peakLists = []
        integralLists = []
        multipletLists = []
        for specView in self.strip.spectrumViews:
            validPeakListViews = [pp for pp in specView.peakListViews]
            validIntegralListViews = [pp for pp in specView.integralListViews]
            validMultipletListViews = [pp for pp in specView.multipletListViews]
            peakLists.extend(validPeakListViews)
            integralLists.extend(validIntegralListViews)
            multipletLists.extend(validMultipletListViews)

        printItems = []
        if peakLists:
            item = QtWidgets.QTreeWidgetItem(self.treeView)
            item.setText(0, 'Peak Lists')
            item.setFlags(item.flags() | QtCore.Qt.ItemIsTristate | QtCore.Qt.ItemIsUserCheckable)

            for pp in peakLists:
                child = QtWidgets.QTreeWidgetItem(item)
                child.setFlags(child.flags() | QtCore.Qt.ItemIsUserCheckable)
                child.setData(1, 0, pp.peakList)
                child.setText(0, pp.peakList.pid)
                child.setCheckState(0, QtCore.Qt.Checked if specView.isVisible() else QtCore.Qt.Checked)

            printItems.extend((GLPEAKSYMBOLS,
                               GLPEAKLABELS))

        if integralLists:
            item = QtWidgets.QTreeWidgetItem(self.treeView)
            item.setText(0, 'Integral Lists')
            item.setFlags(item.flags() | QtCore.Qt.ItemIsTristate | QtCore.Qt.ItemIsUserCheckable)

            for pp in integralLists:
                child = QtWidgets.QTreeWidgetItem(item)
                child.setFlags(child.flags() | QtCore.Qt.ItemIsUserCheckable)
                child.setData(1, 0, pp.integralList)
                child.setText(0, pp.integralList.pid)
                child.setCheckState(0, QtCore.Qt.Checked if specView.isVisible() else QtCore.Qt.Checked)

            printItems.extend((GLINTEGRALSYMBOLS,
                               GLINTEGRALLABELS))

        if multipletLists:
            item = QtWidgets.QTreeWidgetItem(self.treeView)
            item.setText(0, 'Multiplet Lists')
            item.setFlags(item.flags() | QtCore.Qt.ItemIsTristate | QtCore.Qt.ItemIsUserCheckable)

            for pp in multipletLists:
                child = QtWidgets.QTreeWidgetItem(item)
                child.setFlags(child.flags() | QtCore.Qt.ItemIsUserCheckable)
                child.setData(1, 0, pp.multipletList)
                child.setText(0, pp.multipletList.pid)
                child.setCheckState(0, QtCore.Qt.Checked if specView.isVisible() else QtCore.Qt.Checked)

            printItems.extend((GLMULTIPLETSYMBOLS,
                               GLMULTIPLETLABELS))

        # populate the treeview with the currently selected peak/integral/multiplet lists
        self.treeView._uncheckAll()
        pidList = []
        for specView in self.strip.spectrumViews:
            validPeakListViews = [pp.peakList.pid for pp in specView.peakListViews
                                  if pp.isVisible()
                                  and specView.isVisible()]
            validIntegralListViews = [pp.integralList.pid for pp in specView.integralListViews
                                      if pp.isVisible()
                                      and specView.isVisible()]
            validMultipletListViews = [pp.multipletList.pid for pp in specView.multipletListViews
                                       if pp.isVisible()
                                       and specView.isVisible()]
            pidList.extend(validPeakListViews)
            pidList.extend(validIntegralListViews)
            pidList.extend(validMultipletListViews)
            if specView.isVisible():
                pidList.append(specView.spectrum.pid)

        self.treeView.selectObjects(pidList)

        printItems.extend(GLEXTENDEDLIST)

        if selectList is None:
            selectList = {GLSPECTRUMBORDERS   : QtCore.Qt.Checked if self.application.preferences.general.showSpectrumBorder else QtCore.Qt.Unchecked,
                          GLSPECTRUMCONTOURS  : QtCore.Qt.Checked,
                          GLCURSORS           : QtCore.Qt.Unchecked,
                          GLGRIDLINES         : QtCore.Qt.Checked if self.strip.gridVisible else QtCore.Qt.Unchecked,
                          GLDIAGONALLINE      : QtCore.Qt.Checked if self.strip._CcpnGLWidget._matchingIsotopeCodes else QtCore.Qt.Unchecked,
                          GLDIAGONALSIDEBANDS : (QtCore.Qt.Checked if (self.strip._CcpnGLWidget._sideBandsVisible and self.strip._CcpnGLWidget._matchingIsotopeCodes)
                                                 else QtCore.Qt.Unchecked),
                          GLSHOWSPECTRAONPHASE: QtCore.Qt.Checked if self.strip._CcpnGLWidget._showSpectraOnPhasing else QtCore.Qt.Unchecked
                          }
        self.printList = []

        # add Print Options to the treeView
        item = QtWidgets.QTreeWidgetItem(self.treeView)
        item.setText(0, 'Print Options')
        item.setFlags(item.flags() | QtCore.Qt.ItemIsTristate | QtCore.Qt.ItemIsUserCheckable)

        for itemName in printItems:
            child = QtWidgets.QTreeWidgetItem(item)
            child.setFlags(child.flags() | QtCore.Qt.ItemIsUserCheckable)
            # child.setData(1, 0, obj)
            child.setText(0, itemName)
            child.setCheckState(0, QtCore.Qt.Checked if itemName not in selectList else selectList[itemName])

        item.setExpanded(True)

    def _changePrintType(self):
        selected = self.exportType.get()
        lastPath = self.getSaveTextWidget()

        if selected in EXPORTTYPES:
            ext = EXPORTTYPES[selected][EXPORTEXT]
            filt = EXPORTTYPES[selected][EXPORTFILTER]

            # if not lastPath.endswith(ext):
            #     # remove other extension
            #     lastPath = os.path.splitext(lastPath)[0]
            #     lastPath += ext
            lastPath.assureSuffix(ext)
            self._dialogFilter = filt
            self.updateDialog()
            self._updateButtonText()
            self.updateFilename(lastPath)

        else:
            raise TypeError('bad export type')

        # if selected == EXPORTPDF:
        #     if not lastPath.endswith(EXPORTPDFEXTENSION):
        #         # remove other extension
        #         if lastPath.endswith(EXPORTSVGEXTENSION):
        #             lastPath = os.path.splitext(lastPath)[0]
        #         lastPath += EXPORTPDFEXTENSION
        #     self._dialogFilter = EXPORTPDFFILTER
        #     self.updateDialog()
        #     self.updateFilename(lastPath)
        #
        # elif selected == EXPORTSVG:
        #     if not lastPath.endswith(EXPORTSVGEXTENSION):
        #         # remove other extension
        #         if lastPath.endswith(EXPORTPDFEXTENSION):
        #             lastPath = os.path.splitext(lastPath)[0]
        #         lastPath += EXPORTSVGEXTENSION
        #     self._dialogFilter = EXPORTSVGFILTER
        #     self.updateDialog()
        #     self.updateFilename(lastPath)

    def buildParameters(self):
        """build parameters dict from the user widgets, to be passed to the export method.
        :return: dict - user parameters
        """

        # build the export dict and flags
        # if self.specToExport and self.specToExport.isChecked:
        #     selected = self.specToExport.get()
        #     # thisPid = self.objects[pIndex][1]
        #     spectrumDisplay = self.objects[selected][0]
        #     strip = spectrumDisplay.strips[0]
        # else:
        #     selected = self.stripToExport.get()
        #     # thisPid = self.stripPids[pIndex]
        #     spectrumDisplay = None
        #     strip = self.objects[selected][0]     #self.project.getByPid(thisPid)

        selected = self.objectPulldown.getText()
        if 'SpectrumDisplay' in selected:
            spectrumDisplay = self.objects[selected][0]
            strip = spectrumDisplay.strips[0]
            stripDirection = self.spectrumDisplay.stripArrangement
        else:
            spectrumDisplay = None
            strip = self.objects[selected][0]
            stripDirection = 'Y'

        # prIndex = self.exportType.getIndex()
        # prType = EXPORTTYPES[prIndex]
        prType = self.exportType.get()
        pageType = self.pageType.get()
        foregroundColour = hexToRgbRatio(self.foregroundColour)
        backgroundColour = hexToRgbRatio(self.backgroundColour)
        baseThickness = self.baseThicknessBox.getValue()
        symbolThickness = self.application.preferences.general.symbolThickness
        contourThickness = self.application.preferences.general.contourThickness
        stripPadding = self.stripPaddingBox.getValue()
        exportDpi = self.exportDpiBox.getValue()

        if strip:
            # return the parameters
            params = {GLFILENAME        : self.exitFilename,
                      GLSPECTRUMDISPLAY : spectrumDisplay,
                      GLSTRIP           : strip,
                      GLWIDGET          : strip._CcpnGLWidget,
                      GLPRINTTYPE       : prType,
                      GLPAGETYPE        : pageType,
                      GLFOREGROUND      : foregroundColour,
                      GLBACKGROUND      : backgroundColour,
                      GLBASETHICKNESS   : baseThickness,
                      GLSYMBOLTHICKNESS : symbolThickness,
                      GLCONTOURTHICKNESS: contourThickness,
                      GLSTRIPDIRECTION  : stripDirection,
                      GLSTRIPPADDING    : stripPadding,
                      GLEXPORTDPI       : exportDpi,
                      GLSELECTEDPIDS    : self.treeView.getSelectedObjectsPids()
                      }
            selectedList = self.treeView.getSelectedItems()
            for itemName in self.fullList:
                params[itemName] = True if itemName in selectedList else False

            return params

    def exportToFile(self, filename=None, params=None):
        """Export to file
        :param filename: filename to export
        :param params: dict - user defined parameters for export
        """

        if params:
            filename = params[GLFILENAME]
            glWidget = params[GLWIDGET]
            prType = params[GLPRINTTYPE]

            if prType == EXPORTPDF:
                pdfExport = glWidget.exportToPDF(filename, params)
                if pdfExport:
                    pdfExport.writePDFFile()
            elif prType == EXPORTSVG:
                svgExport = glWidget.exportToSVG(filename, params)
                if svgExport:
                    svgExport.writeSVGFile()
            elif prType == EXPORTPNG:
                pngExport = glWidget.exportToPNG(filename, params)
                if pngExport:
                    pngExport.writePNGFile()
            elif prType == EXPORTPS:
                pngExport = glWidget.exportToPS(filename, params)
                if pngExport:
                    pngExport.writePSFile()

    def actionButtons(self):
        self.setOkButton(callback=self._saveAndCloseDialog, text='Save and Close', tipText='Export the strip and close the dialog')
        self.setCancelButton(callback=self._rejectDialog, text='Close', tipText='Close the dialog')
        self.setCloseButton(callback=self._saveDialog, text='Save', tipText='Export the strip')
        self.setDefaultButton(ExportDialogABC.CANCELBUTTON)

        # self.buttonFrame.addSpacer(0, 10, grid=(0, 1))
        # self.buttons = ButtonList(self.buttonFrame, ['Close', 'Save', 'Save and Close'], [self._rejectDialog, self._saveDialog, self._saveAndCloseDialog],
        #                           tipTexts=['Close the export dialog',
        #                                     'Export the strip to a file, dialog will remain open',
        #                                     'Export the strip and close the dialog'],
        #                           grid=(1, 0), gridSpan=(1, 3))

    def _saveDialog(self, exitSaveFileName=None):
        """save button has been clicked
        """
        selected = self.exportType.get()
        lastPath = self.getSaveTextWidget()

        if selected in EXPORTTYPES:
            lastPath = lastPath.assureSuffix(EXPORTTYPES[selected][EXPORTEXT])

        self.setSaveTextWidget(lastPath)
        self.exitFilename = lastPath

        if self.pathEdited is False:
            # user has not changed the path so we can accept()
            self._exportToFile()
        else:
            # have edited the path so check the new file
            if self.exitFilename.is_file():
                yes = showYesNoWarning('%s already exists.' % self.exitFilename,
                                       'Do you want to replace it?')
                if yes:
                    self._exportToFile()
            else:
                if self.exitFilename.is_dir():
                    showWarning('Export Error:', 'Filename must be a file.')
                else:
                    self._exportToFile()

    def _saveAndCloseDialog(self, exitSaveFilename=None):
        """save and Close button has been clicked
        """
        selected = self.exportType.get()
        lastPath = self.getSaveTextWidget()

        if selected in EXPORTTYPES:
            lastPath = lastPath.assureSuffix(EXPORTTYPES[selected][EXPORTEXT])

        self.setSaveTextWidget(lastPath)
        self.exitFilename = lastPath

        self._acceptDialog()


if __name__ == '__main__':
    # from sandbox.Geerten.Refactored.framework import Framework
    # from sandbox.Geerten.Refactored.programArguments import Arguments
    #
    #
    # _makeMainWindowVisible = False
    #
    #
    # class MyProgramme(Framework):
    #     "My first app"
    #     pass
    #
    #
    # myArgs = Arguments()
    # myArgs.noGui = False
    # myArgs.debug = True
    #
    # application = MyProgramme('MyProgramme', '3.0.0-beta3', args=myArgs)
    # ui = application.ui
    # ui.initialize()
    #
    # if _makeMainWindowVisible:
    #     ui.mainWindow._updateMainWindow(newProject=True)
    #     ui.mainWindow.show()
    #     QtWidgets.QApplication.setActiveWindow(ui.mainWindow)
    #
    # dialog = ExportStripToFilePopup(parent=application.mainWindow,
    #                                 mainWindow=application.mainWindow,
    #                                 strips=[],
    #                                 preferences=application.preferences)
    # result = dialog.exec_()

    from ccpn.ui.gui.widgets.Application import newTestApplication
    from ccpn.framework.Application import getApplication


    app = newTestApplication()
    application = getApplication()

    dialog = ExportStripToFilePopup(strips=[])
    result = dialog.exec_()<|MERGE_RESOLUTION|>--- conflicted
+++ resolved
@@ -14,11 +14,7 @@
 # Last code modification
 #=========================================================================================
 __modifiedBy__ = "$modifiedBy: Ed Brooksbank $"
-<<<<<<< HEAD
-__dateModified__ = "$dateModified: 2021-02-04 12:07:36 +0000 (Thu, February 04, 2021) $"
-=======
-__dateModified__ = "$dateModified: 2021-02-22 16:19:38 +0000 (Mon, February 22, 2021) $"
->>>>>>> d1093231
+__dateModified__ = "$dateModified: 2021-03-01 11:22:51 +0000 (Mon, March 01, 2021) $"
 __version__ = "$Revision: 3.0.3 $"
 #=========================================================================================
 # Created
@@ -140,7 +136,6 @@
                                                          labelText='Strip/SpectrumDisplay',
                                                          callback=self._changePulldown
                                                          )
-        # self.objectPulldown.modifyTexts(sorted([ky for ky in self.objects.keys()]))
 
         # add a spacer to separate from the common save widgets
         row += 1
@@ -196,18 +191,10 @@
                                                         labelText='Image dpi',
                                                         # value=300,
                                                         decimals=0, step=5, range=(36, 2400))
-        row += 1
-        # userFrame.addSpacer(0, 10, grid=(row, 3), expandX=True, expandY=False)
-        # Spacer(userFrame, 0, 0, hPolicy='fixed', vPolicy='fixed', grid=(row, 3))
-
-        # _spacer.getLayout().setSizeConstraint(QtWidgets.QLayout.SetFixedSize)
 
         row += 1
         self.treeView = PrintTreeCheckBoxes(userFrame, project=None, grid=(row, 0), gridSpan=(1, 4))
         Spacer(userFrame, 0, 0, hPolicy='expanding', vPolicy='expanding', grid=(row, 3))
-
-        # self.treeView.setSizePolicy(QtWidgets.QSizePolicy.Expanding, QtWidgets.QSizePolicy.Expanding)
-        # userFrame.getLayout().setAlignment(QtCore.Qt.AlignTop | QtCore.Qt.AlignLeft)
 
     def populate(self, userframe):
         """Populate the widgets with project
