"""
Module Documentation here
"""
#=========================================================================================
# Licence, Reference and Credits
#=========================================================================================
__copyright__ = "Copyright (C) CCPN project (https://www.ccpn.ac.uk) 2014 - 2023"
__credits__ = ("Ed Brooksbank, Joanna Fox, Morgan Hayward, Victoria A Higman, Luca Mureddu",
               "Eliza Płoskoń, Timothy J Ragan, Brian O Smith, Gary S Thompson & Geerten W Vuister")
__licence__ = ("CCPN licence. See https://ccpn.ac.uk/software/licensing/")
__reference__ = ("Skinner, S.P., Fogh, R.H., Boucher, W., Ragan, T.J., Mureddu, L.G., & Vuister, G.W.",
                 "CcpNmr AnalysisAssign: a flexible platform for integrated NMR analysis",
                 "J.Biomol.Nmr (2016), 66, 111-124, https://doi.org/10.1007/s10858-016-0060-y")
#=========================================================================================
# Last code modification
#=========================================================================================
__modifiedBy__ = "$modifiedBy: Ed Brooksbank $"
<<<<<<< HEAD
__dateModified__ = "$dateModified: 2023-12-01 19:07:04 +0000 (Fri, December 01, 2023) $"
=======
__dateModified__ = "$dateModified: 2023-12-12 16:05:28 +0000 (Tue, December 12, 2023) $"
>>>>>>> 93010686
__version__ = "$Revision: 3.2.1 $"
#=========================================================================================
# Created
#=========================================================================================
__author__ = "$Author: Ed Brooksbank $"
__date__ = "$Date: 2020-05-04 17:15:05 +0000 (Mon, May 04, 2020) $"
#=========================================================================================
# Start of code
#=========================================================================================

import os
from functools import partial
from collections import OrderedDict
import json
import pandas as pd

from PyQt5 import QtGui, QtWidgets, QtCore
from contextlib import contextmanager
from dataclasses import dataclass

from ccpn.ui.gui.popups.Dialog import CcpnDialogMainWidget
from ccpn.ui.gui.widgets.ProjectTreeCheckBoxes import ImportTreeCheckBoxes, RENAMEACTION, BADITEMACTION
from ccpn.ui.gui.widgets.Frame import Frame
from ccpn.ui.gui.widgets.Splitter import Splitter
from ccpn.ui.gui.widgets.Label import Label
from ccpn.ui.gui.widgets.Icon import Icon
from ccpn.ui.gui.widgets.LineEdit import LineEdit
from ccpn.ui.gui.widgets.ButtonList import ButtonList
from ccpn.ui.gui.widgets.Button import Button
from ccpn.ui.gui.widgets.MessageDialog import showWarning
from ccpn.ui.gui.widgets.Spacer import Spacer
from ccpn.ui.gui.widgets.CheckBox import CheckBox
from ccpn.ui.gui.widgets.PulldownList import PulldownList
from ccpn.ui.gui.widgets.SpeechBalloon import SpeechBalloon
from ccpn.ui.gui.widgets.Font import getFontHeight
from ccpn.ui.gui.widgets.MoreLessFrame import MoreLessFrame
from ccpn.ui.gui.widgets.TextEditor import TextEditor
from ccpn.ui.gui.widgets.VLine import VLine
from ccpn.ui.gui.widgets.table.Table import Table
from ccpn.ui.gui.widgets.table._TableModel import _TableModel, DISPLAY_ROLE
from ccpn.ui.gui.lib.Validators import LineEditValidator, LineEditValidatorWhiteSpace
from ccpn.ui.gui.guiSettings import getColours, BORDERNOFOCUS

from ccpn.framework.lib.ccpnNef import CcpnNefIo
from ccpn.framework.lib.ccpnNef.CcpnNefIo import DATANAME
from ccpn.framework.lib.ccpnNef.CcpnNefCommon import nef2CcpnClassNames

from ccpn.core.lib.ContextManagers import catchExceptions  #, busyHandler
from ccpn.core.lib.Pid import Pid, IDSEP
from ccpn.core.Project import Project
from ccpn.core.StructureData import StructureData
from ccpn.core.Collection import Collection
from ccpn.util.nef import StarIo, NefImporter as Nef
from ccpn.util.Logging import getLogger
from ccpn.util.PrintFormatter import PrintFormatter
from ccpn.util.AttrDict import AttrDict
from ccpn.util.OrderedSet import OrderedSet


INVALIDTEXTROWCHECKCOLOUR = QtGui.QColor('crimson')
INVALIDTEXTROWNOCHECKCOLOUR = QtGui.QColor('darkorange')
INVALIDBUTTONCHECKCOLOUR = QtGui.QColor('lightpink')
INVALIDBUTTONNOCHECKCOLOUR = QtGui.QColor('navajowhite')
INVALIDTABLEFILLCHECKCOLOUR = QtGui.QColor('lightpink')
INVALIDTABLEFILLNOCHECKCOLOUR = QtGui.QColor('navajowhite')

CHAINS = 'chains'
NMRCHAINS = 'nmrChains'
RESTRAINTTABLES = 'restraintTables'
CCPNTAG = 'ccpn'
SKIPPREFIXES = 'skipPrefixes'
EXPANDSELECTION = 'expandSelection'
INCLUDEORPHANS = 'includeOrphans'

PulldownListsMinimumWidth = 200
LineEditsMinimumWidth = 195
NotImplementedTipText = 'This option has not been implemented yet'
DEFAULTSPACING = (3, 3)
TABMARGINS = (1, 10, 10, 1)  # l, t, r, b
ZEROMARGINS = (0, 0, 0, 0)  # l, t, r, b
COLOURALLCOLUMNS = False

NEFFRAMEKEY_IMPORT = 'nefObject'
NEFFRAMEKEY_ENABLECHECKBOXES = 'enableCheckBoxes'
NEFFRAMEKEY_ENABLERENAME = 'enableRename'
NEFFRAMEKEY_ENABLEFILTERFRAME = 'enableFilterFrame'
NEFFRAMEKEY_ENABLEMOUSEMENU = 'enableMouseMenu'
NEFFRAMEKEY_PATHNAME = 'pathName'

NEFDICTFRAMEKEYS = {NEFFRAMEKEY_IMPORT           : (Nef.NefImporter, Project),
                    NEFFRAMEKEY_ENABLECHECKBOXES : bool,
                    NEFFRAMEKEY_ENABLERENAME     : bool,
                    NEFFRAMEKEY_ENABLEFILTERFRAME: bool,
                    NEFFRAMEKEY_ENABLEMOUSEMENU  : bool,
                    NEFFRAMEKEY_PATHNAME         : str,
                    }
NEFDICTFRAMEKEYS_REQUIRED = (NEFFRAMEKEY_IMPORT,)
REMOVEENTRY = '<Remove from Collections>'
STRUCTUREDATA = 'StructureData'
COLLECTION = 'Collection'
STRUCTUREDATA_ATTRIB = STRUCTUREDATA.lower()
COLLECTION_ATTRIB = COLLECTION.lower()


# simple class to export variables from the contextmanager
@dataclass
class _TreeValues:
    item = None
    itemName = None
    itemPid = None
    saveFrame = None
    mappingCode = None
    errorCode = None
    mapping = None
    _content = None
    _errors = None
    _fillColour = None
    plural = None
    singular = None
    row = None
    parentGroup = None
    ccpnClassName = None
    pHandler = None
    newVal = None


#~~~~~~~~~~~~~~~~~~~~~~~~~~~~~~~~~~~~~~~~~~~~~~~~~~~~~~~~~~~~~~~~~~~~~~~~~~~~~~~~~~~~~~~~~
# _NefTableModel/NefTable
#~~~~~~~~~~~~~~~~~~~~~~~~~~~~~~~~~~~~~~~~~~~~~~~~~~~~~~~~~~~~~~~~~~~~~~~~~~~~~~~~~~~~~~~~~

class _NefTableModel(_TableModel):
    """Modified model to display '.' insteaad of 'None' to match nef specification.
    """

    def data(self, index, role=DISPLAY_ROLE):
        """Return the data/roles for the model.
        """
        if not index.isValid():
            return None

        result = super().data(index, role)
        if role == DISPLAY_ROLE:
            # change table occurrences of 'None' to '.'
            if result == 'None':
                return '.'

        return result


class NefTable(Table):
    """Modified model - using modified model above - to display '.' insteaad of 'None' to match nef specification.
    """
    tableModelClass = _NefTableModel


class NefDictFrame(Frame):
    """
    Class to handle a nef dictionary editor
    """
    EDITMODE = True
    handleSaveFrames = {}
    handleParentGroups = {}
    _setBadSaveFrames = {}
    applyCheckBoxes = {}

    DEFAULTMARGINS = (8, 8, 8, 8)  # l, t, r, b

    def __init__(self, parent, mainWindow, nefLoader, dataBlock, pathName,
                 enableCheckBoxes=False, enableRename=False,
                 enableFilterFrame=False, enableMouseMenu=False,
                 showBorder=True, borderColour=None, _splitterMargins=DEFAULTMARGINS,
                 **kwds):
        """Initialise the widget"""
        super().__init__(parent, setLayout=True, spacing=DEFAULTSPACING, **kwds)

        self._parent = parent
        self.mainWindow = mainWindow
        if mainWindow:
            self.mainWindow = mainWindow
            self.application = mainWindow.application
            self.project = mainWindow.project
            self._nefReader = CcpnNefIo.CcpnNefReader(self.application)
            self._nefWriter = CcpnNefIo.CcpnNefWriter(self.project)
        # else:
        #     # to @ED: do not write code that
        #     self.mainWindow = None
        #     self.application = None
        #     self.project = None
        #     self._nefReader = None
        #     self._nefWriter = None

        self._primaryProject = True
        self.showBorder = showBorder
        self._borderColour = borderColour or QtGui.QColor(getColours()[BORDERNOFOCUS])
        self._enableCheckBoxes = enableCheckBoxes
        self._enableRename = enableRename
        self._enableFilterFrame = enableFilterFrame
        self._enableMouseMenu = enableMouseMenu
        self._pathName = pathName
        self._collections = {}
        self._collectionsTable = None

        self._structureData = {}
        self._structureDataTable = None

        # self._nefImporterClass = nefImporterClass
        # set the nef object - nefLoader/nefDict
        # self._initialiseNefLoader(nefObject, _ignoreError=True)
        self._nefLoader = nefLoader
        self._nefDict = dataBlock
        self._primaryProject = False

        # set up the widgets
        self._setWidgets()
        self._setCallbacks()

        # additional settings
        self._minusIcon = Icon('icons/minus.png')
        self._plusIcon = Icon('icons/plus.png')
        self._nefWidgets = []
        self.valid = None
        self._nefImporterOpenFirstTable = self.application.preferences.appearance.nefImporterOpenFirstTable

        # needs to be done this way otherwise _splitterMargins is 'empty' or clashes with frame stylesheet
        self.setContentsMargins(*_splitterMargins)

        # define the list of dicts for comparing object names
        self._contentCompareDataBlocks = ()

        # this is not very generic :|

        # add the rename action to the treeview actions
        self.nefTreeView.setActionCallback(RENAMEACTION, self._autoRenameItem)

        # add the rename action to the treeview actions
        self.nefTreeView.setActionCallback(BADITEMACTION, self._checkBadItem)

        # add the collection fill option to the bottom of the menu
        self.nefTreeView.setPostMenuAction(partial(self._addToCollectionsMenu, selectionWidget=self.nefTreeView))

    def paintEvent(self, ev):
        """Paint the border to the screen
        """
        if not self.showBorder:
            return

        # create a rectangle and painter over the widget - shrink by 1 pixel to draw correctly
        p = QtGui.QPainter(self)
        rgn = self.rect()
        rgn = QtCore.QRect(rgn.x(), rgn.y(), rgn.width() - 1, rgn.height() - 1)

        p.setPen(QtGui.QPen(self._borderColour, 1))
        p.drawRect(rgn)
        p.end()

    # def _initialiseProject(self, mainWindow, application, project):
    #     """Initialise the project setting - ONLY REQUIRED FOR TESTING when mainWindow doesn't exist
    #     """
    #     # set the project
    #     self.mainWindow = mainWindow
    #     self.application = application
    #     self.project = project
    #     if mainWindow is None:
    #         self.mainWindow = AttrDict()
    #
    #     # set the new values for application and project
    #     self.mainWindow.application = application
    #     self.mainWindow.project = project
    #
    #     # initialise the base structure from the project
    #     self.nefTreeView._populateTreeView(project)
    #
    #     self._nefReader = CcpnNefIo.CcpnNefReader(self.application)
    #     self._nefWriter = CcpnNefIo.CcpnNefWriter(self.project)

    # def _initialiseNefLoader(self, nefObject=None, _ignoreError=False):
    #     if not (nefObject or _ignoreError):
    #         raise TypeError('nefObject must be defined')
    #
    #     self._nefLoader = None
    #     self._nefDict = None
    #     if isinstance(nefObject, self._nefImporterClass):
    #         self._nefLoader = nefObject
    #         self._nefDict = nefObject._nefDict
    #         self._primaryProject = False
    #     elif isinstance(nefObject, Project):
    #         self.project = nefObject
    #         self._nefLoader = self._nefImporterClass(errorLogging=Nef.el.NEF_STANDARD, hidePrefix=True)
    #         self._nefWriter = CcpnNefIo.CcpnNefWriter(self.project)
    #         self._nefDict = self._nefLoader._nefDict = self._nefWriter.exportProject(expandSelection=True, includeOrphans=False, pidList=None)

    def _setCallbacks(self):
        """Set the mouse callback for the treeView

        Only fires if an item of the tree is clicked without moving/dragging to another item
        """
        # self.nefTreeView.itemClicked.connect(self._nefTreeClickedCallback)
        self.nefTreeView.mouseRelease.connect(self._mouseReleaseCallback)
        self.nefTreeView.itemChanged.connect(self._mouseChecked)

    def _setWidgets(self):
        """Set up the unpopulated widgets for the frame
        """
        self._headerFrameOuter = Frame(self, setLayout=True, showBorder=False, grid=(0, 0),
                                       hAlign='left', hPolicy='ignored', vPolicy='fixed')
        self.headerFrame = Frame(self._headerFrameOuter, setLayout=True,
                                 grid=(1, 0))

        self.headerLabel = Label(self._headerFrameOuter, text='FRAMEFRAME', grid=(0, 0), gridSpan=(1, 3))
        self.verifyButton = Button(self.headerFrame, text='Verify Now', grid=(1, 0),
                                   callback=self._verifyPopulate)
        self.verifyButton.setVisible(not self._primaryProject)

        _verifyLabel = Label(self.headerFrame, 'always verify', grid=(1, 1), hPolicy='minimum', vPolicy='minimum')
        self.verifyCheckBox = CheckBox(self.headerFrame, grid=(1, 2), checked=False, checkable=True)
        _verifyLabel.setVisible(not self._primaryProject)
        self.verifyCheckBox.setVisible(not self._primaryProject)
        self.headerFrame.getLayout().setSizeConstraint(QtWidgets.QLayout.SetMinimumSize)
        self.verifyCheckBox.clicked.connect(self._verifyChecked)

        self.headerFrame.setVisible(False)
        self.headerFrame.setEnabled(False)

        # add the pane for the treeview/tables
        self._paneSplitter = Splitter(self, setLayout=True, horizontal=True)

        # add the pane for the treeview/tables
        self._treeSplitter = Splitter(self, setLayout=True, horizontal=False)

        # set the top frames
        self._treeFrame = Frame(self, setLayout=True, showBorder=False, grid=(0, 0))
        self._infoFrame = Frame(self, setLayout=True, showBorder=False, grid=(0, 0))

        # must be added this way to fill the frame
        self.getLayout().addWidget(self._paneSplitter, 1, 0)
        self._paneSplitter.addWidget(self._treeSplitter)
        self._paneSplitter.addWidget(self._infoFrame)
        self._paneSplitter.setChildrenCollapsible(False)

        self._treeSplitter.addWidget(self._treeFrame)
        self._treeSplitter.setChildrenCollapsible(False)
        self._treeSplitter.setStretchFactor(0, 1)
        self._treeSplitter.setStretchFactor(1, 2)
        # self._treeSplitter.setStyleSheet("QSplitter::handle { background-color: gray }")
        self._treeSplitter.setSizes([10000, 15000])

        self.nefTreeView = ImportTreeCheckBoxes(self._treeFrame, project=self.project, grid=(1, 0),
                                                includeProject=True, enableCheckBoxes=self._enableCheckBoxes,
                                                enableMouseMenu=self._enableMouseMenu,
                                                pathName=os.path.basename(self._pathName) if self._pathName else None,
                                                multiSelect=True)

        # info frame (right frame)
        self._optionsSplitter = Splitter(self._infoFrame, setLayout=True, horizontal=False)
        self._infoFrame.getLayout().addWidget(self._optionsSplitter, 0, 0)
        VLine(self._infoFrame, grid=(0, 1), width=16)

        self.tablesFrame = Frame(self._optionsSplitter, setLayout=True, showBorder=False, grid=(0, 0))
        self._optionsFrame = Frame(self._optionsSplitter, setLayout=True, showBorder=False, grid=(1, 0))
        self._optionsSplitter.addWidget(self.tablesFrame)

        # self._optionsSplitter.addWidget(self._optionsFrame)
        self._paneSplitter.addWidget(self._optionsFrame)

        self._frameOptionsNested = Frame(self._optionsFrame, setLayout=True, showBorder=False, grid=(1, 0))
        self.frameOptionsFrame = Frame(self._frameOptionsNested, setLayout=True, showBorder=False, grid=(2, 0))
        self.fileFrame = Frame(self._optionsFrame, setLayout=True, showBorder=False, grid=(2, 0))

        self._filterLogFrame = MoreLessFrame(self._optionsFrame, name='Filter Log', showMore=False, grid=(3, 0), gridSpan=(1, 1))
        self._treeSplitter.addWidget(self._filterLogFrame)

        _frame, self._structureDataTable = self._addTableToFrame(pd.DataFrame({STRUCTUREDATA: self._structureData.keys(),
                                                                               'Items'      : ['\n'.join(vv for vv in val) for val in self._structureData.values()]}),
                                                                 _name=f'{STRUCTUREDATA}',
                                                                 ignoreFrame=True, showMore=True)
        self._frameOptionsNested.getLayout().addWidget(_frame, 0, 0)
        _frame, self._collectionsTable = self._addTableToFrame(pd.DataFrame({COLLECTION: self._collections.keys(),
                                                                             'Items'   : ['\n'.join(vv for vv in val) for val in self._collections.values()]}),
                                                               _name=f'{COLLECTION}s',
                                                               ignoreFrame=True, showMore=True)
        self._frameOptionsNested.getLayout().addWidget(_frame, 1, 0)

        _row = 0
        self.logData = TextEditor(self._filterLogFrame.contentsFrame, grid=(_row, 0), gridSpan=(1, 3), addWordWrap=True)
        self.logData.setSizePolicy(QtWidgets.QSizePolicy.MinimumExpanding, QtWidgets.QSizePolicy.MinimumExpanding)
        self.logData.setLineWrapMode(QtWidgets.QTextEdit.NoWrap)

        # tables frame
        # add a splitter
        self._tableSplitter = Splitter(self, setLayout=True, horizontal=False)
        self._tableSplitter.setChildrenCollapsible(False)
        self.tablesFrame.getLayout().addWidget(self._tableSplitter, 0, 0)
        Spacer(self.tablesFrame, 3, 3,
               QtWidgets.QSizePolicy.MinimumExpanding, QtWidgets.QSizePolicy.MinimumExpanding,
               grid=(1, 0))
        # increase the stretch for the splitter to make it fill the widget, unless all others are fixed height :)
        self.tablesFrame.getLayout().setRowStretch(0, 2)

        # set the subframe to be ignored and minimum to stop the widgets overlapping - remember this for other places
        # self._frameOptionsNested.setSizePolicy(QtWidgets.QSizePolicy.Ignored, QtWidgets.QSizePolicy.Minimum)
        # self._frameOptionsNested.setMinimumWidth(100)
        # self.frameOptionsFrame.getLayout().setSizeConstraint(QtWidgets.QLayout.SetMinimumSize)
        self._frameOptionsNested.setSizePolicy(QtWidgets.QSizePolicy.MinimumExpanding, QtWidgets.QSizePolicy.Minimum)

        # options frame
        pass

        # file frame
        pass

        self._paneSplitter.setStretchFactor(0, 1)
        self._paneSplitter.setStretchFactor(1, 2)
        self._paneSplitter.setStretchFactor(2, 2)
        # self._paneSplitter.setStyleSheet("QSplitter::handle { background-color: gray }")
        self._paneSplitter.setSizes([10000, 12000, 18000])

    def _populate(self):
        """Fill the treeView from the nef dictionary
        """
        if self.project:
            with self.blockWidgetSignals():
                if self._nefLoader:
                    # populate from the _nefLoader
                    self.nefTreeView.fillTreeView(self._nefLoader._nefDict)
                    self.nefTreeView.expandAll()
                elif self._nefDict:
                    # populate from dict
                    self.nefTreeView.fillTreeView(self._nefLoader._nefDict)
                    self.nefTreeView.expandAll()

                if self._pathName:
                    self.headerLabel.setText(self._pathName)
                elif self.project:
                    self.headerLabel.setText(self.project.name)
                else:
                    self.headerLabel.setText('')

                self._colourTreeView()

                # clean parentGroups that have no children
                _dd = []
                self._traverseTree(self.nefTreeView.headerItem, func=self._removeParentTreeState, data=_dd)
                for itm in _dd:
                    itm.parent() and itm.parent().removeChild(itm)

        # force an event to show/resize the horizontal-scrollbar correctly
        self.nefTreeView.resizeColumnToContents(0)

    def _colourTreeView(self):
        projectSections = self.nefTreeView.nefToTreeViewMapping
        saveFrameLists = self.nefTreeView.nefProjectToSaveFramesMapping

        projectColour = self.nefTreeView._foregroundColour
        _projectError = False
        treeRoot = self.nefTreeView.invisibleRootItem()
        if not treeRoot.childCount():
            return
        projectItem = treeRoot.child(0)

        # iterate through all the groups in the tree, e.g., chains/samples/peakLists
        for section, (plural, singular) in projectSections.items():
            # find item in treeItem
            pluralItem = self.nefTreeView.findSection(plural)
            if pluralItem:
                pluralItem = pluralItem[0] if isinstance(pluralItem, list) else pluralItem

                sectionColour = self.nefTreeView._foregroundColour

                # iterate through the items in the group, e.g., peakList/integralList/sample
                _sectionError = False
                child_count = pluralItem.childCount()
                for i in range(child_count):
                    childItem = pluralItem.child(i)
                    childColour = self.nefTreeView._foregroundColour

                    # get the saveFrame associated with this item
                    itemName, saveFrame, parentGroup, pHandler, ccpnClassName = childItem.data(1, 0)

                    # NOTE:ED - need a final check on this
                    _errorName = getattr(saveFrame, '_rowErrors', None) and saveFrame._rowErrors.get(saveFrame['sf_category'])
                    if _errorName and itemName in _errorName:  # itemName
                        _sectionError = True

                    loops = self._nefReader._getLoops(self.project, saveFrame)
                    _rowError = False
                    for loop in loops:

                        # get the group name add fetch the correct mapping
                        mapping = self.nefTreeView.nefProjectToSaveFramesMapping.get(parentGroup)
                        if mapping and loop.name not in mapping:
                            continue

                        # NOTE:ED - if there are no loops then _sectionError is never set
                        if hasattr(saveFrame, '_rowErrors') and \
                                loop.name in saveFrame._rowErrors and \
                                saveFrame._rowErrors[loop.name]:
                            # _rowError = True
                            _sectionError = True
                            # _projectError = True

                    primaryHandler = self.nefTreeView.nefProjectToHandlerMapping.get(parentGroup) or saveFrame.get('sf_category')
                    if primaryHandler:
                        if primaryHandler in self._setBadSaveFrames:
                            handler = self._setBadSaveFrames[primaryHandler]
                            if handler is not None:
                                _rowError = handler(self, name=itemName, saveFrame=saveFrame, parentGroup=parentGroup)

                    if _rowError:
                        childColour = INVALIDTEXTROWCHECKCOLOUR if childItem.checkState(0) else INVALIDTEXTROWNOCHECKCOLOUR
                    self.nefTreeView.setForegroundForRow(childItem, childColour)

                if _sectionError:
                    sectionColour = INVALIDTEXTROWCHECKCOLOUR if pluralItem.checkState(0) else INVALIDTEXTROWNOCHECKCOLOUR
                    if pluralItem.checkState(0):
                        _projectError = True
                self.nefTreeView.setForegroundForRow(pluralItem, sectionColour)

        if _projectError:
            projectColour = INVALIDTEXTROWCHECKCOLOUR if projectItem.checkState(0) else INVALIDTEXTROWNOCHECKCOLOUR
        self.nefTreeView.setForegroundForRow(projectItem, projectColour)

    def table_nef_molecular_system(self, saveFrame, item):
        itemName = item.data(0, 0)
        primaryCode = 'nef_sequence_chain_code'
        _content = getattr(saveFrame, '_content', None)
        _errors = getattr(saveFrame, '_rowErrors', {})

        numPrimary = _content.get(primaryCode)
        if numPrimary and len(numPrimary) <= 1:
            return

        if _errors:
            _fillColour = INVALIDTABLEFILLCHECKCOLOUR if item.checkState(0) else INVALIDTABLEFILLNOCHECKCOLOUR

            # colour rows by extra colour
            chainErrors = _errors.get('nef_sequence_' + itemName)
            if chainErrors:
                table = self._nefTables.get('nef_sequence')

                with self._tableColouring(table) as setRowBackgroundColour:
                    for rowIndex in chainErrors:
                        setRowBackgroundColour(rowIndex, _fillColour)

    def table_ccpn_assignment(self, saveFrame, item, listName=None):
        tables = ['nmr_chain', 'nmr_residue', 'nmr_atom']
        primaryCode = 'nmr_chain'
        itemName = item.data(0, 0)
        _content = getattr(saveFrame, '_content', None)
        _errors = getattr(saveFrame, '_rowErrors', {})

        numPrimary = _content.get(primaryCode)
        if numPrimary and len(numPrimary) <= 1:
            return

        if _errors:
            _fillColour = INVALIDTABLEFILLCHECKCOLOUR if item.checkState(0) else INVALIDTABLEFILLNOCHECKCOLOUR

            for tableName in tables:
                # colour rows by extra colour
                chainErrors = _errors.get('_'.join([tableName, itemName]))
                if chainErrors:
                    table = self._nefTables.get(tableName)

                    with self._tableColouring(table) as setRowBackgroundColour:
                        for rowIndex in chainErrors:
                            setRowBackgroundColour(rowIndex, _fillColour)

    def table_lists(self, saveFrame, item, listName, postFix='list'):
        itemName = item.data(0, 0)
        primaryCode = '_'.join([listName, postFix])
        _content = getattr(saveFrame, '_content', None)
        _errors = getattr(saveFrame, '_rowErrors', {})

        numPrimary = _content.get(primaryCode)
        if numPrimary and len(numPrimary) <= 1:
            return

        if _errors:
            _fillColour = INVALIDTABLEFILLCHECKCOLOUR if item.checkState(0) else INVALIDTABLEFILLNOCHECKCOLOUR

            # colour rows by extra colour
            chainErrors = _errors.get('_'.join([listName, itemName]))
            if chainErrors:
                table = self._nefTables.get(listName)

                with self._tableColouring(table) as setRowBackgroundColour:
                    for rowIndex in chainErrors:
                        setRowBackgroundColour(rowIndex, _fillColour)
            chainErrors = _errors.get('_'.join([listName, postFix, itemName]))
            if chainErrors:
                table = self._nefTables.get('_'.join([listName, postFix]))

                with self._tableColouring(table) as setRowBackgroundColour:
                    for rowIndex in chainErrors:
                        setRowBackgroundColour(rowIndex, _fillColour)

    def table_peak_lists(self, saveFrame, item, listName=None):
        listItemName = 'nef_peak'
        listName = 'ccpn_peak'
        primaryCode = 'nef_peak'
        itemName = item.data(0, 0)
        _content = getattr(saveFrame, '_content', None)
        _errors = getattr(saveFrame, '_rowErrors', {})

        numPrimary = _content.get(primaryCode)
        if numPrimary and len(numPrimary) <= 1:
            return

        if _errors:
            _fillColour = INVALIDTABLEFILLCHECKCOLOUR if item.checkState(0) else INVALIDTABLEFILLNOCHECKCOLOUR

            # colour rows by extra colour
            chainErrors = _errors.get('_'.join([listItemName, itemName]))
            if chainErrors:
                table = self._nefTables.get(listItemName)

                with self._tableColouring(table) as setRowBackgroundColour:
                    for rowIndex in chainErrors:
                        setRowBackgroundColour(rowIndex, _fillColour)
            chainErrors = _errors.get('_'.join([listName, 'list', itemName]))
            if chainErrors:
                table = self._nefTables.get('_'.join([listName, 'list']))

                with self._tableColouring(table) as setRowBackgroundColour:
                    for rowIndex in chainErrors:
                        setRowBackgroundColour(rowIndex, _fillColour)

    # def table_peak_clusters(self, saveFrame, item, listName=None):
    #     listItemName = 'ccpn_peak_cluster'
    #     listName = 'ccpn_peak_cluster'
    #     primaryCode = 'ccpn_peak_cluster'
    #     itemName = item.data(0, 0)
    #     _content = getattr(saveFrame, '_content', None)
    #     _errors = getattr(saveFrame, '_rowErrors', {})
    #
    #     numPrimary = _content.get(primaryCode)
    #     if numPrimary and len(numPrimary) <= 1:
    #         return
    #
    #     if _errors:
    #         _fillColour = INVALIDTABLEFILLCHECKCOLOUR if item.checkState(0) else INVALIDTABLEFILLNOCHECKCOLOUR
    #
    #         # colour rows by extra colour
    #         chainErrors = _errors.get('_'.join([listItemName, itemName]))
    #         if chainErrors:
    #             table = self._nefTables.get(listItemName)
    #
    #             with self._tableColouring(table) as setRowBackgroundColour:
    #                 for rowIndex in chainErrors:
    #                     setRowBackgroundColour(rowIndex, _fillColour)
    #         chainErrors = _errors.get('_'.join([listName, 'peaks', itemName]))
    #         if chainErrors:
    #             table = self._nefTables.get('_'.join([listName, 'peaks']))
    #
    #             with self._tableColouring(table) as setRowBackgroundColour:
    #                 for rowIndex in chainErrors:
    #                     setRowBackgroundColour(rowIndex, _fillColour)

    def table_ccpn_notes(self, saveFrame, item):
        itemName = item.data(0, 0)
        primaryCode = 'ccpn_notes'
        _content = getattr(saveFrame, '_content', None)
        _errors = getattr(saveFrame, '_rowErrors', {})

        numPrimary = _content.get(primaryCode)
        if numPrimary and len(numPrimary) <= 1:
            return

        if _errors:
            _fillColour = INVALIDTABLEFILLCHECKCOLOUR if item.checkState(0) else INVALIDTABLEFILLNOCHECKCOLOUR

            # colour rows by extra colour
            chainErrors = _errors.get('ccpn_note_' + itemName)
            if chainErrors:
                table = self._nefTables.get('ccpn_note')

                with self._tableColouring(table) as setRowBackgroundColour:
                    for rowIndex in chainErrors:
                        setRowBackgroundColour(rowIndex, _fillColour)

    def table_ccpn_collections(self, saveFrame, item):
        itemName = item.data(0, 0)
        primaryCode = 'ccpn_collections'
        _content = getattr(saveFrame, '_content', None)
        _errors = getattr(saveFrame, '_rowErrors', {})

        numPrimary = _content.get(primaryCode)
        if numPrimary and len(numPrimary) <= 1:
            return

        if _errors:
            _fillColour = INVALIDTABLEFILLCHECKCOLOUR if item.checkState(0) else INVALIDTABLEFILLNOCHECKCOLOUR

            # colour rows by extra colour
            chainErrors = _errors.get('ccpn_collection_' + itemName)
            if chainErrors:
                table = self._nefTables.get('ccpn_collection')

                with self._tableColouring(table) as setRowBackgroundColour:
                    for rowIndex in chainErrors:
                        setRowBackgroundColour(rowIndex, _fillColour)

    def table_ccpn_additional_data(self, saveFrame, item):
        itemName = item.data(0, 0)
        primaryCode = 'ccpn_additional_data'
        _content = getattr(saveFrame, '_content', None)
        _errors = getattr(saveFrame, '_rowErrors', {})

        numPrimary = _content.get(primaryCode)
        if numPrimary and len(numPrimary) <= 1:
            return

        if _errors:
            _fillColour = INVALIDTABLEFILLCHECKCOLOUR if item.checkState(0) else INVALIDTABLEFILLNOCHECKCOLOUR

            # colour rows by extra colour
            chainErrors = _errors.get('ccpn_internal_data_' + itemName)
            if chainErrors:
                table = self._nefTables.get('ccpn_internal_data')

                with self._tableColouring(table) as setRowBackgroundColour:
                    for rowIndex in chainErrors:
                        setRowBackgroundColour(rowIndex, _fillColour)

    def _set_bad_saveframe(self, name=None, saveFrame=None, parentGroup=None, prefix=None, mappingCode=None,
                           errorCode=None, tableColourFunc=None):
        # check if the current saveFrame exists; i.e., category exists as row = [0]
        item = self.nefTreeView.findSection(name, parentGroup)
        if not item:
            getLogger().debug2('>>> not found {} {} {}'.format(name, saveFrame, parentGroup))
            return
        if isinstance(item, list):
            # find the correct one from the saveframe
            for itm in item:
                itemName, sFrame, parentGroup, pHandler, ccpnClassName = itm.data(1, 0)
                # if itm.data(1, 0) == saveFrame:
                if sFrame == saveFrame:
                    item = itm
                    break
            else:
                getLogger().debug2('>>> not found {} {} {}'.format(name, saveFrame, parentGroup))
                return

        itemName = item.data(0, 0)

        mappingCode = mappingCode or ''
        errorCode = errorCode or ''
        mapping = self.nefTreeView.nefToTreeViewMapping.get(mappingCode)

        _content = getattr(saveFrame, '_content', None)
        _errors = getattr(saveFrame, '_rowErrors', {})
        _bad = False
        if _content and mapping:
            if errorCode in _errors and itemName in _errors[errorCode]:
                _bad = True

        return _bad

    def apply_checkBox_item(self, name=None, saveFrame=None, parentGroup=None, prefix=None, mappingCode=None,
                            checkID='_importRows'):
        # check if the current saveFrame exists; i.e., category exists as row = [0]
        item = self.nefTreeView.findSection(name, parentGroup)
        if not item:
            getLogger().debug2('>>> not found {} {} {}'.format(name, saveFrame, parentGroup))
            return
        if isinstance(item, list):
            # find the correct one from the saveframe
            for itm in item:
                itemName, sFrame, parentGroup, pHandler, ccpnClassName = itm.data(1, 0)
                # if itm.data(1, 0) == saveFrame:
                if sFrame == saveFrame:
                    item = itm
                    break
            else:
                getLogger().debug2('>>> not found {} {} {}'.format(name, saveFrame, parentGroup))
                return

        itemName = item.data(0, 0)

        _importList = self._nefReader._importDict.get(saveFrame.name)
        if not _importList:
            _importList = self._nefReader._importDict[saveFrame.name] = {}

        if not _importList.get(checkID):
            _importList[checkID] = (itemName,)
        else:
            _importList[checkID] += (itemName,)

    def _checkParentGroup(self, name, parentGroup, saveFrame):
        """Search for the parentGroup in the treeView
        :return: treeItem
        """
        # check if the current saveFrame exists; i.e., category exists as row = [0]
        item = self.nefTreeView.findSection(name, parentGroup)
        if not item:
            getLogger().debug2('>>> not found {} {} {}'.format(name, saveFrame, parentGroup))
            return
        if isinstance(item, list):
            # find the correct one from the saveframe
            for itm in item:
                itemName, sFrame, parentGroup, pHandler, ccpnClassName = itm.data(1, 0)
                # if itm.data(1, 0) == saveFrame:
                if sFrame == saveFrame:
                    item = itm
                    break
            else:
                getLogger().debug2('>>> not found {} {} {}'.format(name, saveFrame, parentGroup))
                return

        return item

    def _handleTreeView(self, name=None, saveFrame=None, parentGroup=None, prefix=None, mappingCode=None,
                        errorCode=None, tableColourFunc=None, _handleAutoRename=False):
        # this is treated as a generator

        # check if the current saveFrame exists; i.e., category exists as row = [0]
        if not (item := self._checkParentGroup(name, parentGroup, saveFrame)):
            return

        if _handleAutoRename:
            self._handleItemRename(item, mappingCode, saveFrame)
            return

        vals = _TreeValues()
        vals.item = item

        _data = item.data(1, 0)
        itemName, sFrame, parentGroup, pHandler, ccpnClassName = _data
        vals.itemName = itemName
        vals.saveFrame = sFrame
        vals.parentGroup = parentGroup

        vals.mappingCode = mappingCode or ''
        vals.errorCode = errorCode or ''
        vals.mapping = self.nefTreeView.nefToTreeViewMapping.get(mappingCode)
        vals.ccpnClassName = ccpnClassName

        vals._content = getattr(saveFrame, '_content', None)
        vals._errors = getattr(saveFrame, '_rowErrors', {})
        vals.row = 0

        if vals._content and vals.mapping:
            vals._fillColour = INVALIDBUTTONCHECKCOLOUR if item.checkState(0) else INVALIDBUTTONNOCHECKCOLOUR
            vals.plural, vals.singular = vals.mapping

            # return the values as a generator - only returns once, skipped if no item
            yield vals

            # add comment widgets
            vals.row = self._addCommentWidgets(item, vals.plural, vals.row, saveFrame)

            self._colourTables(item, saveFrame, tableColourFunc)

        self.frameOptionsFrame.setVisible(self._enableRename)
        self._finaliseSelection(vals._content, vals._errors)

    def _handleTreeViewParent(self, parentItem=None, parentItemName=None, mappingCode=None, _handleAutoRename=False):
        # this is treated as a generator

        if _handleAutoRename:
            return

        vals = _TreeValues()
        vals.parentItem = parentItem
        vals.parentItemName = parentItemName
        vals.mappingCode = mappingCode or ''
        vals.mapping = self.nefTreeView.nefToTreeViewMapping.get(mappingCode)
        vals.ccpnClassName = nef2CcpnClassNames.get(mappingCode)
        vals.row = 0

        # return the values as a generator - only returns once, skipped if no item
        yield vals

        self.frameOptionsFrame.setVisible(self._enableRename)

    def handleTreeViewParentGeneral(self, parentItem=None, parentItemName=None, mappingCode=None, _handleAutoRename=False):

        for vals in self._handleTreeViewParent(parentItem, parentItemName, mappingCode, _handleAutoRename):
            self._makeCollectionParentPulldown(vals)
            vals.row += 1

    def handleTreeViewParentGeneralStructureData(self, parentItem=None, parentItemName=None, mappingCode=None, _handleAutoRename=False):

        for vals in self._handleTreeViewParent(parentItem, parentItemName, mappingCode, _handleAutoRename):
            self._makeCollectionParentStructureDataPulldown(vals)
            vals.row += 1

    def handleTreeViewSelectionGeneral(self, name=None, saveFrame=None, parentGroup=None, prefix=None, mappingCode=None,
                                       errorCode=None, tableColourFunc=None, _handleAutoRename=False, allowPeriod=True):

        for vals in self._handleTreeView(name, saveFrame, parentGroup, prefix, mappingCode, errorCode, tableColourFunc, _handleAutoRename):
            vals.row, saveFrameData = self._addRenameWidgets(vals.item,
                                                             vals.itemName,
                                                             vals.plural,
                                                             vals.row,
                                                             saveFrame,
                                                             vals.singular,
                                                             allowPeriod=allowPeriod)
            self._colourRenameWidgets(vals._errors, vals._fillColour, errorCode, vals.itemName, saveFrameData)

            self._makeCollectionPulldown(vals)
            vals.row += 1

    def handleTreeViewSelectionGeneralNoCollection(self, name=None, saveFrame=None, parentGroup=None, prefix=None, mappingCode=None,
                                                   errorCode=None, tableColourFunc=None, _handleAutoRename=False):

        for vals in self._handleTreeView(name, saveFrame, parentGroup, prefix, mappingCode, errorCode, tableColourFunc, _handleAutoRename):
            vals.row, saveFrameData = self._addRenameWidgets(vals.item, vals.itemName, vals.plural, vals.row, saveFrame, vals.singular)
            self._colourRenameWidgets(vals._errors, vals._fillColour, errorCode, vals.itemName, saveFrameData)

    def handleTreeViewSelectionCcpnList(self, name=None, saveFrame=None, parentGroup=None, prefix=None, mappingCode=None,
                                        errorCode=None, tableColourFunc=None, _handleAutoRename=False):

        for vals in self._handleTreeView(name, saveFrame, parentGroup, prefix, mappingCode, errorCode, tableColourFunc, _handleAutoRename):
            vals.row, saveFrameData = self._addRenameWidgets(vals.item, vals.itemName, vals.plural, vals.row, saveFrame, vals.singular)
            self._colourRenameWidgets(vals._errors, vals._fillColour, errorCode, vals.itemName, saveFrameData)

            self._makeCollectionPulldown(vals)
            vals.row += 1

    def handleTreeViewSelectionAssignment(self, name=None, saveFrame=None, parentGroup=None, prefix=None, mappingCode=None,
                                          errorCode=None, tableColourFunc=None, _handleAutoRename=False):

        for vals in self._handleTreeView(name, saveFrame, parentGroup, prefix, mappingCode, errorCode, tableColourFunc, _handleAutoRename):
            vals.row, saveFrameData = self._addRenameWidgets(vals.item, vals.itemName, vals.plural, vals.row, saveFrame, vals.singular)
            self._colourRenameWidgets(vals._errors, vals._fillColour, errorCode, vals.itemName, saveFrameData)

            # add widgets to handle assignments
            vals.row = self._addAssignmentWidgets(vals.item, vals.plural, vals.row, saveFrame, saveFrameData)

            self._makeCollectionPulldown(vals)
            vals.row += 1

    def handleTreeViewSelectionStructureDataParent(self, name=None, saveFrame=None, parentGroup=None, prefix=None, mappingCode=None,
                                                   errorCode=None, tableColourFunc=None, _handleAutoRename=False):

        for vals in self._handleTreeView(name, saveFrame, parentGroup, prefix, mappingCode, errorCode, tableColourFunc, _handleAutoRename):
            vals.row, saveFrameData = self._addRenameWidgets(vals.item, vals.itemName, vals.plural, vals.row, saveFrame, vals.singular)
            self._colourRenameWidgets(vals._errors, vals._fillColour, errorCode, vals.itemName, saveFrameData)

            # add widgets to handle linking to structureData parent
            vals.row = self._addStructureDataWidgets(vals.item, vals.plural, vals.row, saveFrame)

            self._makeCollectionStructurePulldown(vals)
            vals.row += 1

    def handleTreeViewSelectionStructureDataParentNoCollection(self, name=None, saveFrame=None, parentGroup=None, prefix=None, mappingCode=None,
                                                               errorCode=None, tableColourFunc=None, _handleAutoRename=False):

        for vals in self._handleTreeView(name, saveFrame, parentGroup, prefix, mappingCode, errorCode, tableColourFunc, _handleAutoRename):
            vals.row, saveFrameData = self._addRenameWidgets(vals.item, vals.itemName, vals.plural, vals.row, saveFrame, vals.singular)
            self._colourRenameWidgets(vals._errors, vals._fillColour, errorCode, vals.itemName, saveFrameData)

            # add widgets to handle linking to structureData parent
            vals.row = self._addStructureDataWidgets(vals.item, vals.plural, vals.row, saveFrame)

    def _addAssignmentWidgets(self, item, plural, row, saveFrame, saveFrameData):

        texts = ('Auto Rename SequenceCodes',)
        callbacks = (partial(self._renameSequenceCode, item=item, parentName=plural, lineEdit=saveFrameData, saveFrame=saveFrame, autoRename=True),)
        tipTexts = ('Automatically rename to the next available',)
        ButtonList(self.frameOptionsFrame, texts=texts, tipTexts=tipTexts, callbacks=callbacks,
                   grid=(row, 1), gridSpan=(1, 2), direction='v',
                   setLastButtonFocus=False)
        row += 1

        return row

    def _addStructureDataWidgets(self, item, plural, row, saveFrame):

        self._makeStructureDataPulldown(item, plural, row, saveFrame, DATANAME)
        row += 1

        if saveFrame.get('sf_category') in ['ccpn_parameter', ]:
            self._makeSetButton(item, plural, row, saveFrame, 'ccpn_parameter_name', self._editParameterName)
            row += 1

        return row

    def _finaliseSelection(self, _content, _errors):
        self.logData.clear()
        pretty = PrintFormatter()
        self.logData.append(('CONTENTS DICT'))
        self.logData.append(pretty(_content))
        self.logData.append(('ERROR DICT'))
        self.logData.append(pretty(_errors))

    def _colourTables(self, item, saveFrame, tableColourFunc):
        if tableColourFunc is not None:
            tableColourFunc(self, saveFrame, item)

    def _colourRenameWidgets(self, _errors, _fillColour, errorCode, itemName, saveFrameData):
        if saveFrameData and errorCode in _errors and itemName in _errors[errorCode]:
            try:
                palette = saveFrameData.palette()
                palette.setColor(QtGui.QPalette.Base, _fillColour)
                saveFrameData.setPalette(palette)
                # saveFrameData.setToolTip('HELP!')  # can set a toolTip message here for bad names
            except Exception as es:
                getLogger().debug(f'error setting colours {es}')

    def _addCommentWidgets(self, item, plural, row, saveFrame):
        Label(self.frameOptionsFrame, text='Comment', grid=(row, 0), enabled=False)
        self._commentData = TextEditor(self.frameOptionsFrame, grid=(row, 1), gridSpan=(1, 2), enabled=True, addWordWrap=True)
        _comment = saveFrame.get('ccpn_comment')
        if _comment:
            self._commentData.set(_comment)
        self._commentData.setSizePolicy(QtWidgets.QSizePolicy.MinimumExpanding, QtWidgets.QSizePolicy.MinimumExpanding)
        self._commentData.setLineWrapMode(QtWidgets.QTextEdit.NoWrap)
        _height = getFontHeight()
        self._commentData.setMinimumHeight(_height * 3)
        row += 1
        texts = ('Set Comment',)
        callbacks = (partial(self._editComment, item=item, parentName=plural, lineEdit=self._commentData, saveFrame=saveFrame),)
        tipTexts = ('Set the comment for the saveFrame',)
        ButtonList(self.frameOptionsFrame, texts=texts, tipTexts=tipTexts, callbacks=callbacks,
                   grid=(row, 2), gridSpan=(1, 1), direction='v',
                   setLastButtonFocus=False)
        row += 1
        return row

    def _addRenameWidgets(self, item, itemName, plural, row, saveFrame, singular, allowPeriod=True):
        saveFrameData = None
        if self._renameValid(item=item, saveFrame=saveFrame):
            Label(self.frameOptionsFrame, text=singular, grid=(row, 0))
            saveFrameData = LineEdit(self.frameOptionsFrame, text=str(itemName), grid=(row, 1), gridSpan=(1, 2))
            row += 1

            # texts = ('Rename', 'Auto Rename')
            # callbacks = (partial(self._rename, item=item, parentName=plural, lineEdit=saveFrameData, saveFrame=saveFrame),
            #              partial(self._rename, item=item, parentName=plural, lineEdit=saveFrameData, saveFrame=saveFrame, autoRename=True))
            # tipTexts = ('Rename', 'Automatically rename to the next available\n - dependent on saveframe type')
            # ButtonList(self.frameOptionsFrame, texts=texts, tipTexts=tipTexts, callbacks=callbacks,
            #            grid=(row, 2), gridSpan=(1, 1), direction='v',
            #            setLastButtonFocus=False)

            texts = ('Auto Rename')
            _renameCallback = partial(self._rename, item=item, parentName=plural, lineEdit=saveFrameData, saveFrame=saveFrame)
            _autoRenameCallback = partial(self._rename, item=item, parentName=plural, lineEdit=saveFrameData, saveFrame=saveFrame, autoRename=True)
            tipText = 'Automatically rename to the next available\n - dependent on saveframe type'
            Button(self.frameOptionsFrame, text=texts, tipText=tipText, callback=_autoRenameCallback,
                   grid=(row, 2), gridSpan=(1, 1))

            _validator = LineEditValidatorWhiteSpace(parent=saveFrameData, allowSpace=False, allowEmpty=False, allowPeriod=allowPeriod)
            saveFrameData.setValidator(_validator)
            saveFrameData.returnPressed.connect(_renameCallback)
            row += 1

        return row, saveFrameData

    def _handleItemRename(self, item, mappingCode, saveFrame):
        mappingCode = mappingCode or ''
        mapping = self.nefTreeView.nefToTreeViewMapping.get(mappingCode)
        if mapping:
            plural, singular = mapping
            _auto = partial(self._rename, item=item, parentName=plural, lineEdit=None, saveFrame=saveFrame, autoRename=True)
            _auto()

    def _makeSetButton(self, item, plural, row, saveFrame, attribName, func):
        Label(self.frameOptionsFrame, text=attribName, grid=(row, 0))

        # extract the ccpn_parameter_name
        _attrib = saveFrame.get(attribName)
        dataSetData = LineEdit(self.frameOptionsFrame, text=str(_attrib), grid=(row, 1), gridSpan=(1, 2))
        row += 1

        texts = ('Set',)
        callbacks = (partial(func, item=item, parentName=plural, lineEdit=dataSetData, saveFrame=saveFrame),)
        tipTexts = (f'Set the {attribName} for the saveFrame',)
        ButtonList(self.frameOptionsFrame, texts=texts, tipTexts=tipTexts, callbacks=callbacks,
                   grid=(row, 2), gridSpan=(1, 1), direction='v',
                   setLastButtonFocus=False)
        dataSetData.returnPressed.connect(callbacks[0])

    def _makeStructureDataPulldown(self, item, plural, row, saveFrame, attribName):

        if not (_data := item.data(1, 0)):
            return
        _itmName, _, _itmParentName, _, _ = _data
        Label(self.frameOptionsFrame, text=STRUCTUREDATA, grid=(row, 0))

        structurePulldown = self._newPulldown(self.frameOptionsFrame, name=STRUCTUREDATA,
                                              grid=(row, 1), gridSpan=(1, 2), allowEmpty=False)

        callbackSelect = partial(self._selectStructureDataId, item=item, itemName=_itmName, itemParentName=_itmParentName, parentName=plural,
                                 pulldownList=structurePulldown, saveFrame=saveFrame)
        structurePulldown.activated.connect(callbackSelect)

        self._populateStructureDataPulldown([_data], structurePulldown)

    def _makeCollectionPulldown(self, values):

        if not (_data := values.item.data(1, 0)):
            return
        _itmName, _, _itmParentName, _, _ = _data
        Label(self.frameOptionsFrame, text=COLLECTION, grid=(values.row, 0))

        # map the className to a pid for the collection
        _itmName = '' if _itmName in ['.', None] else _itmName
        _itmPid = Pid._join(values.ccpnClassName, _itmName) if values.ccpnClassName else _itmName
        values.itemPid = _itmPid

        collectionPulldown = self._newPulldown(self.frameOptionsFrame,
                                               grid=(values.row, 1), gridSpan=(1, 2))

        callbackSelect = partial(self._selectCollectionId, values=values, pulldownList=collectionPulldown, saveFrame=values.saveFrame)
        collectionPulldown.activated.connect(callbackSelect)

        self._populateCollectionStructurePulldown([_data], collectionPulldown)

    def _makeCollectionParentPulldown(self, values):

        Label(self.frameOptionsFrame, text=COLLECTION_ATTRIB, grid=(values.row, 0))
        collectionPulldown = self._newPulldown(self.frameOptionsFrame,
                                               grid=(values.row, 1), gridSpan=(1, 2))

        callbackSelect = partial(self._selectCollectionParentId, values=values, pulldownList=collectionPulldown, parent=self.nefTreeView)
        collectionPulldown.activated.connect(callbackSelect)

        _children = self._getSelectedChildren(self.nefTreeView)
        self._populateCollectionStructurePulldown(_children, collectionPulldown)

        self._updateTables()

    @staticmethod
    def _getSelectedChildren(parent):
        selection = parent.selectionModel().selectedIndexes()
        newItms = [parent.itemFromIndex(itm) for itm in selection]
        values = [itm.data(1, 0) for itm in newItms if itm.data(1, 0)]

        return values

    @staticmethod
    def _getSelectedChildItems(parent):
        selection = parent.selectionModel().selectedIndexes()
        newItms = [parent.itemFromIndex(itm) for itm in selection]
        values = [(itm, itm.data(1, 0)) for itm in newItms if itm.data(1, 0)]

        return values

    def _getAllChildren(self):
        # grab the tree state
        items = []
        self._traverseTree(self.nefTreeView.headerItem, self._getAllItemState, items)

        return items

    def _populateCollectionPulldown(self, _children, collectionPulldown):

        colData = self.project.collections
        colNames = OrderedSet([''] + [co.name for co in colData])

        # read the collections not defined in the project
        for col in self._collections.keys():
            colNames.add(col)
            self._collections.setdefault(col, [])

        # get the list of common collections for the selection, to set the pulldown
        _indexing = set()
        for (itmName, sFrame, parentGroup, primaryHandler, ccpnClassName) in _children:
            _itmPid = Pid._join(ccpnClassName, itmName) if ccpnClassName else itmName
            _count = 0
            for k, v in self._collections.items():
                if _itmPid in v:
                    _indexing.add(list(colNames).index(k))
                    _count += 1
            if not _count:
                _indexing.add(list(colNames).index(''))

        collectionPulldown.setData(list(colNames))
        if len(_indexing) == 1:
            collectionPulldown.setIndex(list(_indexing)[0])
        else:
            collectionPulldown.setIndex(0)

    def _populateCollectionStructurePulldown(self, _children, collectionPulldown):

        colData = self.project.collections
        colNames = OrderedSet([''] + [co.name for co in colData])

        # read the collections not defined in the project
        for col in self._collections.keys():
            colNames.add(col)
            self._collections.setdefault(col, [])

        # get the list of common collections for the selection, to set the pulldown
        _indexing = set()
        for (itmName, sFrame, parentGroup, primaryHandler, ccpnClassName) in _children:

            itmName = '' if itmName in ['.', None] else itmName

            if parentGroup in ['restraintTables', 'violationTables']:
                _itmStructureData = sFrame.get(DATANAME) or ''  # make sure isn't None
                _itmPid = Pid._join(ccpnClassName, _itmStructureData, itmName) if ccpnClassName else itmName
            else:
                _itmPid = Pid._join(ccpnClassName, itmName) if ccpnClassName else itmName

            _count = 0
            for k, v in self._collections.items():
                if _itmPid in v:
                    _indexing.add(list(colNames).index(k))
                    _count += 1
            if not _count:
                _indexing.add(list(colNames).index(''))

        collectionPulldown.setData(list(colNames))
        if len(_indexing) == 1:
            collectionPulldown.setIndex(list(_indexing)[0])
        else:
            collectionPulldown.setIndex(0)

    def _populateStructureDataPulldown(self, _children, structurePulldown):

        # get the structureData names from the project
        sData = self.project.structureData
        sdIds = OrderedSet([''] + [sd.id for sd in sData])

        # search through the saveframes for occurrences of DATANAME - add to choices
        _sfNames = self._nefLoader.getSaveFrameNames()
        for sf in _sfNames:
            sFrame = self._nefLoader.getSaveFrame(sf)
            if sFrame is not None and sFrame._nefFrame and DATANAME in sFrame._nefFrame:
                if (_id := sFrame._nefFrame.get(DATANAME)):
                    sdIds.add(_id)

        # get the list of common structureData for the selection, to set the pulldown
        _indexing = set()
        for (itmName, saveFrame, _, _, _) in _children:
            _itmPid = saveFrame.get(DATANAME)
            if _itmPid in sdIds:
                _indexing.add(list(sdIds).index(_itmPid))

        structurePulldown.setData(list(sdIds))
        if len(_indexing) == 1:
            structurePulldown.setIndex(list(_indexing)[0])
        else:
            structurePulldown.setIndex(0)

    def _makeCollectionParentStructureDataPulldown(self, values):

        Label(self.frameOptionsFrame, text=STRUCTUREDATA, grid=(values.row, 0))
        structurePulldown = self._newPulldown(self.frameOptionsFrame, name=STRUCTUREDATA,
                                              grid=(values.row, 1), gridSpan=(1, 2), allowEmpty=False)

        values.row += 1
        callbackSelect = partial(self._selectStructureDataParentId, values=values, pulldownList=structurePulldown, parent=self.nefTreeView)
        structurePulldown.activated.connect(callbackSelect)

        #~~~~~~~~~~~~~~~~~

        Label(self.frameOptionsFrame, text=COLLECTION, grid=(values.row, 0))
        collectionPulldown = self._newPulldown(self.frameOptionsFrame,
                                               grid=(values.row, 1), gridSpan=(1, 2))

        callbackSelect = partial(self._selectCollectionParentStructureId, values=values, pulldownList=collectionPulldown, parent=self.nefTreeView)
        collectionPulldown.activated.connect(callbackSelect)

        _children = self._getSelectedChildren(self.nefTreeView)
        self._populateStructureDataPulldown(_children, structurePulldown)
        self._populateCollectionStructurePulldown(_children, collectionPulldown)

        self._updateTables()

    def _makeCollectionStructurePulldown(self, values):

        Label(self.frameOptionsFrame, text=COLLECTION, grid=(values.row, 0))

        # extract the ccpn_parameter_name
        _att = str(values.saveFrame.get(COLLECTION_ATTRIB) or '')

        if not (_data := values.item.data(1, 0)):
            return
        _itmName, _, _itmParentName, _, _ = _data

        colData = self.project.collections
        colNames = OrderedSet([''] + [co.name for co in colData])

        # read the collections not defined in the project
        for col in self._collections.keys():
            colNames.add(col)

        # use the saveFrame loop to store?
        _itmStructureData = values.saveFrame.get(DATANAME) or ''  # make sure isn't None
        _itmPid = Pid._join(values.ccpnClassName, _itmStructureData, _itmName) if values.ccpnClassName else _itmName
        values.itemPid = _itmPid

        _indexing = set()
        # need a saveFrame name to ccpn pid mapping
        for k, v in self._collections.items():
            if _itmPid in v:
                _indexing.add(list(colNames).index(k))

        # also need list of all dataset_id in nef
        collectionPulldown = self._newPulldown(self.frameOptionsFrame,
                                               index=list(_indexing)[0] if len(_indexing) == 1 else 0,
                                               texts=list(colNames),
                                               grid=(values.row, 1), gridSpan=(1, 2))

        callbackSelect = partial(self._selectCollectionId, values=values, pulldownList=collectionPulldown, saveFrame=values.saveFrame)
        collectionPulldown.activated.connect(callbackSelect)

    def _renameInCollections(self, item, data, newName):
        """rename items in the collections for import
        """
        import re

        itmName, sFrame, parentGroup, primaryHandler, ccpnClassName = data

        exact = True
        if parentGroup in ['restraintTables', 'violationTables']:
            _itmStructureData = sFrame.get(DATANAME) or ''  # make sure isn't None
            _itmPids = [Pid._join(ccpnClassName, _itmStructureData, itmName) if ccpnClassName else itmName]
            _newPids = [Pid._join(ccpnClassName, _itmStructureData, newName) if ccpnClassName else newName]
        elif parentGroup in ['peakLists', 'integralLists', 'multipletLists']:
            spec, _ = itmName.split(IDSEP)
            newSpec, _ = newName.split(IDSEP)
            _itmPids = [Pid._join(cn, spec) for cn in ['SP', 'PL', 'IL', 'ML']]
            _newPids = [Pid._join(cn, newSpec) for cn in ['SP', 'PL', 'IL', 'ML']]
            exact = False

        else:
            _itmPids = [Pid._join(ccpnClassName, itmName) if ccpnClassName else itmName]
            _newPids = [Pid._join(ccpnClassName, newName) if ccpnClassName else newName]

        # remove from previous self._collections
        for k, pids in list(self._collections.items()):
            for itm, newItm in zip(_itmPids, _newPids):
                if exact:
                    # match the pid exactly
                    if itm in pids:
                        pids.insert(pids.index(itm), newItm)
                        pids.remove(itm)

                else:
                    # should be a spectrum-based name
                    for pid in list(pids):
                        # match by pid, or pid.<n>
                        if (newVal := re.sub(f'({itm})([.]\d+)$', f'{newItm}\g<2>', pid)) != pid:
                            pids.insert(pids.index(pid), newVal)
                            pids.remove(pid)

                if not pids:
                    # remove any empty collections
                    self._collections.pop(k)

    def _renameValid(self, item=None, saveFrame=None):
        if not item:
            return

        if not (_data := item.data(1, 0)):
            return
        itemName, sFrame, parentGroup, primaryHandler, ccpnClassName = _data

        func = self._nefReader.renames.get(primaryHandler)

        return func

    def _rename(self, item=None, parentName=None, lineEdit=None, saveFrame=None, autoRename=False):
        """Handle clicking a rename button
        """
        if not item:
            return

        if not (_data := item.data(1, 0)):
            return
        itemName, sFrame, parentGroup, primaryHandler, ccpnClassName = _data

        func = self._nefReader.renames.get(primaryHandler)
        if func is not None:

            # take from lineEdit if exists, otherwise assume auto-rename (for the minute)
            newName = lineEdit.get() if lineEdit else None

            # with busyHandler(title='Busy...', text=f'Renaming {parentGroup[:-1] if parentGroup.endswith("s") else parentGroup}: {itemName}'):
            dd = {}
            # grab the tree state
            self._traverseTree(self.nefTreeView.headerItem, self._getTreeState, dd)

            try:
                # call the correct rename function based on the item clicked
                newName = func(self._nefReader, self.project,
                               self._nefDict, self._contentCompareDataBlocks,
                               saveFrame,
                               itemName=itemName, newName=None if autoRename else newName)

            except Exception as es:
                showWarning('Rename SaveFrame', str(es))
            else:

                if itemName:
                    # rename in the nef collections - empty named objects should not be in collections
                    self._renameInCollections(item, _data, newName)

                # everything okay - rebuild all for now, could make selective later
                self._repopulateview(itemName, newName, parentName)

                # restore the tree state
                self._traverseTree(self.nefTreeView.headerItem, self._setTreeState, dd)
                self._setCheckedItem(newName, parentGroup)

    def _renameSequenceCode(self, item=None, parentName=None, lineEdit=None, saveFrame=None, autoRename=False):
        """Handle clicking a rename button
        """
        if not item:
            return

        if not (_data := item.data(1, 0)):
            return
        itemName, sFrame, parentGroup, primaryHandler, ccpnClassName = _data

        func = self._nefReader.renames.get('nmr_sequence_code')
        if func is not None:

            dd = {}
            # grab the tree state
            self._traverseTree(self.nefTreeView.headerItem, self._getTreeState, dd)

            # take from lineEdit if exists, otherwise assume autorename (for the minute)
            newName = lineEdit.get() if lineEdit else None
            try:
                # call the correct rename function based on the item clicked
                newName = func(self._nefReader, self.project,
                               self._nefDict, self._contentCompareDataBlocks,
                               saveFrame,
                               itemName=itemName, newName=newName if not autoRename else None)
            except Exception as es:
                showWarning('Rename Sequence SaveFrame', str(es))
            else:

                # everything okay - rebuild all for now, could make selective later
                self._repopulateview(itemName, newName, parentName)

                # restore the tree state
                self._traverseTree(self.nefTreeView.headerItem, self._setTreeState, dd)
                self._setCheckedItem(newName, parentGroup)

    @contextmanager
    def _editSaveFrameItem(self, item=None, parentName=None, lineEdit=None, saveFrame=None, autoRename=False, parameter=None):
        """Handler for editing values in main saveFrame
        """
        if not item:
            return

        newEdit = _TreeValues()
        newEdit.itemName, _, newEdit.parentGroup, _, _ = item.data(1, 0)
        newEdit.newVal = lineEdit.get() if lineEdit else None

        dd = {}
        # grab the tree state
        self._traverseTree(self.nefTreeView.headerItem, self._getTreeState, dd)

        # add item to saveframe
        try:
            yield newEdit

        except Exception as es:
            showWarning(f'Error editing {parameter}', str(es))
        else:
            # everything okay - rebuild all for now, could make selective later
            self._repopulateview(newEdit.itemName, None, parentName)

            # restore the tree state
            self._traverseTree(self.nefTreeView.headerItem, self._setTreeState, dd)
            self._setCheckedItem(newEdit.itemName, newEdit.parentGroup)

    @contextmanager
    def _editSaveFramePulldown(self, itemName=None, itemParentName=None, parentName=None, pulldownList=None, saveFrame=None, autoRename=False, parameter=None):
        """Handler for editing values in main saveFrame
        """
        if not itemName:
            return

        newEdit = _TreeValues()
        newEdit.itemName = itemName
        newEdit.parentGroup = itemParentName
        newEdit.newVal = pulldownList.getText() if pulldownList else None

        dd = {}
        # grab the tree state
        self._traverseTree(self.nefTreeView.headerItem, self._getTreeState, dd)

        # add item to saveframe
        try:
            yield newEdit

        except Exception as es:
            showWarning(f'Error editing {parameter}', str(es))
        else:
            # everything okay - rebuild all for now, could make selective later
            self._repopulateview(newEdit.itemName, None, parentName)

            # restore the tree state
            self._traverseTree(self.nefTreeView.headerItem, self._setTreeState, dd)
            self._setCheckedItem(newEdit.itemName, newEdit.parentGroup)

    def _selectStructureDataId(self, item=None, itemName=None, itemParentName=None, parentName=None,
                               pulldownList=None, saveFrame=None, autoRename=False):
        """Handle clicking rename structureData button
        """

        with self._editSaveFramePulldown(itemName, itemParentName, parentName, pulldownList, saveFrame, autoRename, DATANAME) as _edit:
            # reads a non-empty string for a value
            if not _edit.newVal and DATANAME in saveFrame:
                if saveFrame.get('sf_category') in ['ccpn_parameter', ]:
                    raise ValueError(f'{DATANAME} cannot be empty')
                else:
                    if self._checkAlreadyInStructureData(None, item, itemName):
                        return
                    del saveFrame[DATANAME]

            else:
                _oldName = saveFrame.get(DATANAME) or ''
                _newName = str(_edit.newVal)
                if self._checkAlreadyInStructureData(_newName, item, itemName):
                    return
                saveFrame[DATANAME] = str(_edit.newVal)

                # rename itemName if a ccpn_parameter
                if saveFrame.get('sf_category') in ['ccpn_parameter', ]:
                    if _edit.itemName and _oldName and _edit.itemName.startswith(_oldName):
                        _edit.itemName = _edit.newVal + _edit.itemName[len(_oldName):]

                for k, v in self._collections.items():
                    if v:
                        ll = []
                        for val in v:
                            ll.append(val.replace(':' + _oldName + '.', ':' + _edit.newVal + '.'))
                        self._collections[k] = ll

        self._setCheckedItem(itemName, itemParentName)
        self._updateTables()

    def _checkAlreadyInStructureData(self, _newName, item, itemName):
        if _newName in self._structureData:
            _, _, _, _, ccpnClassName = item.data(1, 0)
            _itmPid = Pid._join(ccpnClassName, _newName or '', itemName)
            if (_itmPid in self._structureData[_newName]):
                showWarning('Selecting StructureData', f"'{itemName}' already exists in '{_newName}'")
                return True

    def _selectStructureDataParentId(self, values=None, pulldownList=None, parent=None):
        """Handle clicking rename structureData button
        """

        if not (pulldownList and pulldownList.hasFocus()):
            return

        newName = pulldownList.getText() or None
        if not newName:
            return

        _children = self._getSelectedChildItems(parent)
        for itm, (itmName, saveFrame, parentGroup, _pHandler, _ccpnClassName) in _children:

            if parentGroup in ['restraintTables', 'violationTables']:
                _oldName = saveFrame.get(DATANAME) or ''
                if self._checkAlreadyInStructureData(newName, itm, itmName):
                    continue
                saveFrame[DATANAME] = newName

                # TODO:ED - check this
                # if saveFrame.get('sf_category') in ['ccpn_parameter', ]:
                #     if _edit.itemName and _oldName and _edit.itemName.startswith(_oldName):
                #         _edit.itemName = _edit.newVal + _edit.itemName[len(_oldName):]

                for k, v in self._collections.items():
                    if v:
                        ll = []
                        for val in v:
                            ll.append(val.replace(':' + _oldName + '.', ':' + newName + '.'))
                        self._collections[k] = ll

                self._setCheckedItem(itmName, parentGroup)

        self._updateTables()

    def _selectStructureDataGroup(self, values=None, pulldownList=None, parent=None):
        """Handle clicking rename structureData button
        """

        if not (pulldownList and pulldownList.hasFocus()):
            return

        newName = pulldownList.getText() or None
        if not newName:
            return

        _children = self._getSelectedChildItems(parent)
        for itm, (itmName, saveFrame, parentGroup, _pHandler, _ccpnClassName) in _children:

            if parentGroup in ['restraintTables', 'violationTables']:
                _oldName = saveFrame.get(DATANAME) or ''
                if self._checkAlreadyInStructureData(newName, itm, itmName):
                    continue
                saveFrame[DATANAME] = newName

                # TODO:ED - check this

                # if saveFrame.get('sf_category') in ['ccpn_parameter', ]:
                #     if _edit.itemName and _oldName and _edit.itemName.startswith(_oldName):
                #         _edit.itemName = _edit.newVal + _edit.itemName[len(_oldName):]

                for k, v in self._collections.items():
                    if v:
                        ll = []
                        for val in v:
                            ll.append(val.replace(':' + _oldName + '.', ':' + newName + '.'))
                        self._collections[k] = ll

                self._setCheckedItem(itmName, parentGroup)

        self._updateTables()

    def _selectCollectionId(self, values=None, pulldownList=None, saveFrame=None):
        """Handle collection pulldown
        """
        # print(f'   CALL    _selectCollectionId')

        if not (pulldownList and pulldownList.hasFocus()):
            return

        newCol = pulldownList.getText()

        # remove from previous self._collections
        for k, v in list(self._collections.items()):
            if values.itemPid in v:
                v.remove(values.itemPid)
            if not v:
                self._collections.pop(k)

        if newCol:
            self._collections.setdefault(newCol, [])
            self._collections[newCol].append(values.itemPid)

        self._updateTables()
        self._setCheckedItem(values.itemName, values.parentGroup)

    def _selectCollectionParentId(self, values=None, pulldownList=None, parent=None):
        """Handle collection pulldown
        """

        if not (pulldownList and pulldownList.hasFocus()):
            return

        newCol = pulldownList.getText()

        _children = self._getSelectedChildren(parent)
        for (itmName, saveFrame, parentGroup, _pHandler, _ccpnClassName) in _children:
            _itmPid = Pid._join(_ccpnClassName, itmName) if _ccpnClassName else itmName

            # remove from previous self._collections
            for k, v in list(self._collections.items()):
                if _itmPid in v:
                    v.remove(_itmPid)
                if not v:
                    self._collections.pop(k)

            if newCol:
                self._collections.setdefault(newCol, [])
                self._collections[newCol].append(_itmPid)

            self._setCheckedItem(itmName, parentGroup)

        self._updateTables()

    def _selectCollectionParentStructureId(self, values=None, pulldownList=None, parent=None):
        """Handle collection pulldown
        """

        if not (pulldownList and pulldownList.hasFocus()):
            return

        newCol = pulldownList.getText()

        _children = self._getSelectedChildren(parent)
        for (itmName, saveFrame, parentGroup, _pHandler, _ccpnClassName) in _children:

            _itmStructureData = saveFrame.get(DATANAME) or ''  # make sure isn't None
            _itmPid = Pid._join(_ccpnClassName, _itmStructureData, itmName) if _ccpnClassName else itmName

            # remove from previous self._collections
            for k, v in list(self._collections.items()):
                if _itmPid in v:
                    v.remove(_itmPid)
                if not v:
                    self._collections.pop(k)

            if newCol:
                self._collections.setdefault(newCol, [])
                self._collections[newCol].append(_itmPid)

            self._setCheckedItem(itmName, parentGroup)

        self._updateTables()

    def _selectCollectionStructureGroup(self, values=None, pulldownList=None, parent=None):
        """Handle collection pulldown
        """

        if not (pulldownList and pulldownList.hasFocus()):
            return

        newCol = pulldownList.getText()

        _children = self._getSelectedChildren(parent)
        for (itmName, saveFrame, parentGroup, _pHandler, _ccpnClassName) in _children:

            if parentGroup in ['restraintTables', 'violationTables']:
                _itmStructureData = saveFrame.get(DATANAME) or ''  # make sure isn't None
                _itmPid = Pid._join(_ccpnClassName, _itmStructureData, itmName) if _ccpnClassName else itmName
            else:
                _itmPid = Pid._join(_ccpnClassName, itmName) if _ccpnClassName else itmName

            # remove from previous self._collections
            for k, v in list(self._collections.items()):
                if _itmPid in v:
                    v.remove(_itmPid)
                if not v:
                    self._collections.pop(k)

            if newCol:
                self._collections.setdefault(newCol, [])
                self._collections[newCol].append(_itmPid)

            self._setCheckedItem(itmName, parentGroup)

        self._updateTables()

    def _editComment(self, item=None, parentName=None, lineEdit=None, saveFrame=None, autoRename=False):
        """Handle clicking Set Comment button
        """
        with self._editSaveFrameItem(item, parentName, lineEdit, saveFrame, autoRename, 'ccpn_comment') as _edit:
            # reads a non-empty string for a value
            if not _edit.newVal and 'ccpn_comment' in saveFrame:
                del saveFrame['ccpn_comment']
            else:
                saveFrame['ccpn_comment'] = str(_edit.newVal)

    def _editParameterName(self, item=None, parentName=None, lineEdit=None, saveFrame=None, autoRename=False):
        """Handle clicking Set Parameter Name button
        """
        with self._editSaveFrameItem(item, parentName, lineEdit, saveFrame, autoRename, 'ccpn_parameter_name') as _edit:
            # reads a non-empty string for a value
            if not _edit.newVal and 'ccpn_parameter_name' in saveFrame:
                raise ValueError('ccpn_parameter_name cannot be empty')
            else:
                _oldName = saveFrame.get('ccpn_parameter_name')
                saveFrame['ccpn_parameter_name'] = str(_edit.newVal)

                if saveFrame.get('sf_category') in ['ccpn_parameter', ]:
                    if _edit.itemName and _oldName and _edit.itemName.endswith(_oldName):
                        _edit.itemName = _edit.itemName[:-len(_oldName)] + _edit.newVal

    def _repopulateview(self, itemName, newName, parentName):

        self.nefTreeView._populateTreeView(self.project)
        self._fillPopup(self._nefDict)

        _parent = self.nefTreeView.findSection(parentName)
        if _parent:
            # should be a single item
            if (newItem := self.nefTreeView.findSection(newName or itemName, _parent)):
                newItem = newItem[0] if isinstance(newItem, list) else newItem
                self._nefTreeClickedCallback(newItem, 0)

    def _setCheckedItem(self, itemName, parentName):

        if (_parent := self.nefTreeView.findSection(parentName)):
            _parent = _parent[0] if isinstance(_parent, list) else _parent

            # should be a single item
            itm = self.nefTreeView.findSection(itemName, _parent)
            if itm:
                itm = itm[0] if isinstance(itm, list) else itm
                itm.setCheckState(0, QtCore.Qt.Checked)

    #~~~~~~~~~~~~~~~~~~~~~~~~~~~~~~~~~~~~~~~~~~~~~~~~~~~~~~~~~~~~~~~~~~~

    handleParentGroups = {'chains'               : partial(handleTreeViewParentGeneral, mappingCode='nef_sequence_chain_code'),
                          'chemicalShiftLists'   : partial(handleTreeViewParentGeneral, mappingCode='nef_chemical_shift_list'),
                          'restraintTables'      : partial(handleTreeViewParentGeneralStructureData, mappingCode='nef_distance_restraint_list'),
                          'peakLists'            : partial(handleTreeViewParentGeneral, mappingCode='nef_peak'),
                          'integralLists'        : partial(handleTreeViewParentGeneral, mappingCode='ccpn_integral_list'),
                          'multipletLists'       : partial(handleTreeViewParentGeneral, mappingCode='ccpn_multiplet_list'),
                          'samples'              : partial(handleTreeViewParentGeneral, mappingCode='ccpn_sample'),
                          'substances'           : partial(handleTreeViewParentGeneral, mappingCode='ccpn_substance'),
                          'nmrChains'            : partial(handleTreeViewParentGeneral, mappingCode='nmr_chain'),
                          'structureData'        : partial(handleTreeViewParentGeneral, mappingCode='ccpn_dataset'),
                          'complexes'            : partial(handleTreeViewParentGeneral, mappingCode='ccpn_complex'),
                          'spectrumGroups'       : partial(handleTreeViewParentGeneral, mappingCode='ccpn_spectrum_group'),
                          'notes'                : partial(handleTreeViewParentGeneral, mappingCode='ccpn_notes'),
                          # 'peakClusters'         : partial(handleTreeViewParentGeneral, mappingCode='ccpn_peak_cluster_list'),
                          'restraintLinks'       : None,
                          'violationTables'      : partial(handleTreeViewParentGeneralStructureData, mappingCode='ccpn_distance_restraint_violation_list'),
                          'dataTables'           : partial(handleTreeViewParentGeneral, mappingCode='ccpn_datatable'),
                          'additionalData'       : None,
                          'ccpnDataSetParameters': None,
                          'ccpnLogging'          : None,
                          }

    handleSaveFrames['nef_sequence'] = partial(handleTreeViewSelectionGeneral,
                                               prefix='nef_sequence_',
                                               mappingCode='nef_sequence_chain_code',
                                               errorCode='nef_sequence_chain_code',
                                               tableColourFunc=table_nef_molecular_system,
                                               allowPeriod=False)

    handleSaveFrames['nef_chemical_shift_list'] = partial(handleTreeViewSelectionGeneral,
                                                          prefix='nef_chemical_shift_',
                                                          mappingCode='nef_chemical_shift_list',
                                                          errorCode='nef_chemical_shift_list',
                                                          tableColourFunc=None,
                                                          allowPeriod=False)

    handleSaveFrames['nef_distance_restraint_list'] = partial(handleTreeViewSelectionStructureDataParent,
                                                              prefix='nef_distance_restraint_',
                                                              mappingCode='nef_distance_restraint_list',
                                                              errorCode='nef_distance_restraint_list',
                                                              tableColourFunc=None)

    handleSaveFrames['nef_dihedral_restraint_list'] = partial(handleTreeViewSelectionStructureDataParent,
                                                              prefix='nef_dihedral_restraint_',
                                                              mappingCode='nef_dihedral_restraint_list',
                                                              errorCode='nef_dihedral_restraint_list',
                                                              tableColourFunc=None)

    handleSaveFrames['nef_rdc_restraint_list'] = partial(handleTreeViewSelectionStructureDataParent,
                                                         prefix='nef_rdc_restraint_',
                                                         mappingCode='nef_rdc_restraint_list',
                                                         errorCode='nef_rdc_restraint_list',
                                                         tableColourFunc=None)

    handleSaveFrames['ccpn_restraint_list'] = partial(handleTreeViewSelectionGeneral,
                                                      prefix='ccpn_restraint_',
                                                      mappingCode='ccpn_restraint_list',
                                                      errorCode='ccpn_restraint_list',
                                                      tableColourFunc=None)

    handleSaveFrames['nef_peak_restraint_links'] = partial(handleTreeViewSelectionGeneralNoCollection,
                                                           prefix='nef_peak_restraint_',
                                                           mappingCode='nef_peak_restraint_links',
                                                           errorCode='nef_peak_restraint_links',
                                                           tableColourFunc=None)

    handleSaveFrames['ccpn_sample'] = partial(handleTreeViewSelectionGeneral,
                                              prefix='ccpn_sample_component_',
                                              mappingCode='ccpn_sample',
                                              errorCode='ccpn_sample',
                                              tableColourFunc=None,
                                              allowPeriod=False)

    handleSaveFrames['ccpn_complex'] = partial(handleTreeViewSelectionGeneral,
                                               prefix='ccpn_complex_chain_',
                                               mappingCode='ccpn_complex',
                                               errorCode='ccpn_complex',
                                               tableColourFunc=None,
                                               allowPeriod=False)

    handleSaveFrames['ccpn_spectrum_group'] = partial(handleTreeViewSelectionGeneral,
                                                      prefix='ccpn_group_spectrum_',
                                                      mappingCode='ccpn_spectrum_group',
                                                      errorCode='ccpn_spectrum_group',
                                                      tableColourFunc=None)

    handleSaveFrames['ccpn_note'] = partial(handleTreeViewSelectionGeneral,
                                            prefix='ccpn_note_',
                                            mappingCode='ccpn_notes',
                                            errorCode='ccpn_notes',
                                            tableColourFunc=table_ccpn_notes,
                                            allowPeriod=False)

    handleSaveFrames['ccpn_peak_list'] = partial(handleTreeViewSelectionCcpnList,
                                                 prefix='nef_peak_',
                                                 mappingCode='nef_peak',
                                                 errorCode='ccpn_peak_list_serial',
                                                 tableColourFunc=table_peak_lists)

    handleSaveFrames['ccpn_integral_list'] = partial(handleTreeViewSelectionCcpnList,
                                                     prefix='ccpn_integral_',
                                                     mappingCode='ccpn_integral_list',
                                                     errorCode='ccpn_integral_list_serial',
                                                     tableColourFunc=partial(table_lists, listName='ccpn_integral'))

    handleSaveFrames['ccpn_multiplet_list'] = partial(handleTreeViewSelectionCcpnList,
                                                      prefix='ccpn_multiplet_',
                                                      mappingCode='ccpn_multiplet_list',
                                                      errorCode='ccpn_multiplet_list_serial',
                                                      tableColourFunc=partial(table_lists, listName='ccpn_multiplet'))

    # handleSaveFrames['ccpn_peak_cluster_list'] = partial(handleTreeViewSelectionGeneralNoCollection,
    #                                                      prefix='ccpn_peak_cluster_',
    #                                                      mappingCode='ccpn_peak_cluster',
    #                                                      errorCode='ccpn_peak_cluster_serial',
    #                                                      tableColourFunc=table_peak_clusters)

    handleSaveFrames['nmr_chain'] = partial(handleTreeViewSelectionAssignment,
                                            prefix='nmr_chain_',
                                            mappingCode='nmr_chain',
                                            errorCode='nmr_chain_serial',
                                            tableColourFunc=table_ccpn_assignment,
                                            allowPeriod=False)

    handleSaveFrames['ccpn_substance'] = partial(handleTreeViewSelectionGeneral,
                                                 prefix='ccpn_substance_synonym_',
                                                 mappingCode='ccpn_substance',
                                                 errorCode='ccpn_substance',
                                                 tableColourFunc=None)

    handleSaveFrames['ccpn_internal_data'] = partial(handleTreeViewSelectionGeneralNoCollection,
                                                     prefix='ccpn_internal_data_',
                                                     mappingCode='ccpn_additional_data',
                                                     errorCode='ccpn_additional_data',
                                                     # tableColourFunc=table_ccpn_additional_data)
                                                     tableColourFunc=None)

    handleSaveFrames['ccpn_distance_restraint_violation_list'] = partial(handleTreeViewSelectionStructureDataParent,
                                                                         prefix='ccpn_distance_restraint_violation_',
                                                                         mappingCode='ccpn_distance_restraint_violation_list',
                                                                         errorCode='ccpn_distance_restraint_violation_list',
                                                                         tableColourFunc=None)

    handleSaveFrames['ccpn_dihedral_restraint_violation_list'] = partial(handleTreeViewSelectionStructureDataParent,
                                                                         prefix='ccpn_dihedral_restraint_violation_',
                                                                         mappingCode='ccpn_dihedral_restraint_violation_list',
                                                                         errorCode='ccpn_dihedral_restraint_violation_list',
                                                                         tableColourFunc=None)

    handleSaveFrames['ccpn_rdc_restraint_violation_list'] = partial(handleTreeViewSelectionStructureDataParent,
                                                                    prefix='ccpn_rdc_restraint_violation_',
                                                                    mappingCode='ccpn_rdc_restraint_violation_list',
                                                                    errorCode='ccpn_rdc_restraint_violation_list',
                                                                    tableColourFunc=None)

    handleSaveFrames['ccpn_datatable'] = partial(handleTreeViewSelectionGeneral,
                                                 prefix='ccpn_datatable_data_',
                                                 mappingCode='ccpn_datatable',
                                                 errorCode='ccpn_datatable',
                                                 tableColourFunc=None,
                                                 allowPeriod=False)

    handleSaveFrames['ccpn_collection'] = partial(handleTreeViewSelectionGeneralNoCollection,
                                                  prefix='ccpn_collection_',
                                                  mappingCode='ccpn_collections',
                                                  errorCode='ccpn_collections',
                                                  tableColourFunc=table_ccpn_collections,
                                                  allowPeriod=False)

    handleSaveFrames['ccpn_logging'] = partial(handleTreeViewSelectionGeneralNoCollection,
                                               prefix='ccpn_history_',
                                               mappingCode='ccpn_logging',
                                               errorCode='ccpn_logging',
                                               tableColourFunc=None)

    handleSaveFrames['ccpn_dataset'] = partial(handleTreeViewSelectionGeneral,
                                               prefix='ccpn_calculation_step_',
                                               mappingCode='ccpn_dataset',
                                               errorCode='ccpn_dataset',
                                               tableColourFunc=None)

    handleSaveFrames['ccpn_parameter'] = partial(handleTreeViewSelectionStructureDataParentNoCollection,
                                                 prefix='ccpn_dataframe_',
                                                 mappingCode='ccpn_parameter',
                                                 errorCode='ccpn_parameter',
                                                 tableColourFunc=None)

    #~~~~~~~~~~~~~~~~~~~~~~~~~~~~~~~~~~~~~~~~~~~~~~~~~~~~~~~~~~~~~~~~~~~

    _setBadSaveFrames['nef_sequence'] = partial(_set_bad_saveframe,
                                                prefix='nef_sequence_',
                                                mappingCode='nef_sequence_chain_code',
                                                errorCode='nef_sequence_chain_code',
                                                tableColourFunc=table_nef_molecular_system)

    _setBadSaveFrames['nef_chemical_shift_list'] = partial(_set_bad_saveframe,
                                                           prefix='nef_chemical_shift_',
                                                           mappingCode='nef_chemical_shift_list',
                                                           errorCode='nef_chemical_shift_list',
                                                           tableColourFunc=None)

    _setBadSaveFrames['nef_distance_restraint_list'] = partial(_set_bad_saveframe,
                                                               prefix='nef_distance_restraint_',
                                                               mappingCode='nef_distance_restraint_list',
                                                               errorCode='nef_distance_restraint_list',
                                                               tableColourFunc=None)

    _setBadSaveFrames['nef_dihedral_restraint_list'] = partial(_set_bad_saveframe,
                                                               prefix='nef_dihedral_restraint_',
                                                               mappingCode='nef_dihedral_restraint_list',
                                                               errorCode='nef_dihedral_restraint_list',
                                                               tableColourFunc=None)

    _setBadSaveFrames['nef_rdc_restraint_list'] = partial(_set_bad_saveframe,
                                                          prefix='nef_rdc_restraint_',
                                                          mappingCode='nef_rdc_restraint_list',
                                                          errorCode='nef_rdc_restraint_list',
                                                          tableColourFunc=None)

    _setBadSaveFrames['ccpn_restraint_list'] = partial(_set_bad_saveframe,
                                                       prefix='ccpn_restraint_',
                                                       mappingCode='ccpn_restraint_list',
                                                       errorCode='ccpn_restraint_list',
                                                       tableColourFunc=None)

    _setBadSaveFrames['nef_peak_restraint_links'] = partial(_set_bad_saveframe,
                                                            prefix='nef_peak_restraint_',
                                                            mappingCode='nef_peak_restraint_links',
                                                            errorCode='nef_peak_restraint_links',
                                                            tableColourFunc=None)

    _setBadSaveFrames['ccpn_sample'] = partial(_set_bad_saveframe,
                                               prefix='ccpn_sample_component_',
                                               mappingCode='ccpn_sample',
                                               errorCode='ccpn_sample',
                                               tableColourFunc=None)

    _setBadSaveFrames['ccpn_complex'] = partial(_set_bad_saveframe,
                                                prefix='ccpn_complex_chain_',
                                                mappingCode='ccpn_complex',
                                                errorCode='ccpn_complex',
                                                tableColourFunc=None)

    _setBadSaveFrames['ccpn_spectrum_group'] = partial(_set_bad_saveframe,
                                                       prefix='ccpn_group_spectrum_',
                                                       mappingCode='ccpn_spectrum_group',
                                                       errorCode='ccpn_spectrum_group',
                                                       tableColourFunc=None)

    _setBadSaveFrames['ccpn_note'] = partial(_set_bad_saveframe,
                                             prefix='ccpn_note_',
                                             mappingCode='ccpn_notes',
                                             errorCode='ccpn_notes',
                                             tableColourFunc=table_ccpn_notes)

    _setBadSaveFrames['ccpn_peak_list'] = partial(_set_bad_saveframe,
                                                  prefix='nef_peak_',
                                                  mappingCode='nef_peak',
                                                  errorCode='ccpn_peak_list_serial',
                                                  tableColourFunc=table_peak_lists)

    _setBadSaveFrames['ccpn_integral_list'] = partial(_set_bad_saveframe,
                                                      prefix='ccpn_integral_',
                                                      mappingCode='ccpn_integral_list',
                                                      errorCode='ccpn_integral_list_serial',
                                                      tableColourFunc=partial(table_lists, listName='ccpn_integral'))

    _setBadSaveFrames['ccpn_multiplet_list'] = partial(_set_bad_saveframe,
                                                       prefix='ccpn_multiplet_',
                                                       mappingCode='ccpn_multiplet_list',
                                                       errorCode='ccpn_multiplet_list_serial',
                                                       tableColourFunc=partial(table_lists, listName='ccpn_multiplet'))

    # _setBadSaveFrames['ccpn_peak_cluster_list'] = partial(_set_bad_saveframe,
    #                                                       prefix='ccpn_peak_cluster_',
    #                                                       mappingCode='ccpn_peak_cluster',
    #                                                       errorCode='ccpn_peak_cluster_serial',
    #                                                       tableColourFunc=table_peak_clusters)

    _setBadSaveFrames['nmr_chain'] = partial(_set_bad_saveframe,
                                             prefix='nmr_chain_',
                                             mappingCode='nmr_chain',
                                             errorCode='nmr_chain_serial',
                                             tableColourFunc=table_ccpn_assignment)

    _setBadSaveFrames['ccpn_substance'] = partial(_set_bad_saveframe,
                                                  prefix='ccpn_substance_synonym_',
                                                  mappingCode='ccpn_substance',
                                                  errorCode='ccpn_substance',
                                                  tableColourFunc=None)

    _setBadSaveFrames['ccpn_internal_data'] = partial(_set_bad_saveframe,
                                                      prefix='ccpn_internal_data_',
                                                      mappingCode='ccpn_additional_data',
                                                      errorCode='ccpn_additional_data',
                                                      # tableColourFunc=table_ccpn_additional_data)
                                                      tableColourFunc=None)

    _setBadSaveFrames['ccpn_distance_restraint_violation_list'] = partial(_set_bad_saveframe,
                                                                          prefix='ccpn_distance_restraint_violation_',
                                                                          mappingCode='ccpn_distance_restraint_violation_list',
                                                                          errorCode='ccpn_distance_restraint_violation_list',
                                                                          tableColourFunc=None)

    _setBadSaveFrames['ccpn_dihedral_restraint_violation_list'] = partial(_set_bad_saveframe,
                                                                          prefix='ccpn_dihedral_restraint_violation_',
                                                                          mappingCode='ccpn_dihedral_restraint_violation_list',
                                                                          errorCode='ccpn_dihedral_restraint_violation_list',
                                                                          tableColourFunc=None)

    _setBadSaveFrames['ccpn_rdc_restraint_violation_list'] = partial(_set_bad_saveframe,
                                                                     prefix='ccpn_rdc_restraint_violation_',
                                                                     mappingCode='ccpn_rdc_restraint_violation_list',
                                                                     errorCode='ccpn_rdc_restraint_violation_list',
                                                                     tableColourFunc=None)

    _setBadSaveFrames['ccpn_datatable'] = partial(_set_bad_saveframe,
                                                  prefix='ccpn_datatable_data_',
                                                  mappingCode='ccpn_datatable',
                                                  errorCode='ccpn_datatable',
                                                  tableColourFunc=None)

    _setBadSaveFrames['ccpn_collection'] = partial(_set_bad_saveframe,
                                                   prefix='ccpn_collection_',
                                                   mappingCode='ccpn_collections',
                                                   errorCode='ccpn_collections',
                                                   tableColourFunc=table_ccpn_collections)
    _setBadSaveFrames['ccpn_logging'] = partial(_set_bad_saveframe,
                                                prefix='ccpn_history_',
                                                mappingCode='ccpn_logging',
                                                errorCode='ccpn_logging',
                                                tableColourFunc=None)

    _setBadSaveFrames['ccpn_dataset'] = partial(_set_bad_saveframe,
                                                prefix='ccpn_calculation_step_',
                                                mappingCode='ccpn_dataset',
                                                errorCode='ccpn_dataset',
                                                tableColourFunc=None)

    _setBadSaveFrames['ccpn_parameter'] = partial(_set_bad_saveframe,
                                                  prefix='ccpn_dataframe_',
                                                  mappingCode='ccpn_parameter',
                                                  errorCode='ccpn_parameter',
                                                  tableColourFunc=None)

    #~~~~~~~~~~~~~~~~~~~~~~~~~~~~~~~~~~~~~~~~~~~~~~~~~~~~~~~~~~~~~~~~~~~

    applyCheckBoxes['nef_sequence'] = partial(apply_checkBox_item,
                                              prefix='nef_sequence_',
                                              mappingCode='nef_sequence_chain_code',
                                              )

    applyCheckBoxes['nef_chemical_shift_list'] = partial(apply_checkBox_item,
                                                         prefix='nef_chemical_shift_',
                                                         mappingCode='nef_chemical_shift_list',
                                                         )

    applyCheckBoxes['nef_distance_restraint_list'] = partial(apply_checkBox_item,
                                                             prefix='nef_distance_restraint_',
                                                             mappingCode='nef_distance_restraint_list',
                                                             )

    applyCheckBoxes['nef_dihedral_restraint_list'] = partial(apply_checkBox_item,
                                                             prefix='nef_dihedral_restraint_',
                                                             mappingCode='nef_dihedral_restraint_list',
                                                             )

    applyCheckBoxes['nef_rdc_restraint_list'] = partial(apply_checkBox_item,
                                                        prefix='nef_rdc_restraint_',
                                                        mappingCode='nef_rdc_restraint_list',
                                                        )

    applyCheckBoxes['ccpn_restraint_list'] = partial(apply_checkBox_item,
                                                     prefix='ccpn_restraint_',
                                                     mappingCode='ccpn_restraint_list',
                                                     )

    applyCheckBoxes['nef_peak_restraint_links'] = partial(apply_checkBox_item,
                                                          prefix='nef_peak_restraint_',
                                                          mappingCode='nef_peak_restraint_links',
                                                          )

    applyCheckBoxes['ccpn_sample'] = partial(apply_checkBox_item,
                                             prefix='ccpn_sample_component_',
                                             mappingCode='ccpn_sample',
                                             )

    applyCheckBoxes['ccpn_complex'] = partial(apply_checkBox_item,
                                              prefix='ccpn_complex_chain_',
                                              mappingCode='ccpn_complex',
                                              )

    applyCheckBoxes['ccpn_spectrum_group'] = partial(apply_checkBox_item,
                                                     prefix='ccpn_group_spectrum_',
                                                     mappingCode='ccpn_spectrum_group',
                                                     )

    applyCheckBoxes['ccpn_note'] = partial(apply_checkBox_item,
                                           prefix='ccpn_note_',
                                           mappingCode='ccpn_notes',
                                           )

    applyCheckBoxes['ccpn_peak_list'] = partial(apply_checkBox_item,
                                                prefix='nef_peak_',
                                                mappingCode='nef_peak',
                                                checkID='_importPeaks',
                                                )

    applyCheckBoxes['ccpn_integral_list'] = partial(apply_checkBox_item,
                                                    prefix='ccpn_integral_',
                                                    mappingCode='ccpn_integral_list',
                                                    checkID='_importIntegrals',
                                                    )

    applyCheckBoxes['ccpn_multiplet_list'] = partial(apply_checkBox_item,
                                                     prefix='ccpn_multiplet_',
                                                     mappingCode='ccpn_multiplet_list',
                                                     checkID='_importMultiplets',
                                                     )

    # applyCheckBoxes['ccpn_peak_cluster_list'] = partial(apply_checkBox_item,
    #                                                     prefix='ccpn_peak_cluster_',
    #                                                     mappingCode='ccpn_peak_cluster',
    #                                                     )

    applyCheckBoxes['nmr_chain'] = partial(apply_checkBox_item,
                                           prefix='nmr_chain_',
                                           mappingCode='nmr_chain',
                                           )

    applyCheckBoxes['ccpn_substance'] = partial(apply_checkBox_item,
                                                prefix='ccpn_substance_synonym_',
                                                mappingCode='ccpn_substance',
                                                )

    applyCheckBoxes['nef_peak_restraint_link'] = partial(apply_checkBox_item,
                                                         prefix='nef_peak_restraint_',
                                                         mappingCode='nef_peak_restraint_link',
                                                         )

    applyCheckBoxes['ccpn_internal_data'] = partial(apply_checkBox_item,
                                                    prefix='ccpn_internal_data_',
                                                    mappingCode='ccpn_additional_data',
                                                    )

    applyCheckBoxes['ccpn_distance_restraint_violation_list'] = partial(apply_checkBox_item,
                                                                        prefix='ccpn_distance_restraint_violation_',
                                                                        mappingCode='ccpn_distance_restraint_violation_list',
                                                                        )

    applyCheckBoxes['ccpn_dihedral_restraint_violation_list'] = partial(apply_checkBox_item,
                                                                        prefix='ccpn_dihedral_restraint_violation_',
                                                                        mappingCode='ccpn_dihedral_restraint_violation_list',
                                                                        )

    applyCheckBoxes['ccpn_rdc_restraint_violation_list'] = partial(apply_checkBox_item,
                                                                   prefix='ccpn_rdc_restraint_violation_',
                                                                   mappingCode='ccpn_rdc_restraint_violation_list',
                                                                   )

    applyCheckBoxes['ccpn_datatable'] = partial(apply_checkBox_item,
                                                prefix='ccpn_datatable_data_',
                                                mappingCode='ccpn_datatable',
                                                )

    applyCheckBoxes['ccpn_collection'] = partial(apply_checkBox_item,
                                                 prefix='ccpn_collection_',
                                                 mappingCode='ccpn_collections',
                                                 )

    applyCheckBoxes['ccpn_logging'] = partial(apply_checkBox_item,
                                              prefix='ccpn_history_',
                                              mappingCode='ccpn_logging',
                                              )

    applyCheckBoxes['ccpn_dataset'] = partial(apply_checkBox_item,
                                              prefix='ccpn_calculation_step_',
                                              mappingCode='ccpn_dataset',
                                              )

    applyCheckBoxes['ccpn_parameter'] = partial(apply_checkBox_item,
                                                prefix='ccpn_dataframe_',
                                                mappingCode='ccpn_parameter',
                                                )

    #~~~~~~~~~~~~~~~~~~~~~~~~~~~~~~~~~~~~~~~~~~~~~~~~~~~~~~~~~~~~~~~~~~~

    def _autoRenameItem(self, name, saveFrame, parentGroup):
        if not saveFrame:
            return

        primaryHandler = self.nefTreeView.nefProjectToHandlerMapping.get(parentGroup) or saveFrame.get('sf_category')
        if primaryHandler:
            handler = self.handleSaveFrames.get(primaryHandler)
            if handler is not None:
                handler(self, name=name, saveFrame=saveFrame, parentGroup=parentGroup, _handleAutoRename=True)  #, item)

    def _checkBadItem(self, name, saveFrame, parentGroup):
        if not saveFrame:
            return

        primaryHandler = self.nefTreeView.nefProjectToHandlerMapping.get(parentGroup) or saveFrame.get('sf_category')
        if primaryHandler:
            handler = self._setBadSaveFrames.get(primaryHandler)
            if handler is not None:
                return handler(self, name=name, saveFrame=saveFrame, parentGroup=parentGroup, )  #, item)

    def _nefTreeClickedCallback(self, item=None, column=0):
        """Handle clicking on an item in the nef tree
        """
        itemName = item.data(0, 0)
        if item.data(1, 0):
            # item at bottom of the tree selected
            _, saveFrame, _, _, _ = item.data(1, 0)
            if saveFrame and hasattr(saveFrame, '_content'):
                self._itemSelected(item, itemName, saveFrame)

        else:
            # parent item selected
            self._parentSelected(item, itemName)

        self._updateTables()

    def _itemSelected(self, item, itemName, saveFrame):
        with self._tableSplitter.blockWidgetSignals(recursive=False):
            self._tableSplitter.setVisible(False)

            # reuse the widgets?
            for widg in self._nefWidgets:
                self._removeWidget(widg, removeTopWidget=True)
            self._nefWidgets = []
            self._removeWidget(self.frameOptionsFrame, removeTopWidget=False)

            _fillColour = INVALIDTABLEFILLNOCHECKCOLOUR if item.checkState(0) else INVALIDTABLEFILLNOCHECKCOLOUR

            parentGroup = item.parent().data(0, 0) if item.parent() else repr(None)

            # add the first table from the saveframe attributes
            loop = StarIo.NmrLoop(name=saveFrame.name, columns=('attribute', 'value'))
            for k, v in saveFrame.items():
                if not (k.startswith('_') or isinstance(v, StarIo.NmrLoop)):
                    loop.newRow((k, v))
            _name, _data = saveFrame.name, loop.data

            self._nefTables = {}

            frame, table = self._addTableToFrame(_data, _name.upper(), newWidgets=True, showMore=self._nefImporterOpenFirstTable)
            table.resizeColumnsToContents()

            # get the group name add fetch the correct mapping
            mapping = self.nefTreeView.nefProjectToSaveFramesMapping.get(parentGroup)
            primaryHandler = self.nefTreeView.nefProjectToHandlerMapping.get(parentGroup) or saveFrame.get('sf_category')

            # add tables from the loops in the saveframe
            loops = self._nefReader._getLoops(self.project, saveFrame)
            for loop in loops:

                if mapping and loop.name not in mapping:
                    continue

                _name, _data = loop.name, loop.data
                frame, table = self._addTableToFrame(_data, _name, showMore=False)

                if loop.name in saveFrame._content and \
                        hasattr(saveFrame, '_rowErrors') and \
                        loop.name in saveFrame._rowErrors:
                    badRows = list(saveFrame._rowErrors[loop.name])

                    with self._tableColouring(table) as setRowBackgroundColour:
                        for rowIndex in badRows:
                            setRowBackgroundColour(rowIndex, _fillColour)

            if primaryHandler:
                handler = self.handleSaveFrames.get(primaryHandler)
                if handler is not None:
                    # handler(self, saveFrame, item)
                    handler(self, name=itemName, saveFrame=saveFrame, parentGroup=parentGroup)

            # clicking the checkbox also comes here - above loop may set item._badName
            self._colourTreeView()

            self._filterLogFrame.setVisible(self._enableFilterFrame)
            # self.nefTreeView.setCurrentItem(item)

        for colInd, st in enumerate([1, 100, 1]):
            self.frameOptionsFrame.getLayout().setColumnStretch(colInd, st)
        self._tableSplitter.setVisible(True)

    @staticmethod
    def _depth(item):
        depth = 0
        while item:
            item = item.parent()
            depth += 1
        return depth

    def _parentSelected(self, parentItem, parentItemName):

        with self._tableSplitter.blockWidgetSignals(recursive=False):
            self._tableSplitter.setVisible(False)

            # depth = 1 -> project
            # depth = 2 -> groups
            # depth = 3 -> saveFrames - either item or object, e.g., restraintList, note

            # reuse the widgets?
            for widg in self._nefWidgets:
                self._removeWidget(widg, removeTopWidget=True)
            self._nefWidgets = []
            self._removeWidget(self.frameOptionsFrame, removeTopWidget=False)

            if self._depth(parentItem) != 2:
                return

            _count = parentItem.childCount()
            if _count:
                # call the correct parent handler to add the correct widgets
                parentHandler = self.handleParentGroups.get(parentItemName)
                if parentHandler is not None:
                    parentHandler(self, parentItem=parentItem, parentItemName=parentItemName, _handleAutoRename=False)

        for colInd, st in enumerate([1, 100, 1]):
            self.frameOptionsFrame.getLayout().setColumnStretch(colInd, st)
        self._tableSplitter.setVisible(True)

    def _multiParentSelected(self, groups, structureGroups):

        with self._tableSplitter.blockWidgetSignals(recursive=False):
            self._tableSplitter.setVisible(False)

            # depth = 1 -> project
            # depth = 2 -> groups
            # depth = 3 -> saveFrames - either item or object, e.g., restraintList, note

            # reuse the widgets?
            for widg in self._nefWidgets:
                self._removeWidget(widg, removeTopWidget=True)
            self._nefWidgets = []
            self._removeWidget(self.frameOptionsFrame, removeTopWidget=False)

            # parent handler here
            row = 0

            # structures
            if structureGroups:
                _names = '\n'.join([nn for nn in structureGroups.keys()])
                _frame = MoreLessFrame(self.frameOptionsFrame, name=_names, showMore=True, grid=(row, 0), gridSpan=(1, 3))
                row += 1

                _iRow = 0
                Label(_frame.contentsFrame, text=STRUCTUREDATA, grid=(_iRow, 0))
                structurePulldown = self._newPulldown(_frame.contentsFrame, name=STRUCTUREDATA,
                                                      grid=(_iRow, 1), gridSpan=(1, 2), allowEmpty=False)

                _iRow += 1
                values = [itm for val in structureGroups.values() for itm in val]
                callbackSelect = partial(self._selectStructureDataGroup, values=values, pulldownList=structurePulldown, parent=self.nefTreeView)
                structurePulldown.activated.connect(callbackSelect)

                self._populateStructureDataPulldown(values, structurePulldown)

            # collections
            if groups:
                if len(groups) > 5:
                    # restrict the number shown for clarity
                    _subset = list(groups.keys())[:2] + ['...'] + list(groups.keys())[-2:]
                    _names = '\n'.join(_subset)
                else:
                    _names = '\n'.join([nn for nn in groups.keys()])
                _frame = MoreLessFrame(self.frameOptionsFrame, name=_names, showMore=True, grid=(row, 0), gridSpan=(1, 3))
                row += 1

                _iRow = 0
                Label(_frame.contentsFrame, text=COLLECTION, grid=(_iRow, 0))
                collectionPulldown = self._newPulldown(_frame.contentsFrame,
                                                       grid=(_iRow, 1), gridSpan=(1, 2))

                _iRow += 1
                values = [itm for val in groups.values() for itm in val]
                callbackSelect = partial(self._selectCollectionStructureGroup, values=values, pulldownList=collectionPulldown, parent=self.nefTreeView)
                collectionPulldown.activated.connect(callbackSelect)

                self._populateCollectionStructurePulldown(values, collectionPulldown)

            self._updateTables()
            self.frameOptionsFrame.setVisible(self._enableRename)

        for colInd, st in enumerate([1, 100, 1]):
            self.frameOptionsFrame.getLayout().setColumnStretch(colInd, st)
        self._tableSplitter.setVisible(True)

    @contextmanager
    def _tableColouring(self, table):
        # not sure if this is needed now - handled by the _SimplePandasTableModel indexing
        def _setRowBackgroundColour(row, colour):
            # set the colour for the items in the model colour table
            for j in _cols:
                model.setBackground(row, j, colour)

        model = table.model()
        _cols = range(model.columnCount())

        yield _setRowBackgroundColour

    def _addTableToFrame(self, _data, _name, newWidgets=False, _table=None, ignoreFrame=False, showMore=False):
        """Add a new gui table into a moreLess frame to hold a nef loop
        """
        frame = MoreLessFrame(self, name=_name, showMore=showMore, grid=(0, 0))

        # table = _newSimplePandasTable(frame.contentsFrame, pd.DataFrame(_data))
        table = NefTable(frame.contentsFrame, df=pd.DataFrame(_data),
                         selectionCallbackEnabled=False, actionCallbackEnabled=False,
                         enableDelete=False)
        table.setEditable(False)

        frame.contentsFrame.getLayout().addWidget(table, 0, 0)
        frame.contentsFrame.setSizePolicy(QtWidgets.QSizePolicy.Ignored, QtWidgets.QSizePolicy.Ignored)
        frame.contentsFrame.setMinimumSize(100, 100)
        table.setVisible(True)

        if not ignoreFrame:
            self._nefTables[_name] = table
            self._tableSplitter.addWidget(frame)
            if newWidgets:
                self._nefWidgets = [frame, ]
            else:
                if not self._nefWidgets:
                    self._nefWidgets = []
                self._nefWidgets.append(frame)

        return frame, table

    def _updateTables(self):

        # update the collections table
        if self._collectionsTable and self._collections:
            _df = pd.DataFrame({COLLECTION: self._collections.keys(),
                                'Items'   : ['\n'.join(val) for val in self._collections.values()]})
            # _updateSimplePandasTable(self._collectionsTable, _df, _resize=True)
            self._collectionsTable.updateDf(_df, resize=True)

            _model = self._collectionsTable.model()
            # colour the structureData if exist in the project
            for row, col in enumerate(self._collections.keys()):
                if self.project.getByPid(Pid._join(Collection.shortClassName, col)):
                    _model.setForeground(row, 0, INVALIDTEXTROWNOCHECKCOLOUR)
        else:
            _df = pd.DataFrame({COLLECTION: [], 'Items': []})
            # _updateSimplePandasTable(self._collectionsTable, _df)
            self._collectionsTable.updateDf(_df)

        # rebuild the list of structureData
        _itms = self._getAllChildren()
        # self._structureData = OrderedDict((sd.id, []) for sd in self.project.structureData)
        self._structureData = {}
        for itm in _itms:
            itmName, sFrame, parentGroup, primaryHandler, _ccpnClassName = itm

            if parentGroup in ['restraintTables', 'violationTables']:
                _itmStructureData = sFrame.get(DATANAME) or ''  # make sure isn't None
                _itmPid = Pid._join(_ccpnClassName, _itmStructureData, itmName) if _ccpnClassName else itmName
                # _sdPid = Pid._join(StructureData.shortClassName, _itmStructureData)

                # add the structure to the dict by shortClassName
                self._structureData.setdefault(_itmStructureData, [])
                self._structureData[_itmStructureData].append(_itmPid)

            elif parentGroup in ['structureData']:
                # _itmPid = Pid._join(_ccpnClassName, itmName) if _ccpnClassName else itmName
                self._structureData.setdefault(itmName, [])

        # update the structureData table
        if self._structureDataTable and self._structureData:
            _df = pd.DataFrame({STRUCTUREDATA: self._structureData.keys(),
                                'Items'      : ['\n'.join(val) for val in self._structureData.values()]})
            # _updateSimplePandasTable(self._structureDataTable, _df, _resize=True)
            self._structureDataTable.updateDf(_df, resize=True)

            _model = self._structureDataTable.model()
            # colour the structureData if exist in the project
            for row, sd in enumerate(self._structureData.keys()):
                if self.project.getByPid(Pid._join(StructureData.shortClassName, sd)):
                    _model.setForeground(row, 0, INVALIDTEXTROWNOCHECKCOLOUR)
        else:
            _df = pd.DataFrame({STRUCTUREDATA: [], 'Items': []})
            # _updateSimplePandasTable(self._structureDataTable, _df)
            self._structureDataTable.updateDf(_df)

    def _fillPopup(self, nefObject=None):
        """Initialise the project setting - only required for testing
        Assumes that the nef loaders may not be initialised if called from outside of Analysis
        """
        if not self._nefLoader:
            self._nefLoader = self._nefImporterClass(errorLogging=Nef.el.NEF_STANDARD, hidePrefix=True)

            if not self.project:
                raise TypeError('Project is not defined')
            self._nefWriter = CcpnNefIo.CcpnNefWriter(self.project)
            self._nefDict = self._nefLoader._nefDict = self._nefWriter.exportProject(expandSelection=True, includeOrphans=False, pidList=None)

        # attach the import/verify/content methods
        self._nefLoader._attachVerifier(self._nefReader.verifyProject)
        self._nefLoader._attachReader(self._nefReader.importExistingProject)
        self._nefLoader._attachContent(self._nefReader.contentNef)
        self._nefLoader._attachClear(self._nefReader.clearSaveFrames)

        # process the contents and verify
        self._nefLoader._clearNef(self.project, self._nefDict)
        self._nefLoader._contentNef(self.project, self._nefDict, selection=None)

        # changed to verify with the button
        # if not self._primaryProject and self.verifyCheckBox.isChecked():
        warnings, errors = self._nefLoader._verifyNef(self.project, self._nefDict, selection=None)

        try:
            self.valid = self._nefLoader.isValid
        except Exception as es:
            getLogger().warning(str(es))

        self._populate()

    def _verifyChecked(self, state=False):
        """Respond to clicking the verify checkbox
        """
        if state:
            self._verifyPopulate()

    def _removeParentTreeState(self, item, data=[], prefix=''):
        """Remove parents from the tree that have no children
        """
        if (self._depth(item) == 2) and item.childCount() == 0:
            data.append(item)

    def _getTreeState(self, item, data: dict, prefix=''):
        """Add the name of expanded item to the data list
        """
        if item:
            # store the expanded/checked state in the dict
            expandedState = item.isExpanded()
            checkedState = item.checkState(0)
            data[prefix + item.data(0, 0)] = (expandedState, checkedState)

    def _getAllItemState(self, item, data: [], prefix=''):
        """Add the name of expanded item to the data list
        """
        if item:
            if (_data := item.data(1, 0)):
                data.append(_data)

    def _setTreeState(self, item, data: dict, prefix=''):
        """Set the expanded flag if item is in data
        """
        if item:
            try:
                # restore the expanded/checked state from the dict
                expandedState, checkedState = data[prefix + item.data(0, 0)]
                item.setCheckState(0, checkedState)
                item.setExpanded(expandedState)
            except Exception as es:
                getLogger().debug2(f' {es}')

    def _traverseTree(self, node=None, func=None, data=None, prefix=''):
        """Traverse the tree, applying <func> to all nodes

        :param func: function to perform on this element
        :param data: optional data storage to pass to <func>
        """
        prefix = prefix + node.data(0, 0)  # concatenate the prefixes to give unique key
        _count = node.childCount()
        for i in range(_count):
            child = node.child(i)
            self._traverseTree(child, func=func, data=data, prefix=prefix)

        if func:
            # process the node
            func(node, data, prefix)

    def _verifyPopulate(self):
        """Respond to clicking the verify button
        """
        from ccpn.core.lib.ContextManagers import notificationEchoBlocking

        if not self._primaryProject:
            with notificationEchoBlocking():

                dd = {}
                # grab the tree state
                self._traverseTree(self.nefTreeView.headerItem, self._getTreeState, dd)

                self.nefTreeView._populateTreeView(self.project)
                warnings, errors = self._nefLoader._verifyNef(self.project, self._nefDict, selection=None)

                try:
                    self.valid = self._nefLoader.isValid
                except Exception as es:
                    getLogger().warning(str(es))

                self._populate()

                # restore the tree state
                self._traverseTree(self.nefTreeView.headerItem, self._setTreeState, dd)

    def getItemsToImport(self):
        self._nefReader.setImportAll(False)
        treeItems = [item for item in self.nefTreeView.traverseTree() if item.checkState(0) == QtCore.Qt.Checked]
        # selection = [item.data(1, 0)[1] for item in treeItems if item.data(1, 0)] or [None]  # saveFrame
        selection = []
        for item in treeItems:
            if (_data := item.data(1, 0)):
                _, sFrame, _, _, _ = _data
                selection.append(sFrame)
        selection = selection or [None]
        # NOTE:ED - should use a namedtuple

        if not (handlerMapping := self.nefTreeView.nefProjectToHandlerMapping):
            return

        self._nefReader._importDict = {}
        for item in treeItems:

            if (_data := item.data(1, 0)):
                itemName, saveFrame, parentGroup, _, _ = _data
                if saveFrame:
                    if primaryHandler := handlerMapping.get(parentGroup) or saveFrame.get('sf_category'):
                        handler = self.applyCheckBoxes.get(primaryHandler)
                        if handler is not None:
                            handler(self, name=itemName, saveFrame=saveFrame, parentGroup=parentGroup)  #, item)

        return selection

    def _addToCollectionsMenu(self, contextMenu, selectionWidget):
        """Add options to the bottom of the menu
        """
        if contextMenu:
            contextMenu.addSeparator()
            menu = contextMenu.addMenu('Add to Collection ...')
            contextMenu.addItem('Remove from Collections', callback=partial(self._removeFromCollection, selectionWidget=selectionWidget))

            menu.addItem('<New Collection>', callback=partial(self._makeNewCollection, selectionWidget=selectionWidget))
            colNames = OrderedSet(
                    [col.name for col in self.project.collections]
                    + list(self._collections.keys())
                    )
            for col in colNames:
                menu.addItem(col, callback=partial(self._addToCollection, col, selectionWidget=selectionWidget))

            itm = self.nefTreeView.currentItem()
            if itm and self._depth(itm) == 1:
                # show extra options for the top item
                contextMenu.addSeparator()
                contextMenu.addItem('Expand All', callback=partial(self._setExpandState, state=True))
                contextMenu.addItem('Collapse All', callback=partial(self._setExpandState, state=False))

    def _removeFromCollection(self, selectionWidget):
        """Remove the selected items from any collection
        """
        # pass None to remove from collections
        self._addToCollection(None, selectionWidget=selectionWidget)

    @staticmethod
    def _newPulldown(parent, allowEmpty=True, name=COLLECTION, **kwds):
        combo = PulldownList(parent, editable=True, **kwds)
        combo.setMinimumWidth(50)
        _validator = LineEditValidator(parent=combo, allowSpace=False,
                                       allowEmpty=allowEmpty)
        combo.setValidator(_validator)
        combo.lineEdit().setPlaceholderText(f'<{name} Name>')

        if name == COLLECTION:
            combo.setToolTip(f'Select existing collection, or edit to create new collection.\n'
                             f'Choose {REMOVEENTRY} to remove selection from all collections.')
        else:
            combo.setToolTip('Select existing structureData, or edit to create new structureData.')
        combo.setCompleter(None)

        return combo

    def _makeNewCollection(self, selectionWidget):
        """Make a small popup to enter a new collection name
        """


        # make a simple popup for editing collection
        class EditCollection(SpeechBalloon):
            """Balloon to hold the pulldown list for editing/selecting the collection name
            """

            def __init__(self, parent, newPulldown, selectionWidget, *args, **kwds):
                """Initialise the class

                :param parent: parent class from which popup is instanciated
                :param newPulldown: func to create a new pulldown
                :param args: values to pass on to SpeechBalloon
                :param kwds: values to pass on to SpeechBalloon
                """
                super().__init__(*args, **kwds)

                self._parent = parent
                self._newPulldown = newPulldown
                self._selectionWidget = selectionWidget

                # simplest way to make the popup function as modal and disappear as required
                self.setWindowFlags(int(self.windowFlags()) | QtCore.Qt.Popup)
                self._metrics.corner_radius = 1
                self._metrics.pointer_height = 0

                # set the background/fontSize for the tooltips
                self.setStyleSheet('QToolTip {{ background-color: {TOOLTIP_BACKGROUND}; '
                                   'color: {TOOLTIP_FOREGROUND}; '
                                   'font-size: {_size}pt ; }}'.format(_size=self.font().pointSize(), **getColours()))

                # add the widgets
                _frame = Frame(self, setLayout=True, margins=(10, 10, 10, 10))
                _label = Label(_frame, text=COLLECTION, grid=(0, 0), gridSpan=(1, 2))
                self._pulldownWidget = self._newPulldown(_frame, grid=(1, 0), gridSpan=(1, 2), )

                # set to the class central widget
                self.setCentralWidget(_frame)

            # add methods for setting pulldown options
            def setDefaultName(self, name):
                self._pulldownWidget.lineEdit().setText(name)

            # add methods for setting pulldown options
            def setPulldownData(self, texts):
                self._pulldownWidget.setData(texts=texts)

            def setPulldownCallback(self, callback):
                self._pulldownWidget.activated.connect(partial(callback, self._pulldownWidget, self, selectionWidget=self._selectionWidget))

            @property
            def centralWidgetSize(self):
                """Return the sizeHint for the central widget
                """
                return self._central_widget_size()


        # get the collection names from the project
        colData = self.project.collections
        colNames = OrderedSet(['', REMOVEENTRY] + [co.name for co in colData])

        # get the collections in the importer - not defined in the project
        for col in self._collections.keys():
            colNames.add(col)
            self._collections.setdefault(col, [])

        # create a small editor
        editPopup = EditCollection(parent=self, newPulldown=self._newPulldown,
                                   selectionWidget=selectionWidget,
                                   on_top=True)
        editPopup.setPulldownData(list(colNames))
        editPopup.setPulldownCallback(self._createNewCollection)
        editPopup.setDefaultName(Collection._uniqueName(self.project))

        # get the desired position of the popup
        pos = QtGui.QCursor().pos()
        _size = editPopup.centralWidgetSize / 2
        popupPos = pos - QtCore.QPoint(_size.width(), _size.height())

        # show the editPopup near the mouse position
        editPopup.showAt(popupPos)
        # set the focus to the pulldown-list
        editPopup._pulldownWidget.setFocus()

    def _createNewCollection(self, pulldown, popup, selectionWidget):
        """Creat a new collection, or remove from collections
        and close the editPopup"""
        collection = pulldown.getText()
        popup.hide()
        popup.deleteLater()
        self._addToCollection(collection, selectionWidget=selectionWidget)

    def _addToCollection(self, collection, selectionWidget):

        selection = selectionWidget.selectedItems()
        _updates = []
        for obj in selection:

            if isinstance(obj, QtWidgets.QListWidgetItem):
                if not (obj.data(QtCore.Qt.UserRole) and selectionWidget.objects[obj.data(QtCore.Qt.UserRole)]):
                    continue

                itemName, saveFrame, parentGroup, primaryHandler, ccpnClassName = selectionWidget.objects[obj.data(QtCore.Qt.UserRole)]

            elif isinstance(obj, QtWidgets.QTreeWidgetItem):
                if not obj.data(1, 0):
                    # skip if not a child object
                    continue

                itemName, saveFrame, parentGroup, primaryHandler, ccpnClassName = obj.data(1, 0)
            else:
                continue

            if saveFrame:
                if saveFrame and primaryHandler:
                    # add to collection
                    if ccpnClassName:
                        # process pid
                        # if DATANAME in saveFrame:
                        if parentGroup in ['restraintTables', 'violationTables']:
                            #   until saveFrames are subclassed from an ABC
                            _itmStructureData = saveFrame.get(DATANAME) or ''  # make sure isn't None
                            _itmPid = Pid._join(ccpnClassName, _itmStructureData, itemName) if ccpnClassName else itemName
                        else:
                            _itmPid = Pid._join(ccpnClassName, itemName) if ccpnClassName else itemName

                        # remove from previous self._collections
                        for k, v in list(self._collections.items()):
                            if _itmPid in v:
                                v.remove(_itmPid)
                            if not v:
                                self._collections.pop(k)

                        if collection and collection != REMOVEENTRY:
                            self._collections.setdefault(collection, [])
                            self._collections[collection].append(_itmPid)

                        _updates.append((itemName, parentGroup))

        self._updateTables()
        for itemName, parentGroup in _updates:
            self._setCheckedItem(itemName, parentGroup)

    def _setExpandState(self, state=True):
        """Set the expanded state of the children of the clicked item
        """
        itm = self.nefTreeView.currentItem()
        _children = [itm.child(ii) for ii in range(itm.childCount())]
        for child in _children:
            child.setExpanded(state)

    # def _selectionChanged(self, selected, deselected):
    #     print(f'selectionChanged')
    #     newItms = [self.nefTreeView.itemFromIndex(itm).data(0, 0) for ind in [ii for ii in selected] for itm in ind.indexes()]
    #     oldItms = [self.nefTreeView.itemFromIndex(itm).data(0, 0) for ind in [ii for ii in deselected] for itm in ind.indexes()]
    #     print(f'selected    - {newItms}')
    #     print(f'deselected  - {oldItms}')

    def _mouseChecked(self, item, column: int) -> None:
        """Check what has been checked and update other check boxes as required
        """
        if item.checkState(0) == QtCore.Qt.Checked:
            if (_data := item.data(1, 0)):
                itemName, saveFrame, parentGroup, pHandler, ccpnClassName = _data
                if parentGroup in ['restraintTables']:
                    # automatically check the restraintLinks group
                    self._setCheckedItem('restraintLinks', 'restraintLinks')

    def _mouseReleaseCallback(self):
        """Handle multi-selection when releasing the mouse
        """

        selection = self.nefTreeView.selectionModel().selectedIndexes()
        if (newItms := [self.nefTreeView.itemFromIndex(itm) for itm in selection]):

            # print(f'selected    - {[itm.data(0, 0) for itm in newItms]}')
            if len(newItms) == 1:
                # clicked a single item
                # print(f'   SINGLE  {newItms[0]}')
                self._nefTreeClickedCallback(newItms[0], 0)

            elif len(newItms) > 1:
                # clicked multiple - need to handle differently
                if parents := list({itm.data(1, 0)[2] for itm in newItms if itm.data(1, 0)}):
                    if (parentItm := self.nefTreeView.findSection(parents[0])):

                        if isinstance(parentItm, (list, tuple)):
                            # make sure that only one parent has been found - common names may cause duplicates
                            parentItm = [itm for itm in parentItm if not itm.data(1, 0)]
                            parentItm = parentItm[0]

                        if len(parents) == 1:
                            # print(f'   MULTI-SELECT  SINGLE GROUP {parents}')

                            # clicked group of only one type
                            self._nefTreeClickedCallback(parentItm, 0)
                        else:
                            # print(f'   MULTI-SELECT  MANY {parents}')
                            # call either collection or collection/structureData depending on selection

                            # make the selected groups
                            groups = OrderedDict()
                            for itm in newItms:
                                if (_data := itm.data(1, 0)):
                                    # item exists
                                    itemName, sFrame, parentGroup, primaryHandler, ccpnClassName = _data

                                    group = groups.setdefault(parentGroup, [])
                                    group.append(_data)

                            # print(f' groups')
                            # print('\n'.join([k+'-'+itm[0] for k, val in groups.items() for itm in val]))

                            structureGroups = OrderedDict([(k, val) for k, val in groups.items()
                                                           if k in ['restraintTables', 'violationTables']])
                            # print(f' SDgroups')
                            # print('\n'.join(['sd-'+k+'-'+itm[0] for k, val in structureGroups.items() for itm in val]))

                            self._multiParentSelected(groups=groups, structureGroups=structureGroups)

                            self._updateTables()

    def exitNefDictFrame(self):
        """Finalise the state of the nefDictFrame ready for the actual loading
        """

        # remove content not to be imported
        # possibly need new set of code :|

        # add a new collections saveFrame
        if not self._collections:
            return

        category = 'ccpn_collections'

        # get a new name
        name = StarIo.string2FramecodeString('fromnefimporter')
        if name != category:
            name = f'{category}_{name}'

        # Set up new collections saveFrame
        result = StarIo.NmrSaveFrame(name=name, category=category)
        result.addItem('sf_category', category)
        result.addItem('sf_framecode', name)

        # find the loops
        frameMap = CcpnNefIo.nef2CcpnMap.get(category) or {}
        for tag, itemvalue in frameMap.items():
            if not isinstance(itemvalue, (str, type(None))):  # a loop
                result.newLoop(tag, CcpnNefIo.nef2CcpnMap.get(tag) or {})

        # make a new loop row mapping
        loopName = 'ccpn_collection'
        loop = result[loopName]
        _mapping = CcpnNefIo.nef2CcpnMap.get(loopName) or {}
        rowdata = {neftag: None for neftag, attrstring in _mapping.items()}

        # fill the import dict so contents of saveframe is loaded
        _importDict = self._nefReader._importDict.setdefault(name, {})
        _importDict.setdefault('_importRows', tuple(self._collections.keys()))

        # add rows for each new collection
        for ii, (col, itms) in enumerate(self._collections.items()):
            row = loop.newRow(rowdata)
            row['uniqueId'] = ii
            row['name'] = col
            row['items'] = json.dumps(itms)
            row['comment'] = 'from NefImporter'

        # add to the datablock
        self._nefDict.addItem(result['sf_framecode'], result)


class ImportNefPopup(CcpnDialogMainWidget):
    """
    Nef management class
    """
    USESCROLLWIDGET = True
    FIXEDWIDTH = False
    FIXEDHEIGHT = False
    DEFAULTMARGINS = (5, 5, 5, 5)

    def __init__(self, parent, mainWindow, project, dataLoader, **kwds):
        """
        Initialise the main form

        :param parent: calling widget
        :param mainWindow: gui mainWindow class for the application
        :param project: a Project instance
        :param dataLoader: A NefDataLoader instance
        :param kwds: additional parameters to pass to the window
        """
        size = (1000, 700)
        super().__init__(parent, setLayout=True, windowTitle='Import Nef', size=size, **kwds)
        self._size = size  # GWV: this seems to fail if I make this a class attribute

        # nefObjects=({NEFFRAMEKEY_IMPORT: project,
        #             },
        #             {NEFFRAMEKEY_IMPORT           : nefImporter,
        #              NEFFRAMEKEY_ENABLECHECKBOXES : True,
        #              NEFFRAMEKEY_ENABLERENAME     : True,
        #              NEFFRAMEKEY_ENABLEFILTERFRAME: True,
        #              NEFFRAMEKEY_ENABLEMOUSEMENU  : True,
        #              NEFFRAMEKEY_PATHNAME         : str(path),
        #              }
        #             )

        self.mainWindow = mainWindow
        self.application = mainWindow.application
        self.project = project

        self._dataLoader = dataLoader
        self._nefImporter = dataLoader.nefImporter
        self._path = str(dataLoader.path)

        # if not isinstance(nefImporterClass, (type(Nef.NefImporter), type(None))):
        #     raise RuntimeError(f'{nefImporterClass} must be of type {Nef.NefImporter}')
        # self._nefImporterClass = nefImporterClass if nefImporterClass else Nef.NefImporter

        # # create a list of nef dictionary objects
        # self.setNefObjects(nefObjects)

        # object to contain items that are to be imported
        self._saveFrameSelection = []
        self._activeImportWindow = None

        # set up the widgets
        self.setWidgets()

        # enable the buttons
        self.setOkButton(callback=self._okClicked, text='Import', tipText='Import nef file over existing project')
        self.setCancelButton(callback=self.reject, tipText='Cancel import')
        self.setDefaultButton(CcpnDialogMainWidget.CANCELBUTTON)

    def _postInit(self):
        # initialise the buttons and dialog size
        super()._postInit()

        self._okButton = self.getButton(self.OKBUTTON)
        self._cancelButton = self.getButton(self.CANCELBUTTON)

        # populate the widgets
        self.fillPopup()

    def setWidgets(self):
        """Initialise the main widgets for the form
        """
        self.paneSplitter = Splitter(self.mainWidget, setLayout=True, horizontal=True)
        self.paneSplitter.setChildrenCollapsible(False)
        self.mainWidget.getLayout().addWidget(self.paneSplitter, 0, 0)

        self._nefWindows = OrderedDict()
        # for nefObj in self.nefObjects:
        #     # for obj, enableCheckBoxes, enableRename in self.nefObjects:
        #
        #     # add a new nefDictFrame for each of the objects in the list (project or nefImporter)
        #     newWindow = NefDictFrame(parent=self,
        #                              mainWindow=self.mainWindow,
        #                              nefLoader=self._nefImporter,
        #                              pathName=self._path,
        #                              grid=(0, 0), showBorder=True,
        #                              **nefObj)
        #
        #     self._nefWindows[nefObj[NEFFRAMEKEY_IMPORT]] = newWindow
        #     self.paneSplitter.addWidget(newWindow)
        _options = {NEFFRAMEKEY_ENABLECHECKBOXES : True,
                    NEFFRAMEKEY_ENABLERENAME     : True,
                    NEFFRAMEKEY_ENABLEFILTERFRAME: True,
                    NEFFRAMEKEY_ENABLEMOUSEMENU  : True,
                    }
        _dataBlock = self._dataLoader.dataBlock  # This will also assure data have been read
        newWindow = NefDictFrame(parent=self,
                                 mainWindow=self.mainWindow,
                                 nefLoader=self._nefImporter,
                                 dataBlock=_dataBlock,
                                 pathName=self._path,
                                 grid=(0, 0), showBorder=True,
                                 **_options
                                 )

        self._nefWindows[self._nefImporter.getName(prePend=True)] = newWindow
        self.paneSplitter.addWidget(newWindow)
        self.setActiveNefWindow(0)

    def _populate(self):
        """Populate all frames
        """
        for nefWindow in self._nefWindows.values():
            nefWindow._populate()

    def accept(self):
        """Accept the dialog
        """
        # if the mouse is over the ok button and it has focus
        if self._okButton.hasFocus() and self._okButton.underMouse():
            super().accept()

    def setNefObjects(self, nefObjects):
        # create a list of nef dictionary objects here and add to splitter
        # self.nefObjects = tuple(obj for obj in nefObjects if isinstance(obj, tuple)
        #                         and len(obj) == 3
        #                         and isinstance(obj[0], (Nef.NefImporter, Project))
        #                         and isinstance(obj[1], bool)
        #                         and isinstance(obj[2], bool))
        self.nefObjects = ()
        if not isinstance(nefObjects, (tuple, list)):
            raise TypeError(f'nefObjects {nefObjects} must be a list/tuple')
        for checkObj in nefObjects:
            if not isinstance(checkObj, dict):
                raise TypeError(f'nefDictFrame object {checkObj} must be a dict')

            for k, val in checkObj.items():
                if k not in NEFDICTFRAMEKEYS.keys():
                    raise TypeError(f'nefDictFrame object {checkObj} contains a bad key {k}')
                if not isinstance(val, (NEFDICTFRAMEKEYS[k])):
                    raise TypeError(f'nefDictFrame key {k} must be of type {NEFDICTFRAMEKEYS[k]}')
            if missingKeys := [kk for kk in NEFDICTFRAMEKEYS_REQUIRED if kk not in checkObj.keys()]:
                raise TypeError(f'nefDictFrame missing keys {repr(missingKeys)}')

            self.nefObjects += (checkObj,)

        if len(self.nefObjects) != len(nefObjects):
            getLogger().warning(f'nefObjects contains bad items {nefObjects}')

    def setActiveNefWindow(self, value):
        """Set the number of the current active nef window for returning values from the dialog
        """
        if isinstance(value, int) and 0 <= value < len(self._nefWindows):
            self._activeImportWindow = value
        else:
            ll = len(self._nefWindows)
            raise TypeError(
                    f"Invalid window number, must be 0{'-' if ll > 1 else ''}{ll - 1 if ll > 1 else ''}"
                    )

    def getActiveNefReader(self):
        """Get the current active nef reader for the dialog
        """
        return list(self._nefWindows.values())[self._activeImportWindow]._nefReader

    def getNewCollections(self):
        """Get the dict of new collections to create after loading
        """
        return list(self._nefWindows.values())[self._activeImportWindow]._collections

    def _initialiseProject(self, mainWindow, application, project):
        """Initialise the project setting - only required for testing
        """
        self.mainWindow = mainWindow
        self.application = application
        self.project = project
        if mainWindow is None:
            self.mainWindow = AttrDict()

        # set the new values for application and project
        self.mainWindow.application = application
        self.mainWindow.project = project

        # set the projects for the windows
        for nefWindow in self._nefWindows.values():
            nefWindow._initialiseProject(mainWindow, application, project)

    def fillPopup(self):
        # set the projects for the windows
        for obj, nefWindow in self._nefWindows.items():
            nefWindow._fillPopup(obj)

            for itm in nefWindow.nefTreeView.traverseTree():
                if itm.data(0, 0) not in nefWindow.nefTreeView.nefProjectToSaveFramesMapping:
                    nefWindow._nefTreeClickedCallback(itm, 0)
                    nefWindow.nefTreeView.setCurrentItem(itm)
                    break

        # NOTE:ED - temporary function to create a contentCompare from the two nef windows
        nefDictTuple = ()
        for obj, nefWindow in self._nefWindows.items():
            nefDictTuple += (nefWindow._nefDict,)
        if nefDictTuple:
            for obj, nefWindow in self._nefWindows.items():
                nefWindow._contentCompareDataBlocks = nefDictTuple

    def exec_(self) -> int:
        # NOTE:ED - this will do for the moment
        self.resize(*self._size)
        return super(ImportNefPopup, self).exec_()

    def _createContentCompare(self):
        pass

    def _okClicked(self):
        """Accept the dialog, set the selection list _selectedSaveFrames to the required items
        """
        if self._okButton.hasFocus():
            self._saveFrameSelection = list(self._nefWindows.values())[self._activeImportWindow].getItemsToImport()

            # set the collections to import in the nefImporter
            self._nefImporter.collections = list(self._nefWindows.values())[self._activeImportWindow]._collections

            for _window in self._nefWindows.values():
                _window.exitNefDictFrame()

        self.accept()


def main():
    """Testing code for the new nef manager
    """

    # from sandbox.Geerten.Refactored.framework import Framework
    # from sandbox.Geerten.Refactored.programArguments import Arguments

    from ccpn.framework.Framework import Framework
    from ccpn.framework.Application import Arguments

    _makeMainWindowVisible = False


    class MyProgramme(Framework):
        """My first app"""
        pass


    myArgs = Arguments()
    myArgs.interface = 'NoUi'
    myArgs.debug = True
    myArgs.darkColourScheme = False
    myArgs.lightColourScheme = True

    application = MyProgramme('MyProgramme', '3.0.1', args=myArgs)
    ui = application.ui
    ui.initialize(ui.mainWindow)  # ui.mainWindow not needed for refactored?

    if _makeMainWindowVisible:
        ui.mainWindow._updateMainWindow(newProject=True)
        ui.mainWindow.show()
        QtWidgets.QApplication.setActiveWindow(ui.mainWindow)

    # register the programme
    from ccpn.framework.Application import ApplicationContainer

    container = ApplicationContainer()
    container.register(application)
    application.useFileLogger = True

    #~~~~~~~~~~~~~~~~~~~~~~~~~~~~~~~~~~~~~~~~~~~~~~~~~~~~~~~~~~~~~~~~~~

    # TESTNEF = '/Users/ejb66/Documents/nefTestProject.nef'
    # TESTNEF2 = '/Users/ejb66/Documents/nefTestProject0.nef'

    # TESTNEF = '/Users/ejb66/Documents/nefTestProject.nef'
    # TESTNEF2 = '/Users/ejb66/Documents/nefTestProject.nef'

    TESTNEF = '/Users/ejb66/Documents/CcpNmrData/nefTestProject.nef'
    TESTNEF2 = '/Users/ejb66/Documents/CcpNmrData/nefTestProject0.nef'

    # TESTNEF = '/Users/ejb66/Documents/TutorialProject2.nef'
    # TESTNEF2 = '/Users/ejb66/Documents/CcpNmrData/nefTestProject0.nef'

    # TESTNEF = '/Users/ejb66/Desktop/Ccpn_v2_testNef_a1.nef'
    # TESTNEF2 = '/Users/ejb66/Desktop/Ccpn_v2_testNef_a1.nef'

    # VALIDATEDICT = '/Users/ejb66/PycharmProjects/Git/AnalysisV3/src/python/ccpn/util/nef/NEF/specification/mmcif_nef_v1_1.dic'
    # VALIDATEDICT = '/Users/ejb66/Desktop/mmcif_nef_v1_1.dic'
    DEFAULTNAME = 'default'

    from ccpn.util.nef import NefImporter as Nef

    # load the file and the validate dict
    _loader = Nef.NefImporter(errorLogging=Nef.el.NEF_STRICT, hidePrefix=True)
    _loader.loadFile(TESTNEF)

    # load the file and the validate dict
    _loader2 = Nef.NefImporter(errorLogging=Nef.el.NEF_STRICT, hidePrefix=True)
    _loader2.loadFile(TESTNEF2)

    # validate
    valid = _loader.isValid
    if not valid:
        errLog = _loader.validErrorLog
        for k, val in errLog.items():
            if val:
                print(f'>>> {k} : {val}')

    valid = _loader2.isValid
    if not valid:
        errLog = _loader2.validErrorLog
        for k, val in errLog.items():
            if val:
                print(f'>>> {k} : {val}')

    # # simple test print of saveframes
    # names = _loader.getSaveFrameNames(returnType=Nef.NEF_RETURNALL)
    # for name in names:
    #     print(name)
    #     saveFrame = _loader.getSaveFrame(name)
    #     print(saveFrame)

    # create a list of which saveframes to load, with a parameters dict for each
    loadDict = {'nef_molecular_system'     : {},
                'nef_nmr_spectrum_cnoesy1' : {},
                'nef_chemical_shift_list_1': {},
                }

    # need a project
    name = _loader.getName()
    project = application.newProject(name or DEFAULTNAME)

    project.shiftAveraging = False

    nefReader = CcpnNefIo.CcpnNefReader(application)
    _loader._attachVerifier(nefReader.verifyProject)
    _loader._attachReader(nefReader.importExistingProject)
    _loader._attachContent(nefReader.contentNef)

    from ccpn.core.lib.ContextManagers import notificationEchoBlocking

    with notificationEchoBlocking():
        with catchExceptions(application=application, errorStringTemplate='Error loading Nef file: %s'):
            nefReader.setImportAll(True)
            _loader._importNef(project, _loader._nefDict, selection=None)

    nefReader.testPrint(project, _loader._nefDict, selection=None)
    nefReader.testErrors(project, _loader._nefDict, selection=None)

    app = QtWidgets.QApplication(['testApp'])
    # run the dialog
    dialog = ImportNefPopup(parent=ui.mainWindow, mainWindow=ui.mainWindow,
                            # nefObjects=(_loader,))
                            nefObjects=({NEFFRAMEKEY_IMPORT: project,
                                         },
                                        {NEFFRAMEKEY_IMPORT           : _loader2,
                                         NEFFRAMEKEY_ENABLECHECKBOXES : True,
                                         NEFFRAMEKEY_ENABLERENAME     : True,
                                         NEFFRAMEKEY_ENABLEFILTERFRAME: True,
                                         NEFFRAMEKEY_ENABLEMOUSEMENU  : True,
                                         NEFFRAMEKEY_PATHNAME         : TESTNEF2,
                                         }
                                        )
                            )

    dialog._initialiseProject(ui.mainWindow, application, project)
    dialog.fillPopup()
    dialog.setActiveNefWindow(1)

    # NOTE:ED - add routines here to set up the mapping between the different nef file loaded
    val = dialog.exec_()
    print(f'>>> dialog exit {val}')

    import ccpn.util.nef.nef as NefModule

    # NOTE:ED - by default pidList=None selects everything in the project
    # from ccpn.core.Chain import Chain
    # from ccpn.core.ChemicalShiftList import ChemicalShiftList
    # from ccpn.core.RestraintTable import RestraintTable
    # from ccpn.core.PeakList import PeakList
    # from ccpn.core.IntegralList import IntegralList
    # from ccpn.core.MultipletList import MultipletList
    # from ccpn.core._PeakCluster import _PeakCluster
    # from ccpn.core.Sample import Sample
    # from ccpn.core.Substance import Substance
    # from ccpn.core.NmrChain import NmrChain
    # from ccpn.core.StructureData import StructureData
    # from ccpn.core.Complex import Complex
    # from ccpn.core.SpectrumGroup import SpectrumGroup
    # from ccpn.core.Note import Note
    #
    # # set the items in the project that can be exported
    # checkList = [
    #     Chain._pluralLinkName,
    #     ChemicalShiftList._pluralLinkName,
    #     RestraintTable._pluralLinkName,
    #     PeakList._pluralLinkName,
    #     IntegralList._pluralLinkName,
    #     MultipletList._pluralLinkName,
    #     Sample._pluralLinkName,
    #     Substance._pluralLinkName,
    #     NmrChain._pluralLinkName,
    #     StructureData._pluralLinkName,
    #     Complex._pluralLinkName,
    #     SpectrumGroup._pluralLinkName,
    #     Note._pluralLinkName,
    #     _PeakCluster._pluralLinkName,
    #     ]
    # # build a complete list of items to grab from the project
    # pidList = []
    # for name in checkList:
    #     if hasattr(project, name):
    #         for obj in getattr(project, name):
    #             pidList.append(obj.pid)

    from ccpn.util.AttrDict import AttrDict

    options = AttrDict()
    options.identical = False
    options.ignoreCase = True
    options.almostEqual = True
    options.maxRows = 5
    options.places = 8

    nefWriter = CcpnNefIo.CcpnNefWriter(project)
    localNefDict = nefWriter.exportProject(expandSelection=True, includeOrphans=False, pidList=None)
    result = NefModule.compareDataBlocks(_loader._nefDict, localNefDict, options)
    # NefModule.printCompareList(result, 'LOADED', 'local', options)


if __name__ == '__main__':
    main()<|MERGE_RESOLUTION|>--- conflicted
+++ resolved
@@ -4,7 +4,7 @@
 #=========================================================================================
 # Licence, Reference and Credits
 #=========================================================================================
-__copyright__ = "Copyright (C) CCPN project (https://www.ccpn.ac.uk) 2014 - 2023"
+__copyright__ = "Copyright (C) CCPN project (https://www.ccpn.ac.uk) 2014 - 2024"
 __credits__ = ("Ed Brooksbank, Joanna Fox, Morgan Hayward, Victoria A Higman, Luca Mureddu",
                "Eliza Płoskoń, Timothy J Ragan, Brian O Smith, Gary S Thompson & Geerten W Vuister")
 __licence__ = ("CCPN licence. See https://ccpn.ac.uk/software/licensing/")
@@ -15,11 +15,7 @@
 # Last code modification
 #=========================================================================================
 __modifiedBy__ = "$modifiedBy: Ed Brooksbank $"
-<<<<<<< HEAD
-__dateModified__ = "$dateModified: 2023-12-01 19:07:04 +0000 (Fri, December 01, 2023) $"
-=======
-__dateModified__ = "$dateModified: 2023-12-12 16:05:28 +0000 (Tue, December 12, 2023) $"
->>>>>>> 93010686
+__dateModified__ = "$dateModified: 2024-01-03 16:37:07 +0000 (Wed, January 03, 2024) $"
 __version__ = "$Revision: 3.2.1 $"
 #=========================================================================================
 # Created
