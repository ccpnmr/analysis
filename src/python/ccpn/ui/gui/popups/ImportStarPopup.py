--- conflicted
+++ resolved
@@ -32,13 +32,8 @@
 #=========================================================================================
 # Last code modification
 #=========================================================================================
-<<<<<<< HEAD
 __modifiedBy__ = "$modifiedBy: Ed Brooksbank $"
-__dateModified__ = "$dateModified: 2022-02-15 11:19:42 +0000 (Tue, February 15, 2022) $"
-=======
-__modifiedBy__ = "$modifiedBy: Geerten Vuister $"
-__dateModified__ = "$dateModified: 2022-02-11 11:45:58 +0000 (Fri, February 11, 2022) $"
->>>>>>> 106fd513
+__dateModified__ = "$dateModified: 2022-02-15 16:47:15 +0000 (Tue, February 15, 2022) $"
 __version__ = "$Revision: 3.1.0 $"
 #=========================================================================================
 # Created
@@ -269,16 +264,9 @@
         self.treeView._uncheckAll()
         chemicalShiftListOnly = []
         for key, value in self.dataBlock.items():
-<<<<<<< HEAD
-            if ASSIGNED_CHEM_SHIFT_LIST in key:
-                chemicalShiftListOnly.append(key)
-            if SHIFT_SET in key:
-                chemicalShiftListOnly.append(key)
-=======
             if value.category == ASSIGNED_CHEMICAL_SHIFTS:
                 chemicalShiftListOnly.append(key)
 
->>>>>>> 106fd513
         self.treeView.selectObjects(chemicalShiftListOnly)
 
     def _showMapLabel(self, value, _showWarning=True):
