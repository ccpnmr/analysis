--- conflicted
+++ resolved
@@ -16,11 +16,7 @@
 # Last code modification
 #=========================================================================================
 __modifiedBy__ = "$modifiedBy: Ed Brooksbank $"
-<<<<<<< HEAD
-__dateModified__ = "$dateModified: 2024-08-23 19:23:05 +0100 (Fri, August 23, 2024) $"
-=======
 __dateModified__ = "$dateModified: 2024-09-25 18:43:30 +0100 (Wed, September 25, 2024) $"
->>>>>>> f8dd2948
 __version__ = "$Revision: 3.2.5 $"
 #=========================================================================================
 # Created
@@ -62,32 +58,18 @@
 from ccpn.ui.gui.widgets.ColourDialog import ColourDialog
 from ccpn.ui.gui.widgets.FileDialog import (SpectrumFileDialog, ProjectFileDialog, AuxiliaryFileDialog,
                                             LayoutsFileDialog, MacrosFileDialog, PluginsFileDialog, PipelineFileDialog,
-<<<<<<< HEAD
-                                            ExecutablesFileDialog,
-                                            ProjectSaveFileDialog)
+                                            ExecutablesFileDialog, ProjectSaveFileDialog)
 from ccpn.ui.gui.popups.Dialog import CcpnDialogMainWidget
 from ccpn.ui.gui.popups.Dialog import handleDialogApply, _verifyPopupApply
 # from ccpn.ui.gui.popups.ValidateSpectraPopup import ValidateSpectraForPreferences
 from ccpn.ui.gui.guiSettings import (getColours, DIVIDER, Theme, DEFAULT_HIGHLIGHT,
                                      setColourScheme, FONTLIST, ZPlaneNavigationModes)
-=======
-                                            ExecutablesFileDialog, ProjectSaveFileDialog)
-from ccpn.ui.gui.popups.Dialog import CcpnDialogMainWidget
-from ccpn.ui.gui.popups.Dialog import handleDialogApply, _verifyPopupApply
-# from ccpn.ui.gui.popups.ValidateSpectraPopup import ValidateSpectraForPreferences
-from ccpn.ui.gui.guiSettings import (COLOUR_SCHEMES, getColours, DIVIDER, setColourScheme, FONTLIST,
-                                     ZPlaneNavigationModes)
->>>>>>> f8dd2948
 from ccpn.ui.gui.lib.GuiPath import PathEdit, VALIDFILE
 from ccpn.ui.gui.lib.ChangeStateHandler import changeState
 from ccpn.ui.gui.lib.OpenGL.CcpnOpenGLGlobal import GLFONT_DEFAULTSIZE, _OLDGLFONT_SIZES
 from ccpn.util.Logging import getLogger
-<<<<<<< HEAD
 from ccpn.util.Colour import (spectrumColours, addNewColour, coloursFromHue, fillPulldownFromNames,
                               fillColourPulldown, colourNameNoSpace, _setColourPulldown)
-=======
-from ccpn.util.Colour import (spectrumColours, addNewColour, fillColourPulldown, colourNameNoSpace, _setColourPulldown)
->>>>>>> f8dd2948
 from ccpn.util.UserPreferences import UserPreferences
 # from ccpn.util.Common import camelCaseToString
 from ccpn.util.Path import aPath
@@ -496,11 +478,7 @@
 
                 if not specDisplay.is1D:
                     specDisplay.zPlaneNavigationMode = ZPlaneNavigationModes(
-<<<<<<< HEAD
-                        self.application.preferences.general.zPlaneNavigationMode).dataValue
-=======
                             self.application.preferences.general.zPlaneNavigationMode).dataValue
->>>>>>> f8dd2948
                     specDisplay.attachZPlaneWidgets()
                 specDisplay._stripDirectionChangedInSettings(self.application.preferences.general.stripArrangement)
                 # specDisplay.setVisibleAxes()
@@ -1041,11 +1019,7 @@
 
         self.glAxisFontSizeData.addItems([str(val) for val in _OLDGLFONT_SIZES])
         self.glAxisFontSizeData.setCurrentIndex(
-<<<<<<< HEAD
-            self.glAxisFontSizeData.findText(str(prefApp.spectrumDisplayAxisFontSize)))
-=======
                 self.glAxisFontSizeData.findText(str(prefApp.spectrumDisplayAxisFontSize)))
->>>>>>> f8dd2948
 
         self.showAllDialogs.setEnabled(True)
         self.showTipsAtStartUp.setChecked(prefGen.showTipOfTheDay)
@@ -1161,11 +1135,7 @@
         self.useProxyPasswordBox.setChecked(self.preferences.proxySettings.useProxyPassword)
         self.proxyUsernameData.setText(str(self.preferences.proxySettings.proxyUsername))
         self.proxyPasswordData.setText(
-<<<<<<< HEAD
-            self._userPreferences.decodeValue(str(self.preferences.proxySettings.proxyPassword)))
-=======
                 self._userPreferences.decodeValue(str(self.preferences.proxySettings.proxyPassword)))
->>>>>>> f8dd2948
 
         # set the enabled state of some settings boxes
         self._enableProxyButtons()
@@ -1275,13 +1245,8 @@
         self.volumeIntegralLimitData.set(self.preferences.general.volumeIntegralLimit)
 
         multipletAveraging = self.preferences.general.multipletAveraging
-        self.multipletAveraging.setIndex(
-<<<<<<< HEAD
-            MULTIPLETAVERAGINGTYPES.index(multipletAveraging) if multipletAveraging in MULTIPLETAVERAGINGTYPES else 0)
-=======
-                MULTIPLETAVERAGINGTYPES.index(
-                        multipletAveraging) if multipletAveraging in MULTIPLETAVERAGINGTYPES else 0)
->>>>>>> f8dd2948
+        self.multipletAveraging.setIndex(MULTIPLETAVERAGINGTYPES.index(multipletAveraging)
+                                         if multipletAveraging in MULTIPLETAVERAGINGTYPES else 0)
 
         self.useSearchBoxModeBox.setChecked(self.preferences.general.searchBoxMode)
         self.useSearchBoxDoFitBox.setChecked(self.preferences.general.searchBoxDoFit)
@@ -1423,28 +1388,17 @@
                                                      direction='h',
                                                      grid=(row, 1), hAlign='l', gridSpan=(1, 2),
                                                      tipTexts=(
-<<<<<<< HEAD
-                                                     'Plane navigation tools are located at the bottom of the spectrumDisplay,\nand will operate on the selected strip in that spectrumDisplay',
-                                                     'Plane navigation tools are located at the bottom of each strip',
-                                                     'Plane navigation tools are displayed in the upper-left corner of each strip'),
-=======
                                                          'Plane navigation tools are located at the bottom of the spectrumDisplay,\nand will operate on the selected strip in that spectrumDisplay',
                                                          'Plane navigation tools are located at the bottom of each strip',
                                                          'Plane navigation tools are displayed in the upper-left corner of each strip'),
->>>>>>> f8dd2948
                                                      )
         self.zPlaneNavigationModeLabel.setToolTip('Select where the Plane navigation tools are located')
 
         row += 1
         self.useApplyToSpectrumDisplaysLabel = _makeLabel(parent, text="Apply to open spectrum displays", grid=(row, 0))
         self.useApplyToSpectrumDisplaysBox = CheckBox(parent, grid=(row, 1))
-<<<<<<< HEAD
-        self.useApplyToSpectrumDisplaysBox.toggled.connect(
-            partial(self._queueApplyToSpectrumDisplays, 'applyToSpectrumDisplays'))
-=======
         self.useApplyToSpectrumDisplaysBox.toggled.connect(partial(self._queueApplyToSpectrumDisplays,
                                                                    'applyToSpectrumDisplays'))
->>>>>>> f8dd2948
 
         #====== Aspect ratios ======
         row += 1
@@ -1692,24 +1646,14 @@
         row += 1
         self.multipletSymbolsEnabledLabel = _makeLabel(parent, text="Show multiplet symbols", grid=(row, 0))
         self.multipletSymbolsEnabledData = CheckBox(parent, grid=(row, 1))
-<<<<<<< HEAD
-        self.multipletSymbolsEnabledData.toggled.connect(
-            partial(self._queueToggleGeneralOptions, 'multipletSymbolsEnabled'))
-=======
         self.multipletSymbolsEnabledData.toggled.connect(partial(self._queueToggleGeneralOptions,
                                                                  'multipletSymbolsEnabled'))
->>>>>>> f8dd2948
 
         row += 1
         self.multipletLabelsEnabledLabel = _makeLabel(parent, text="Show multiplet labels", grid=(row, 0))
         self.multipletLabelsEnabledData = CheckBox(parent, grid=(row, 1))
-<<<<<<< HEAD
-        self.multipletLabelsEnabledData.toggled.connect(
-            partial(self._queueToggleGeneralOptions, 'multipletLabelsEnabled'))
-=======
         self.multipletLabelsEnabledData.toggled.connect(partial(self._queueToggleGeneralOptions,
                                                                 'multipletLabelsEnabled'))
->>>>>>> f8dd2948
 
         row += 1
         self.aliasEnabledLabel = _makeLabel(parent, text="Show aliased peaks", grid=(row, 0))
@@ -1740,13 +1684,8 @@
         row += 1
         self.multipletArrowsEnabledLabel = _makeLabel(parent, text="Show multiplet arrows", grid=(row, 0))
         self.multipletArrowsEnabledData = CheckBox(parent, grid=(row, 1))
-<<<<<<< HEAD
-        self.multipletArrowsEnabledData.toggled.connect(
-            partial(self._queueToggleGeneralOptions, 'multipletArrowsEnabled'))
-=======
         self.multipletArrowsEnabledData.toggled.connect(partial(self._queueToggleGeneralOptions,
                                                                 'multipletArrowsEnabled'))
->>>>>>> f8dd2948
 
         #====== Peak Fitting ======
         row += 1
