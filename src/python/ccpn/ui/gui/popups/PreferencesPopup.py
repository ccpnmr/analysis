"""
Module Documentation here
"""
#=========================================================================================
# Licence, Reference and Credits
#=========================================================================================
__copyright__ = "Copyright (C) CCPN project (http://www.ccpn.ac.uk) 2014 - 2020"
__credits__ = ("Ed Brooksbank, Luca Mureddu, Timothy J Ragan & Geerten W Vuister")
__licence__ = ("CCPN licence. See http://www.ccpn.ac.uk/v3-software/downloads/license")
__reference__ = ("Skinner, S.P., Fogh, R.H., Boucher, W., Ragan, T.J., Mureddu, L.G., & Vuister, G.W.",
                 "CcpNmr AnalysisAssign: a flexible platform for integrated NMR analysis",
                 "J.Biomol.Nmr (2016), 66, 111-124, http://doi.org/10.1007/s10858-016-0060-y")
#=========================================================================================
# Last code modification
#=========================================================================================
__modifiedBy__ = "$modifiedBy: Ed Brooksbank $"
__dateModified__ = "$dateModified: 2020-04-01 16:35:55 +0100 (Wed, April 01, 2020) $"
__version__ = "$Revision: 3.0.1 $"
#=========================================================================================
# Created
#=========================================================================================
__author__ = "$Author: CCPN $"
__date__ = "$Date: 2017-03-30 11:28:58 +0100 (Thu, March 30, 2017) $"
#=========================================================================================
# Start of code
#=========================================================================================

from PyQt5 import QtWidgets, QtCore, QtGui

import os
from functools import partial
from copy import deepcopy
from ccpn.ui.gui.widgets.Label import Label
from ccpn.ui.gui.widgets.Frame import Frame, ScrollableFrame
from ccpn.ui.gui.widgets.Button import Button
from ccpn.ui.gui.widgets.FileDialog import FileDialog
from ccpn.ui.gui.widgets.LineEdit import LineEdit, PasswordEdit
from ccpn.ui.gui.widgets.DoubleSpinbox import DoubleSpinbox, ScientificDoubleSpinBox
from ccpn.ui.gui.widgets.Spinbox import Spinbox
from ccpn.ui.gui.widgets.PulldownList import PulldownList
from ccpn.ui.gui.widgets.CheckBox import CheckBox
from ccpn.ui.gui.widgets.RadioButtons import RadioButtons
from ccpn.ui.gui.guiSettings import COLOUR_SCHEMES, getColours, DIVIDER, setColourScheme
from ccpn.framework.Translation import languages
from ccpn.ui.gui.popups.Dialog import handleDialogApply, _verifyPopupApply
from ccpn.ui.gui.widgets import MessageDialog
from ccpn.ui.gui.widgets.Tabs import Tabs
from ccpn.ui.gui.widgets.HLine import HLine
from ccpn.util.Logging import getLogger
from ccpn.util.Colour import spectrumColours, addNewColour, fillColourPulldown, colourNameNoSpace, _setColourPulldown
from ccpn.ui.gui.widgets.ColourDialog import ColourDialog
from ccpn.ui.gui.widgets.Spacer import Spacer
from ccpn.core.PeakList import GAUSSIANMETHOD, PARABOLICMETHOD
from ccpn.core.MultipletList import MULTIPLETAVERAGINGTYPES
from ccpn.util.UserPreferences import UserPreferences
from ccpn.ui.gui.lib.GuiPath import PathEdit
from ccpn.ui.gui.popups.ValidateSpectraPopup import ValidateSpectraForPreferences
from ccpn.ui.gui.popups.Dialog import CcpnDialogMainWidget
from ccpn.core.lib.ContextManagers import queueStateChange, undoStackBlocking
from ccpn.ui.gui.widgets.PlaneToolbar import EMITSOURCE, EMITCLICKED, EMITIGNORESOURCE
from ccpn.ui.gui.widgets.FileDialog import FileDialog


PEAKFITTINGDEFAULTS = [PARABOLICMETHOD, GAUSSIANMETHOD]

# FIXME separate pure GUI to project/preferences properties
# The code sets Gui Parameters assuming that  Preference is not None and has a bunch of attributes.


PulldownListsMinimumWidth = 200
LineEditsMinimumWidth = 195
NotImplementedTipText = 'This option has not been implemented yet'
DEFAULTSPACING = (3, 3)
TABMARGINS = (1, 10, 10, 1)  # l, t, r, b
ZEROMARGINS = (0, 0, 0, 0)  # l, t, r, b


def _updateSettings(self, newPrefs, updateColourScheme, updateSpectrumDisplays, userWorkingPath=None):
    from ccpn.ui.gui.lib.OpenGL.CcpnOpenGL import GLNotifier

    self.application.preferences = newPrefs
    # application preferences updated so re-save
    self.application._savePreferences()

    # update the current userWorkingPath in the active file dialogs
    if userWorkingPath:
        FileDialog._lastUserWorkingPath = userWorkingPath

    self._updateDisplay(updateColourScheme, updateSpectrumDisplays)

    GLSignals = GLNotifier(parent=self)
    GLSignals.emitPaintEvent()


def _refreshGLItems():
    pass


class PreferencesPopup(CcpnDialogMainWidget):
    FIXEDHEIGHT = False
    FIXEDWIDTH = True

    def __init__(self, parent=None, mainWindow=None, preferences=None, title='Preferences', **kwds):
        super().__init__(parent, setLayout=True, windowTitle=title, size=None, **kwds)

        self.mainWindow = mainWindow
        if self.mainWindow:
            self.application = mainWindow.application
            self.project = mainWindow.application.project
        else:
            self.application = None
            self.project = None

        if not self.project:
            MessageDialog.showWarning(title, 'No project loaded')
            self.close()
            return

        # copy the current preferences
        self.preferences = deepcopy(preferences)

        # grab the class with the preferences methods
        self._userPreferences = UserPreferences(readPreferences=False)

        # store the original values - needs to be recursive
        self._lastPrefs = deepcopy(self.preferences)

        self._setTabs()

        # enable the buttons
        self.setOkButton(callback=self._okClicked)
        self.setApplyButton(callback=self._applyClicked)
        self.setCancelButton(callback=self._cancelClicked)
        self.setHelpButton(callback=self._helpClicked, enabled=False)
        self.setRevertButton(callback=self._revertClicked, enabled=False)
        self.setDefaultButton(CcpnDialogMainWidget.CANCELBUTTON)

        self._populate()

        tabs = tuple(self.tabWidget.widget(ii) for ii in range(self.tabWidget.count()))
        w = max(tab.sizeHint().width() for tab in tabs) + 20
        h = max(tab.sizeHint().height() for tab in tabs)
        self._size = QtCore.QSize(w, h)

        self.__postInit__()
        self._applyButton = self.getButton(self.APPLYBUTTON)
        self._revertButton = self.getButton(self.RESETBUTTON)

    def getActiveTabList(self):
        """Return the list of active tabs
        """
        return tuple(self.tabWidget.widget(ii) for ii in range(self.tabWidget.count()))

    def _revertClicked(self):
        """Revert button signal comes here
        Revert (roll-back) the state of the project to before the popup was opened
        """
        # Reset preferences to previous state
        if self._currentNumApplies > 0:

            if self.project and self.project._undo:
                for undos in range(self._currentNumApplies):
                    self.project._undo.undo()

            self.application._savePreferences()

        # retrieve the original preferences
        self.preferences = deepcopy(self._lastPrefs)
        self._populate()
        self._applyButton.setEnabled(False)
        self._revertButton.setEnabled(False)

    def _updateSpectrumDisplays(self):
        checked = self.application.preferences.general.showToolbar
        for display in self.project.spectrumDisplays:

            for strip in display.strips:
                with strip.blockWidgetSignals():

                    # NOTE:ED - should only set those values that have changed

                    strip.symbolLabelling = self.application.preferences.general.annotationType
                    strip.symbolType = self.application.preferences.general.symbolType
                    strip.symbolSize = self.application.preferences.general.symbolSizePixel

                    strip.symbolThickness = self.application.preferences.general.symbolThickness
                    strip.gridVisible = self.application.preferences.general.showGrid
                    strip._contourThickness = self.application.preferences.general.contourThickness
                    strip.crosshairVisible = self.application.preferences.general.showCrosshair
                    strip.doubleCrosshairVisible = self.application.preferences.general.showDoubleCrosshair
                    strip.sideBandsVisible = self.application.preferences.general.showSideBands

                    strip.spectrumBordersVisible = self.application.preferences.general.showSpectrumBorder

                strip._frameGuide.resetColourTheme()

    def _updateDisplay(self, updateColourScheme, updateSpectrumDisplays):
        if updateColourScheme:
            # change the colour theme
            setColourScheme(self.application.preferences.general.colourScheme)
            self.application.correctColours()

        if updateSpectrumDisplays:
            self._updateSpectrumDisplays()

        # colour theme has changed - flag displays to update
        self._updateGui()

    def _applyChanges(self):
        """
        The apply button has been clicked
        Define an undo block for setting the properties of the object
        If there is an error setting any values then generate an error message
          If anything has been added to the undo queue then remove it with application.undo()
          repopulate the popup widgets

        This is controlled by a series of dicts that contain change functions - operations that are scheduled
        by changing items in the popup. These functions are executed when the Apply or OK buttons are clicked

        Return True unless any errors occurred
        """

        # this will apply the immediate guiChanges with an undo block
        # applyToSDs = self.preferences.general.applyToSpectrumDisplays

        # need to get from the checkBox, otherwise out-of-sync
        applyToSDs = self.useApplyToSpectrumDisplaysBox.isChecked()

        allChanges = True if self._changes else False
        if not (allChanges and applyToSDs):
            return True

        # handle clicking of the Apply/OK button
        with handleDialogApply(self) as error:

            # remember the last state before applying changes
            lastPrefs = deepcopy(self.preferences)

            # apply all changes - only to self.preferences
            self._applyAllChanges(self._changes)

            # check whether the colourScheme needs updating
            _changeColour = self.preferences.general.colourScheme != lastPrefs.general.colourScheme
            _changeUserWorkingPath = self.preferences.general.userWorkingPath != lastPrefs.general.userWorkingPath
            _lastUserWorkingPath = FileDialog._lastUserWorkingPath
            _newUserWorkingPath = self.preferences.general.userWorkingPath
            print('>>> paths:', _newUserWorkingPath, _lastUserWorkingPath)

            # add an undo item to update settings
            with undoStackBlocking() as addUndoItem:
                addUndoItem(undo=partial(_updateSettings, self, lastPrefs, _changeColour, applyToSDs,
                                         _lastUserWorkingPath if _changeUserWorkingPath else None))

            # remember the new state - between addUndoItems because it may append to the undo stack
            newPrefs = deepcopy(self.preferences)
            _updateSettings(self, newPrefs, _changeColour, applyToSDs,
                            _newUserWorkingPath if _changeUserWorkingPath else None)

            # add a redo item to update settings
            with undoStackBlocking() as addUndoItem:
                addUndoItem(redo=partial(_updateSettings, self, newPrefs, _changeColour, applyToSDs,
                                         _newUserWorkingPath if _changeUserWorkingPath else None))

            # everything has happened - disable the apply button
            self._applyButton.setEnabled(False)

        # check for any errors
        if error.errorValue:
            # re-populate popup from self.preferences on error
            self._populate()
            return False

        # remove all changes
        self._changes = {}

        self._currentNumApplies += 1
        self._revertButton.setEnabled(True)
        return True

    def _updateGui(self):

        # prompt the GLwidgets to update
        from ccpn.ui.gui.lib.OpenGL.CcpnOpenGL import GLNotifier

        GLSignals = GLNotifier(parent=self)
        GLSignals.emitEvent(triggers=[GLNotifier.GLALLCONTOURS,
                                      GLNotifier.GLALLPEAKS,
                                      GLNotifier.GLALLMULTIPLETS,
                                      GLNotifier.GLPREFERENCES])

        # NOTE:ED - quick setting of new background colour for cornerWidget, not very nice should use a notifier
        for specDisplay in self.project.spectrumDisplays:
            specDisplay.setVisibleAxes()

    def _setTabs(self):

        """ Creates the tabs as Frame Widget. All the children widgets will go in the Frame.
         Each frame will be the widgets parent.
         Tabs are displayed by the order how appear here. """

        self.tabWidget = Tabs(self.mainWidget, grid=(0, 0), gridSpan=(1, 3))
        self.tabWidget.setContentsMargins(*ZEROMARGINS)
        # self.tabWidget.getLayout().setSpacing(0)

        for (tabFunc, tabName) in ((self._setGeneralTabWidgets, 'General'),
                                   (self._setSpectrumTabWidgets, 'Spectrum'),
                                   (self._setExternalProgramsTabWidgets, 'External Programs')):
            fr = ScrollableFrame(self.mainWidget, setLayout=True, spacing=DEFAULTSPACING,
                                          scrollBarPolicies=('never', 'asNeeded'), margins=TABMARGINS)

            self.tabWidget.addTab(fr.scrollArea, tabName)
            tabFunc(parent=fr)

        self.useApplyToSpectrumDisplaysLabel = Label(self.mainWidget, text="Apply to All Spectrum Displays: ", grid=(1, 0))
        self.useApplyToSpectrumDisplaysBox = CheckBox(self.mainWidget, grid=(1, 1))
        self.useApplyToSpectrumDisplaysBox.toggled.connect(partial(self._queueApplyToSpectrumDisplays, 'applyToSpectrumDisplays'))

    def _setGeneralTabWidgets(self, parent):
        """ Insert a widget in here to appear in the General Tab  """

        row = 0

        self.languageLabel = Label(parent, text="Language", grid=(row, 0))
        self.languageBox = PulldownList(parent, grid=(row, 1), hAlign='l')
        self.languageBox.addItems(languages)
        self.languageBox.setMinimumWidth(PulldownListsMinimumWidth)
        # self.languageBox.setCurrentIndex(self.languageBox.findText(self.preferences.general.language))
        self.languageBox.currentIndexChanged.connect(self._queueChangeLanguage)

        row += 1
        self.colourSchemeLabel = Label(parent, text="Colour Scheme ", grid=(row, 0))
        self.colourSchemeBox = PulldownList(parent, grid=(row, 1), hAlign='l')
        self.colourSchemeBox.setToolTip('SpectrumDisplay Background only')
        self.colourSchemeBox.setMinimumWidth(PulldownListsMinimumWidth)
        self.colourSchemeBox.addItems(COLOUR_SCHEMES)
        # self.colourSchemeBox.setCurrentIndex(self.colourSchemeBox.findText(self.preferences.general.colourScheme))
        self._oldColourScheme = None
        self.colourSchemeBox.currentIndexChanged.connect(self._queueChangeColourScheme)

        row += 1
        self.useNativeFileLabel = Label(parent, text="Use Native File Dialogs: ", grid=(row, 0))
        self.useNativeFileBox = CheckBox(parent, grid=(row, 1))  #, checked=self.preferences.general.useNative)
        self.useNativeFileBox.toggled.connect(partial(self._queueToggleGeneralOptions, 'useNative'))

        row += 1
        self.useNativeLabel = Label(parent, text="Use Native Menus (requires restart): ", grid=(row, 0))
        self.useNativeMenus = CheckBox(parent, grid=(row, 1))  #, checked=self.preferences.general.useNativeMenus)
        self.useNativeMenus.toggled.connect(partial(self._queueToggleGeneralOptions, 'useNativeMenus'))

        row += 1
        self.useNativeWebLabel = Label(parent, text="Use Native Web Browser: ", grid=(row, 0))
        self.useNativeWebBox = CheckBox(parent, grid=(row, 1))  #, checked=self.preferences.general.useNativeWebbrowser)
        self.useNativeWebBox.toggled.connect(partial(self._queueToggleGeneralOptions, 'useNativeWebbrowser'))

        # self._toggleGeneralOptions('useNativeWebbrowser', True)
        # self.useNativeWebLabel.setEnabled(False)
        # self.useNativeWebBox.setEnabled(False)

        row += 1
        self.autoSaveLayoutOnQuitLabel = Label(parent, text="Auto Save Layout On Quit: ", grid=(row, 0))
        self.autoSaveLayoutOnQuitBox = CheckBox(parent, grid=(row, 1))  #,
        # checked=self.preferences.general.autoSaveLayoutOnQuit)
        self.autoSaveLayoutOnQuitBox.toggled.connect(partial(self._queueToggleGeneralOptions, 'autoSaveLayoutOnQuit'))

        row += 1
        self.restoreLayoutOnOpeningLabel = Label(parent, text="Restore Layout On Opening: ", grid=(row, 0))
        self.restoreLayoutOnOpeningBox = CheckBox(parent, grid=(row, 1))  #,
        # checked=self.preferences.general.restoreLayoutOnOpening)
        self.restoreLayoutOnOpeningBox.toggled.connect(partial(self._queueToggleGeneralOptions, 'restoreLayoutOnOpening'))

        row += 1
        self.autoBackupEnabledLabel = Label(parent, text="Auto Backup On: ", grid=(row, 0))
        self.autoBackupEnabledBox = CheckBox(parent, grid=(row, 1))  #, checked=self.preferences.general.autoBackupEnabled)
        self.autoBackupEnabledBox.toggled.connect(partial(self._queueToggleGeneralOptions, 'autoBackupEnabled'))

        row += 1
        self.autoBackupFrequencyLabel = Label(parent, text="Auto Backup Freq (mins)", grid=(row, 0))
        self.autoBackupFrequencyData = DoubleSpinbox(parent, grid=(row, 1), hAlign='l', min=10, decimals=0, step=10)
        self.autoBackupFrequencyData.setMinimumWidth(LineEditsMinimumWidth)
        # self.autoBackupFrequencyData.setValue(self.preferences.general.autoBackupFrequency)
        self.autoBackupFrequencyData.valueChanged.connect(self._queueSetAutoBackupFrequency)

        # NOTE:ED - testing new font loader
        row += 1
        self._fontsLabel = Label(parent, text="Fonts (require restart)", grid=(row, 0))

        row += 1
        self.editorFontLabel = Label(parent, text="    Editor Font: ", grid=(row, 0))
        self.editorFontData = Button(parent, grid=(row, 1), callback=self._getEditorFont)

        row += 1
        self.moduleFontLabel = Label(parent, text="    Module Font: ", grid=(row, 0))
        self.moduleFontData = Button(parent, grid=(row, 1), callback=self._getModuleFont)

        row += 1
        self.messageFontLabel = Label(parent, text="    Message Font: ", grid=(row, 0))
        self.messageFontData = Button(parent, grid=(row, 1), callback=self._getMessageFont)

        row += 1
        HLine(parent, grid=(row, 0), gridSpan=(1, 3), colour=getColours()[DIVIDER], height=15)

        row += 1
        self.userWorkingPathLabel = Label(parent, "User Working Path ", grid=(row, 0), )
        self.userWorkingPathData = PathEdit(parent, grid=(row, 1), vAlign='t')
        self.userWorkingPathData.setMinimumWidth(LineEditsMinimumWidth)
        self.userWorkingPathButton = Button(parent, grid=(row, 2), callback=self._getUserWorkingPath,
                                            icon='icons/directory', hPolicy='fixed')
        # self.userLayoutsLe.setText(self.preferences.general.get('userLayoutsPath'))
        self.userWorkingPathData.textChanged.connect(self._queueSetUserWorkingPath)

        row += 1
        userLayouts = Label(parent, text="User Predefined Layouts ", grid=(row, 0))
        self.userLayoutsLe = PathEdit(parent, grid=(row, 1), vAlign='t')
        self.userLayoutsLe.setMinimumWidth(LineEditsMinimumWidth)
        self.userLayoutsLeButton = Button(parent, grid=(row, 2), callback=self._getUserLayoutsPath,
                                          icon='icons/directory', hPolicy='fixed')
        # self.userLayoutsLe.setText(self.preferences.general.get('userLayoutsPath'))
        self.userLayoutsLe.textChanged.connect(self._queueSetuserLayoutsPath)

        row += 1
        self.auxiliaryFilesLabel = Label(parent, text="Auxiliary Files Path ", grid=(row, 0))
        self.auxiliaryFilesData = PathEdit(parent, grid=(row, 1), vAlign='t')
        self.auxiliaryFilesData.setMinimumWidth(LineEditsMinimumWidth)
        self.auxiliaryFilesDataButton = Button(parent, grid=(row, 2), callback=self._getAuxiliaryFilesPath,
                                               icon='icons/directory', hPolicy='fixed')
        # self.auxiliaryFilesData.setText(self.preferences.general.auxiliaryFilesPath)
        self.auxiliaryFilesData.textChanged.connect(self._queueSetAuxiliaryFilesPath)

        row += 1
        self.macroPathLabel = Label(parent, text="Macro Path", grid=(row, 0))
        self.macroPathData = PathEdit(parent, grid=(row, 1), vAlign='t')
        self.macroPathData.setMinimumWidth(LineEditsMinimumWidth)
        # self.macroPathData.setText(self.preferences.general.userMacroPath)
        self.macroPathDataButton = Button(parent, grid=(row, 2), callback=self._getMacroFilesPath,
                                          icon='icons/directory', hPolicy='fixed')
        self.macroPathData.textChanged.connect(self._queueSetMacroFilesPath)

        row += 1
        self.pluginPathLabel = Label(parent, text="Plugin Path", grid=(row, 0))
        self.pluginPathData = PathEdit(parent, grid=(row, 1), vAlign='t', tipText=NotImplementedTipText)
        self.pluginPathData.setMinimumWidth(LineEditsMinimumWidth)
        # self.pluginPathData.setText(self.preferences.general.userPluginPath)
        self.pluginPathDataButton = Button(parent, grid=(row, 2), callback=self._getPluginFilesPath,
                                           icon='icons/directory', hPolicy='fixed')
        self.pluginPathData.textChanged.connect(self._queueSetPluginFilesPath)

        # TODO enable plugin PathData
        # self.pluginPathData.setDisabled(True)
        # self.pluginPathDataButton.setDisabled(True)

        row += 1
        self.pipesPathLabel = Label(parent, text="Pipes Path", grid=(row, 0), )
        self.pipesPathData = PathEdit(parent, grid=(row, 1), vAlign='t', tipText=NotImplementedTipText)
        self.pipesPathData.setMinimumWidth(LineEditsMinimumWidth)
        # self.pipesPathData.setText(self.preferences.general.userExtensionPath)
        self.pipesPathDataButton = Button(parent, grid=(row, 2), callback=self._getExtensionFilesPath,
                                          icon='icons/directory', hPolicy='fixed')
        self.pipesPathData.textChanged.connect(self._queueSetPipesFilesPath)
        # TODO enable pipes PathData
        self.pipesPathData.setDisabled(True)
        self.pipesPathDataButton.setDisabled(True)

        # row += 1
        # self.annotationsLabel = Label(parent, text="Annotations", grid=(row, 0))
        # try:
        #   annType = self.preferences.general.annotationType
        # except:
        #   annType = 0
        #   self.preferences.general.annotationType = annType
        # self.annotationsData = RadioButtons(parent, texts=['Short', 'Full', 'Pid'],
        #                                                    selectedInd=annType,
        #                                                    callback=self._setAnnotations,
        #                                                    direction='horizontal',
        #                                                    grid=(row, 1), hAlign='l',
        #                                                    tipTexts=None,
        #                                                    )

        row += 1
        HLine(parent, grid=(row, 0), gridSpan=(1, 3), colour=getColours()[DIVIDER], height=15)

        row += 1
        self.useProxyLabel = Label(parent, text="Use Proxy Settings: ", grid=(row, 0))
        self.useProxyBox = CheckBox(parent, grid=(row, 1))  #, checked=self.preferences.proxySettings.useProxy)
        self.useProxyBox.toggled.connect(self._queueSetUseProxy)

        # row += 1
        # self.useSystemProxyLabel = Label(parent, text="   Use System Proxy for Network: ", grid=(row, 0))
        # self.useSystemProxyBox = CheckBox(parent, grid=(row, 1), checked=self.preferences.proxySettings.useSystemProxy)
        # self.useSystemProxyBox.toggled.connect(self._queueSetUseSystemProxy)

        row += 1
        self.proxyAddressLabel = Label(parent, text="   Web Proxy Server: ", grid=(row, 0), hAlign='l')
        self.proxyAddressData = LineEdit(parent, grid=(row, 1), hAlign='l')
        self.proxyAddressData.setMinimumWidth(LineEditsMinimumWidth)
        # self.proxyAddressData.setText(str(self.preferences.proxySettings.proxyAddress))
        self.proxyAddressData.textEdited.connect(self._queueSetProxyAddress)

        row += 1
        self.proxyPortLabel = Label(parent, text="   Port: ", grid=(row, 0), hAlign='l')
        self.proxyPortData = LineEdit(parent, grid=(row, 1), hAlign='l')
        self.proxyPortData.setMinimumWidth(LineEditsMinimumWidth)
        # self.proxyPortData.setText(str(self.preferences.proxySettings.proxyPort))
        self.proxyPortData.textEdited.connect(self._queueSetProxyPort)

        row += 1
        self.useProxyPasswordLabel = Label(parent, text="   Proxy Server Requires Password: ", grid=(row, 0))
        self.useProxyPasswordBox = CheckBox(parent, grid=(row, 1))  #, checked=self.preferences.proxySettings.useProxyPassword)
        self.useProxyPasswordBox.toggled.connect(self._queueSetUseProxyPassword)

        row += 1
        self.proxyUsernameLabel = Label(parent, text="        Username: ", grid=(row, 0), hAlign='l')
        self.proxyUsernameData = LineEdit(parent, grid=(row, 1), hAlign='l')
        self.proxyUsernameData.setMinimumWidth(LineEditsMinimumWidth)
        # self.proxyUsernameData.setText(str(self.preferences.proxySettings.proxyUsername))
        self.proxyUsernameData.textEdited.connect(self._queueSetProxyUsername)

        row += 1
        self.proxyPasswordLabel = Label(parent, text="        Password: ", grid=(row, 0), hAlign='l')
        self.proxyPasswordData = PasswordEdit(parent, grid=(row, 1), hAlign='l')
        self.proxyPasswordData.setMinimumWidth(LineEditsMinimumWidth)
        # self.proxyPasswordData.setText(self._userPreferences.decodeValue(str(self.preferences.proxySettings.proxyPassword)))
        self.proxyPasswordData.textEdited.connect(self._queueSetProxyPassword)

        # set the enabled state of the proxy settings boxes
        # self._setProxyButtons()

        row += 1
        Spacer(parent, 15, 2,
               QtWidgets.QSizePolicy.MinimumExpanding, QtWidgets.QSizePolicy.MinimumExpanding,
               grid=(row, 1), gridSpan=(row, 1))

    def _populate(self):
        """Populate the widgets in the tabs
        """
        with self.blockWidgetSignals():
            # clear all changes
            self._changes = {}

            self.useApplyToSpectrumDisplaysBox.setChecked(self.preferences.general.applyToSpectrumDisplays)

            self._populateGeneralTab()
            self._populateSpectrumTab()
            self._populateExternalProgramsTab()

    def _populateGeneralTab(self):
        """Populate the widgets in the generalTab
        """
        self.languageBox.setCurrentIndex(self.languageBox.findText(self.preferences.general.language))
        self.colourSchemeBox.setCurrentIndex(self.colourSchemeBox.findText(self.preferences.general.colourScheme))
        self.useNativeFileBox.setChecked(self.preferences.general.useNative)
        self.useNativeMenus.setChecked(self.preferences.general.useNativeMenus)
        self.useNativeWebBox.setChecked(self.preferences.general.useNativeWebbrowser)

        self.editorFontData.setText(self.preferences.general.editorFont)
        self.moduleFontData.setText(self.preferences.general.moduleFont)
        self.messageFontData.setText(self.preferences.general.messageFont)

        # TODO:ED disabled for testing
        # self._toggleGeneralOptions('useNativeWebbrowser', True)
        # self.useNativeWebLabel.setEnabled(False)
        # self.useNativeWebBox.setEnabled(False)

        self.autoSaveLayoutOnQuitBox.setChecked(self.preferences.general.autoSaveLayoutOnQuit)
        self.restoreLayoutOnOpeningBox.setChecked(self.preferences.general.restoreLayoutOnOpening)
        self.autoBackupEnabledBox.setChecked(self.preferences.general.autoBackupEnabled)
        self.autoBackupFrequencyData.setValue(self.preferences.general.autoBackupFrequency)
        self.userLayoutsLe.setText(self.preferences.general.userLayoutsPath)
        self.userWorkingPathData.setText(self.preferences.general.userWorkingPath)
        self.auxiliaryFilesData.setText(self.preferences.general.auxiliaryFilesPath)
        self.macroPathData.setText(self.preferences.general.userMacroPath)
        self.pluginPathData.setText(self.preferences.general.userPluginPath)

        # # TODO enable plugin PathData
        # self.pluginPathData.setDisabled(True)
        # self.pluginPathDataButton.setDisabled(True)

        self.pipesPathData.setText(self.preferences.general.userExtensionPath)

        # TODO enable pipes PathData
        self.pipesPathData.setDisabled(True)
        self.pipesPathDataButton.setDisabled(True)

        self.useProxyBox.setChecked(self.preferences.proxySettings.useProxy)
        self.proxyAddressData.setText(str(self.preferences.proxySettings.proxyAddress))
        self.proxyPortData.setText(str(self.preferences.proxySettings.proxyPort))
        self.useProxyPasswordBox.setChecked(self.preferences.proxySettings.useProxyPassword)
        self.proxyUsernameData.setText(str(self.preferences.proxySettings.proxyUsername))
        self.proxyPasswordData.setText(self._userPreferences.decodeValue(str(self.preferences.proxySettings.proxyPassword)))

        # set the enabled state of the proxy settings boxes
        self._setProxyButtons()

    def _populateSpectrumTab(self):
        """Populate the widgets in the spectrumTab
        """
        self.autoSetDataPathBox.setChecked(self.preferences.general.autoSetDataPath)
        self.userDataPathText.setText(self.preferences.general.dataPath)

        # populate ValidateFrame
        self._validateFrame._populate()

        self.regionPaddingData.setValue(float('%.1f' % (100 * self.preferences.general.stripRegionPadding)))
        self.dropFactorData.setValue(float('%.1f' % (100 * self.preferences.general.peakDropFactor)))
        self.peakFactor1D.setValue(float(self.preferences.general.peakFactor1D))
        volumeIntegralLimit = self.preferences.general.volumeIntegralLimit
        self.volumeIntegralLimitData.setValue(int(volumeIntegralLimit))
        self.peakFittingMethod.setIndex(PEAKFITTINGDEFAULTS.index(self.preferences.general.peakFittingMethod))
        self.showToolbarBox.setChecked(self.preferences.general.showToolbar)
        self.spectrumBorderBox.setChecked(self.preferences.general.showSpectrumBorder)
        self.showGridBox.setChecked(self.preferences.general.showGrid)
        self.showCrosshairBox.setChecked(self.preferences.general.showCrosshair)
        self.showDoubleCrosshairBox.setChecked(self.preferences.general.showDoubleCrosshair)
        self.showSideBandsBox.setChecked(self.preferences.general.showSideBands)
        self.showLastAxisOnlyBox.setChecked(self.preferences.general.lastAxisOnly)
        self.matchAxisCode.setIndex(self.preferences.general.matchAxisCode)
        self.axisOrderingOptions.setIndex(self.preferences.general.axisOrderingOptions)
        self.zoomCentre.setIndex(self.preferences.general.zoomCentreType)
        self.zoomPercentData.setValue(int(self.preferences.general.zoomPercent))
        self.stripWidthZoomPercentData.setValue(int(self.preferences.general.stripWidthZoomPercent))
        self.defaultAspectRatioBox.setChecked(self.preferences.general.useDefaultAspectRatio)

        self.showZoomXLimitApplyBox.setChecked(self.preferences.general.zoomXLimitApply)
        self.showZoomYLimitApplyBox.setChecked(self.preferences.general.zoomYLimitApply)
        self.showIntensityLimitBox.setValue(self.preferences.general.intensityLimit)
        self.annotationsData.setIndex(self.preferences.general.annotationType)
        self.symbol.setIndex(self.preferences.general.symbolType)
        self.symbolSizePixelData.setValue(float('%i' % self.preferences.general.symbolSizePixel))
        self.symbolThicknessData.setValue(int(self.preferences.general.symbolThickness))
        self.contourThicknessData.setValue(int(self.preferences.general.contourThickness))
        self.autoCorrectBox.setChecked(self.preferences.general.autoCorrectColours)
        _setColourPulldown(self.marksDefaultColourBox, self.preferences.general.defaultMarksColour)
        self.showSideBandsData.setValue(int(self.preferences.general.numSideBands))

        multipletAveraging = self.preferences.general.multipletAveraging
        self.multipletAveraging.setIndex(MULTIPLETAVERAGINGTYPES.index(multipletAveraging) if multipletAveraging in MULTIPLETAVERAGINGTYPES else 0)
        self.singleContoursBox.setChecked(self.preferences.general.generateSinglePlaneContours)

        # NOTE: ED this seems a little awkward
        self.aspectLabel = {}
        self.aspectData = {}
        self._removeWidget(self.aspectLabelFrame)
        self._removeWidget(self.aspectDataFrame)
        for ii, aspect in enumerate(sorted(self.preferences.general.aspectRatios.keys())):
            aspectValue = self.preferences.general.aspectRatios[aspect]
            self.aspectLabel[aspect] = Label(self.aspectLabelFrame, text=aspect, grid=(ii, 0), hAlign='r')
            self.aspectData[aspect] = ScientificDoubleSpinBox(self.aspectDataFrame, min=1, grid=(ii, 0), hAlign='l')
            self.aspectData[aspect].setValue(aspectValue)
            self.aspectData[aspect].setMinimumWidth(LineEditsMinimumWidth)
            if aspect == self.preferences.general._baseAspectRatioAxisCode:
                self.aspectData[aspect].setEnabled(False)
            else:
                self.aspectData[aspect].setEnabled(True)
                self.aspectData[aspect].valueChanged.connect(partial(self._queueSetAspect, aspect))

        self.useSearchBoxModeBox.setChecked(self.preferences.general.searchBoxMode)
        self.useSearchBoxDoFitBox.setChecked(self.preferences.general.searchBoxDoFit)

        self.searchBox1dLabel = {}
        self.searchBox1dData = {}
        self._removeWidget(self.searchBox1dLabelFrame)
        self._removeWidget(self.searchBox1dDataFrame)
        for ii, searchBox1d in enumerate(sorted(self.preferences.general.searchBoxWidths1d.keys())):
            searchBox1dValue = self.preferences.general.searchBoxWidths1d[searchBox1d]
            self.searchBox1dLabel[searchBox1d] = Label(self.searchBox1dLabelFrame, text=searchBox1d, grid=(ii, 0), hAlign='r')
            self.searchBox1dData[searchBox1d] = ScientificDoubleSpinBox(self.searchBox1dDataFrame, min=0.0001, grid=(ii, 0), hAlign='l')
            self.searchBox1dData[searchBox1d].setValue(searchBox1dValue)
            self.searchBox1dData[searchBox1d].setMinimumWidth(LineEditsMinimumWidth)
            # if searchBox1d == self.preferences.general._basesearchBox1dRatioAxisCode:
            #     self.searchBox1dData[searchBox1d].setEnabled(False)
            # else:
            #     self.searchBox1dData[searchBox1d].setEnabled(True)
            self.searchBox1dData[searchBox1d].valueChanged.connect(partial(self._queueSetSearchBox1d, searchBox1d))

        self.searchBoxNdLabel = {}
        self.searchBoxNdData = {}
        self._removeWidget(self.searchBoxNdLabelFrame)
        self._removeWidget(self.searchBoxNdDataFrame)
        for ii, searchBoxNd in enumerate(sorted(self.preferences.general.searchBoxWidthsNd.keys())):
            searchBoxNdValue = self.preferences.general.searchBoxWidthsNd[searchBoxNd]
            self.searchBoxNdLabel[searchBoxNd] = Label(self.searchBoxNdLabelFrame, text=searchBoxNd, grid=(ii, 0), hAlign='r')
            self.searchBoxNdData[searchBoxNd] = ScientificDoubleSpinBox(self.searchBoxNdDataFrame, min=0.0001, grid=(ii, 0), hAlign='l')
            self.searchBoxNdData[searchBoxNd].setValue(searchBoxNdValue)
            self.searchBoxNdData[searchBoxNd].setMinimumWidth(LineEditsMinimumWidth)
            # if searchBoxNd == self.preferences.general._basesearchBoxNdRatioAxisCode:
            #     self.searchBoxNdData[searchBoxNd].setEnabled(False)
            # else:
            #     self.searchBoxNdData[searchBoxNd].setEnabled(True)
            self.searchBoxNdData[searchBoxNd].valueChanged.connect(partial(self._queueSetSearchBoxNd, searchBoxNd))

    def _populateExternalProgramsTab(self):
        """Populate the widgets in the externalProgramsTab
        """
        self.pymolPath.setText(self.preferences.externalPrograms.pymol)

    def _setSpectrumTabWidgets(self, parent):
        """Insert a widget in here to appear in the Spectrum Tab. Parent = the Frame obj where the widget should live
        """

        row = 0
        self.autoSetDataPathLabel = Label(parent, text="Auto Set dataPath: ", grid=(row, 0))
        self.autoSetDataPathBox = CheckBox(parent, grid=(row, 1))  #, checked=self.preferences.general.autoSetDataPath)
        self.autoSetDataPathBox.toggled.connect(partial(self._queueToggleGeneralOptions, 'autoSetDataPath'))

        row += 1
        self.userDataPathLabel = Label(parent, "User Data Path", grid=(row, 0), )
        self.userDataPathText = PathEdit(parent, grid=(row, 1), vAlign='t')
        self.userDataPathText.setMinimumWidth(LineEditsMinimumWidth)
        self.userDataPathText.textChanged.connect(self._queueSetUserDataPath)
        # self.userDataPathText.setText(self.preferences.general.dataPath)
        self.userDataPathButton = Button(parent, grid=(row, 2), callback=self._getUserDataPath, icon='icons/directory',
                                         hPolicy='fixed')

        # add validate frame
        row += 1
        self._validateFrame = ValidateSpectraForPreferences(parent, mainWindow=self.mainWindow, spectra=self.project.spectra,
                                                            setLayout=True, showBorder=False, grid=(row, 0), gridSpan=(1, 3))

        self._validateFrame._filePathCallback = self._queueSetValidateFilePath
        self._validateFrame._dataUrlCallback = self._queueSetValidateDataUrl
        self._validateFrame._matchDataUrlWidths = parent
        self._validateFrame._matchFilePathWidths = parent

        self._validateFrame.setVisible(False)

        # row += 1
        # self._dataUrlData = {}
        # self.userDataPathLabel = Label(parent, "$DATA (user datapath)", grid=(row, 0), )
        # self.userDataPathText = PathEdit(parent, grid=(row, 1), vAlign='t')
        # self.userDataPathText.setMinimumWidth(LineEditsMinimumWidth)
        # self.userDataPathText.textChanged.connect(self._queueSetUserDataPath)
        #
        # # if self.project:
        # #     urls = _findDataUrl(self, 'remoteData')
        # #     if urls and urls[0]:
        # #         self.userDataPathText.setValidator(DataUrlValidator(parent=self.userDataPathText, dataUrl=urls[0]))
        # #         _setUrlData(self, urls[0], self.userDataPathText)
        #
        # self.userDataPathText.setText(self.preferences.general.dataPath)
        # self.userDataPathButton = Button(parent, grid=(row, 2), callback=self._getUserDataPath, icon='icons/directory',
        #                                  hPolicy='fixed')

        row += 1
        self.regionPaddingLabel = Label(parent, text="Spectral Padding (%)", grid=(row, 0))
        self.regionPaddingData = DoubleSpinbox(parent, grid=(row, 1), hAlign='l', decimals=1, step=0.1, min=0, max=100)
        self.regionPaddingData.setMinimumWidth(LineEditsMinimumWidth)
        # self.regionPaddingData.setValue(float('%.1f' % (100 * self.preferences.general.stripRegionPadding)))
        self.regionPaddingData.valueChanged.connect(self._queueSetRegionPadding)

        row += 1
        self.dropFactorLabel = Label(parent, text="Peak Picking Drop (%)", grid=(row, 0))
        self.dropFactorData = DoubleSpinbox(parent, grid=(row, 1), hAlign='l', decimals=1, step=0.1, min=0, max=100)
        self.dropFactorData.setMinimumWidth(LineEditsMinimumWidth)
        # self.dropFactorData.setValue(float('%.1f' % (100 * self.preferences.general.peakDropFactor)))
        self.dropFactorData.valueChanged.connect(self._queueSetDropFactor)

        row += 1
        self.dropFactorLabel = Label(parent, text="1D Peak Picking Factor",tipText='Increase to filter out more', grid=(row, 0))
        self.peakFactor1D = DoubleSpinbox(parent, grid=(row, 1), hAlign='l', decimals=1, step=0.1, min=0, max=100)
        self.peakFactor1D.setMinimumWidth(LineEditsMinimumWidth)
        self.peakFactor1D.valueChanged.connect(self._queueSetDropFactor1D)



        row += 1
        volumeIntegralLimit = self.preferences.general.volumeIntegralLimit
        self.volumeIntegralLimitLabel = Label(parent, text="Volume Integral Limit", grid=(row, 0))
        self.volumeIntegralLimitData = DoubleSpinbox(parent, step=0.05, decimals=2,
                                                     min=1.0, max=5.0, grid=(row, 1), hAlign='l')
        # self.volumeIntegralLimitData.setValue(int(volumeIntegralLimit))
        self.volumeIntegralLimitData.setMinimumWidth(LineEditsMinimumWidth)
        self.volumeIntegralLimitData.valueChanged.connect(self._queueSetVolumeIntegralLimit)

        row += 1
        self.peakFittingMethodLabel = Label(parent, text="Peak Region Fitting Method", grid=(row, 0))
        peakFittingMethod = self.preferences.general.peakFittingMethod
        self.peakFittingMethod = RadioButtons(parent, texts=PEAKFITTINGDEFAULTS,
                                              # selectedInd=PEAKFITTINGDEFAULTS.index(peakFittingMethod),
                                              callback=self._queueSetPeakFittingMethod,
                                              direction='h',
                                              grid=(row, 1), hAlign='l',
                                              tipTexts=None,
                                              )

        ### Not fully Tested, Had some issues with $Path routines in setting the path of the copied spectra.
        ###  Needs more testing for different spectra formats etc. Disabled until completion.
        # row += 1
        # self.keepSPWithinProjectTipText = 'Keep a copy of spectra inside the project directory. Useful when changing the original spectra location path'
        # self.keepSPWithinProject = Label(parent, text="Keep a Copy Inside Project: ", grid=(row, 0))
        # self.keepSPWithinProjectBox = CheckBox(parent, grid=(row, 1), checked=self.preferences.general.keepSpectraInsideProject,
        #                                        tipText=self.keepSPWithinProjectTipText)
        # self.keepSPWithinProjectBox.toggled.connect(partial(self._queueToggleGeneralOptions, 'keepSpectraInsideProject'))

        row += 1
        self.showToolbarLabel = Label(parent, text="Show ToolBar(s): ", grid=(row, 0))
        self.showToolbarBox = CheckBox(parent, grid=(row, 1))  #, checked=self.preferences.general.showToolbar)
        self.showToolbarBox.toggled.connect(partial(self._queueToggleGeneralOptions, 'showToolbar'))

        row += 1
        self.spectrumBorderLabel = Label(parent, text="Show Spectrum Borders: ", grid=(row, 0))
        self.spectrumBorderBox = CheckBox(parent, grid=(row, 1))  #, checked=self.preferences.general.showSpectrumBorder)
        self.spectrumBorderBox.toggled.connect(partial(self._queueToggleGeneralOptions, 'showSpectrumBorder'))

        row += 1
        self.showGridLabel = Label(parent, text="Show Grids: ", grid=(row, 0))
        self.showGridBox = CheckBox(parent, grid=(row, 1))  #, checked=self.preferences.general.showGrid)
        self.showGridBox.toggled.connect(partial(self._queueToggleGeneralOptions, 'showGrid'))

        row += 1
        self.showCrosshairLabel = Label(parent, text="Show Crosshairs: ", grid=(row, 0))
        self.showCrosshairBox = CheckBox(parent, grid=(row, 1))  #, checked=self.preferences.general.showCrosshair)
        self.showCrosshairBox.toggled.connect(partial(self._queueToggleGeneralOptions, 'showCrosshair'))

        row += 1
        self.showDoubleCrosshairLabel = Label(parent, text="    - and Double Crosshairs: ", grid=(row, 0))
        self.showDoubleCrosshairBox = CheckBox(parent, grid=(row, 1))  #, checked=self.preferences.general.showDoubleCrosshair)
        self.showDoubleCrosshairBox.toggled.connect(partial(self._queueToggleGeneralOptions, 'showDoubleCrosshair'))

        row += 1
<<<<<<< HEAD
        self.showSideBandsLabel = Label(parent, text="Show SpinningRate SideBands: ", grid=(row, 0))
        self.showSideBandsBox = CheckBox(parent, grid=(row, 1))  #, checked=self.preferences.general.showGrid)
        self.showSideBandsBox.toggled.connect(partial(self._queueToggleGeneralOptions, 'showSideBands'))
=======
        self.showGridLabel = Label(parent, text="Show MAS Side Bands: ", grid=(row, 0))
        self.showGridBox = CheckBox(parent, grid=(row, 1))  #, checked=self.preferences.general.showGrid)
        self.showGridBox.toggled.connect(partial(self._queueToggleGeneralOptions, 'showSideBands'))
>>>>>>> 43af53dd

        row += 1
        self.showLastAxisOnlyLabel = Label(parent, text="Share Y Axis: ", grid=(row, 0))
        self.showLastAxisOnlyBox = CheckBox(parent, grid=(row, 1))  #, checked=self.preferences.general.lastAxisOnly)
        self.showLastAxisOnlyBox.toggled.connect(partial(self._queueToggleGeneralOptions, 'lastAxisOnly'))

        row += 1
        self.matchAxisCodeLabel = Label(parent, text="Match Axis Codes", grid=(row, 0))
        # matchAxisCode = self.preferences.general.matchAxisCode
        self.matchAxisCode = RadioButtons(parent, texts=['Atom Type', 'Full Axis Code'],
                                          # selectedInd=matchAxisCode,
                                          callback=self._queueSetMatchAxisCode,
                                          direction='h',
                                          grid=(row, 1), hAlign='l',
                                          tipTexts=None,
                                          )

        row += 1
        self.axisOrderingOptionsLabel = Label(parent, text="Axis Ordering", grid=(row, 0))
        # axisOrderingOptions = self.preferences.general.axisOrderingOptions
        self.axisOrderingOptions = RadioButtons(parent, texts=['Use Spectrum Settings', 'Always Ask'],
                                                # selectedInd=axisOrderingOptions,
                                                callback=self._queueSetAxisOrderingOptions,
                                                direction='h',
                                                grid=(row, 1), hAlign='l',
                                                tipTexts=None,
                                                )

        row += 1
        HLine(parent, grid=(row, 0), gridSpan=(1, 3), colour=getColours()[DIVIDER], height=15)

        # row += 1
        #self.showDoubleCursorLabel = Label(parent, text="Show Double Cursor: ", grid=(row, 0))
        #self.showDoubleCursorBox = CheckBox(parent, grid=(row, 1), tipText=NotImplementedTipText)#, checked=self.preferences.general.showDoubleCursor)
        # TODO enable DoubleCursor
        #self.showDoubleCursorBox.setDisabled(True)
        ## self.showDoubleCursorBox.toggled.connect(partial(self._queueToggleGeneralOptions, 'showDoubleCursor'))

        row += 1
        self.zoomCentreLabel = Label(parent, text="Zoom Centre", grid=(row, 0))
        # zoomCentre = self.preferences.general.zoomCentreType
        self.zoomCentre = RadioButtons(parent, texts=['Mouse', 'Screen'],
                                       # selectedInd=zoomCentre,
                                       callback=self._queueSetZoomCentre,
                                       direction='h',
                                       grid=(row, 1), hAlign='l',
                                       tipTexts=None,
                                       )
        # self.zoomCentre.setEnabled(False)

        row += 1
        # zoomPercent = self.preferences.general.zoomPercent
        self.zoomPercentLabel = Label(parent, text="Manual Zoom (%)", grid=(row, 0))
        self.zoomPercentData = DoubleSpinbox(parent, step=1,
                                             min=1, max=100, grid=(row, 1), hAlign='l')
        # self.zoomPercentData.setValue(int(zoomPercent))
        self.zoomPercentData.setMinimumWidth(LineEditsMinimumWidth)
        self.zoomPercentData.valueChanged.connect(self._queueSetZoomPercent)

        row += 1
        # stripWidthZoomPercent = self.preferences.general.stripWidthZoomPercent
        self.stripWidthZoomPercentLabel = Label(parent, text="Strip Width Zoom (%)", grid=(row, 0))
        self.stripWidthZoomPercentData = DoubleSpinbox(parent, step=1,
                                                       min=1, max=100, grid=(row, 1), hAlign='l')
        # self.stripWidthZoomPercentData.setValue(int(stripWidthZoomPercent))
        self.stripWidthZoomPercentData.setMinimumWidth(LineEditsMinimumWidth)
        self.stripWidthZoomPercentData.valueChanged.connect(self._queueSetStripWidthZoomPercent)

        row += 1
        self.showZoomXLimitApplyLabel = Label(parent, text="Apply Zoom limit to X axis: ", grid=(row, 0))
        self.showZoomXLimitApplyBox = CheckBox(parent, grid=(row, 1))  #, checked=self.preferences.general.zoomXLimitApply)
        self.showZoomXLimitApplyBox.toggled.connect(partial(self._queueToggleGeneralOptions, 'zoomXLimitApply'))

        # self._toggleGeneralOptions('zoomXLimitApply', True)
        # self.showZoomXLimitApplyBox.setChecked(True)
        # self.showZoomXLimitApplyBox.setEnabled(False)

        row += 1
        self.showZoomYLimitApplyLabel = Label(parent, text="Apply Zoom limit to Y axis: ", grid=(row, 0))
        self.showZoomYLimitApplyBox = CheckBox(parent, grid=(row, 1))  #, checked=self.preferences.general.zoomYLimitApply)
        self.showZoomYLimitApplyBox.toggled.connect(partial(self._queueToggleGeneralOptions, 'zoomYLimitApply'))

        # self._toggleGeneralOptions('zoomYLimitApply', True)
        # self.showZoomYLimitApplyBox.setChecked(True)
        # self.showZoomYLimitApplyBox.setEnabled(False)

        row += 1
        # intensityLimit = self.preferences.general.intensityLimit
        self.showIntensityLimitLabel = Label(parent, text='Minimum Intensity Limit', grid=(row, 0), hAlign='l')
        self.showIntensityLimitBox = ScientificDoubleSpinBox(parent,  #step=1,
                                                             min=1e-6, grid=(row, 1), hAlign='l')
        # self.showIntensityLimitBox.setValue(intensityLimit)
        self.showIntensityLimitBox.setMinimumWidth(LineEditsMinimumWidth)
        self.showIntensityLimitBox.valueChanged.connect(self._queueSetIntensityLimit)

        # row += 1
        # self.matchAxisCodeLabel = Label(parent, text="Match Axis Codes", grid=(row, 0))
        # matchAxisCode = self.preferences.general.matchAxisCode
        # self.matchAxisCode = RadioButtons(parent, texts=['Atom Type', 'Full Axis Code'],
        #                                 selectedInd=matchAxisCode,
        #                                 callback=self._setMatchAxisCode,
        #                                 direction='v',
        #                                 grid=(row, 1), hAlign='l',
        #                                 tipTexts=None,
        #                                 )

        # row += 1
        # self.showGridLabel = Label(parent, text="Show Grids: ", grid=(row, 0))
        # self.showGridBox = CheckBox(parent, grid=(row, 1), checked=self.preferences.general.showGrid)
        # self.showGridBox.toggled.connect(partial(self._queueToggleGeneralOptions, 'showGrid'))
        #
        # row += 1
        # self.showLastAxisOnlyLabel = Label(parent, text="Share Y Axis: ", grid=(row, 0))
        # self.showLastAxisOnlyBox = CheckBox(parent, grid=(row, 1), checked=self.preferences.general.lastAxisOnly)
        # self.showLastAxisOnlyBox.toggled.connect(partial(self._queueToggleGeneralOptions, 'lastAxisOnly'))

        row += 1
        HLine(parent, grid=(row, 0), gridSpan=(1, 3), colour=getColours()[DIVIDER], height=15)

        row += 1
        self.defaultAspectRatioLabel = Label(parent, text="Fixed Aspect Ratios: ", grid=(row, 0))
        self.defaultAspectRatioBox = CheckBox(parent, grid=(row, 1))        #, checked=self.preferences.general.useDefaultAspectRatio)
        self.defaultAspectRatioBox.toggled.connect(partial(self._queueToggleGeneralOptions, 'useDefaultAspectRatio'))

        row += 1
        self.aspectLabel = {}
        self.aspectData = {}
        self.aspectLabelFrame = Frame(parent, setLayout=True, showBorder=False, grid=(row, 0))
        self.aspectDataFrame = Frame(parent, setLayout=True, showBorder=False, grid=(row, 1))

        row += 1
        self.useSearchBoxModeLabel = Label(parent, text="Use Search Box Widths: ", grid=(row, 0))
        self.useSearchBoxModeBox = CheckBox(parent, grid=(row, 1))  #, checked=self.preferences.searchBoxWidthsSettings.useSearchBoxMode)
        self.useSearchBoxModeBox.toggled.connect(self._queueSetUseSearchBoxMode)
        self.useSearchBoxModeLabel.setToolTip('Use defined search box widths (ppm)\nor default to ±4 index points.\nNote, default will depend on resolution of spectrum')
        self.useSearchBoxModeBox.setToolTip('Use defined search box widths (ppm)\nor default to ±4 index points.\nNote, default will depend on resolution of spectrum')

        row += 1
        self.useSearchBoxDoFitLabel = Label(parent, text="Apply Peak Fitting Method\n after Snap To Extrema: ", grid=(row, 0))
        self.useSearchBoxDoFitBox = CheckBox(parent, grid=(row, 1))  #, checked=self.preferences.searchBoxDoFitSettings.useSearchBoxDoFit)
        self.useSearchBoxDoFitBox.toggled.connect(self._queueSetUseSearchBoxDoFit)
        self.useSearchBoxDoFitLabel.setToolTip('Option to apply fitting method after initial snap to extrema')
        self.useSearchBoxDoFitBox.setToolTip('Option to apply fitting method after initial snap to extrema')

        row += 1
        self.defaultSearchBox1dRatioLabel = Label(parent, text="1d Search Box Widths (ppm): ", grid=(row, 0), hAlign='r')

        row += 1
        self.searchBox1dLabel = {}
        self.searchBox1dData = {}
        self.searchBox1dLabelFrame = Frame(parent, setLayout=True, showBorder=False, grid=(row, 0))
        self.searchBox1dDataFrame = Frame(parent, setLayout=True, showBorder=False, grid=(row, 1))

        row += 1
        self.defaultSearchBoxNdRatioLabel = Label(parent, text="Nd Search Box Widths (ppm): ", grid=(row, 0), hAlign='r')

        row += 1
        self.searchBoxNdLabel = {}
        self.searchBoxNdData = {}
        self.searchBoxNdLabelFrame = Frame(parent, setLayout=True, showBorder=False, grid=(row, 0))
        self.searchBoxNdDataFrame = Frame(parent, setLayout=True, showBorder=False, grid=(row, 1))

        # for aspect in sorted(self.preferences.general.aspectRatios.keys()):
        #     # aspectValue = self.preferences.general.aspectRatios[aspect]
        #     self.aspectLabel[aspect] = Label(parent, text=aspect, grid=(row, 0), hAlign='r')
        #     self.aspectData[aspect] = ScientificDoubleSpinBox(parent,  #step=1,
        #                                                       min=1, grid=(row, 1), hAlign='l')
        #     # self.aspectData[aspect].setValue(aspectValue)
        #     self.aspectData[aspect].setMinimumWidth(LineEditsMinimumWidth)
        #     self.aspectData[aspect].valueChanged.connect(partial(self._queueSetAspect, aspect))
        #     row += 1

        row += 1
        HLine(parent, grid=(row, 0), gridSpan=(1, 3), colour=getColours()[DIVIDER], height=15)

        row += 1
        # numSideBands = self.preferences.general.numSideBands
        self.showSideBands = Label(parent, text='Number of MAS side bands shown:', grid=(row, 0), hAlign='l')
        self.showSideBandsData = DoubleSpinbox(parent, step=1, min=0, max=25, grid=(row, 1), hAlign='l', decimals=0)
        # self.showSideBandsData.setValue(int(numSideBands))
        self.showSideBandsData.setMinimumWidth(LineEditsMinimumWidth)
        self.showSideBandsData.valueChanged.connect(self._queueSetNumSideBands)

        row += 1
        HLine(parent, grid=(row, 0), gridSpan=(1, 3), colour=getColours()[DIVIDER], height=15)

        row += 1
        self.annotationsLabel = Label(parent, text="Peak Annotations", grid=(row, 0))
        # try:
        #     annType = self.preferences.general.annotationType
        # except:
        #     annType = 0
        #     self.preferences.general.annotationType = annType
        self.annotationsData = RadioButtons(parent, texts=['Short', 'Full', 'Pid', 'Minimal', 'Peak Id'],
                                            # selectedInd=annType,
                                            callback=self._queueSetAnnotations,
                                            direction='horizontal',
                                            grid=(row, 1), hAlign='l',
                                            tipTexts=None,
                                            )
        row += 1
        self.symbolsLabel = Label(parent, text="Symbols", grid=(row, 0))
        # symbol = self.preferences.general.symbolType
        self.symbol = RadioButtons(parent, texts=['Cross', 'lineWidths', 'Filled lineWidths', 'Plus'],
                                   # selectedInd=symbol,
                                   callback=self._queueSetSymbol,
                                   direction='h',
                                   grid=(row, 1), hAlign='l',
                                   tipTexts=None,
                                   )

        row += 1
        self.symbolSizePixelLabel = Label(parent, text="Symbol Size (pixels)", grid=(row, 0))
        self.symbolSizePixelData = Spinbox(parent, step=1,
                                           min=2, max=50, grid=(row, 1), hAlign='l')
        self.symbolSizePixelData.setMinimumWidth(LineEditsMinimumWidth)
        # symbolSizePixel = self.preferences.general.symbolSizePixel
        # self.symbolSizePixelData.setValue(float('%i' % symbolSizePixel))
        self.symbolSizePixelData.valueChanged.connect(self._queueSetSymbolSizePixel)

        row += 1
        self.symbolThicknessLabel = Label(parent, text="Symbol Thickness (points)", grid=(row, 0))
        self.symbolThicknessData = Spinbox(parent, step=1,
                                           min=1, max=20, grid=(row, 1), hAlign='l')
        self.symbolThicknessData.setMinimumWidth(LineEditsMinimumWidth)
        # symbolThickness = self.preferences.general.symbolThickness
        # self.symbolThicknessData.setValue(int(symbolThickness))
        self.symbolThicknessData.valueChanged.connect(self._queueSetSymbolThickness)

        row += 1
        self.contourThicknessLabel = Label(parent, text="Contour Thickness (points)", grid=(row, 0))
        self.contourThicknessData = Spinbox(parent, step=1,
                                            min=1, max=20, grid=(row, 1), hAlign='l')
        self.contourThicknessData.setMinimumWidth(LineEditsMinimumWidth)
        # contourThickness = self.preferences.general.contourThickness
        # self.contourThicknessData.setValue(int(contourThickness))
        self.contourThicknessData.valueChanged.connect(self._queueSetContourThickness)

        row += 1
        HLine(parent, grid=(row, 0), gridSpan=(1, 3), colour=getColours()[DIVIDER], height=15)

        row += 1
        self.autoCorrectLabel = Label(parent, text="Autocorrect Colours: ", grid=(row, 0))
        self.autoCorrectBox = CheckBox(parent, grid=(row, 1))  #, checked=self.preferences.general.autoCorrectColours)
        self.autoCorrectBox.toggled.connect(partial(self._queueToggleGeneralOptions, 'autoCorrectColours'))

        row += 1
        self.marksDefaultColourLabel = Label(parent, text="Default Marks Colour:", grid=(row, 0))
        self.marksDefaultColourBox = PulldownList(parent, grid=(row, 1), vAlign='t')

        # populate colour pulldown and set to the current colour
        fillColourPulldown(self.marksDefaultColourBox, allowAuto=False)
        self.marksDefaultColourBox.currentIndexChanged.connect(self._queueChangeMarksColourIndex)

        # add a colour dialog button
        self.marksDefaultColourButton = Button(parent, grid=(row, 2), vAlign='t', hAlign='l',
                                               icon='icons/colours', hPolicy='fixed')
        self.marksDefaultColourButton.clicked.connect(self._queueChangeMarksColourButton)

        row += 1
        HLine(parent, grid=(row, 0), gridSpan=(1, 3), colour=getColours()[DIVIDER], height=15)

        row += 1
        self.multipletAveragingLabel = Label(parent, text="Multiplet Averaging:", grid=(row, 0))
        # multipletAveraging = self.preferences.general.multipletAveraging
        self.multipletAveraging = RadioButtons(parent, texts=MULTIPLETAVERAGINGTYPES,
                                               # selectedInd=MULTIPLETAVERAGINGTYPES.index(
                                               #         multipletAveraging) if multipletAveraging in MULTIPLETAVERAGINGTYPES else 0,
                                               callback=self._queueSetMultipletAveraging,
                                               direction='h',
                                               grid=(row, 1), hAlign='l',
                                               tipTexts=None,
                                               )

        row += 1
        HLine(parent, grid=(row, 0), gridSpan=(1, 3), colour=getColours()[DIVIDER], height=15)

        row += 1
        self.singleContoursLabel = Label(parent, text="Generate Single Contours\n   per Plane: ", grid=(row, 0))
        self.singleContoursBox = CheckBox(parent, grid=(row, 1))  #, checked=self.preferences.general.generateSinglePlaneContours)
        self.singleContoursBox.toggled.connect(partial(self._queueToggleGeneralOptions, 'generateSinglePlaneContours'))

        # add spacer to stop columns changing width
        row += 1
        Spacer(parent, 15, 2,
               QtWidgets.QSizePolicy.MinimumExpanding, QtWidgets.QSizePolicy.MinimumExpanding,
               grid=(row, 1), gridSpan=(1, 1))

    @queueStateChange(_verifyPopupApply)
    def _queueChangeMarksColourIndex(self, value):
        if value >= 0 and list(spectrumColours.keys())[value] != self.preferences.general.defaultMarksColour:
            return partial(self._changeMarksColourIndex, value)

    def _changeMarksColourIndex(self, value):
        """Change the default maerks colour in the preferences
        """
        newColour = list(spectrumColours.keys())[list(spectrumColours.values()).index(colourNameNoSpace(self.marksDefaultColourBox.currentText()))]
        if newColour:
            self.preferences.general.defaultMarksColour = newColour

    def _queueChangeMarksColourButton(self):
        """set the default marks colour from the colour dialog
        """
        dialog = ColourDialog(self)
        newColour = dialog.getColor()
        if newColour is not None:
            addNewColour(newColour)
            fillColourPulldown(self.marksDefaultColourBox, allowAuto=False)
            self.marksDefaultColourBox.setCurrentText(spectrumColours[newColour.name()])

    def _setExternalProgramsTabWidgets(self, parent):
        """
        Insert a widget in here to appear in the externalPrograms Tab
        """

        row = 0
        self.pymolPathLabel = Label(parent, "Pymol Path", grid=(row, 0), )
        self.pymolPath = PathEdit(parent, grid=(row, 1), hAlign='t')
        self.pymolPath.setMinimumWidth(LineEditsMinimumWidth)
        self.pymolPath.textChanged.connect(self._queueSetPymolPath)
        # self.pymolPath.setText(self.preferences.externalPrograms.pymol)
        self.pymolPathButton = Button(parent, grid=(row, 2), callback=self._getPymolPath, icon='icons/directory',
                                      hPolicy='fixed')

        self.testPymolPathButton = Button(parent, grid=(row, 3), callback=self._testPymol,
                                          text='test', hPolicy='fixed')

        # add spacer to stop columns changing width
        row += 1
        Spacer(parent, 15, 2,
               QtWidgets.QSizePolicy.Expanding, QtWidgets.QSizePolicy.MinimumExpanding,
               grid=(row, 1), gridSpan=(1, 1))

    def _testPymol(self):
        program = self.pymolPath.get()
        if not self._testExternalProgram(program):
            self.sender().setText('Failed')
        else:
            self.sender().setText('Success')

    def _testExternalProgram(self, program):
        import subprocess

        try:
            # TODO:ED check whether relative or absolute path and test
            # import ccpn.framework.PathsAndUrls as PAU
            # pathCwd = PAU.ccpnCodePath
            # programPath = os.path.abspath(os.path.join(pathCwd, program))

            p = subprocess.Popen(program,
                                 shell=False,
                                 stdout=subprocess.PIPE,
                                 stderr=subprocess.PIPE)
            return True

        except Exception as e:
            getLogger().warning('Testing External program: Failed.' + str(e))
            return False

    # def _getDataPath(self):
    #     if os.path.exists('/'.join(self.userDataPathText.text().split('/')[:-1])):
    #         currentDataPath = '/'.join(self.userDataPathText.text().split('/')[:-1])
    #     else:
    #         currentDataPath = os.path.expanduser('~')
    #     dialog = FileDialog(self, text='Select Data File', directory=currentDataPath, fileMode=2, acceptMode=0,
    #                         preferences=self.preferences.general)
    #     directory = dialog.selectedFiles()
    #     if directory:
    #         self.userDataPathText.setText(directory[0])
    #         self.preferences.general.dataPath = directory[0]
    #
    # def _setDataPath(self):
    #     if self.userDataPathText.isModified():
    #         newPath = self.userDataPathText.text().strip()
    #
    #         self.preferences.general.dataPath = newPath     # do we need this?
    #
    #         dataUrl = self.project._apiNmrProject.root.findFirstDataLocationStore(
    #                 name='standard').findFirstDataUrl(name='remoteData')
    #         dataUrl.url = Implementation.Url(path=newPath)

    @queueStateChange(_verifyPopupApply)
    def _queueSetUserDataPath(self):
        value = self.userDataPathText.get()
        if value != self.preferences.general.dataPath:
            return partial(self._setUserDataPath, value)

    def _setUserDataPath(self, value):
        # newPath = self.userDataPathText.text().strip()
        self.preferences.general.dataPath = value

    def _getUserDataPath(self):
        if os.path.exists(os.path.expanduser(self.userDataPathText.text())):
            currentDataPath = os.path.expanduser(self.userDataPathText.text())
        else:
            currentDataPath = os.path.expanduser('~')
        dialog = FileDialog(self, text='Select User Working File', directory=currentDataPath, fileMode=2, acceptMode=0,
                            preferences=self.preferences.general)
        directory = dialog.selectedFiles()
        if directory:
            self.userDataPathText.setText(directory[0])
            # self._setUserDataPath()
            # self.preferences.general.dataPath = directory[0]

    @queueStateChange(_verifyPopupApply)
    def _queueSetUserWorkingPath(self):
        value = self.userWorkingPathData.get()
        if value != self.preferences.general.userWorkingPath:
            return partial(self._setUserWorkingPath, value)

    def _setUserWorkingPath(self, value):
        # newPath = self.userWorkingData.text()
        self.preferences.general.userWorkingPath = value

    def _getUserWorkingPath(self):
        if os.path.exists(os.path.expanduser(self.userWorkingPathData.text())):
            currentDataPath = os.path.expanduser(self.userWorkingPathData.text())
        else:
            currentDataPath = os.path.expanduser('~')
        dialog = FileDialog(self, text='Select Data File', directory=currentDataPath, fileMode=2, acceptMode=0,
                            preferences=self.preferences.general)
        directory = dialog.selectedFiles()
        if directory:
            self.userWorkingPathData.setText(directory[0])
            # self._setUserWorkingPath()
            # self.preferences.general.userWorkingPath = directory[0]

    @queueStateChange(_verifyPopupApply)
    def _queueSetAuxiliaryFilesPath(self):
        value = self.auxiliaryFilesData.get()
        if value != self.preferences.general.auxiliaryFilesPath:
            return partial(self._setAuxiliaryFilesPath, value)

    def _setAuxiliaryFilesPath(self, value):
        # newPath = self.auxiliaryFilesData.text()
        self.preferences.general.auxiliaryFilesPath = value

    def _getAuxiliaryFilesPath(self):
        if os.path.exists(os.path.expanduser(self.auxiliaryFilesData.text())):
            currentDataPath = os.path.expanduser(self.auxiliaryFilesData.text())
        else:
            currentDataPath = os.path.expanduser('~')
        dialog = FileDialog(self, text='Select Data File', directory=currentDataPath, fileMode=2, acceptMode=0,
                            preferences=self.preferences.general)
        directory = dialog.selectedFiles()
        if directory:
            self.auxiliaryFilesData.setText(directory[0])
            # self._setAuxiliaryFilesPath()
            # self.preferences.general.auxiliaryFilesPath = directory[0]

    @queueStateChange(_verifyPopupApply)
    def _queueSetValidateDataUrl(self, dataUrl, newUrl, urlValid, dim):
        """Set the new url in the dataUrl
        dim is required by the decorator to give a unique id for dataUrl row
        """
        if newUrl != dataUrl.url.path:
            return partial(self._validatePreferencesDataUrl, dataUrl, newUrl, urlValid, dim)

    def _validatePreferencesDataUrl(self, dataUrl, newUrl, urlValid, dim):
        """Put the new dataUrl into the dataUrl and the preferences.general.dataPath
        Extra step incase urlValid needs to be checked
        """
        if dim == 0:
            # must be the first dataUrl for the preferences
            # self.preferences.general.dataPath = newUrl
            pass

        # if urlValid:
        self._validateFrame.dataUrlFunc(dataUrl, newUrl)

    @queueStateChange(_verifyPopupApply)
    def _queueSetValidateFilePath(self, spectrum, filePath, dim):
        """Set the new filePath for the spectrum
        dim is required by the decorator to give a unique id for filePath row
        """
        if filePath != spectrum.filePath:
            return partial(self._validateFrame.filePathFunc, spectrum, filePath)

    @queueStateChange(_verifyPopupApply)
    def _queueSetuserLayoutsPath(self):
        value = self.userLayoutsLe.get()
        if value != self.preferences.general.userLayoutsPath:
            return partial(self._setUserLayoutsPath, value)

    def _setUserLayoutsPath(self, value):
        # newPath = self.userLayoutsLe.text()
        self.preferences.general.userLayoutsPath = value

    def _getUserLayoutsPath(self):
        if os.path.exists(os.path.expanduser(self.userLayoutsLe.text())):
            currentDataPath = os.path.expanduser(self.userLayoutsLe.text())
        else:
            currentDataPath = os.path.expanduser('~')
        dialog = FileDialog(self, text='Select Data File', directory=currentDataPath, fileMode=2, acceptMode=0,
                            preferences=self.preferences.general)
        directory = dialog.selectedFiles()
        if directory and len(directory) > 0:
            self.userLayoutsLe.setText(directory[0])
            # self._setuserLayoutsPath()
            # self.preferences.general.userLayoutsPath = directory[0]

    @queueStateChange(_verifyPopupApply)
    def _queueSetMacroFilesPath(self):
        value = self.macroPathData.get()
        if value != self.preferences.general.userMacroPath:
            return partial(self._setMacroFilesPath, value)

    def _setMacroFilesPath(self, value):
        # newPath = self.macroPathData.text()
        self.preferences.general.userMacroPath = value

    def _getMacroFilesPath(self):
        if os.path.exists(os.path.expanduser(self.macroPathData.text())):
            currentDataPath = os.path.expanduser(self.macroPathData.text())
        else:
            currentDataPath = os.path.expanduser('~')
        dialog = FileDialog(self, text='Select Data File', directory=currentDataPath, fileMode=2, acceptMode=0,
                            preferences=self.preferences.general)
        directory = dialog.selectedFiles()
        if directory and len(directory) > 0:
            self.macroPathData.setText(directory[0])
            # self._setMacroFilesPath()
            # self.preferences.general.userMacroPath = directory[0]

    @queueStateChange(_verifyPopupApply)
    def _queueSetPluginFilesPath(self):
        value = self.pluginPathData.get()
        if value != self.preferences.general.userPluginPath:
            return partial(self._setPluginFilesPath, value)

    def _setPluginFilesPath(self, value):
        # newPath = self.pluginPathData.text()
        self.preferences.general.userPluginPath = value

    def _getPluginFilesPath(self):
        if os.path.exists(os.path.expanduser(self.pluginPathData.text())):
            currentDataPath = os.path.expanduser(self.pluginPathData.text())
        else:
            currentDataPath = os.path.expanduser('~')
        dialog = FileDialog(self, text='Select Data File', directory=currentDataPath, fileMode=2, acceptMode=0,
                            preferences=self.preferences.general)
        directory = dialog.selectedFiles()
        if directory and len(directory) > 0:
            self.pluginPathData.setText(directory[0])
            # self._setPluginFilesPath()
            # self.preferences.general.pluginMacroPath = directory[0]

    @queueStateChange(_verifyPopupApply)
    def _queueSetPipesFilesPath(self):
        value = self.pipesPathData.get()
        if value != self.preferences.general.userExtensionPath:
            return partial(self._setPipesFilesPath, value)

    def _setPipesFilesPath(self, value):
        # newPath = self.pipesPathData.text()
        self.preferences.general.userExtensionPath = value

    def _getExtensionFilesPath(self):
        if os.path.exists(os.path.expanduser(self.pipesPathData.text())):
            currentDataPath = os.path.expanduser(self.pipesPathData.text())
        else:
            currentDataPath = os.path.expanduser('~')
        dialog = FileDialog(self, text='Select Data File', directory=currentDataPath, fileMode=2, acceptMode=0,
                            preferences=self.preferences.general)
        directory = dialog.selectedFiles()
        if directory and len(directory) > 0:
            self.pipesPathData.setText(directory[0])
            # self._setPipesFilesPath()
            # self.preferences.general.userExtensionPath = directory[0]

    @queueStateChange(_verifyPopupApply)
    def _queueChangeLanguage(self, value):
        value = languages[value]
        if value != self.preferences.general.language:
            return partial(self._changeLanguage, value)

    def _changeLanguage(self, value):
        self.preferences.general.language = value  #(languages[value])

    @queueStateChange(_verifyPopupApply)
    def _queueChangeColourScheme(self, value):
        value = COLOUR_SCHEMES[value]
        if value != self.preferences.general.colourScheme:
            return partial(self._changeColourScheme, value)

    def _changeColourScheme(self, value):
        # self._oldColourScheme = self.preferences.general.colourScheme
        self.preferences.general.colourScheme = value  #(COLOUR_SCHEMES[value])

    @queueStateChange(_verifyPopupApply)
    def _queueToggleGeneralOptions(self, option, checked):
        """Toggle a general checkbox option in the preferences
        Requires the parameter to be called 'option' so that the decorator gives it a unique name
        in the internal updates dict
        """
        if checked != self.preferences.general[option]:
            return partial(self._toggleGeneralOptions, option, checked)

    def _toggleGeneralOptions(self, preference, checked):
        self.preferences.general[preference] = checked
        # if preference == 'showToolbar':
        #     for spectrumDisplay in self.project.spectrumDisplays:
        #         spectrumDisplay.spectrumUtilToolBar.setVisible(checked)
        # elif preference == 'showSpectrumBorder':
        #     for strip in self.project.strips:
        #         for spectrumView in strip.spectrumViews:
        #             spectrumView._setBorderItemHidden(checked)
        if preference == 'autoBackupEnabled':
            self.application.updateAutoBackup()

    @queueStateChange(_verifyPopupApply)
    def _queueSetPymolPath(self):
        value = self.pymolPath.get()
        if 'externalPrograms' in self.preferences:
            if 'pymol' in self.preferences.externalPrograms:
                if value != self.preferences.externalPrograms.pymol:
                    self.testPymolPathButton.setText('test')
                    return partial(self._setPymolPath, value)

    def _setPymolPath(self, value):
        # pymolPath = self.pymolPath.get()
        if 'externalPrograms' in self.preferences:
            if 'pymol' in self.preferences.externalPrograms:
                self.preferences.externalPrograms.pymol = value
        # self.testPymolPathButton.setText('test')

    def _getPymolPath(self):
        dialog = FileDialog(self, text='Select File', preferences=self.preferences.general)
        file = dialog.selectedFile()
        if file:
            self.pymolPath.setText(file)
            # self._setPymolPath()

    @queueStateChange(_verifyPopupApply)
    def _queueSetAutoBackupFrequency(self):
        textFromValue = self.autoBackupFrequencyData.textFromValue
        value = self.autoBackupFrequencyData.get()
        prefValue = textFromValue(self.preferences.general.autoBackupFrequency)
        if textFromValue(value) != prefValue:
            return partial(self._setAutoBackupFrequency, value)

    def _setAutoBackupFrequency(self, value):
        # try:
        #     frequency = int(self.autoBackupFrequencyData.text())
        # except:
        #     return
        self.preferences.general.autoBackupFrequency = value
        self.application.updateAutoBackup()

    @queueStateChange(_verifyPopupApply)
    def _queueSetRegionPadding(self):
        textFromValue = self.regionPaddingData.textFromValue
        value = self.regionPaddingData.get()
        prefValue = textFromValue(100 * self.preferences.general.stripRegionPadding)
        if value >= 0 and textFromValue(value) != prefValue:
            return partial(self._setRegionPadding, 0.01 * value)

    def _setRegionPadding(self, value):
        # try:
        #     padding = 0.01 * float(self.regionPaddingData.text())
        # except:
        #     return
        self.preferences.general.stripRegionPadding = value

    @queueStateChange(_verifyPopupApply)
    def _queueSetDropFactor(self):
        textFromValue = self.dropFactorData.textFromValue
        value = self.dropFactorData.get()
        prefValue = textFromValue(100 * self.preferences.general.peakDropFactor)
        if value >= 0 and textFromValue(value) != prefValue:
            return partial(self._setDropFactor, 0.01 * value)
        else:
            pass

    def _setDropFactor(self, value):
        # try:
        #     dropFactor = 0.01 * float(self.dropFactorData.text())
        # except:
        #     return
        self.preferences.general.peakDropFactor = value

    @queueStateChange(_verifyPopupApply)
    def _queueSetDropFactor1D(self):
        value = self.peakFactor1D.get()
        return partial(self._set1DPeakFactor, value)

    def _set1DPeakFactor(self, value):
        self.preferences.general.peakFactor1D = value

    @queueStateChange(_verifyPopupApply)
    def _queueSetSymbolSizePixel(self):
        value = self.symbolSizePixelData.get()
        if value != self.preferences.general.symbolSizePixel:
            return partial(self._setSymbolSizePixel, value)

    def _setSymbolSizePixel(self, value):
        """
        Set the size of the symbols (pixels)
        """
        # try:
        #     symbolSizePixel = int(self.symbolSizePixelData.text())
        # except:
        #     return
        self.preferences.general.symbolSizePixel = value

    @queueStateChange(_verifyPopupApply)
    def _queueSetSymbolThickness(self):
        value = self.symbolThicknessData.get()
        if value != self.preferences.general.symbolThickness:
            return partial(self._setSymbolThickness, value)

    def _setSymbolThickness(self, value):
        """
        Set the Thickness of the peak symbols (ppm)
        """
        # try:
        #     symbolThickness = int(self.symbolThicknessData.text())
        # except:
        #     return
        self.preferences.general.symbolThickness = value

    @queueStateChange(_verifyPopupApply)
    def _queueSetContourThickness(self):
        value = self.contourThicknessData.get()
        if value != self.preferences.general.contourThickness:
            return partial(self._setContourThickness, value)

    def _setContourThickness(self, value):
        """
        Set the Thickness of the peak contours (ppm)
        """
        # try:
        #     contourThickness = int(self.contourThicknessData.text())
        # except:
        #     return
        self.preferences.general.contourThickness = value

    # @queueStateChange(_verifyApply)
    # def _queueToggleSpectralOptions(self, preference, checked):
    #     if checked != self.preferences.spectra[preference]:
    #         return partial(self._toggleSpectralOptions, checked)
    #
    # def _toggleSpectralOptions(self, preference, checked):
    #     self.preferences.spectra[preference] = str(checked)

    @queueStateChange(_verifyPopupApply)
    def _queueSetAnnotations(self):
        value = self.annotationsData.getIndex()
        if value != self.preferences.general.annotationType:
            return partial(self._setAnnotations, value)

    def _setAnnotations(self, value):
        """
        Set the annotation type for the pid labels
        """
        # try:
        #     annotationType = self.annotationsData.getIndex()
        # except:
        #     return
        self.preferences.general.annotationType = value

    @queueStateChange(_verifyPopupApply)
    def _queueSetSymbol(self):
        value = self.symbol.getIndex()
        if value != self.preferences.general.symbolType:
            return partial(self._setSymbol, value)

    def _setSymbol(self, value):
        """
        Set the peak symbol type - current a cross or lineWidths
        """
        # try:
        #     symbol = self.symbol.getIndex()
        # except:
        #     return
        self.preferences.general.symbolType = value

    @queueStateChange(_verifyPopupApply)
    def _queueSetZoomCentre(self):
        value = self.zoomCentre.getIndex()
        if value != self.preferences.general.zoomCentreType:
            return partial(self._setZoomCentre, value)

    def _setZoomCentre(self, value):
        """
        Set the zoom centring method to either mouse position or centre of the screen
        """
        # try:
        #     zoomCentre = self.zoomCentre.getIndex()
        # except:
        #     return
        self.preferences.general.zoomCentreType = value

    @queueStateChange(_verifyPopupApply)
    def _queueSetZoomPercent(self):
        textFromValue = self.zoomPercentData.textFromValue
        value = self.zoomPercentData.get()
        prefValue = textFromValue(self.preferences.general.zoomPercent)
        if value >= 0 and textFromValue(value) != prefValue:
            return partial(self._setZoomPercent, value)

    def _setZoomPercent(self, value):
        """
        Set the value for manual zoom
        """
        # try:
        #     zoomPercent = float(self.zoomPercentData.text())
        # except:
        #     return
        self.preferences.general.zoomPercent = value

    @queueStateChange(_verifyPopupApply)
    def _queueSetStripWidthZoomPercent(self):
        textFromValue = self.stripWidthZoomPercentData.textFromValue
        value = self.stripWidthZoomPercentData.get()
        prefValue = textFromValue(self.preferences.general.stripWidthZoomPercent)
        if value >= 0 and textFromValue(value) != prefValue:
            return partial(self._setStripWidthZoomPercent, value)

    def _setStripWidthZoomPercent(self, value):
        """
        Set the value for increasing/decreasing width of strips
        """
        # try:
        #     stripWidthZoomPercent = float(self.stripWidthZoomPercentData.text())
        # except:
        #     return
        self.preferences.general.stripWidthZoomPercent = value

    @queueStateChange(_verifyPopupApply)
    def _queueSetNumSideBands(self):
        textFromValue = self.showSideBandsData.textFromValue
        value = self.showSideBandsData.get()
        prefValue = textFromValue(self.preferences.general.numSideBands)
        if value >= 0 and textFromValue(value) != prefValue:
            return partial(self._setNumSideBands, value)

    def _setNumSideBands(self, value):
        """
        Set the value for number of sideband gridlines to display
        """
        self.preferences.general.numSideBands = value

    @queueStateChange(_verifyPopupApply)
    def _queueSetMatchAxisCode(self):
        value = self.matchAxisCode.getIndex()
        if value != self.preferences.general.matchAxisCode:
            return partial(self._setMatchAxisCode, value)

    def _setMatchAxisCode(self, value):
        """
        Set the matching of the axis codes across different strips
        """
        # try:
        #     matchAxisCode = self.matchAxisCode.getIndex()
        # except:
        #     return
        self.preferences.general.matchAxisCode = value

    @queueStateChange(_verifyPopupApply)
    def _queueSetAxisOrderingOptions(self):
        value = self.axisOrderingOptions.getIndex()
        if value != self.preferences.general.axisOrderingOptions:
            return partial(self._setAxisOrderingOptions, value)

    def _setAxisOrderingOptions(self, value):
        """
        Set the option for the axis ordering of strips when opening a new display
        """
        # try:
        #     axisOrderingOptions = self.axisOrderingOptions.getIndex()
        # except:
        #     return
        self.preferences.general.axisOrderingOptions = value

    @queueStateChange(_verifyPopupApply)
    def _queueSetPeakFittingMethod(self):
        value = PEAKFITTINGDEFAULTS[self.peakFittingMethod.getIndex()]
        if value != self.preferences.general.peakFittingMethod:
            return partial(self._setPeakFittingMethod, value)

    def _setPeakFittingMethod(self, value):
        """
        Set the matching of the axis codes across different strips
        """
        # try:
        #     peakFittingMethod = PEAKFITTINGDEFAULTS[self.peakFittingMethod.getIndex()]
        # except:
        #     return
        self.preferences.general.peakFittingMethod = value

    @queueStateChange(_verifyPopupApply)
    def _queueSetAspect(self, aspect):
        textFromValue = self.aspectData[aspect].textFromValue
        value = self.aspectData[aspect].get()
        prefValue = textFromValue(self.preferences.general.aspectRatios[aspect])
        if textFromValue(value) != prefValue:
            return partial(self._setAspect, aspect, value)

    def _setAspect(self, aspect, value):
        """
        Set the aspect ratio for the axes
        """
        # try:
        #     aspectValue = float(self.aspectData[aspect].text())
        # except Exception as es:
        #     return
        self.preferences.general.aspectRatios[aspect] = value

    @queueStateChange(_verifyPopupApply)
    def _queueSetUseSearchBoxMode(self):
        value = self.useSearchBoxModeBox.get()
        if value != self.preferences.general.searchBoxMode:
            return partial(self._setUseSearchBoxMode, value)

    def _setUseSearchBoxMode(self, value):
        # try:
        #     value = self.useSearchBoxModeBox.isChecked()
        # except:
        #     return
        self.preferences.general.searchBoxMode = value

    @queueStateChange(_verifyPopupApply)
    def _queueSetUseSearchBoxDoFit(self):
        value = self.useSearchBoxDoFitBox.get()
        if value != self.preferences.general.searchBoxDoFit:
            return partial(self._setUseSearchBoxDoFit, value)

    def _setUseSearchBoxDoFit(self, value):
        # try:
        #     value = self.useSearchBoxDoFitBox.isChecked()
        # except:
        #     return
        self.preferences.general.searchBoxDoFit = value

    @queueStateChange(_verifyPopupApply)
    def _queueSetSearchBox1d(self, searchBox1d):
        textFromValue = self.searchBox1dData[searchBox1d].textFromValue
        value = self.searchBox1dData[searchBox1d].get()
        prefValue = textFromValue(self.preferences.general.searchBoxWidths1d[searchBox1d])
        if textFromValue(value) != prefValue:
            return partial(self._setSearchBox1d, searchBox1d, value)

    def _setSearchBox1d(self, searchBox1d, value):
        """
        Set the searchBox1d width for the axes
        """
        # try:
        #     searchBox1dValue = float(self.searchBox1dData[searchBox1d].text())
        # except Exception as es:
        #     return
        self.preferences.general.searchBoxWidths1d[searchBox1d] = value

    @queueStateChange(_verifyPopupApply)
    def _queueSetSearchBoxNd(self, searchBoxNd):
        textFromValue = self.searchBoxNdData[searchBoxNd].textFromValue
        value = self.searchBoxNdData[searchBoxNd].get()
        prefValue = textFromValue(self.preferences.general.searchBoxWidthsNd[searchBoxNd])
        if textFromValue(value) != prefValue:
            return partial(self._setSearchBoxNd, searchBoxNd, value)

    def _setSearchBoxNd(self, searchBoxNd, value):
        """
        Set the searchBoxNd width for the axes
        """
        # try:
        #     searchBoxNdValue = float(self.searchBoxNdData[searchBoxNd].text())
        # except Exception as es:
        #     return
        self.preferences.general.searchBoxWidthsNd[searchBoxNd] = value

    @queueStateChange(_verifyPopupApply)
    def _queueSetIntensityLimit(self):
        textFromValue = self.showIntensityLimitBox.textFromValue
        value = self.showIntensityLimitBox.get()
        prefValue = textFromValue(self.preferences.general.intensityLimit)
        if value >= 0 and textFromValue(value) != prefValue:
            return partial(self._setIntensityLimit, value)

    def _setIntensityLimit(self, value):
        """
        Set the value for the minimum intensity limit
        """
        # try:
        #     limitValue = float(self.showIntensityLimitBox.text())
        # except Exception as es:
        #     return
        self.preferences.general.intensityLimit = value

    @queueStateChange(_verifyPopupApply)
    def _queueSetMultipletAveraging(self):
        value = self.multipletAveraging.getIndex()
        if value != self.preferences.general.multipletAveraging:
            return partial(self._setMultipletAveraging, value)

    def _setMultipletAveraging(self, value):
        """
        Set the multiplet averaging type - normal or weighted
        """
        # try:
        #     symbol = self.multipletAveraging.getSelectedText()
        # except:
        #     return
        self.preferences.general.multipletAveraging = value

    @queueStateChange(_verifyPopupApply)
    def _queueSetVolumeIntegralLimit(self):
        textFromValue = self.volumeIntegralLimitData.textFromValue
        value = self.volumeIntegralLimitData.get()
        prefValue = textFromValue(self.preferences.general.volumeIntegralLimit)
        if value >= 0 and textFromValue(value) != prefValue:
            return partial(self._setVolumeIntegralLimit, value)

    def _setVolumeIntegralLimit(self, value):
        """
        Set the value for increasing/decreasing width of strips
        """
        # try:
        #     volumeIntegralLimit = float(self.volumeIntegralLimitData.text())
        # except:
        #     return
        self.preferences.general.volumeIntegralLimit = value

    @queueStateChange(_verifyPopupApply)
    def _queueSetUseProxy(self):
        value = self.useProxyBox.get()
        # set the state of the other buttons
        self._setProxyButtons()
        if value != self.preferences.proxySettings.useProxy:
            return partial(self._setUseProxy, value)

    def _setUseProxy(self, value):
        # try:
        #     value = self.useProxyBox.isChecked()
        # except:
        #     return
        self.preferences.proxySettings.useProxy = value
        # set the state of the other buttons
        # self._setProxyButtons()

    @queueStateChange(_verifyPopupApply)
    def _queueUseSystemProxy(self):
        value = self.useSystemProxyBox.get()
        # set the state of the other buttons
        self._setProxyButtons()
        if value != self.preferences.proxySettings.useSystemProxy:
            return partial(self._setUseSystemProxy, value)

    def _setUseSystemProxy(self, value):
        # try:
        #     value = self.useSystemProxyBox.isChecked()
        # except:
        #     return
        self.preferences.proxySettings.useSystemProxy = value
        # set the state of the other buttons
        # self._setProxyButtons()

    @queueStateChange(_verifyPopupApply)
    def _queueSetProxyAddress(self):
        value = self.proxyAddressData.get()
        if value != self.preferences.proxySettings.proxyAddress:
            return partial(self._setProxyAddress, value)

    def _setProxyAddress(self, value):
        # try:
        #     value = str(self.proxyAddressData.text())
        # except:
        #     return
        self.preferences.proxySettings.proxyAddress = value

    @queueStateChange(_verifyPopupApply)
    def _queueSetProxyPort(self):
        value = self.proxyPortData.get()
        if value != self.preferences.proxySettings.proxyPort:
            return partial(self._setProxyPort, value)

    def _setProxyPort(self, value):
        # try:
        #     value = str(self.proxyPortData.text())
        # except:
        #     return
        self.preferences.proxySettings.proxyPort = value

    @queueStateChange(_verifyPopupApply)
    def _queueSetUseProxyPassword(self):
        value = self.useProxyPasswordBox.get()
        # set the state of the other buttons
        self._setProxyButtons()
        if value != self.preferences.proxySettings.useProxyPassword:
            return partial(self._setUseProxyPassword, value)

    def _setUseProxyPassword(self, value):
        # try:
        #     value = self.useProxyPasswordBox.isChecked()
        # except:
        #     return
        self.preferences.proxySettings.useProxyPassword = value
        # set the state of the other buttons
        # self._setProxyButtons()

    @queueStateChange(_verifyPopupApply)
    def _queueSetProxyUsername(self):
        value = self.proxyUsernameData.get()
        if value != self.preferences.proxySettings.proxyUsername:
            return partial(self._setProxyUsername, value)

    def _setProxyUsername(self, value):
        # try:
        #     value = str(self.proxyUsernameData.text())
        # except:
        #     return
        self.preferences.proxySettings.proxyUsername = value

    @queueStateChange(_verifyPopupApply)
    def _queueSetProxyPassword(self):
        value = self._userPreferences.encodeValue(str(self.proxyPasswordData.get()))
        if value != self.preferences.proxySettings.proxyPassword:
            return partial(self._setProxyPassword, value)

    def _setProxyPassword(self, value):
        # try:
        #     value = self._userPreferences.encodeValue(str(self.proxyPasswordData.text()))
        # except:
        #     return
        self.preferences.proxySettings.proxyPassword = value

    def _setProxyButtons(self):
        """Enable/disable proxy widgets based on check boxes
        """
        usePW = self.useProxyPasswordBox.get()  #self.preferences.proxySettings.useProxyPassword
        useP = self.useProxyBox.get()  #self.preferences.proxySettings.useProxy
        useSP = False
        usePEnabled = useP and not useSP

        # self.useSystemProxyBox.setEnabled(useP)
        self.proxyAddressData.setEnabled(usePEnabled)
        self.proxyPortData.setEnabled(usePEnabled)
        self.useProxyPasswordBox.setEnabled(usePEnabled)
        self.proxyUsernameData.setEnabled(usePEnabled and usePW)
        self.proxyPasswordData.setEnabled(usePEnabled and usePW)

    @queueStateChange(_verifyPopupApply)
    def _queueApplyToSpectrumDisplays(self, option, checked):
        """Toggle a general checkbox option in the preferences
        Requires the parameter to be called 'option' so that the decorator gives it a unique name
        in the internal updates dict
        - not sure whether needed now
        """
        if checked != self.preferences.general[option]:
            return partial(self._toggleGeneralOptions, option, checked)

    @queueStateChange(_verifyPopupApply)
    def _queueSetEditorFont(self):
        value = self.editorFontData.getText()
        if value != self.preferences.general.editorFont:
            return partial(self._setEditorFont, value)

    def _setEditorFont(self, value):
        self.preferences.general.editorFont = value

    def _getEditorFont(self):
        # Simple font grabber from the system
        value = self.editorFontData.getText()
        newFont, ok = QtWidgets.QFontDialog.getFont(QtGui.QFont(value), caption='Select Editor Font')
        if ok:
            try:
                fontName = newFont.toString().split(',')[0]
            except Exception as es:
                fontName = 'System'
            self.editorFontData.setText(fontName)
            # add the font change to the apply queue
            self._queueSetEditorFont()
            
    @queueStateChange(_verifyPopupApply)
    def _queueSetModuleFont(self):
        value = self.moduleFontData.getText()
        if value != self.preferences.general.moduleFont:
            return partial(self._setModuleFont, value)

    def _setModuleFont(self, value):
        self.preferences.general.moduleFont = value

    def _getModuleFont(self):
        # Simple font grabber from the system
        value = self.moduleFontData.getText()
        newFont, ok = QtWidgets.QFontDialog.getFont(QtGui.QFont(value), caption='Select Module Font')
        if ok:
            try:
                fontName = newFont.toString().split(',')[0]
            except Exception as es:
                fontName = 'System'
            self.moduleFontData.setText(fontName)
            # add the font change to the apply queue
            self._queueSetModuleFont()
            
    @queueStateChange(_verifyPopupApply)
    def _queueSetMessageFont(self):
        value = self.messageFontData.getText()
        if value != self.preferences.general.messageFont:
            return partial(self._setMessageFont, value)

    def _setMessageFont(self, value):
        self.preferences.general.messageFont = value

    def _getMessageFont(self):
        # Simple font grabber from the system
        value = self.messageFontData.getText()
        newFont, ok = QtWidgets.QFontDialog.getFont(QtGui.QFont(value), caption='Select Message Font')
        if ok:
            try:
                fontName = newFont.toString().split(',')[0]
            except Exception as es:
                fontName = 'System'
            self.messageFontData.setText(fontName)
            # add the font change to the apply queue
            self._queueSetMessageFont()<|MERGE_RESOLUTION|>--- conflicted
+++ resolved
@@ -14,7 +14,7 @@
 # Last code modification
 #=========================================================================================
 __modifiedBy__ = "$modifiedBy: Ed Brooksbank $"
-__dateModified__ = "$dateModified: 2020-04-01 16:35:55 +0100 (Wed, April 01, 2020) $"
+__dateModified__ = "$dateModified: 2020-04-01 17:01:30 +0100 (Wed, April 01, 2020) $"
 __version__ = "$Revision: 3.0.1 $"
 #=========================================================================================
 # Created
@@ -816,15 +816,9 @@
         self.showDoubleCrosshairBox.toggled.connect(partial(self._queueToggleGeneralOptions, 'showDoubleCrosshair'))
 
         row += 1
-<<<<<<< HEAD
-        self.showSideBandsLabel = Label(parent, text="Show SpinningRate SideBands: ", grid=(row, 0))
+        self.showSideBandsLabel = Label(parent, text="Show MAS Side Bands: ", grid=(row, 0))
         self.showSideBandsBox = CheckBox(parent, grid=(row, 1))  #, checked=self.preferences.general.showGrid)
         self.showSideBandsBox.toggled.connect(partial(self._queueToggleGeneralOptions, 'showSideBands'))
-=======
-        self.showGridLabel = Label(parent, text="Show MAS Side Bands: ", grid=(row, 0))
-        self.showGridBox = CheckBox(parent, grid=(row, 1))  #, checked=self.preferences.general.showGrid)
-        self.showGridBox.toggled.connect(partial(self._queueToggleGeneralOptions, 'showSideBands'))
->>>>>>> 43af53dd
 
         row += 1
         self.showLastAxisOnlyLabel = Label(parent, text="Share Y Axis: ", grid=(row, 0))
