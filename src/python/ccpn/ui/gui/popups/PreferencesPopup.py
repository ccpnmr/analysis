"""
Module Documentation here
"""
#=========================================================================================
# Licence, Reference and Credits
#=========================================================================================
__copyright__ = "Copyright (C) CCPN project (http://www.ccpn.ac.uk) 2014 - 2020"
__credits__ = ("Ed Brooksbank, Luca Mureddu, Timothy J Ragan & Geerten W Vuister")
__licence__ = ("CCPN licence. See http://www.ccpn.ac.uk/v3-software/downloads/license")
__reference__ = ("Skinner, S.P., Fogh, R.H., Boucher, W., Ragan, T.J., Mureddu, L.G., & Vuister, G.W.",
                 "CcpNmr AnalysisAssign: a flexible platform for integrated NMR analysis",
                 "J.Biomol.Nmr (2016), 66, 111-124, http://doi.org/10.1007/s10858-016-0060-y")
#=========================================================================================
# Last code modification
#=========================================================================================
__modifiedBy__ = "$modifiedBy: Ed Brooksbank $"
__dateModified__ = "$dateModified: 2020-06-02 03:01:12 +0100 (Tue, June 02, 2020) $"
__version__ = "$Revision: 3.0.1 $"
#=========================================================================================
# Created
#=========================================================================================
__author__ = "$Author: CCPN $"
__date__ = "$Date: 2017-03-30 11:28:58 +0100 (Thu, March 30, 2017) $"
#=========================================================================================
# Start of code
#=========================================================================================

import os
from PyQt5 import QtWidgets, QtCore, QtGui
from functools import partial
from copy import deepcopy
from ccpn.ui.gui.widgets.Label import Label
from ccpn.ui.gui.widgets.Frame import Frame, ScrollableFrame
from ccpn.ui.gui.widgets.Button import Button
from ccpn.ui.gui.widgets.LineEdit import LineEdit, PasswordEdit
from ccpn.ui.gui.widgets.DoubleSpinbox import DoubleSpinbox, ScientificDoubleSpinBox
from ccpn.ui.gui.widgets.Spinbox import Spinbox
from ccpn.ui.gui.widgets.PulldownList import PulldownList
from ccpn.ui.gui.widgets.CheckBox import CheckBox
from ccpn.ui.gui.widgets.RadioButtons import RadioButtons
from ccpn.ui.gui.guiSettings import COLOUR_SCHEMES, getColours, DIVIDER, setColourScheme
from ccpn.framework.Translation import languages
from ccpn.ui.gui.popups.Dialog import handleDialogApply, _verifyPopupApply
from ccpn.ui.gui.widgets import MessageDialog
from ccpn.ui.gui.widgets.Tabs import Tabs
from ccpn.ui.gui.widgets.HLine import HLine
from ccpn.util.Logging import getLogger
from ccpn.util.Colour import spectrumColours, addNewColour, fillColourPulldown, colourNameNoSpace, _setColourPulldown
from ccpn.ui.gui.widgets.ColourDialog import ColourDialog
from ccpn.ui.gui.widgets.Spacer import Spacer
from ccpn.core.PeakList import GAUSSIANMETHOD, PARABOLICMETHOD
from ccpn.core.MultipletList import MULTIPLETAVERAGINGTYPES
from ccpn.util.UserPreferences import UserPreferences
from ccpn.ui.gui.lib.GuiPath import PathEdit
from ccpn.ui.gui.popups.ValidateSpectraPopup import ValidateSpectraForPreferences
from ccpn.ui.gui.popups.Dialog import CcpnDialogMainWidget
from ccpn.core.lib.ContextManagers import queueStateChange, undoStackBlocking
from ccpn.ui.gui.widgets.FileDialog import FileDialog, USERWORKINGPATH, USERAUXILIARYPATH, \
    USERMACROSPATH, USERPLUGINSPATH, USERLAYOUTSPATH, USERPIPESPATH, USERDATAPATH, \
    USEROTHERPATH, getInitialPath, setInitialPath
<<<<<<< HEAD
from ccpn.framework.lib.pipeline.PipesLoader import _fetchUserPipesPath
=======
from ccpn.ui.gui.lib.ChangeStateHandler import changeState
>>>>>>> bb98b141


PEAKFITTINGDEFAULTS = [PARABOLICMETHOD, GAUSSIANMETHOD]

# FIXME separate pure GUI to project/preferences properties
# The code sets Gui Parameters assuming that  Preference is not None and has a bunch of attributes.


PulldownListsMinimumWidth = 200
LineEditsMinimumWidth = 195
NotImplementedTipText = 'This option has not been implemented yet'
DEFAULTSPACING = (3, 3)
TABMARGINS = (1, 10, 10, 1)  # l, t, r, b
ZEROMARGINS = (0, 0, 0, 0)  # l, t, r, b


def _updateSettings(self, newPrefs, updateColourScheme, updateSpectrumDisplays, userWorkingPath=None):
    from ccpn.ui.gui.lib.OpenGL.CcpnOpenGL import GLNotifier

    self.application.preferences = newPrefs
    # application preferences updated so re-save
    self.application._savePreferences()

    # update the current userWorkingPath in the active file dialogs
    if userWorkingPath:
        # FileDialog._lastUserWorkingPath = userWorkingPath
        setInitialPath(pathID=USERWORKINGPATH, initialPath=userWorkingPath)
    self._updateDisplay(updateColourScheme, updateSpectrumDisplays)

    GLSignals = GLNotifier(parent=self)
    GLSignals.emitPaintEvent()


def _refreshGLItems():
    pass


class PreferencesPopup(CcpnDialogMainWidget):
    FIXEDHEIGHT = False
    FIXEDWIDTH = False

    def __init__(self, parent=None, mainWindow=None, preferences=None, title='Preferences', **kwds):
        super().__init__(parent, setLayout=True, windowTitle=title, size=None, **kwds)

        self.mainWindow = mainWindow
        if self.mainWindow:
            self.application = mainWindow.application
            self.project = mainWindow.application.project
        else:
            self.application = None
            self.project = None

        if not self.project:
            MessageDialog.showWarning(title, 'No project loaded')
            self.close()
            return

        # copy the current preferences
        self.preferences = deepcopy(preferences)

        # grab the class with the preferences methods
        self._userPreferences = UserPreferences(readPreferences=False)

        # store the original values - needs to be recursive
        self._lastPrefs = deepcopy(self.preferences)

        self._setTabs()

        # enable the buttons
        self.setOkButton(callback=self._okClicked)
        self.setApplyButton(callback=self._applyClicked)
        self.setCancelButton(callback=self._cancelClicked)
        self.setHelpButton(callback=self._helpClicked, enabled=False)
        self.setRevertButton(callback=self._revertClicked, enabled=False)
        self.setDefaultButton(CcpnDialogMainWidget.CANCELBUTTON)

        self._populate()

        tabs = tuple(self.tabWidget.widget(ii) for ii in range(self.tabWidget.count()))
        w = max(tab.sizeHint().width() for tab in tabs) + 40
        h = max(tab.sizeHint().height() for tab in tabs)
        h = max((h, 700))
        self._size = QtCore.QSize(w, h)
        self.setMinimumWidth(w)
        self.setMaximumWidth(w * 1.5)

        self.__postInit__()
        self._okButton = self.getButton(self.OKBUTTON)
        self._applyButton = self.getButton(self.APPLYBUTTON)
        self._revertButton = self.getButton(self.RESETBUTTON)

    def _getChangeState(self):
        """Get the change state from the _changes dict
        """
        if not self._changes.enabled:
            return None

        applyState = True
        revertState = False
        allChanges = True if self._changes else False

        return changeState(self, allChanges, applyState, revertState, self._okButton, self._applyButton, self._revertButton, self._currentNumApplies)

    def getActiveTabList(self):
        """Return the list of active tabs
        """
        return tuple(self.tabWidget.widget(ii) for ii in range(self.tabWidget.count()))

    def _revertClicked(self):
        """Revert button signal comes here
        Revert (roll-back) the state of the project to before the popup was opened
        """
        # Reset preferences to previous state
        if self._currentNumApplies > 0:

            if self.project and self.project._undo:
                for undos in range(self._currentNumApplies):
                    self.project._undo.undo()

            self.application._savePreferences()

        # retrieve the original preferences
        self.preferences = deepcopy(self._lastPrefs)
        self._populate()
        self._okButton.setEnabled(False)
        self._applyButton.setEnabled(False)
        self._revertButton.setEnabled(False)

    def _updateSpectrumDisplays(self):
        checked = self.application.preferences.general.showToolbar
        for display in self.project.spectrumDisplays:

            for strip in display.strips:
                with strip.blockWidgetSignals():
                    # NOTE:ED - should only set those values that have changed

                    strip.symbolLabelling = self.application.preferences.general.annotationType
                    strip.symbolType = self.application.preferences.general.symbolType
                    strip.symbolSize = self.application.preferences.general.symbolSizePixel

                    strip.symbolThickness = self.application.preferences.general.symbolThickness
                    strip.gridVisible = self.application.preferences.general.showGrid
                    strip._contourThickness = self.application.preferences.general.contourThickness
                    strip.crosshairVisible = self.application.preferences.general.showCrosshair
                    strip.doubleCrosshairVisible = self.application.preferences.general.showDoubleCrosshair
                    strip.sideBandsVisible = self.application.preferences.general.showSideBands

                    strip.spectrumBordersVisible = self.application.preferences.general.showSpectrumBorder

                strip._frameGuide.resetColourTheme()

    def _updateDisplay(self, updateColourScheme, updateSpectrumDisplays):
        if updateColourScheme:
            # change the colour theme
            setColourScheme(self.application.preferences.general.colourScheme)
            self.application.correctColours()

        if updateSpectrumDisplays:
            self._updateSpectrumDisplays()

        # colour theme has changed - flag displays to update
        self._updateGui()

    def _applyChanges(self):
        """
        The apply button has been clicked
        Define an undo block for setting the properties of the object
        If there is an error setting any values then generate an error message
          If anything has been added to the undo queue then remove it with application.undo()
          repopulate the popup widgets

        This is controlled by a series of dicts that contain change functions - operations that are scheduled
        by changing items in the popup. These functions are executed when the Apply or OK buttons are clicked

        Return True unless any errors occurred
        """

        # this will apply the immediate guiChanges with an undo block
        # applyToSDs = self.preferences.general.applyToSpectrumDisplays

        # need to get from the checkBox, otherwise out-of-sync
        applyToSDs = self.useApplyToSpectrumDisplaysBox.isChecked()

        allChanges = True if self._changes else False
        if not (allChanges and applyToSDs):
            return True

        # handle clicking of the Apply/OK button
        with handleDialogApply(self) as error:

            # remember the last state before applying changes
            lastPrefs = deepcopy(self.preferences)

            # apply all changes - only to self.preferences
            self._applyAllChanges(self._changes)

            # check whether the colourScheme needs updating
            _changeColour = self.preferences.general.colourScheme != lastPrefs.general.colourScheme
            _changeUserWorkingPath = self.preferences.general.userWorkingPath != lastPrefs.general.userWorkingPath
            # _lastUserWorkingPath = FileDialog._lastUserWorkingPath
            _lastUserWorkingPath = getInitialPath(pathID=USERWORKINGPATH)
            _newUserWorkingPath = self.preferences.general.userWorkingPath

            # add an undo item to update settings
            with undoStackBlocking() as addUndoItem:
                addUndoItem(undo=partial(_updateSettings, self, lastPrefs, _changeColour, applyToSDs,
                                         _lastUserWorkingPath if _changeUserWorkingPath else None))

            # remember the new state - between addUndoItems because it may append to the undo stack
            newPrefs = deepcopy(self.preferences)
            _updateSettings(self, newPrefs, _changeColour, applyToSDs,
                            _newUserWorkingPath if _changeUserWorkingPath else None)

            # add a redo item to update settings
            with undoStackBlocking() as addUndoItem:
                addUndoItem(redo=partial(_updateSettings, self, newPrefs, _changeColour, applyToSDs,
                                         _newUserWorkingPath if _changeUserWorkingPath else None))

            # everything has happened - disable the apply button
            self._applyButton.setEnabled(False)

        # check for any errors
        if error.errorValue:
            # re-populate popup from self.preferences on error
            self._populate()
            return False

        # remove all changes
        self._changes.clear()

        self._currentNumApplies += 1
        self._revertButton.setEnabled(True)
        return True

    def _updateGui(self):

        # prompt the GLwidgets to update
        from ccpn.ui.gui.lib.OpenGL.CcpnOpenGL import GLNotifier

        GLSignals = GLNotifier(parent=self)
        GLSignals.emitEvent(triggers=[GLNotifier.GLALLCONTOURS,
                                      GLNotifier.GLALLPEAKS,
                                      GLNotifier.GLALLMULTIPLETS,
                                      GLNotifier.GLPREFERENCES])

        # NOTE:ED - quick setting of new background colour for cornerWidget, not very nice should use a notifier
        for specDisplay in self.project.spectrumDisplays:
            specDisplay.setVisibleAxes()

    def _setTabs(self):

        """ Creates the tabs as Frame Widget. All the children widgets will go in the Frame.
         Each frame will be the widgets parent.
         Tabs are displayed by the order how appear here. """

        self.tabWidget = Tabs(self.mainWidget, grid=(0, 0), gridSpan=(1, 3))
        self.tabWidget.setContentsMargins(*ZEROMARGINS)
        # self.tabWidget.getLayout().setSpacing(0)

        for (tabFunc, tabName) in ((self._setGeneralTabWidgets, 'General'),
                                   (self._setSpectrumTabWidgets, 'Spectrum'),
                                   (self._setExternalProgramsTabWidgets, 'External Programs')):
            fr = ScrollableFrame(self.mainWidget, setLayout=True, spacing=DEFAULTSPACING,
                                 scrollBarPolicies=('never', 'asNeeded'), margins=TABMARGINS)

            self.tabWidget.addTab(fr.scrollArea, tabName)
            tabFunc(parent=fr)

        self.useApplyToSpectrumDisplaysLabel = Label(self.mainWidget, text="Apply to All Spectrum Displays: ", grid=(1, 0))
        self.useApplyToSpectrumDisplaysBox = CheckBox(self.mainWidget, grid=(1, 1))
        self.useApplyToSpectrumDisplaysBox.toggled.connect(partial(self._queueApplyToSpectrumDisplays, 'applyToSpectrumDisplays'))

    def _setGeneralTabWidgets(self, parent):
        """ Insert a widget in here to appear in the General Tab  """

        row = 0

        self.languageLabel = Label(parent, text="Language", grid=(row, 0))
        self.languageBox = PulldownList(parent, grid=(row, 1), hAlign='l')
        self.languageBox.addItems(languages)
        self.languageBox.setMinimumWidth(PulldownListsMinimumWidth)
        # self.languageBox.setCurrentIndex(self.languageBox.findText(self.preferences.general.language))
        self.languageBox.currentIndexChanged.connect(self._queueChangeLanguage)

        row += 1
        self.colourSchemeLabel = Label(parent, text="Colour Scheme ", grid=(row, 0))
        self.colourSchemeBox = PulldownList(parent, grid=(row, 1), hAlign='l')
        self.colourSchemeBox.setToolTip('SpectrumDisplay Background only')
        self.colourSchemeBox.setMinimumWidth(PulldownListsMinimumWidth)
        self.colourSchemeBox.addItems(COLOUR_SCHEMES)
        # self.colourSchemeBox.setCurrentIndex(self.colourSchemeBox.findText(self.preferences.general.colourScheme))
        self._oldColourScheme = None
        self.colourSchemeBox.currentIndexChanged.connect(self._queueChangeColourScheme)

        row += 1
        self.useNativeFileLabel = Label(parent, text="Use Native File Dialogs: ", grid=(row, 0))
        self.useNativeFileBox = CheckBox(parent, grid=(row, 1))  #, checked=self.preferences.general.useNative)
        self.useNativeFileBox.toggled.connect(partial(self._queueToggleGeneralOptions, 'useNative'))

        row += 1
        self.useNativeLabel = Label(parent, text="Use Native Menus (requires restart): ", grid=(row, 0))
        self.useNativeMenus = CheckBox(parent, grid=(row, 1))  #, checked=self.preferences.general.useNativeMenus)
        self.useNativeMenus.toggled.connect(partial(self._queueToggleGeneralOptions, 'useNativeMenus'))

        row += 1
        self.useNativeWebLabel = Label(parent, text="Use Native Web Browser: ", grid=(row, 0))
        self.useNativeWebBox = CheckBox(parent, grid=(row, 1))  #, checked=self.preferences.general.useNativeWebbrowser)
        self.useNativeWebBox.toggled.connect(partial(self._queueToggleGeneralOptions, 'useNativeWebbrowser'))

        # self._toggleGeneralOptions('useNativeWebbrowser', True)
        # self.useNativeWebLabel.setEnabled(False)
        # self.useNativeWebBox.setEnabled(False)

        row += 1
        self.autoSaveLayoutOnQuitLabel = Label(parent, text="Auto Save Layout On Quit: ", grid=(row, 0))
        self.autoSaveLayoutOnQuitBox = CheckBox(parent, grid=(row, 1))  #,
        # checked=self.preferences.general.autoSaveLayoutOnQuit)
        self.autoSaveLayoutOnQuitBox.toggled.connect(partial(self._queueToggleGeneralOptions, 'autoSaveLayoutOnQuit'))

        row += 1
        self.restoreLayoutOnOpeningLabel = Label(parent, text="Restore Layout On Opening: ", grid=(row, 0))
        self.restoreLayoutOnOpeningBox = CheckBox(parent, grid=(row, 1))  #,
        # checked=self.preferences.general.restoreLayoutOnOpening)
        self.restoreLayoutOnOpeningBox.toggled.connect(partial(self._queueToggleGeneralOptions, 'restoreLayoutOnOpening'))

        row += 1
        self.autoBackupEnabledLabel = Label(parent, text="Auto Backup On: ", grid=(row, 0))
        self.autoBackupEnabledBox = CheckBox(parent, grid=(row, 1))  #, checked=self.preferences.general.autoBackupEnabled)
        self.autoBackupEnabledBox.toggled.connect(partial(self._queueToggleGeneralOptions, 'autoBackupEnabled'))

        row += 1
        self.autoBackupFrequencyLabel = Label(parent, text="Auto Backup Freq (mins)", grid=(row, 0))
        self.autoBackupFrequencyData = DoubleSpinbox(parent, grid=(row, 1), hAlign='l', min=10, decimals=0, step=10)
        self.autoBackupFrequencyData.setMinimumWidth(LineEditsMinimumWidth)
        # self.autoBackupFrequencyData.setValue(self.preferences.general.autoBackupFrequency)
        self.autoBackupFrequencyData.valueChanged.connect(self._queueSetAutoBackupFrequency)

        # NOTE:ED - testing new font loader
        row += 1
        self._fontsLabel = Label(parent, text="Fonts (require restart)", grid=(row, 0))

        row += 1
        self.editorFontLabel = Label(parent, text="    Editor Font: ", grid=(row, 0))
        self.editorFontData = Button(parent, grid=(row, 1), callback=self._getEditorFont)

        row += 1
        self.moduleFontLabel = Label(parent, text="    Module Font: ", grid=(row, 0))
        self.moduleFontData = Button(parent, grid=(row, 1), callback=self._getModuleFont)

        row += 1
        self.messageFontLabel = Label(parent, text="    Message Font: ", grid=(row, 0))
        self.messageFontData = Button(parent, grid=(row, 1), callback=self._getMessageFont)

        row += 1
        HLine(parent, grid=(row, 0), gridSpan=(1, 3), colour=getColours()[DIVIDER], height=15)

        row += 1
        self.userWorkingPathLabel = Label(parent, "User Working Path ", grid=(row, 0), )
        self.userWorkingPathData = PathEdit(parent, grid=(row, 1), vAlign='t')
        self.userWorkingPathData.setMinimumWidth(LineEditsMinimumWidth)
        self.userWorkingPathButton = Button(parent, grid=(row, 2), callback=self._getUserWorkingPath,
                                            icon='icons/directory', hPolicy='fixed')
        # self.userLayoutsLe.setText(self.preferences.general.get('userLayoutsPath'))
        self.userWorkingPathData.textChanged.connect(self._queueSetUserWorkingPath)

        row += 1
        userLayouts = Label(parent, text="User Predefined Layouts ", grid=(row, 0))
        self.userLayoutsLe = PathEdit(parent, grid=(row, 1), vAlign='t')
        self.userLayoutsLe.setMinimumWidth(LineEditsMinimumWidth)
        self.userLayoutsLeButton = Button(parent, grid=(row, 2), callback=self._getUserLayoutsPath,
                                          icon='icons/directory', hPolicy='fixed')
        # self.userLayoutsLe.setText(self.preferences.general.get('userLayoutsPath'))
        self.userLayoutsLe.textChanged.connect(self._queueSetuserLayoutsPath)

        row += 1
        self.auxiliaryFilesLabel = Label(parent, text="Auxiliary Files Path ", grid=(row, 0))
        self.auxiliaryFilesData = PathEdit(parent, grid=(row, 1), vAlign='t')
        self.auxiliaryFilesData.setMinimumWidth(LineEditsMinimumWidth)
        self.auxiliaryFilesDataButton = Button(parent, grid=(row, 2), callback=self._getAuxiliaryFilesPath,
                                               icon='icons/directory', hPolicy='fixed')
        # self.auxiliaryFilesData.setText(self.preferences.general.auxiliaryFilesPath)
        self.auxiliaryFilesData.textChanged.connect(self._queueSetAuxiliaryFilesPath)

        row += 1
        self.macroPathLabel = Label(parent, text="Macro Path", grid=(row, 0))
        self.macroPathData = PathEdit(parent, grid=(row, 1), vAlign='t')
        self.macroPathData.setMinimumWidth(LineEditsMinimumWidth)
        # self.macroPathData.setText(self.preferences.general.userMacroPath)
        self.macroPathDataButton = Button(parent, grid=(row, 2), callback=self._getMacroFilesPath,
                                          icon='icons/directory', hPolicy='fixed')
        self.macroPathData.textChanged.connect(self._queueSetMacroFilesPath)

        row += 1
        self.pluginPathLabel = Label(parent, text="Plugin Path", grid=(row, 0))
        self.pluginPathData = PathEdit(parent, grid=(row, 1), vAlign='t', tipText=NotImplementedTipText)
        self.pluginPathData.setMinimumWidth(LineEditsMinimumWidth)
        # self.pluginPathData.setText(self.preferences.general.userPluginPath)
        self.pluginPathDataButton = Button(parent, grid=(row, 2), callback=self._getPluginFilesPath,
                                           icon='icons/directory', hPolicy='fixed')
        self.pluginPathData.textChanged.connect(self._queueSetPluginFilesPath)

        # TODO enable plugin PathData
        # self.pluginPathData.setDisabled(True)
        # self.pluginPathDataButton.setDisabled(True)

        row += 1
        self.pipesPathLabel = Label(parent, text="Pipes Path", grid=(row, 0), )
        self.userPipesPath = PathEdit(parent, grid=(row, 1), vAlign='t', tipText='')
        self.userPipesPath.setMinimumWidth(LineEditsMinimumWidth)
        self.pipesPathDataButton = Button(parent, grid=(row, 2), callback=self._getUserPipesPath,
                                          icon='icons/directory', hPolicy='fixed')
        self.userPipesPath.textChanged.connect(self._queueSetPipesFilesPath)
        # self.userPipesPath.setEnabled(False)
        # self.pipesPathDataButton.setEnabled(False)

        row += 1
        self.useProjectPathLabel = Label(parent, text="Set Working Path to Project Path: ", grid=(row, 0))
        self.useProjectPathBox = CheckBox(parent, grid=(row, 1))  #, checked=self.preferences.general.useProjectPath)
        self.useProjectPathBox.toggled.connect(partial(self._queueToggleGeneralOptions, 'useProjectPath'))
        self.useProjectPathLabel.setToolTip('Set the current user working path to the project folder on loading')
        self.useProjectPathBox.setToolTip('Set the current user working path to the project folder on loading')

        # row += 1
        # self.annotationsLabel = Label(parent, text="Annotations", grid=(row, 0))
        # try:
        #   annType = self.preferences.general.annotationType
        # except:
        #   annType = 0
        #   self.preferences.general.annotationType = annType
        # self.annotationsData = RadioButtons(parent, texts=['Short', 'Full', 'Pid'],
        #                                                    selectedInd=annType,
        #                                                    callback=self._setAnnotations,
        #                                                    direction='horizontal',
        #                                                    grid=(row, 1), hAlign='l', gridSpan=(1, 2),
        #                                                    tipTexts=None,
        #                                                    )

        row += 1
        HLine(parent, grid=(row, 0), gridSpan=(1, 3), colour=getColours()[DIVIDER], height=15)

        row += 1
        self.useProxyLabel = Label(parent, text="Use Proxy Settings: ", grid=(row, 0))
        self.useProxyBox = CheckBox(parent, grid=(row, 1))  #, checked=self.preferences.proxySettings.useProxy)
        self.useProxyBox.toggled.connect(self._queueSetUseProxy)

        # row += 1
        # self.useSystemProxyLabel = Label(parent, text="   Use System Proxy for Network: ", grid=(row, 0))
        # self.useSystemProxyBox = CheckBox(parent, grid=(row, 1), checked=self.preferences.proxySettings.useSystemProxy)
        # self.useSystemProxyBox.toggled.connect(self._queueSetUseSystemProxy)

        row += 1
        self.proxyAddressLabel = Label(parent, text="   Web Proxy Server: ", grid=(row, 0), hAlign='l')
        self.proxyAddressData = LineEdit(parent, grid=(row, 1), hAlign='l')
        self.proxyAddressData.setMinimumWidth(LineEditsMinimumWidth)
        # self.proxyAddressData.setText(str(self.preferences.proxySettings.proxyAddress))
        self.proxyAddressData.textEdited.connect(self._queueSetProxyAddress)

        row += 1
        self.proxyPortLabel = Label(parent, text="   Port: ", grid=(row, 0), hAlign='l')
        self.proxyPortData = LineEdit(parent, grid=(row, 1), hAlign='l')
        self.proxyPortData.setMinimumWidth(LineEditsMinimumWidth)
        # self.proxyPortData.setText(str(self.preferences.proxySettings.proxyPort))
        self.proxyPortData.textEdited.connect(self._queueSetProxyPort)

        row += 1
        self.useProxyPasswordLabel = Label(parent, text="   Proxy Server Requires Password: ", grid=(row, 0))
        self.useProxyPasswordBox = CheckBox(parent, grid=(row, 1))  #, checked=self.preferences.proxySettings.useProxyPassword)
        self.useProxyPasswordBox.toggled.connect(self._queueSetUseProxyPassword)

        row += 1
        self.proxyUsernameLabel = Label(parent, text="        Username: ", grid=(row, 0), hAlign='l')
        self.proxyUsernameData = LineEdit(parent, grid=(row, 1), hAlign='l')
        self.proxyUsernameData.setMinimumWidth(LineEditsMinimumWidth)
        # self.proxyUsernameData.setText(str(self.preferences.proxySettings.proxyUsername))
        self.proxyUsernameData.textEdited.connect(self._queueSetProxyUsername)

        row += 1
        self.proxyPasswordLabel = Label(parent, text="        Password: ", grid=(row, 0), hAlign='l')
        self.proxyPasswordData = PasswordEdit(parent, grid=(row, 1), hAlign='l')
        self.proxyPasswordData.setMinimumWidth(LineEditsMinimumWidth)
        # self.proxyPasswordData.setText(self._userPreferences.decodeValue(str(self.preferences.proxySettings.proxyPassword)))
        self.proxyPasswordData.textEdited.connect(self._queueSetProxyPassword)

        # set the enabled state of the proxy settings boxes
        # self._setProxyButtons()

        row += 1
        Spacer(parent, 15, 2,
               QtWidgets.QSizePolicy.MinimumExpanding, QtWidgets.QSizePolicy.MinimumExpanding,
               grid=(row, 1), gridSpan=(1, 1))

    def _populate(self):
        """Populate the widgets in the tabs
        """
        # clear all changes
        self._changes.clear()

        with self._changes.blockChanges():
            self.useApplyToSpectrumDisplaysBox.setChecked(self.preferences.general.applyToSpectrumDisplays)
            self._populateGeneralTab()
            self._populateSpectrumTab()
            self._populateExternalProgramsTab()

    def _populateGeneralTab(self):
        """Populate the widgets in the generalTab
        """
        self.languageBox.setCurrentIndex(self.languageBox.findText(self.preferences.general.language))
        self.colourSchemeBox.setCurrentIndex(self.colourSchemeBox.findText(self.preferences.general.colourScheme))
        self.useNativeFileBox.setChecked(self.preferences.general.useNative)
        self.useNativeMenus.setChecked(self.preferences.general.useNativeMenus)
        self.useNativeWebBox.setChecked(self.preferences.general.useNativeWebbrowser)

        self.editorFontData.setText(self.preferences.general.editorFont)
        self.moduleFontData.setText(self.preferences.general.moduleFont)
        self.messageFontData.setText(self.preferences.general.messageFont)

        # TODO:ED disabled for testing
        # self._toggleGeneralOptions('useNativeWebbrowser', True)
        # self.useNativeWebLabel.setEnabled(False)
        # self.useNativeWebBox.setEnabled(False)

        self.autoSaveLayoutOnQuitBox.setChecked(self.preferences.general.autoSaveLayoutOnQuit)
        self.restoreLayoutOnOpeningBox.setChecked(self.preferences.general.restoreLayoutOnOpening)
        self.autoBackupEnabledBox.setChecked(self.preferences.general.autoBackupEnabled)
        self.autoBackupFrequencyData.setValue(self.preferences.general.autoBackupFrequency)
        self.userLayoutsLe.setText(self.preferences.general.userLayoutsPath)
        self.userWorkingPathData.setText(self.preferences.general.userWorkingPath)
        self.auxiliaryFilesData.setText(self.preferences.general.auxiliaryFilesPath)
        self.macroPathData.setText(self.preferences.general.userMacroPath)
        self.pluginPathData.setText(self.preferences.general.userPluginPath)

        # # TODO enable plugin PathData
        # self.pluginPathData.setDisabled(True)
        # self.pluginPathDataButton.setDisabled(True)
        userPipesPath = _fetchUserPipesPath(self.application) # gets from preferences or creates the default dir
        self.userPipesPath.setText(str(userPipesPath))

        self.useProjectPathBox.setChecked(self.preferences.general.useProjectPath)

        self.useProxyBox.setChecked(self.preferences.proxySettings.useProxy)
        self.proxyAddressData.setText(str(self.preferences.proxySettings.proxyAddress))
        self.proxyPortData.setText(str(self.preferences.proxySettings.proxyPort))
        self.useProxyPasswordBox.setChecked(self.preferences.proxySettings.useProxyPassword)
        self.proxyUsernameData.setText(str(self.preferences.proxySettings.proxyUsername))
        self.proxyPasswordData.setText(self._userPreferences.decodeValue(str(self.preferences.proxySettings.proxyPassword)))

        # set the enabled state of the proxy settings boxes
        self._setProxyButtons()

    def _populateSpectrumTab(self):
        """Populate the widgets in the spectrumTab
        """
        self.autoSetDataPathBox.setChecked(self.preferences.general.autoSetDataPath)
        self.userDataPathText.setText(self.preferences.general.dataPath)

        # populate ValidateFrame
        self._validateFrame._populate()

        self.regionPaddingData.setValue(float('%.1f' % (100 * self.preferences.general.stripRegionPadding)))
        self.dropFactorData.setValue(float('%.1f' % (100 * self.preferences.general.peakDropFactor)))
        self.peakFactor1D.setValue(float(self.preferences.general.peakFactor1D))
        volumeIntegralLimit = self.preferences.general.volumeIntegralLimit
        self.volumeIntegralLimitData.setValue(int(volumeIntegralLimit))
        self.peakFittingMethod.setIndex(PEAKFITTINGDEFAULTS.index(self.preferences.general.peakFittingMethod))
        self.showToolbarBox.setChecked(self.preferences.general.showToolbar)
        self.spectrumBorderBox.setChecked(self.preferences.general.showSpectrumBorder)
        self.showGridBox.setChecked(self.preferences.general.showGrid)
        self.showCrosshairBox.setChecked(self.preferences.general.showCrosshair)
        self.showDoubleCrosshairBox.setChecked(self.preferences.general.showDoubleCrosshair)
        self.showSideBandsBox.setChecked(self.preferences.general.showSideBands)
        self.showLastAxisOnlyBox.setChecked(self.preferences.general.lastAxisOnly)
        self.matchAxisCode.setIndex(self.preferences.general.matchAxisCode)
        self.axisOrderingOptions.setIndex(self.preferences.general.axisOrderingOptions)
        self.zoomCentre.setIndex(self.preferences.general.zoomCentreType)
        self.zoomPercentData.setValue(int(self.preferences.general.zoomPercent))
        self.stripWidthZoomPercentData.setValue(int(self.preferences.general.stripWidthZoomPercent))
        self.aspectRatioModeData.setIndex(self.preferences.general.aspectRatioMode)

        self.showZoomXLimitApplyBox.setChecked(self.preferences.general.zoomXLimitApply)
        self.showZoomYLimitApplyBox.setChecked(self.preferences.general.zoomYLimitApply)
        self.showIntensityLimitBox.setValue(self.preferences.general.intensityLimit)
        self.annotationsData.setIndex(self.preferences.general.annotationType)
        self.symbol.setIndex(self.preferences.general.symbolType)
        self.symbolSizePixelData.setValue(float('%i' % self.preferences.general.symbolSizePixel))
        self.symbolThicknessData.setValue(int(self.preferences.general.symbolThickness))
        self.contourThicknessData.setValue(int(self.preferences.general.contourThickness))
        self.autoCorrectBox.setChecked(self.preferences.general.autoCorrectColours)
        _setColourPulldown(self.marksDefaultColourBox, self.preferences.general.defaultMarksColour)
        self.showSideBandsData.setValue(int(self.preferences.general.numSideBands))

        multipletAveraging = self.preferences.general.multipletAveraging
        self.multipletAveraging.setIndex(MULTIPLETAVERAGINGTYPES.index(multipletAveraging) if multipletAveraging in MULTIPLETAVERAGINGTYPES else 0)
        self.singleContoursBox.setChecked(self.preferences.general.generateSinglePlaneContours)

        # NOTE: ED this seems a little awkward
        self.aspectLabel = {}
        self.aspectData = {}
        self._removeWidget(self.aspectLabelFrame)
        self._removeWidget(self.aspectDataFrame)
        for ii, aspect in enumerate(sorted(self.preferences.general.aspectRatios.keys())):
            aspectValue = self.preferences.general.aspectRatios[aspect]
            self.aspectLabel[aspect] = Label(self.aspectLabelFrame, text=aspect, grid=(ii, 0), hAlign='r')
            self.aspectData[aspect] = ScientificDoubleSpinBox(self.aspectDataFrame, min=1, grid=(ii, 0), hAlign='l')
            self.aspectData[aspect].setValue(aspectValue)
            self.aspectData[aspect].setMinimumWidth(LineEditsMinimumWidth)
            if aspect == self.preferences.general._baseAspectRatioAxisCode:
                self.aspectData[aspect].setEnabled(False)
            else:
                self.aspectData[aspect].setEnabled(True)
                self.aspectData[aspect].valueChanged.connect(partial(self._queueSetAspect, aspect))

        self.useSearchBoxModeBox.setChecked(self.preferences.general.searchBoxMode)
        self.useSearchBoxDoFitBox.setChecked(self.preferences.general.searchBoxDoFit)

        self.searchBox1dLabel = {}
        self.searchBox1dData = {}
        self._removeWidget(self.searchBox1dLabelFrame)
        self._removeWidget(self.searchBox1dDataFrame)
        for ii, searchBox1d in enumerate(sorted(self.preferences.general.searchBoxWidths1d.keys())):
            searchBox1dValue = self.preferences.general.searchBoxWidths1d[searchBox1d]
            self.searchBox1dLabel[searchBox1d] = Label(self.searchBox1dLabelFrame, text=searchBox1d, grid=(ii, 0), hAlign='r')
            self.searchBox1dData[searchBox1d] = ScientificDoubleSpinBox(self.searchBox1dDataFrame, min=0.0001, grid=(ii, 0), hAlign='l')
            self.searchBox1dData[searchBox1d].setValue(searchBox1dValue)
            self.searchBox1dData[searchBox1d].setMinimumWidth(LineEditsMinimumWidth)
            # if searchBox1d == self.preferences.general._basesearchBox1dRatioAxisCode:
            #     self.searchBox1dData[searchBox1d].setEnabled(False)
            # else:
            #     self.searchBox1dData[searchBox1d].setEnabled(True)
            self.searchBox1dData[searchBox1d].valueChanged.connect(partial(self._queueSetSearchBox1d, searchBox1d))

        self.searchBoxNdLabel = {}
        self.searchBoxNdData = {}
        self._removeWidget(self.searchBoxNdLabelFrame)
        self._removeWidget(self.searchBoxNdDataFrame)
        for ii, searchBoxNd in enumerate(sorted(self.preferences.general.searchBoxWidthsNd.keys())):
            searchBoxNdValue = self.preferences.general.searchBoxWidthsNd[searchBoxNd]
            self.searchBoxNdLabel[searchBoxNd] = Label(self.searchBoxNdLabelFrame, text=searchBoxNd, grid=(ii, 0), hAlign='r')
            self.searchBoxNdData[searchBoxNd] = ScientificDoubleSpinBox(self.searchBoxNdDataFrame, min=0.0001, grid=(ii, 0), hAlign='l')
            self.searchBoxNdData[searchBoxNd].setValue(searchBoxNdValue)
            self.searchBoxNdData[searchBoxNd].setMinimumWidth(LineEditsMinimumWidth)
            # if searchBoxNd == self.preferences.general._basesearchBoxNdRatioAxisCode:
            #     self.searchBoxNdData[searchBoxNd].setEnabled(False)
            # else:
            #     self.searchBoxNdData[searchBoxNd].setEnabled(True)
            self.searchBoxNdData[searchBoxNd].valueChanged.connect(partial(self._queueSetSearchBoxNd, searchBoxNd))

    def _populateExternalProgramsTab(self):
        """Populate the widgets in the externalProgramsTab
        """
        with self._changes.blockChanges():
            self.pymolPath.setText(self.preferences.externalPrograms.pymol)

    def _setSpectrumTabWidgets(self, parent):
        """Insert a widget in here to appear in the Spectrum Tab. Parent = the Frame obj where the widget should live
        """

        row = 0
        self.autoSetDataPathLabel = Label(parent, text="Auto Set dataPath: ", grid=(row, 0))
        self.autoSetDataPathBox = CheckBox(parent, grid=(row, 1))  #, checked=self.preferences.general.autoSetDataPath)
        self.autoSetDataPathBox.toggled.connect(partial(self._queueToggleGeneralOptions, 'autoSetDataPath'))

        row += 1
        self.userDataPathLabel = Label(parent, "User Data Path", grid=(row, 0), )
        self.userDataPathText = PathEdit(parent, grid=(row, 1), vAlign='t')
        self.userDataPathText.setMinimumWidth(LineEditsMinimumWidth)
        self.userDataPathText.textChanged.connect(self._queueSetUserDataPath)
        # self.userDataPathText.setText(self.preferences.general.dataPath)
        self.userDataPathButton = Button(parent, grid=(row, 2), callback=self._getUserDataPath, icon='icons/directory',
                                         hPolicy='fixed')

        # add validate frame
        row += 1
        self._validateFrame = ValidateSpectraForPreferences(parent, mainWindow=self.mainWindow, spectra=self.project.spectra,
                                                            setLayout=True, showBorder=False, grid=(row, 0), gridSpan=(1, 3))

        self._validateFrame._filePathCallback = self._queueSetValidateFilePath
        self._validateFrame._dataUrlCallback = self._queueSetValidateDataUrl
        self._validateFrame._matchDataUrlWidths = parent
        self._validateFrame._matchFilePathWidths = parent

        self._validateFrame.setVisible(False)

        # row += 1
        # self._dataUrlData = {}
        # self.userDataPathLabel = Label(parent, "$DATA (user datapath)", grid=(row, 0), )
        # self.userDataPathText = PathEdit(parent, grid=(row, 1), vAlign='t')
        # self.userDataPathText.setMinimumWidth(LineEditsMinimumWidth)
        # self.userDataPathText.textChanged.connect(self._queueSetUserDataPath)
        #
        # # if self.project:
        # #     urls = _findDataUrl(self, 'remoteData')
        # #     if urls and urls[0]:
        # #         self.userDataPathText.setValidator(DataUrlValidator(parent=self.userDataPathText, dataUrl=urls[0]))
        # #         _setUrlData(self, urls[0], self.userDataPathText)
        #
        # self.userDataPathText.setText(self.preferences.general.dataPath)
        # self.userDataPathButton = Button(parent, grid=(row, 2), callback=self._getUserDataPath, icon='icons/directory',
        #                                  hPolicy='fixed')

        row += 1
        self.regionPaddingLabel = Label(parent, text="Spectral Padding (%)", grid=(row, 0))
        self.regionPaddingData = DoubleSpinbox(parent, grid=(row, 1), hAlign='l', decimals=1, step=0.1, min=0, max=100)
        self.regionPaddingData.setMinimumWidth(LineEditsMinimumWidth)
        # self.regionPaddingData.setValue(float('%.1f' % (100 * self.preferences.general.stripRegionPadding)))
        self.regionPaddingData.valueChanged.connect(self._queueSetRegionPadding)

        row += 1
        self.dropFactorLabel = Label(parent, text="Peak Picking Drop (%)", grid=(row, 0))
        self.dropFactorData = DoubleSpinbox(parent, grid=(row, 1), hAlign='l', decimals=1, step=0.1, min=0, max=100)
        self.dropFactorData.setMinimumWidth(LineEditsMinimumWidth)
        # self.dropFactorData.setValue(float('%.1f' % (100 * self.preferences.general.peakDropFactor)))
        self.dropFactorData.valueChanged.connect(self._queueSetDropFactor)

        row += 1
<<<<<<< HEAD
        self.dropFactorLabel = Label(parent, text="1D Peak Picking Drop (%)",tipText='Increase to filter out more', grid=(row, 0))
        self.peakFactor1D = DoubleSpinbox(parent, grid=(row, 1), hAlign='l', decimals=1, step=0.1, min=-100, max=100)
=======
        self.dropFactorLabel = Label(parent, text="1D Peak Picking Factor", tipText='Increase to filter out more', grid=(row, 0))
        self.peakFactor1D = DoubleSpinbox(parent, grid=(row, 1), hAlign='l', decimals=1, step=0.1, min=0, max=100)
>>>>>>> bb98b141
        self.peakFactor1D.setMinimumWidth(LineEditsMinimumWidth)
        self.peakFactor1D.valueChanged.connect(self._queueSetDropFactor1D)

        row += 1
        volumeIntegralLimit = self.preferences.general.volumeIntegralLimit
        self.volumeIntegralLimitLabel = Label(parent, text="Volume Integral Limit", grid=(row, 0))
        self.volumeIntegralLimitData = DoubleSpinbox(parent, step=0.05, decimals=2,
                                                     min=1.0, max=5.0, grid=(row, 1), hAlign='l')
        # self.volumeIntegralLimitData.setValue(int(volumeIntegralLimit))
        self.volumeIntegralLimitData.setMinimumWidth(LineEditsMinimumWidth)
        self.volumeIntegralLimitData.valueChanged.connect(self._queueSetVolumeIntegralLimit)

        row += 1
        self.peakFittingMethodLabel = Label(parent, text="Peak Region Fitting Method", grid=(row, 0))
        peakFittingMethod = self.preferences.general.peakFittingMethod
        self.peakFittingMethod = RadioButtons(parent, texts=PEAKFITTINGDEFAULTS,
                                              # selectedInd=PEAKFITTINGDEFAULTS.index(peakFittingMethod),
                                              callback=self._queueSetPeakFittingMethod,
                                              direction='h',
                                              grid=(row, 1), hAlign='l', gridSpan=(1, 2),
                                              tipTexts=None,
                                              )

        ### Not fully Tested, Had some issues with $Path routines in setting the path of the copied spectra.
        ###  Needs more testing for different spectra formats etc. Disabled until completion.
        # row += 1
        # self.keepSPWithinProjectTipText = 'Keep a copy of spectra inside the project directory. Useful when changing the original spectra location path'
        # self.keepSPWithinProject = Label(parent, text="Keep a Copy Inside Project: ", grid=(row, 0))
        # self.keepSPWithinProjectBox = CheckBox(parent, grid=(row, 1), checked=self.preferences.general.keepSpectraInsideProject,
        #                                        tipText=self.keepSPWithinProjectTipText)
        # self.keepSPWithinProjectBox.toggled.connect(partial(self._queueToggleGeneralOptions, 'keepSpectraInsideProject'))

        row += 1
        self.showToolbarLabel = Label(parent, text="Show ToolBar(s): ", grid=(row, 0))
        self.showToolbarBox = CheckBox(parent, grid=(row, 1))  #, checked=self.preferences.general.showToolbar)
        self.showToolbarBox.toggled.connect(partial(self._queueToggleGeneralOptions, 'showToolbar'))

        row += 1
        self.spectrumBorderLabel = Label(parent, text="Show Spectrum Borders: ", grid=(row, 0))
        self.spectrumBorderBox = CheckBox(parent, grid=(row, 1))  #, checked=self.preferences.general.showSpectrumBorder)
        self.spectrumBorderBox.toggled.connect(partial(self._queueToggleGeneralOptions, 'showSpectrumBorder'))

        row += 1
        self.showGridLabel = Label(parent, text="Show Grids: ", grid=(row, 0))
        self.showGridBox = CheckBox(parent, grid=(row, 1))  #, checked=self.preferences.general.showGrid)
        self.showGridBox.toggled.connect(partial(self._queueToggleGeneralOptions, 'showGrid'))

        row += 1
        self.showCrosshairLabel = Label(parent, text="Show Crosshairs: ", grid=(row, 0))
        self.showCrosshairBox = CheckBox(parent, grid=(row, 1))  #, checked=self.preferences.general.showCrosshair)
        self.showCrosshairBox.toggled.connect(partial(self._queueToggleGeneralOptions, 'showCrosshair'))

        row += 1
        self.showDoubleCrosshairLabel = Label(parent, text="    and Double Crosshairs: ", grid=(row, 0))
        self.showDoubleCrosshairBox = CheckBox(parent, grid=(row, 1))  #, checked=self.preferences.general.showDoubleCrosshair)
        self.showDoubleCrosshairBox.toggled.connect(partial(self._queueToggleGeneralOptions, 'showDoubleCrosshair'))

        row += 1
        self.showSideBandsLabel = Label(parent, text="Show MAS Side Bands: ", grid=(row, 0))
        self.showSideBandsBox = CheckBox(parent, grid=(row, 1))  #, checked=self.preferences.general.showGrid)
        self.showSideBandsBox.toggled.connect(partial(self._queueToggleGeneralOptions, 'showSideBands'))

        row += 1
        # numSideBands = self.preferences.general.numSideBands
        self.showSideBands = Label(parent, text='    number of MAS side bands shown:', grid=(row, 0), hAlign='l')
        self.showSideBandsData = DoubleSpinbox(parent, step=1, min=0, max=25, grid=(row, 1), hAlign='l', decimals=0)
        # self.showSideBandsData.setValue(int(numSideBands))
        self.showSideBandsData.setMinimumWidth(LineEditsMinimumWidth)
        self.showSideBandsData.valueChanged.connect(self._queueSetNumSideBands)

        row += 1
        self.showLastAxisOnlyLabel = Label(parent, text="Share Y Axis: ", grid=(row, 0))
        self.showLastAxisOnlyBox = CheckBox(parent, grid=(row, 1))  #, checked=self.preferences.general.lastAxisOnly)
        self.showLastAxisOnlyBox.toggled.connect(partial(self._queueToggleGeneralOptions, 'lastAxisOnly'))

        row += 1
        self.matchAxisCodeLabel = Label(parent, text="Match Axis Codes", grid=(row, 0))
        # matchAxisCode = self.preferences.general.matchAxisCode
        self.matchAxisCode = RadioButtons(parent, texts=['Atom Type', 'Full Axis Code'],
                                          # selectedInd=matchAxisCode,
                                          callback=self._queueSetMatchAxisCode,
                                          direction='h',
                                          grid=(row, 1), hAlign='l', gridSpan=(1, 2),
                                          tipTexts=None,
                                          )

        row += 1
        self.axisOrderingOptionsLabel = Label(parent, text="Axis Ordering", grid=(row, 0))
        # axisOrderingOptions = self.preferences.general.axisOrderingOptions
        self.axisOrderingOptions = RadioButtons(parent, texts=['Use Spectrum Settings', 'Always Ask'],
                                                # selectedInd=axisOrderingOptions,
                                                callback=self._queueSetAxisOrderingOptions,
                                                direction='h',
                                                grid=(row, 1), hAlign='l', gridSpan=(1, 2),
                                                tipTexts=None,
                                                )

        row += 1
        HLine(parent, grid=(row, 0), gridSpan=(1, 3), colour=getColours()[DIVIDER], height=15)

        # row += 1
        #self.showDoubleCursorLabel = Label(parent, text="Show Double Cursor: ", grid=(row, 0))
        #self.showDoubleCursorBox = CheckBox(parent, grid=(row, 1), tipText=NotImplementedTipText)#, checked=self.preferences.general.showDoubleCursor)
        # TODO enable DoubleCursor
        #self.showDoubleCursorBox.setDisabled(True)
        ## self.showDoubleCursorBox.toggled.connect(partial(self._queueToggleGeneralOptions, 'showDoubleCursor'))

        row += 1
        self.zoomCentreLabel = Label(parent, text="Zoom Centre", grid=(row, 0))
        # zoomCentre = self.preferences.general.zoomCentreType
        self.zoomCentre = RadioButtons(parent, texts=['Mouse', 'Screen'],
                                       # selectedInd=zoomCentre,
                                       callback=self._queueSetZoomCentre,
                                       direction='h',
                                       grid=(row, 1), hAlign='l', gridSpan=(1, 2),
                                       tipTexts=None,
                                       )
        # self.zoomCentre.setEnabled(False)

        row += 1
        # zoomPercent = self.preferences.general.zoomPercent
        self.zoomPercentLabel = Label(parent, text="Manual Zoom (%)", grid=(row, 0))
        self.zoomPercentData = DoubleSpinbox(parent, step=1,
                                             min=1, max=100, grid=(row, 1), hAlign='l')
        # self.zoomPercentData.setValue(int(zoomPercent))
        self.zoomPercentData.setMinimumWidth(LineEditsMinimumWidth)
        self.zoomPercentData.valueChanged.connect(self._queueSetZoomPercent)

        row += 1
        # stripWidthZoomPercent = self.preferences.general.stripWidthZoomPercent
        self.stripWidthZoomPercentLabel = Label(parent, text="Strip Width Zoom (%)", grid=(row, 0))
        self.stripWidthZoomPercentData = DoubleSpinbox(parent, step=1,
                                                       min=1, max=100, grid=(row, 1), hAlign='l')
        # self.stripWidthZoomPercentData.setValue(int(stripWidthZoomPercent))
        self.stripWidthZoomPercentData.setMinimumWidth(LineEditsMinimumWidth)
        self.stripWidthZoomPercentData.valueChanged.connect(self._queueSetStripWidthZoomPercent)

        row += 1
        self.showZoomXLimitApplyLabel = Label(parent, text="Apply Zoom limit to X axis: ", grid=(row, 0))
        self.showZoomXLimitApplyBox = CheckBox(parent, grid=(row, 1))  #, checked=self.preferences.general.zoomXLimitApply)
        self.showZoomXLimitApplyBox.toggled.connect(partial(self._queueToggleGeneralOptions, 'zoomXLimitApply'))

        # self._toggleGeneralOptions('zoomXLimitApply', True)
        # self._toggleGeneralOptions('zoomXLimitApply', True)
        # self.showZoomXLimitApplyBox.setChecked(True)
        # self.showZoomXLimitApplyBox.setEnabled(False)

        row += 1
        self.showZoomYLimitApplyLabel = Label(parent, text="Apply Zoom limit to Y axis: ", grid=(row, 0))
        self.showZoomYLimitApplyBox = CheckBox(parent, grid=(row, 1))  #, checked=self.preferences.general.zoomYLimitApply)
        self.showZoomYLimitApplyBox.toggled.connect(partial(self._queueToggleGeneralOptions, 'zoomYLimitApply'))

        # self._toggleGeneralOptions('zoomYLimitApply', True)
        # self.showZoomYLimitApplyBox.setChecked(True)
        # self.showZoomYLimitApplyBox.setEnabled(False)

        row += 1
        # intensityLimit = self.preferences.general.intensityLimit
        self.showIntensityLimitLabel = Label(parent, text='Minimum Intensity Limit', grid=(row, 0), hAlign='l')
        self.showIntensityLimitBox = ScientificDoubleSpinBox(parent,  #step=1,
                                                             min=1e-6, grid=(row, 1), hAlign='l')
        # self.showIntensityLimitBox.setValue(intensityLimit)
        self.showIntensityLimitBox.setMinimumWidth(LineEditsMinimumWidth)
        self.showIntensityLimitBox.valueChanged.connect(self._queueSetIntensityLimit)

        # row += 1
        # self.matchAxisCodeLabel = Label(parent, text="Match Axis Codes", grid=(row, 0))
        # matchAxisCode = self.preferences.general.matchAxisCode
        # self.matchAxisCode = RadioButtons(parent, texts=['Atom Type', 'Full Axis Code'],
        #                                 selectedInd=matchAxisCode,
        #                                 callback=self._setMatchAxisCode,
        #                                 direction='v',
        #                                 grid=(row, 1), hAlign='l', gridSpan=(1, 2),
        #                                 tipTexts=None,
        #                                 )

        # row += 1
        # self.showGridLabel = Label(parent, text="Show Grids: ", grid=(row, 0))
        # self.showGridBox = CheckBox(parent, grid=(row, 1), checked=self.preferences.general.showGrid)
        # self.showGridBox.toggled.connect(partial(self._queueToggleGeneralOptions, 'showGrid'))
        #
        # row += 1
        # self.showLastAxisOnlyLabel = Label(parent, text="Share Y Axis: ", grid=(row, 0))
        # self.showLastAxisOnlyBox = CheckBox(parent, grid=(row, 1), checked=self.preferences.general.lastAxisOnly)
        # self.showLastAxisOnlyBox.toggled.connect(partial(self._queueToggleGeneralOptions, 'lastAxisOnly'))

        row += 1
        HLine(parent, grid=(row, 0), gridSpan=(1, 3), colour=getColours()[DIVIDER], height=15)

        row += 1
        self.aspectRatioModeLabel = Label(parent, text="Aspect Ratio Mode", grid=(row, 0))
        self.aspectRatioModeData = RadioButtons(parent, texts=['Free', 'Locked', 'Fixed'],
                                                # selectedInd=annType,
                                                callback=self._queueSetAspectRatioMode,
                                                direction='h',
                                                grid=(row, 1), hAlign='l', gridSpan=(1, 2),
                                                tipTexts=None,
                                                )

        row += 1
        self.aspectLabel = {}
        self.aspectData = {}
        self.aspectLabelFrame = Frame(parent, setLayout=True, showBorder=False, grid=(row, 0))
        self.aspectDataFrame = Frame(parent, setLayout=True, showBorder=False, grid=(row, 1))

        row += 1
        self.useSearchBoxModeLabel = Label(parent, text="Use Search Box Widths: ", grid=(row, 0))
        self.useSearchBoxModeBox = CheckBox(parent, grid=(row, 1))  #, checked=self.preferences.searchBoxWidthsSettings.useSearchBoxMode)
        self.useSearchBoxModeBox.toggled.connect(self._queueSetUseSearchBoxMode)
        self.useSearchBoxModeLabel.setToolTip(
                'Use defined search box widths (ppm)\nor default to ±4 index points.\nNote, default will depend on resolution of spectrum')
        self.useSearchBoxModeBox.setToolTip(
                'Use defined search box widths (ppm)\nor default to ±4 index points.\nNote, default will depend on resolution of spectrum')

        row += 1
        self.useSearchBoxDoFitLabel = Label(parent, text="Apply Peak Fitting Method\n after Snap To Extrema: ", grid=(row, 0))
        self.useSearchBoxDoFitBox = CheckBox(parent, grid=(row, 1))  #, checked=self.preferences.searchBoxDoFitSettings.useSearchBoxDoFit)
        self.useSearchBoxDoFitBox.toggled.connect(self._queueSetUseSearchBoxDoFit)
        self.useSearchBoxDoFitLabel.setToolTip('Option to apply fitting method after initial snap to extrema')
        self.useSearchBoxDoFitBox.setToolTip('Option to apply fitting method after initial snap to extrema')

        row += 1
        self.defaultSearchBox1dRatioLabel = Label(parent, text="1d Search Box Widths (ppm): ", grid=(row, 0), hAlign='r')

        row += 1
        self.searchBox1dLabel = {}
        self.searchBox1dData = {}
        self.searchBox1dLabelFrame = Frame(parent, setLayout=True, showBorder=False, grid=(row, 0))
        self.searchBox1dDataFrame = Frame(parent, setLayout=True, showBorder=False, grid=(row, 1))

        row += 1
        self.defaultSearchBoxNdRatioLabel = Label(parent, text="Nd Search Box Widths (ppm): ", grid=(row, 0), hAlign='r')

        row += 1
        self.searchBoxNdLabel = {}
        self.searchBoxNdData = {}
        self.searchBoxNdLabelFrame = Frame(parent, setLayout=True, showBorder=False, grid=(row, 0))
        self.searchBoxNdDataFrame = Frame(parent, setLayout=True, showBorder=False, grid=(row, 1))

        # for aspect in sorted(self.preferences.general.aspectRatios.keys()):
        #     # aspectValue = self.preferences.general.aspectRatios[aspect]
        #     self.aspectLabel[aspect] = Label(parent, text=aspect, grid=(row, 0), hAlign='r')
        #     self.aspectData[aspect] = ScientificDoubleSpinBox(parent,  #step=1,
        #                                                       min=1, grid=(row, 1), hAlign='l')
        #     # self.aspectData[aspect].setValue(aspectValue)
        #     self.aspectData[aspect].setMinimumWidth(LineEditsMinimumWidth)
        #     self.aspectData[aspect].valueChanged.connect(partial(self._queueSetAspect, aspect))
        #     row += 1

        row += 1
        HLine(parent, grid=(row, 0), gridSpan=(1, 3), colour=getColours()[DIVIDER], height=15)

        row += 1
        self.annotationsLabel = Label(parent, text="Peak Annotations", grid=(row, 0))
        # try:
        #     annType = self.preferences.general.annotationType
        # except:
        #     annType = 0
        #     self.preferences.general.annotationType = annType
        self.annotationsData = RadioButtons(parent, texts=['Short', 'Full', 'Pid', 'Minimal', 'Peak Id'],
                                            # selectedInd=annType,
                                            callback=self._queueSetAnnotations,
                                            direction='h',
                                            grid=(row, 1), hAlign='l', gridSpan=(1, 2),
                                            tipTexts=None,
                                            )
        row += 1
        self.symbolsLabel = Label(parent, text="Symbols", grid=(row, 0))
        # symbol = self.preferences.general.symbolType
        self.symbol = RadioButtons(parent, texts=['Cross', 'lineWidths', 'Filled lineWidths', 'Plus'],
                                   # selectedInd=symbol,
                                   callback=self._queueSetSymbol,
                                   direction='h',
                                   grid=(row, 1), hAlign='l', gridSpan=(1, 2),
                                   tipTexts=None,
                                   )

        row += 1
        self.symbolSizePixelLabel = Label(parent, text="Symbol Size (pixels)", grid=(row, 0))
        self.symbolSizePixelData = Spinbox(parent, step=1,
                                           min=2, max=50, grid=(row, 1), hAlign='l')
        self.symbolSizePixelData.setMinimumWidth(LineEditsMinimumWidth)
        # symbolSizePixel = self.preferences.general.symbolSizePixel
        # self.symbolSizePixelData.setValue(float('%i' % symbolSizePixel))
        self.symbolSizePixelData.valueChanged.connect(self._queueSetSymbolSizePixel)

        row += 1
        self.symbolThicknessLabel = Label(parent, text="Symbol Thickness (points)", grid=(row, 0))
        self.symbolThicknessData = Spinbox(parent, step=1,
                                           min=1, max=20, grid=(row, 1), hAlign='l')
        self.symbolThicknessData.setMinimumWidth(LineEditsMinimumWidth)
        # symbolThickness = self.preferences.general.symbolThickness
        # self.symbolThicknessData.setValue(int(symbolThickness))
        self.symbolThicknessData.valueChanged.connect(self._queueSetSymbolThickness)

        row += 1
        self.contourThicknessLabel = Label(parent, text="Contour Thickness (points)", grid=(row, 0))
        self.contourThicknessData = Spinbox(parent, step=1,
                                            min=1, max=20, grid=(row, 1), hAlign='l')
        self.contourThicknessData.setMinimumWidth(LineEditsMinimumWidth)
        # contourThickness = self.preferences.general.contourThickness
        # self.contourThicknessData.setValue(int(contourThickness))
        self.contourThicknessData.valueChanged.connect(self._queueSetContourThickness)

        row += 1
        HLine(parent, grid=(row, 0), gridSpan=(1, 3), colour=getColours()[DIVIDER], height=15)

        row += 1
        self.autoCorrectLabel = Label(parent, text="Autocorrect Colours: ", grid=(row, 0))
        self.autoCorrectBox = CheckBox(parent, grid=(row, 1))  #, checked=self.preferences.general.autoCorrectColours)
        self.autoCorrectBox.toggled.connect(partial(self._queueToggleGeneralOptions, 'autoCorrectColours'))

        row += 1
        self.marksDefaultColourLabel = Label(parent, text="Default Marks Colour:", grid=(row, 0))
        self.marksDefaultColourBox = PulldownList(parent, grid=(row, 1), vAlign='t')

        # populate colour pulldown and set to the current colour
        fillColourPulldown(self.marksDefaultColourBox, allowAuto=False)
        self.marksDefaultColourBox.currentIndexChanged.connect(self._queueChangeMarksColourIndex)

        # add a colour dialog button
        self.marksDefaultColourButton = Button(parent, grid=(row, 2), vAlign='t', hAlign='l',
                                               icon='icons/colours', hPolicy='fixed')
        self.marksDefaultColourButton.clicked.connect(self._queueChangeMarksColourButton)

        row += 1
        HLine(parent, grid=(row, 0), gridSpan=(1, 3), colour=getColours()[DIVIDER], height=15)

        row += 1
        self.multipletAveragingLabel = Label(parent, text="Multiplet Averaging:", grid=(row, 0))
        # multipletAveraging = self.preferences.general.multipletAveraging
        self.multipletAveraging = RadioButtons(parent, texts=MULTIPLETAVERAGINGTYPES,
                                               # selectedInd=MULTIPLETAVERAGINGTYPES.index(
                                               #         multipletAveraging) if multipletAveraging in MULTIPLETAVERAGINGTYPES else 0,
                                               callback=self._queueSetMultipletAveraging,
                                               direction='h',
                                               grid=(row, 1), hAlign='l', gridSpan=(1, 2),
                                               tipTexts=None,
                                               )

        row += 1
        HLine(parent, grid=(row, 0), gridSpan=(1, 3), colour=getColours()[DIVIDER], height=15)

        row += 1
        self.singleContoursLabel = Label(parent, text="Generate Single Contours\n   per Plane: ", grid=(row, 0))
        self.singleContoursBox = CheckBox(parent, grid=(row, 1))  #, checked=self.preferences.general.generateSinglePlaneContours)
        self.singleContoursBox.toggled.connect(partial(self._queueToggleGeneralOptions, 'generateSinglePlaneContours'))

        # add spacer to stop columns changing width
        row += 1
        Spacer(parent, 15, 2,
               QtWidgets.QSizePolicy.MinimumExpanding, QtWidgets.QSizePolicy.MinimumExpanding,
               grid=(row, 1), gridSpan=(1, 1))

    @queueStateChange(_verifyPopupApply)
    def _queueChangeMarksColourIndex(self, value):
        if value >= 0 and list(spectrumColours.keys())[value] != self.preferences.general.defaultMarksColour:
            return partial(self._changeMarksColourIndex, value)

    def _changeMarksColourIndex(self, value):
        """Change the default maerks colour in the preferences
        """
        newColour = list(spectrumColours.keys())[list(spectrumColours.values()).index(colourNameNoSpace(self.marksDefaultColourBox.currentText()))]
        if newColour:
            self.preferences.general.defaultMarksColour = newColour

    def _queueChangeMarksColourButton(self):
        """set the default marks colour from the colour dialog
        """
        dialog = ColourDialog(self)
        newColour = dialog.getColor()
        if newColour is not None:
            addNewColour(newColour)
            fillColourPulldown(self.marksDefaultColourBox, allowAuto=False)
            self.marksDefaultColourBox.setCurrentText(spectrumColours[newColour.name()])

    def _setExternalProgramsTabWidgets(self, parent):
        """
        Insert a widget in here to appear in the externalPrograms Tab
        """

        row = 0
        self.pymolPathLabel = Label(parent, "Pymol Path", grid=(row, 0), )
        self.pymolPath = PathEdit(parent, grid=(row, 1), hAlign='t')
        self.pymolPath.setMinimumWidth(LineEditsMinimumWidth)
        self.pymolPath.textChanged.connect(self._queueSetPymolPath)
        # self.pymolPath.setText(self.preferences.externalPrograms.pymol)
        self.pymolPathButton = Button(parent, grid=(row, 2), callback=self._getPymolPath, icon='icons/directory',
                                      hPolicy='fixed')

        self.testPymolPathButton = Button(parent, grid=(row, 3), callback=self._testPymol,
                                          text='test', hPolicy='fixed')

        # add spacer to stop columns changing width
        row += 1
        Spacer(parent, 15, 2,
               QtWidgets.QSizePolicy.Expanding, QtWidgets.QSizePolicy.MinimumExpanding,
               grid=(row, 1), gridSpan=(1, 1))

    def _testPymol(self):
        program = self.pymolPath.get()
        if not self._testExternalProgram(program):
            self.sender().setText('Failed')
        else:
            self.sender().setText('Success')

    def _testExternalProgram(self, program):
        import subprocess

        try:
            # TODO:ED check whether relative or absolute path and test
            # import ccpn.framework.PathsAndUrls as PAU
            # pathCwd = PAU.ccpnCodePath
            # programPath = os.path.abspath(os.path.join(pathCwd, program))

            p = subprocess.Popen(program,
                                 shell=False,
                                 stdout=subprocess.PIPE,
                                 stderr=subprocess.PIPE)
            return True

        except Exception as e:
            getLogger().warning('Testing External program: Failed.' + str(e))
            return False

    # def _getDataPath(self):
    #     if os.path.exists('/'.join(self.userDataPathText.text().split('/')[:-1])):
    #         currentDataPath = '/'.join(self.userDataPathText.text().split('/')[:-1])
    #     else:
    #         currentDataPath = os.path.expanduser('~')
    #     dialog = FileDialog(self, text='Select Data File', directory=currentDataPath, fileMode=2, acceptMode=0,
    #                         preferences=self.preferences.general)
    #     directory = dialog.selectedFiles()
    #     if directory:
    #         self.userDataPathText.setText(directory[0])
    #         self.preferences.general.dataPath = directory[0]
    #
    # def _setDataPath(self):
    #     if self.userDataPathText.isModified():
    #         newPath = self.userDataPathText.text().strip()
    #
    #         self.preferences.general.dataPath = newPath     # do we need this?
    #
    #         dataUrl = self.project._apiNmrProject.root.findFirstDataLocationStore(
    #                 name='standard').findFirstDataUrl(name='remoteData')
    #         dataUrl.url = Implementation.Url(path=newPath)

    @queueStateChange(_verifyPopupApply)
    def _queueSetUserDataPath(self):
        value = self.userDataPathText.get()
        if value != self.preferences.general.dataPath:
            return partial(self._setUserDataPath, value)

    def _setUserDataPath(self, value):
        # newPath = self.userDataPathText.text().strip()
        self.preferences.general.dataPath = value

    def _getUserDataPath(self):
        if os.path.exists(os.path.expanduser(self.userDataPathText.text())):
            currentDataPath = os.path.expanduser(self.userDataPathText.text())
        else:
            currentDataPath = os.path.expanduser('~')
        dialog = FileDialog(self, text='Select User Working File', directory=currentDataPath, fileMode=2, acceptMode=0,
                            preferences=self.preferences,
                            pathID=USERDATAPATH)
        dialog._show()
        directory = dialog.selectedFiles()
        if directory and len(directory) > 0:
            self.userDataPathText.setText(directory[0])
            # self._setUserDataPath()
            # self.preferences.general.dataPath = directory[0]

    @queueStateChange(_verifyPopupApply)
    def _queueSetUserWorkingPath(self):
        value = self.userWorkingPathData.get()
        if value != self.preferences.general.userWorkingPath:
            return partial(self._setUserWorkingPath, value)

    def _setUserWorkingPath(self, value):
        # newPath = self.userWorkingData.text()
        self.preferences.general.userWorkingPath = value

    def _getUserWorkingPath(self):
        if os.path.exists(os.path.expanduser(self.userWorkingPathData.text())):
            currentDataPath = os.path.expanduser(self.userWorkingPathData.text())
        else:
            currentDataPath = os.path.expanduser('~')
        dialog = FileDialog(self, text='Select Data File', directory=currentDataPath, fileMode=2, acceptMode=0,
                            preferences=self.preferences,
                            pathID=USERWORKINGPATH)
        dialog._show()
        directory = dialog.selectedFiles()
        if directory and len(directory) > 0:
            self.userWorkingPathData.setText(directory[0])
            # self._setUserWorkingPath()
            # self.preferences.general.userWorkingPath = directory[0]

    @queueStateChange(_verifyPopupApply)
    def _queueSetAuxiliaryFilesPath(self):
        value = self.auxiliaryFilesData.get()
        if value != self.preferences.general.auxiliaryFilesPath:
            return partial(self._setAuxiliaryFilesPath, value)

    def _setAuxiliaryFilesPath(self, value):
        # newPath = self.auxiliaryFilesData.text()
        self.preferences.general.auxiliaryFilesPath = value

    def _getAuxiliaryFilesPath(self):
        if os.path.exists(os.path.expanduser(self.auxiliaryFilesData.text())):
            currentDataPath = os.path.expanduser(self.auxiliaryFilesData.text())
        else:
            currentDataPath = os.path.expanduser('~')
        dialog = FileDialog(self, text='Select Data File', directory=currentDataPath, fileMode=2, acceptMode=0,
                            preferences=self.preferences,
                            pathID=USERAUXILIARYPATH)
        dialog._show()
        directory = dialog.selectedFiles()
        if directory and len(directory) > 0:
            self.auxiliaryFilesData.setText(directory[0])
            # self._setAuxiliaryFilesPath()
            # self.preferences.general.auxiliaryFilesPath = directory[0]

    @queueStateChange(_verifyPopupApply)
    def _queueSetValidateDataUrl(self, dataUrl, newUrl, urlValid, dim):
        """Set the new url in the dataUrl
        dim is required by the decorator to give a unique id for dataUrl row
        """
        if newUrl != dataUrl.url.path:
            return partial(self._validatePreferencesDataUrl, dataUrl, newUrl, urlValid, dim)

    def _validatePreferencesDataUrl(self, dataUrl, newUrl, urlValid, dim):
        """Put the new dataUrl into the dataUrl and the preferences.general.dataPath
        Extra step incase urlValid needs to be checked
        """
        if dim == 0:
            # must be the first dataUrl for the preferences
            # self.preferences.general.dataPath = newUrl
            pass

        # if urlValid:
        self._validateFrame.dataUrlFunc(dataUrl, newUrl)

    @queueStateChange(_verifyPopupApply)
    def _queueSetValidateFilePath(self, spectrum, filePath, dim):
        """Set the new filePath for the spectrum
        dim is required by the decorator to give a unique id for filePath row
        """
        if filePath != spectrum.filePath:
            return partial(self._validateFrame.filePathFunc, spectrum, filePath)

    @queueStateChange(_verifyPopupApply)
    def _queueSetuserLayoutsPath(self):
        value = self.userLayoutsLe.get()
        if value != self.preferences.general.userLayoutsPath:
            return partial(self._setUserLayoutsPath, value)

    def _setUserLayoutsPath(self, value):
        # newPath = self.userLayoutsLe.text()
        self.preferences.general.userLayoutsPath = value

    def _getUserLayoutsPath(self):
        if os.path.exists(os.path.expanduser(self.userLayoutsLe.text())):
            currentDataPath = os.path.expanduser(self.userLayoutsLe.text())
        else:
            currentDataPath = os.path.expanduser('~')
        dialog = FileDialog(self, text='Select Data File', directory=currentDataPath, fileMode=2, acceptMode=0,
                            preferences=self.preferences,
                            pathID=USERLAYOUTSPATH)
        dialog._show()
        directory = dialog.selectedFiles()
        if directory and len(directory) > 0:
            self.userLayoutsLe.setText(directory[0])
            # self._setuserLayoutsPath()
            # self.preferences.general.userLayoutsPath = directory[0]

    @queueStateChange(_verifyPopupApply)
    def _queueSetMacroFilesPath(self):
        value = self.macroPathData.get()
        if value != self.preferences.general.userMacroPath:
            return partial(self._setMacroFilesPath, value)

    def _setMacroFilesPath(self, value):
        # newPath = self.macroPathData.text()
        self.preferences.general.userMacroPath = value

    def _getMacroFilesPath(self):
        if os.path.exists(os.path.expanduser(self.macroPathData.text())):
            currentDataPath = os.path.expanduser(self.macroPathData.text())
        else:
            currentDataPath = os.path.expanduser('~')
        dialog = FileDialog(self, text='Select Data File', directory=currentDataPath, fileMode=2, acceptMode=0,
                            preferences=self.preferences,
                            pathID=USERMACROSPATH)
        dialog._show()
        directory = dialog.selectedFiles()
        if directory and len(directory) > 0:
            self.macroPathData.setText(directory[0])
            # self._setMacroFilesPath()
            # self.preferences.general.userMacroPath = directory[0]

    @queueStateChange(_verifyPopupApply)
    def _queueSetPluginFilesPath(self):
        value = self.pluginPathData.get()
        if value != self.preferences.general.userPluginPath:
            return partial(self._setPluginFilesPath, value)

    def _setPluginFilesPath(self, value):
        # newPath = self.pluginPathData.text()
        self.preferences.general.userPluginPath = value

    def _getPluginFilesPath(self):
        if os.path.exists(os.path.expanduser(self.pluginPathData.text())):
            currentDataPath = os.path.expanduser(self.pluginPathData.text())
        else:
            currentDataPath = os.path.expanduser('~')
        dialog = FileDialog(self, text='Select Data File', directory=currentDataPath, fileMode=2, acceptMode=0,
                            preferences=self.preferences,
                            pathID=USERPLUGINSPATH)
        dialog._show()
        directory = dialog.selectedFiles()
        if directory and len(directory) > 0:
            self.pluginPathData.setText(directory[0])
            # self._setPluginFilesPath()
            # self.preferences.general.pluginMacroPath = directory[0]

    @queueStateChange(_verifyPopupApply)
    def _queueSetPipesFilesPath(self):
        value = self.userPipesPath.get()
        if value != self.preferences.general.userPipesPath:
            return partial(self._setPipesFilesPath, value)

    def _setPipesFilesPath(self, value):
        # newPath = self.userPipesPath.text()
        self.preferences.general.userPipesPath = value

    def _getUserPipesPath(self):
        # TODO ADD OPTION TO CHANGE
        if os.path.exists(os.path.expanduser(self.userPipesPath.text())):
            currentDataPath = os.path.expanduser(self.userPipesPath.text())
        else:
            currentDataPath = _fetchUserPipesPath(self.application)
            # currentDataPath = os.path.expanduser('~')
        dialog = FileDialog(self, text='Select Data File', directory=currentDataPath, fileMode=2, acceptMode=0,
                            preferences=self.preferences,
                            pathID=USERPIPESPATH)
        dialog._show()
        directory = dialog.selectedFiles()
        if directory and len(directory) > 0:
            self.userPipesPath.setText(directory[0])
            self._setPipesFilesPath(directory[0])

    @queueStateChange(_verifyPopupApply)
    def _queueChangeLanguage(self, value):
        value = languages[value]
        if value != self.preferences.general.language:
            return partial(self._changeLanguage, value)

    def _changeLanguage(self, value):
        self.preferences.general.language = value  #(languages[value])

    @queueStateChange(_verifyPopupApply)
    def _queueChangeColourScheme(self, value):
        value = COLOUR_SCHEMES[value]
        if value != self.preferences.general.colourScheme:
            return partial(self._changeColourScheme, value)

    def _changeColourScheme(self, value):
        # self._oldColourScheme = self.preferences.general.colourScheme
        self.preferences.general.colourScheme = value  #(COLOUR_SCHEMES[value])

    @queueStateChange(_verifyPopupApply)
    def _queueToggleGeneralOptions(self, option, checked):
        """Toggle a general checkbox option in the preferences
        Requires the parameter to be called 'option' so that the decorator gives it a unique name
        in the internal updates dict
        """
        if checked != self.preferences.general[option]:
            return partial(self._toggleGeneralOptions, option, checked)

    def _toggleGeneralOptions(self, preference, checked):
        self.preferences.general[preference] = checked
        # if preference == 'showToolbar':
        #     for spectrumDisplay in self.project.spectrumDisplays:
        #         spectrumDisplay.spectrumUtilToolBar.setVisible(checked)
        # elif preference == 'showSpectrumBorder':
        #     for strip in self.project.strips:
        #         for spectrumView in strip.spectrumViews:
        #             spectrumView._setBorderItemHidden(checked)
        if preference == 'autoBackupEnabled':
            self.application.updateAutoBackup()

    @queueStateChange(_verifyPopupApply)
    def _queueSetPymolPath(self):
        value = self.pymolPath.get()
        if 'externalPrograms' in self.preferences:
            if 'pymol' in self.preferences.externalPrograms:
                if value != self.preferences.externalPrograms.pymol:
                    self.testPymolPathButton.setText('test')
                    return partial(self._setPymolPath, value)

    def _setPymolPath(self, value):
        # pymolPath = self.pymolPath.get()
        if 'externalPrograms' in self.preferences:
            if 'pymol' in self.preferences.externalPrograms:
                self.preferences.externalPrograms.pymol = value
        # self.testPymolPathButton.setText('test')

    def _getPymolPath(self):
        # NB native dialog on OSX does not show contentens of an .app dir.
        # Therefore cannot navigate and set the exec file that is needed for the correct usage of PyMOL!
        dialog = FileDialog(self, text='Select File',
                            useNative=False,
                            directory=str(self.pymolPath.get()),
                            # preferences=self.preferences, # Do not use native
                            pathID=USEROTHERPATH)
        dialog.setOption(QtWidgets.QFileDialog.DontUseNativeDialog)
        dialog._show()
        file = dialog.selectedFile()
        if file:
            self.pymolPath.setText(file)
            # self._setPymolPath()

    @queueStateChange(_verifyPopupApply)
    def _queueSetAutoBackupFrequency(self):
        textFromValue = self.autoBackupFrequencyData.textFromValue
        value = self.autoBackupFrequencyData.get()
        prefValue = textFromValue(self.preferences.general.autoBackupFrequency)
        if textFromValue(value) != prefValue:
            return partial(self._setAutoBackupFrequency, value)

    def _setAutoBackupFrequency(self, value):
        # try:
        #     frequency = int(self.autoBackupFrequencyData.text())
        # except:
        #     return
        self.preferences.general.autoBackupFrequency = value
        self.application.updateAutoBackup()

    @queueStateChange(_verifyPopupApply)
    def _queueSetRegionPadding(self):
        textFromValue = self.regionPaddingData.textFromValue
        value = self.regionPaddingData.get()
        prefValue = textFromValue(100 * self.preferences.general.stripRegionPadding)
        if value >= 0 and textFromValue(value) != prefValue:
            return partial(self._setRegionPadding, 0.01 * value)

    def _setRegionPadding(self, value):
        # try:
        #     padding = 0.01 * float(self.regionPaddingData.text())
        # except:
        #     return
        self.preferences.general.stripRegionPadding = value

    @queueStateChange(_verifyPopupApply)
    def _queueSetDropFactor(self):
        textFromValue = self.dropFactorData.textFromValue
        value = self.dropFactorData.get()
        prefValue = textFromValue(100 * self.preferences.general.peakDropFactor)
        if value >= 0 and textFromValue(value) != prefValue:
            return partial(self._setDropFactor, 0.01 * value)
        else:
            pass

    def _setDropFactor(self, value):
        # try:
        #     dropFactor = 0.01 * float(self.dropFactorData.text())
        # except:
        #     return
        self.preferences.general.peakDropFactor = value

    @queueStateChange(_verifyPopupApply)
    def _queueSetDropFactor1D(self):
        value = self.peakFactor1D.get()
        return partial(self._set1DPeakFactor, value)

    def _set1DPeakFactor(self, value):
        self.preferences.general.peakFactor1D = value

    @queueStateChange(_verifyPopupApply)
    def _queueSetSymbolSizePixel(self):
        value = self.symbolSizePixelData.get()
        if value != self.preferences.general.symbolSizePixel:
            return partial(self._setSymbolSizePixel, value)

    def _setSymbolSizePixel(self, value):
        """
        Set the size of the symbols (pixels)
        """
        # try:
        #     symbolSizePixel = int(self.symbolSizePixelData.text())
        # except:
        #     return
        self.preferences.general.symbolSizePixel = value

    @queueStateChange(_verifyPopupApply)
    def _queueSetSymbolThickness(self):
        value = self.symbolThicknessData.get()
        if value != self.preferences.general.symbolThickness:
            return partial(self._setSymbolThickness, value)

    def _setSymbolThickness(self, value):
        """
        Set the Thickness of the peak symbols (ppm)
        """
        # try:
        #     symbolThickness = int(self.symbolThicknessData.text())
        # except:
        #     return
        self.preferences.general.symbolThickness = value

    @queueStateChange(_verifyPopupApply)
    def _queueSetContourThickness(self):
        value = self.contourThicknessData.get()
        if value != self.preferences.general.contourThickness:
            return partial(self._setContourThickness, value)

    def _setContourThickness(self, value):
        """
        Set the Thickness of the peak contours (ppm)
        """
        # try:
        #     contourThickness = int(self.contourThicknessData.text())
        # except:
        #     return
        self.preferences.general.contourThickness = value

    # @queueStateChange(_verifyApply)
    # def _queueToggleSpectralOptions(self, preference, checked):
    #     if checked != self.preferences.spectra[preference]:
    #         return partial(self._toggleSpectralOptions, checked)
    #
    # def _toggleSpectralOptions(self, preference, checked):
    #     self.preferences.spectra[preference] = str(checked)

    @queueStateChange(_verifyPopupApply)
    def _queueSetAspectRatioMode(self):
        value = self.aspectRatioModeData.getIndex()
        if value != self.preferences.general.aspectRatioMode:
            return partial(self._setAspectRatioMode, value)

    def _setAspectRatioMode(self, value):
        """
        Set the aspectRatioMode
        """
        # try:
        #     aspectRatioMode = self.aspectRatioModeData.getIndex()
        # except:
        #     return
        self.preferences.general.aspectRatioMode = value

    @queueStateChange(_verifyPopupApply)
    def _queueSetAnnotations(self):
        value = self.annotationsData.getIndex()
        if value != self.preferences.general.annotationType:
            return partial(self._setAnnotations, value)

    def _setAnnotations(self, value):
        """
        Set the annotation type for the pid labels
        """
        # try:
        #     annotationType = self.annotationsData.getIndex()
        # except:
        #     return
        self.preferences.general.annotationType = value

    @queueStateChange(_verifyPopupApply)
    def _queueSetSymbol(self):
        value = self.symbol.getIndex()
        if value != self.preferences.general.symbolType:
            return partial(self._setSymbol, value)

    def _setSymbol(self, value):
        """
        Set the peak symbol type - current a cross or lineWidths
        """
        # try:
        #     symbol = self.symbol.getIndex()
        # except:
        #     return
        self.preferences.general.symbolType = value

    @queueStateChange(_verifyPopupApply)
    def _queueSetZoomCentre(self):
        value = self.zoomCentre.getIndex()
        if value != self.preferences.general.zoomCentreType:
            return partial(self._setZoomCentre, value)

    def _setZoomCentre(self, value):
        """
        Set the zoom centring method to either mouse position or centre of the screen
        """
        # try:
        #     zoomCentre = self.zoomCentre.getIndex()
        # except:
        #     return
        self.preferences.general.zoomCentreType = value

    @queueStateChange(_verifyPopupApply)
    def _queueSetZoomPercent(self):
        textFromValue = self.zoomPercentData.textFromValue
        value = self.zoomPercentData.get()
        prefValue = textFromValue(self.preferences.general.zoomPercent)
        if value >= 0 and textFromValue(value) != prefValue:
            return partial(self._setZoomPercent, value)

    def _setZoomPercent(self, value):
        """
        Set the value for manual zoom
        """
        # try:
        #     zoomPercent = float(self.zoomPercentData.text())
        # except:
        #     return
        self.preferences.general.zoomPercent = value

    @queueStateChange(_verifyPopupApply)
    def _queueSetStripWidthZoomPercent(self):
        textFromValue = self.stripWidthZoomPercentData.textFromValue
        value = self.stripWidthZoomPercentData.get()
        prefValue = textFromValue(self.preferences.general.stripWidthZoomPercent)
        if value >= 0 and textFromValue(value) != prefValue:
            return partial(self._setStripWidthZoomPercent, value)

    def _setStripWidthZoomPercent(self, value):
        """
        Set the value for increasing/decreasing width of strips
        """
        # try:
        #     stripWidthZoomPercent = float(self.stripWidthZoomPercentData.text())
        # except:
        #     return
        self.preferences.general.stripWidthZoomPercent = value

    @queueStateChange(_verifyPopupApply)
    def _queueSetNumSideBands(self):
        textFromValue = self.showSideBandsData.textFromValue
        value = self.showSideBandsData.get()
        prefValue = textFromValue(self.preferences.general.numSideBands)
        if value >= 0 and textFromValue(value) != prefValue:
            return partial(self._setNumSideBands, value)

    def _setNumSideBands(self, value):
        """
        Set the value for number of sideband gridlines to display
        """
        self.preferences.general.numSideBands = value

    @queueStateChange(_verifyPopupApply)
    def _queueSetMatchAxisCode(self):
        value = self.matchAxisCode.getIndex()
        if value != self.preferences.general.matchAxisCode:
            return partial(self._setMatchAxisCode, value)

    def _setMatchAxisCode(self, value):
        """
        Set the matching of the axis codes across different strips
        """
        # try:
        #     matchAxisCode = self.matchAxisCode.getIndex()
        # except:
        #     return
        self.preferences.general.matchAxisCode = value

    @queueStateChange(_verifyPopupApply)
    def _queueSetAxisOrderingOptions(self):
        value = self.axisOrderingOptions.getIndex()
        if value != self.preferences.general.axisOrderingOptions:
            return partial(self._setAxisOrderingOptions, value)

    def _setAxisOrderingOptions(self, value):
        """
        Set the option for the axis ordering of strips when opening a new display
        """
        # try:
        #     axisOrderingOptions = self.axisOrderingOptions.getIndex()
        # except:
        #     return
        self.preferences.general.axisOrderingOptions = value

    @queueStateChange(_verifyPopupApply)
    def _queueSetPeakFittingMethod(self):
        value = PEAKFITTINGDEFAULTS[self.peakFittingMethod.getIndex()]
        if value != self.preferences.general.peakFittingMethod:
            return partial(self._setPeakFittingMethod, value)

    def _setPeakFittingMethod(self, value):
        """
        Set the matching of the axis codes across different strips
        """
        # try:
        #     peakFittingMethod = PEAKFITTINGDEFAULTS[self.peakFittingMethod.getIndex()]
        # except:
        #     return
        self.preferences.general.peakFittingMethod = value

    @queueStateChange(_verifyPopupApply)
    def _queueSetAspect(self, aspect):
        textFromValue = self.aspectData[aspect].textFromValue
        value = self.aspectData[aspect].get()
        prefValue = textFromValue(self.preferences.general.aspectRatios[aspect])
        if textFromValue(value) != prefValue:
            return partial(self._setAspect, aspect, value)

    def _setAspect(self, aspect, value):
        """
        Set the aspect ratio for the axes
        """
        # try:
        #     aspectValue = float(self.aspectData[aspect].text())
        # except Exception as es:
        #     return
        self.preferences.general.aspectRatios[aspect] = value

    @queueStateChange(_verifyPopupApply)
    def _queueSetUseSearchBoxMode(self):
        value = self.useSearchBoxModeBox.get()
        if value != self.preferences.general.searchBoxMode:
            return partial(self._setUseSearchBoxMode, value)

    def _setUseSearchBoxMode(self, value):
        # try:
        #     value = self.useSearchBoxModeBox.isChecked()
        # except:
        #     return
        self.preferences.general.searchBoxMode = value

    @queueStateChange(_verifyPopupApply)
    def _queueSetUseSearchBoxDoFit(self):
        value = self.useSearchBoxDoFitBox.get()
        if value != self.preferences.general.searchBoxDoFit:
            return partial(self._setUseSearchBoxDoFit, value)

    def _setUseSearchBoxDoFit(self, value):
        # try:
        #     value = self.useSearchBoxDoFitBox.isChecked()
        # except:
        #     return
        self.preferences.general.searchBoxDoFit = value

    @queueStateChange(_verifyPopupApply)
    def _queueSetSearchBox1d(self, searchBox1d):
        textFromValue = self.searchBox1dData[searchBox1d].textFromValue
        value = self.searchBox1dData[searchBox1d].get()
        prefValue = textFromValue(self.preferences.general.searchBoxWidths1d[searchBox1d])
        if textFromValue(value) != prefValue:
            return partial(self._setSearchBox1d, searchBox1d, value)

    def _setSearchBox1d(self, searchBox1d, value):
        """
        Set the searchBox1d width for the axes
        """
        # try:
        #     searchBox1dValue = float(self.searchBox1dData[searchBox1d].text())
        # except Exception as es:
        #     return
        self.preferences.general.searchBoxWidths1d[searchBox1d] = value

    @queueStateChange(_verifyPopupApply)
    def _queueSetSearchBoxNd(self, searchBoxNd):
        textFromValue = self.searchBoxNdData[searchBoxNd].textFromValue
        value = self.searchBoxNdData[searchBoxNd].get()
        prefValue = textFromValue(self.preferences.general.searchBoxWidthsNd[searchBoxNd])
        if textFromValue(value) != prefValue:
            return partial(self._setSearchBoxNd, searchBoxNd, value)

    def _setSearchBoxNd(self, searchBoxNd, value):
        """
        Set the searchBoxNd width for the axes
        """
        # try:
        #     searchBoxNdValue = float(self.searchBoxNdData[searchBoxNd].text())
        # except Exception as es:
        #     return
        self.preferences.general.searchBoxWidthsNd[searchBoxNd] = value

    @queueStateChange(_verifyPopupApply)
    def _queueSetIntensityLimit(self):
        textFromValue = self.showIntensityLimitBox.textFromValue
        value = self.showIntensityLimitBox.get()
        prefValue = textFromValue(self.preferences.general.intensityLimit)
        if value >= 0 and textFromValue(value) != prefValue:
            return partial(self._setIntensityLimit, value)

    def _setIntensityLimit(self, value):
        """
        Set the value for the minimum intensity limit
        """
        # try:
        #     limitValue = float(self.showIntensityLimitBox.text())
        # except Exception as es:
        #     return
        self.preferences.general.intensityLimit = value

    @queueStateChange(_verifyPopupApply)
    def _queueSetMultipletAveraging(self):
        value = self.multipletAveraging.getIndex()
        if value != self.preferences.general.multipletAveraging:
            return partial(self._setMultipletAveraging, value)

    def _setMultipletAveraging(self, value):
        """
        Set the multiplet averaging type - normal or weighted
        """
        # try:
        #     symbol = self.multipletAveraging.getSelectedText()
        # except:
        #     return
        self.preferences.general.multipletAveraging = value

    @queueStateChange(_verifyPopupApply)
    def _queueSetVolumeIntegralLimit(self):
        textFromValue = self.volumeIntegralLimitData.textFromValue
        value = self.volumeIntegralLimitData.get()
        prefValue = textFromValue(self.preferences.general.volumeIntegralLimit)
        if value >= 0 and textFromValue(value) != prefValue:
            return partial(self._setVolumeIntegralLimit, value)

    def _setVolumeIntegralLimit(self, value):
        """
        Set the value for increasing/decreasing width of strips
        """
        # try:
        #     volumeIntegralLimit = float(self.volumeIntegralLimitData.text())
        # except:
        #     return
        self.preferences.general.volumeIntegralLimit = value

    @queueStateChange(_verifyPopupApply)
    def _queueSetUseProxy(self):
        value = self.useProxyBox.get()
        # set the state of the other buttons
        self._setProxyButtons()
        if value != self.preferences.proxySettings.useProxy:
            return partial(self._setUseProxy, value)

    def _setUseProxy(self, value):
        # try:
        #     value = self.useProxyBox.isChecked()
        # except:
        #     return
        self.preferences.proxySettings.useProxy = value
        # set the state of the other buttons
        # self._setProxyButtons()

    @queueStateChange(_verifyPopupApply)
    def _queueUseSystemProxy(self):
        value = self.useSystemProxyBox.get()
        # set the state of the other buttons
        self._setProxyButtons()
        if value != self.preferences.proxySettings.useSystemProxy:
            return partial(self._setUseSystemProxy, value)

    def _setUseSystemProxy(self, value):
        # try:
        #     value = self.useSystemProxyBox.isChecked()
        # except:
        #     return
        self.preferences.proxySettings.useSystemProxy = value
        # set the state of the other buttons
        # self._setProxyButtons()

    @queueStateChange(_verifyPopupApply)
    def _queueSetProxyAddress(self):
        value = self.proxyAddressData.get()
        if value != self.preferences.proxySettings.proxyAddress:
            return partial(self._setProxyAddress, value)

    def _setProxyAddress(self, value):
        # try:
        #     value = str(self.proxyAddressData.text())
        # except:
        #     return
        self.preferences.proxySettings.proxyAddress = value

    @queueStateChange(_verifyPopupApply)
    def _queueSetProxyPort(self):
        value = self.proxyPortData.get()
        if value != self.preferences.proxySettings.proxyPort:
            return partial(self._setProxyPort, value)

    def _setProxyPort(self, value):
        # try:
        #     value = str(self.proxyPortData.text())
        # except:
        #     return
        self.preferences.proxySettings.proxyPort = value

    @queueStateChange(_verifyPopupApply)
    def _queueSetUseProxyPassword(self):
        value = self.useProxyPasswordBox.get()
        # set the state of the other buttons
        self._setProxyButtons()
        if value != self.preferences.proxySettings.useProxyPassword:
            return partial(self._setUseProxyPassword, value)

    def _setUseProxyPassword(self, value):
        # try:
        #     value = self.useProxyPasswordBox.isChecked()
        # except:
        #     return
        self.preferences.proxySettings.useProxyPassword = value
        # set the state of the other buttons
        # self._setProxyButtons()

    @queueStateChange(_verifyPopupApply)
    def _queueSetProxyUsername(self):
        value = self.proxyUsernameData.get()
        if value != self.preferences.proxySettings.proxyUsername:
            return partial(self._setProxyUsername, value)

    def _setProxyUsername(self, value):
        # try:
        #     value = str(self.proxyUsernameData.text())
        # except:
        #     return
        self.preferences.proxySettings.proxyUsername = value

    @queueStateChange(_verifyPopupApply)
    def _queueSetProxyPassword(self):
        value = self._userPreferences.encodeValue(str(self.proxyPasswordData.get()))
        if value != self.preferences.proxySettings.proxyPassword:
            return partial(self._setProxyPassword, value)

    def _setProxyPassword(self, value):
        # try:
        #     value = self._userPreferences.encodeValue(str(self.proxyPasswordData.text()))
        # except:
        #     return
        self.preferences.proxySettings.proxyPassword = value

    def _setProxyButtons(self):
        """Enable/disable proxy widgets based on check boxes
        """
        usePW = self.useProxyPasswordBox.get()  #self.preferences.proxySettings.useProxyPassword
        useP = self.useProxyBox.get()  #self.preferences.proxySettings.useProxy
        useSP = False
        usePEnabled = useP and not useSP

        # self.useSystemProxyBox.setEnabled(useP)
        self.proxyAddressData.setEnabled(usePEnabled)
        self.proxyPortData.setEnabled(usePEnabled)
        self.useProxyPasswordBox.setEnabled(usePEnabled)
        self.proxyUsernameData.setEnabled(usePEnabled and usePW)
        self.proxyPasswordData.setEnabled(usePEnabled and usePW)

    @queueStateChange(_verifyPopupApply)
    def _queueApplyToSpectrumDisplays(self, option, checked):
        """Toggle a general checkbox option in the preferences
        Requires the parameter to be called 'option' so that the decorator gives it a unique name
        in the internal updates dict
        - not sure whether needed now
        """
        if checked != self.preferences.general[option]:
            return partial(self._toggleGeneralOptions, option, checked)

    @queueStateChange(_verifyPopupApply)
    def _queueSetEditorFont(self):
        value = self.editorFontData.getText()
        if value != self.preferences.general.editorFont:
            return partial(self._setEditorFont, value)

    def _setEditorFont(self, value):
        self.preferences.general.editorFont = value

    def _getEditorFont(self):
        # Simple font grabber from the system
        value = self.editorFontData.getText()
        newFont, ok = QtWidgets.QFontDialog.getFont(QtGui.QFont(value), caption='Select Editor Font')
        if ok:
            try:
                fontName = newFont.toString().split(',')[0]
            except Exception as es:
                fontName = 'System'
            self.editorFontData.setText(fontName)
            # add the font change to the apply queue
            self._queueSetEditorFont()

    @queueStateChange(_verifyPopupApply)
    def _queueSetModuleFont(self):
        value = self.moduleFontData.getText()
        if value != self.preferences.general.moduleFont:
            return partial(self._setModuleFont, value)

    def _setModuleFont(self, value):
        self.preferences.general.moduleFont = value

    def _getModuleFont(self):
        # Simple font grabber from the system
        value = self.moduleFontData.getText()
        newFont, ok = QtWidgets.QFontDialog.getFont(QtGui.QFont(value), caption='Select Module Font')
        if ok:
            try:
                fontName = newFont.toString().split(',')[0]
            except Exception as es:
                fontName = 'System'
            self.moduleFontData.setText(fontName)
            # add the font change to the apply queue
            self._queueSetModuleFont()

    @queueStateChange(_verifyPopupApply)
    def _queueSetMessageFont(self):
        value = self.messageFontData.getText()
        if value != self.preferences.general.messageFont:
            return partial(self._setMessageFont, value)

    def _setMessageFont(self, value):
        self.preferences.general.messageFont = value

    def _getMessageFont(self):
        # Simple font grabber from the system
        value = self.messageFontData.getText()
        newFont, ok = QtWidgets.QFontDialog.getFont(QtGui.QFont(value), caption='Select Message Font')
        if ok:
            try:
                fontName = newFont.toString().split(',')[0]
            except Exception as es:
                fontName = 'System'
            self.messageFontData.setText(fontName)
            # add the font change to the apply queue
            self._queueSetMessageFont()<|MERGE_RESOLUTION|>--- conflicted
+++ resolved
@@ -14,7 +14,7 @@
 # Last code modification
 #=========================================================================================
 __modifiedBy__ = "$modifiedBy: Ed Brooksbank $"
-__dateModified__ = "$dateModified: 2020-06-02 03:01:12 +0100 (Tue, June 02, 2020) $"
+__dateModified__ = "$dateModified: 2020-06-02 09:52:53 +0100 (Tue, June 02, 2020) $"
 __version__ = "$Revision: 3.0.1 $"
 #=========================================================================================
 # Created
@@ -58,11 +58,8 @@
 from ccpn.ui.gui.widgets.FileDialog import FileDialog, USERWORKINGPATH, USERAUXILIARYPATH, \
     USERMACROSPATH, USERPLUGINSPATH, USERLAYOUTSPATH, USERPIPESPATH, USERDATAPATH, \
     USEROTHERPATH, getInitialPath, setInitialPath
-<<<<<<< HEAD
 from ccpn.framework.lib.pipeline.PipesLoader import _fetchUserPipesPath
-=======
 from ccpn.ui.gui.lib.ChangeStateHandler import changeState
->>>>>>> bb98b141
 
 
 PEAKFITTINGDEFAULTS = [PARABOLICMETHOD, GAUSSIANMETHOD]
@@ -777,13 +774,8 @@
         self.dropFactorData.valueChanged.connect(self._queueSetDropFactor)
 
         row += 1
-<<<<<<< HEAD
-        self.dropFactorLabel = Label(parent, text="1D Peak Picking Drop (%)",tipText='Increase to filter out more', grid=(row, 0))
+        self.dropFactorLabel = Label(parent, text="1D Peak Picking Drop (%)", tipText='Increase to filter out more', grid=(row, 0))
         self.peakFactor1D = DoubleSpinbox(parent, grid=(row, 1), hAlign='l', decimals=1, step=0.1, min=-100, max=100)
-=======
-        self.dropFactorLabel = Label(parent, text="1D Peak Picking Factor", tipText='Increase to filter out more', grid=(row, 0))
-        self.peakFactor1D = DoubleSpinbox(parent, grid=(row, 1), hAlign='l', decimals=1, step=0.1, min=0, max=100)
->>>>>>> bb98b141
         self.peakFactor1D.setMinimumWidth(LineEditsMinimumWidth)
         self.peakFactor1D.valueChanged.connect(self._queueSetDropFactor1D)
 
@@ -926,7 +918,6 @@
         self.showZoomXLimitApplyBox = CheckBox(parent, grid=(row, 1))  #, checked=self.preferences.general.zoomXLimitApply)
         self.showZoomXLimitApplyBox.toggled.connect(partial(self._queueToggleGeneralOptions, 'zoomXLimitApply'))
 
-        # self._toggleGeneralOptions('zoomXLimitApply', True)
         # self._toggleGeneralOptions('zoomXLimitApply', True)
         # self.showZoomXLimitApplyBox.setChecked(True)
         # self.showZoomXLimitApplyBox.setEnabled(False)
