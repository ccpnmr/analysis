"""
Module Documentation here
"""
#=========================================================================================
# Licence, Reference and Credits
#=========================================================================================
__copyright__ = "Copyright (C) CCPN project (http://www.ccpn.ac.uk) 2014 - 2021"
__credits__ = ("Ed Brooksbank, Joanna Fox, Victoria A Higman, Luca Mureddu, Eliza Płoskoń",
               "Timothy J Ragan, Brian O Smith, Gary S Thompson & Geerten W Vuister")
__licence__ = ("CCPN licence. See http://www.ccpn.ac.uk/v3-software/downloads/license")
__reference__ = ("Skinner, S.P., Fogh, R.H., Boucher, W., Ragan, T.J., Mureddu, L.G., & Vuister, G.W.",
                 "CcpNmr AnalysisAssign: a flexible platform for integrated NMR analysis",
                 "J.Biomol.Nmr (2016), 66, 111-124, http://doi.org/10.1007/s10858-016-0060-y")
#=========================================================================================
# Last code modification
#=========================================================================================
__modifiedBy__ = "$modifiedBy: Ed Brooksbank $"
<<<<<<< HEAD
__dateModified__ = "$dateModified: 2021-03-26 12:43:47 +0000 (Fri, March 26, 2021) $"
__version__ = "$Revision: 3.0.3 $"
=======
__dateModified__ = "$dateModified: 2021-04-27 15:34:01 +0100 (Tue, April 27, 2021) $"
__version__ = "$Revision: 3.0.4 $"
>>>>>>> caa6130e
#=========================================================================================
# Created
#=========================================================================================
__author__ = "$Author: CCPN $"
__date__ = "$Date: 2017-03-30 11:28:58 +0100 (Thu, March 30, 2017) $"
#=========================================================================================
# Start of code
#=========================================================================================

import os
from PyQt5 import QtWidgets, QtCore, QtGui
from functools import partial
from copy import deepcopy
from ccpn.ui.gui.widgets.Label import Label
from ccpn.ui.gui.widgets.Frame import Frame, ScrollableFrame
from ccpn.ui.gui.widgets.Button import Button
from ccpn.ui.gui.widgets.LineEdit import LineEdit, PasswordEdit
from ccpn.ui.gui.widgets.DoubleSpinbox import DoubleSpinbox, ScientificDoubleSpinBox
from ccpn.ui.gui.widgets.Spinbox import Spinbox
from ccpn.ui.gui.widgets.PulldownList import PulldownList
from ccpn.ui.gui.widgets.CheckBox import CheckBox
from ccpn.ui.gui.widgets.RadioButtons import RadioButtons
from ccpn.ui.gui.widgets.Slider import Slider
from ccpn.ui.gui.guiSettings import COLOUR_SCHEMES, getColours, DIVIDER, setColourScheme, FONTLIST
from ccpn.framework.Translation import languages
from ccpn.ui.gui.popups.Dialog import handleDialogApply, _verifyPopupApply
from ccpn.ui.gui.widgets import MessageDialog
from ccpn.ui.gui.widgets.Tabs import Tabs
from ccpn.ui.gui.widgets.HLine import HLine
from ccpn.util.Logging import getLogger
from ccpn.util.Colour import spectrumColours, addNewColour, fillColourPulldown, colourNameNoSpace, _setColourPulldown
from ccpn.ui.gui.widgets.ColourDialog import ColourDialog
from ccpn.ui.gui.widgets.Spacer import Spacer
from ccpn.core.PeakList import GAUSSIANMETHOD, PARABOLICMETHOD
from ccpn.core.MultipletList import MULTIPLETAVERAGINGTYPES
from ccpn.util.UserPreferences import UserPreferences
from ccpn.util.Common import ZPlaneNavigationModes, camelCaseToString
from ccpn.util.Path import aPath
from ccpn.util.Constants import AXIS_UNITS
from ccpn.ui.gui.lib.GuiPath import PathEdit
# from ccpn.ui.gui.popups.ValidateSpectraPopup import ValidateSpectraForPreferences
from ccpn.ui.gui.popups.Dialog import CcpnDialogMainWidget
from ccpn.core.lib.ContextManagers import queueStateChange, undoStackBlocking
from ccpn.ui.gui.widgets.FileDialog import SpectrumFileDialog, ProjectFileDialog, AuxiliaryFileDialog, \
    LayoutsFileDialog, MacrosFileDialog, PluginsFileDialog, PipelineFileDialog, ExecutablesFileDialog, \
    ProjectSaveFileDialog
from ccpn.framework.lib.pipeline.PipesLoader import _fetchUserPipesPath
from ccpn.ui.gui.lib.ChangeStateHandler import changeState
from ccpn.ui.gui.widgets.Font import DEFAULTFONTNAME, DEFAULTFONTSIZE, DEFAULTFONTREGULAR, getFontHeight
from ccpn.ui.gui.lib.OpenGL.CcpnOpenGLGlobal import GLFONT_DEFAULTSIZE, _OLDGLFONT_SIZES


PEAKFITTINGDEFAULTS = [PARABOLICMETHOD, GAUSSIANMETHOD]

# FIXME separate pure GUI to project/preferences properties
# The code sets Gui Parameters assuming that  Preference is not None and has a bunch of attributes.


PulldownListsMinimumWidth = 200
LineEditsMinimumWidth = 195
NotImplementedTipText = 'This option has not been implemented yet'
DEFAULTSPACING = (3, 3)
TABMARGINS = (1, 10, 10, 1)  # l, t, r, b
ZEROMARGINS = (0, 0, 0, 0)  # l, t, r, b

FONTLABELFORMAT = '_fontLabel{}'
FONTDATAFORMAT = '_fontData{}'
FONTSTRING = '_fontString'
FONTPREFS = 'font{}'


def _updateSettings(self, newPrefs, updateColourScheme, updateSpectrumDisplays, userWorkingPath=None):
    from ccpn.ui.gui.lib.OpenGL.CcpnOpenGL import GLNotifier

    # update the preferences, but keep in place
    self.application.preferences.clear()
    self.application.preferences.update(newPrefs)

    # application preferences updated so re-save
    self.application._savePreferences()

    # update the current userWorkingPath in the active file dialogs
    if userWorkingPath:
        _dialog = ProjectFileDialog(parent=self.mainWindow)
        _dialog.initialPath = aPath(userWorkingPath).filepath
        _dialog = ProjectSaveFileDialog(parent=self.mainWindow)
        _dialog.initialPath = aPath(userWorkingPath).filepath

    self._updateDisplay(updateColourScheme, updateSpectrumDisplays)

    GLSignals = GLNotifier(parent=self)
    GLSignals.emitPaintEvent()


def _refreshGLItems():
    pass


class PreferencesPopup(CcpnDialogMainWidget):
    FIXEDHEIGHT = False
    FIXEDWIDTH = False

    def __init__(self, parent=None, mainWindow=None, preferences=None, title='Preferences', **kwds):
        super().__init__(parent, setLayout=True, windowTitle=title, size=None, **kwds)

        self.mainWindow = mainWindow
        if self.mainWindow:
            self.application = mainWindow.application
            self.project = mainWindow.application.project
        else:
            self.application = None
            self.project = None

        if not self.project:
            MessageDialog.showWarning(title, 'No project loaded')
            self.close()
            return

        # copy the current preferences
        self.preferences = deepcopy(preferences)

        # grab the class with the preferences methods
        self._userPreferences = UserPreferences(readPreferences=False)

        # store the original values - needs to be recursive
        self._lastPrefs = deepcopy(self.preferences)

        self._setTabs()

        # enable the buttons
        self.setOkButton(callback=self._okClicked)
        self.setApplyButton(callback=self._applyClicked)
        self.setCancelButton(callback=self._cancelClicked)
        self.setHelpButton(callback=self._helpClicked, enabled=False)
        self.setRevertButton(callback=self._revertClicked, enabled=False)
        self.setDefaultButton(CcpnDialogMainWidget.CANCELBUTTON)

        self._populate()

        tabs = tuple(self.tabWidget.widget(ii) for ii in range(self.tabWidget.count()))
        w = max(tab.sizeHint().width() for tab in tabs) + 40
        h = max(tab.sizeHint().height() for tab in tabs)
        h = max((h, 700))
        self._size = QtCore.QSize(w, h)
        self.setMinimumWidth(w)
        self.setMaximumWidth(w * 1.5)

        # keep a backup of the working paths in the dialogs
        self._tempDialog = ProjectFileDialog()
        self._tempDialog._storePaths()

        self.__postInit__()
        self._okButton = self.getButton(self.OKBUTTON)
        self._applyButton = self.getButton(self.APPLYBUTTON)
        self._revertButton = self.getButton(self.RESETBUTTON)

    def _getChangeState(self):
        """Get the change state from the _changes dict
        """
        if not self._changes.enabled:
            return None

        applyState = True
        revertState = False
        allChanges = True if self._changes else False

        return changeState(self, allChanges, applyState, revertState, self._okButton, self._applyButton, self._revertButton, self._currentNumApplies)

    def getActiveTabList(self):
        """Return the list of active tabs
        """
        return tuple(self.tabWidget.widget(ii) for ii in range(self.tabWidget.count()))

    def _revertClicked(self):
        """Revert button signal comes here
        Revert (roll-back) the state of the project to before the popup was opened
        """
        # Reset preferences to previous state
        if self._currentNumApplies > 0:

            if self.project and self.project._undo:
                for undos in range(self._currentNumApplies):
                    self.project._undo.undo()

            self.application._savePreferences()

        # retrieve the original preferences
        self.preferences = deepcopy(self._lastPrefs)
        self._populate()
        self._okButton.setEnabled(False)
        self._applyButton.setEnabled(False)
        self._revertButton.setEnabled(False)

    def _updateSpectrumDisplays(self):

        for display in self.project.spectrumDisplays:

            for strip in display.strips:
                with strip.blockWidgetSignals():
                    # NOTE:ED - should only set those values that have changed

                    strip.symbolLabelling = self.application.preferences.general.annotationType
                    strip.symbolType = self.application.preferences.general.symbolType
                    strip.symbolSize = self.application.preferences.general.symbolSizePixel

                    strip.symbolThickness = self.application.preferences.general.symbolThickness
                    strip.gridVisible = self.application.preferences.general.showGrid
                    strip.contourThickness = self.application.preferences.general.contourThickness
                    strip.crosshairVisible = self.application.preferences.general.showCrosshair
                    strip.doubleCrosshairVisible = self.application.preferences.general.showDoubleCrosshair
                    strip.sideBandsVisible = self.application.preferences.general.showSideBands

                    strip.spectrumBordersVisible = self.application.preferences.general.showSpectrumBorder

                    strip.aliasEnabled = self.application.preferences.general.aliasEnabled
                    strip.aliasShade = self.application.preferences.general.aliasShade
                    strip.aliasLabelsEnabled = self.application.preferences.general.aliasLabelsEnabled

                strip._frameGuide.resetColourTheme()

    def _updateDisplay(self, updateColourScheme, updateSpectrumDisplays):
        if updateColourScheme:
            # change the colour theme
            setColourScheme(self.application.preferences.general.colourScheme)
            self.application.correctColours()

        if updateSpectrumDisplays:
            self._updateSpectrumDisplays()

        # colour theme has changed - flag displays to update
        self._updateGui(updateSpectrumDisplays)

    def _applyChanges(self):
        """
        The apply button has been clicked
        Define an undo block for setting the properties of the object
        If there is an error setting any values then generate an error message
          If anything has been added to the undo queue then remove it with application.undo()
          repopulate the popup widgets

        This is controlled by a series of dicts that contain change functions - operations that are scheduled
        by changing items in the popup. These functions are executed when the Apply or OK buttons are clicked

        Return True unless any errors occurred
        """

        # this will apply the immediate guiChanges with an undo block
        # applyToSDs = self.preferences.general.applyToSpectrumDisplays

        # need to get from the checkBox, otherwise out-of-sync
        applyToSDs = self.useApplyToSpectrumDisplaysBox.isChecked()

        allChanges = True if self._changes else False
        if not allChanges:
            return True

        # handle clicking of the Apply/OK button
        with handleDialogApply(self) as error:

            # remember the last state before applying changes
            lastPrefs = deepcopy(self.preferences)

            # apply all changes - only to self.preferences
            self._applyAllChanges(self._changes)

            # check whether the colourScheme needs updating
            _changeColour = self.preferences.general.colourScheme != lastPrefs.general.colourScheme
            _changeUserWorkingPath = self.preferences.general.userWorkingPath != lastPrefs.general.userWorkingPath

            # read the last working path set in the file dialogs
            _dialog = ProjectFileDialog(parent=self.mainWindow)
            _lastUserWorkingPath = _dialog.initialPath.asString()  # an aPath

            _newUserWorkingPath = self.preferences.general.userWorkingPath

            # add an undo item to update settings
            with undoStackBlocking() as addUndoItem:
                addUndoItem(undo=partial(_updateSettings, self, lastPrefs, _changeColour, applyToSDs,
                                         _lastUserWorkingPath if _changeUserWorkingPath else None))

            # remember the new state - between addUndoItems because it may append to the undo stack
            newPrefs = deepcopy(self.preferences)
            _updateSettings(self, newPrefs, _changeColour, applyToSDs,
                            _newUserWorkingPath if _changeUserWorkingPath else None)

            # add a redo item to update settings
            with undoStackBlocking() as addUndoItem:
                addUndoItem(redo=partial(_updateSettings, self, newPrefs, _changeColour, applyToSDs,
                                         _newUserWorkingPath if _changeUserWorkingPath else None))

            # everything has happened - disable the apply button
            self._applyButton.setEnabled(False)

        # check for any errors
        if error.errorValue:
            # re-populate popup from self.preferences on error
            self._populate()

            # revert the dialog paths
            self._tempDialog._restorePaths()
            return False

        # remove all changes
        self._changes.clear()

        self._currentNumApplies += 1
        self._revertButton.setEnabled(True)
        return True

    def reject(self) -> None:
        # revert the dialog paths
        self._tempDialog._restorePaths()

        super().reject()

    def _updateGui(self, updateSpectrumDisplays):

        # prompt the GLwidgets to update
        from ccpn.ui.gui.lib.OpenGL.CcpnOpenGL import GLNotifier

        GLSignals = GLNotifier(parent=self)
        GLSignals.emitEvent(triggers=[GLNotifier.GLALLCONTOURS,
                                      GLNotifier.GLALLPEAKS,
                                      GLNotifier.GLALLMULTIPLETS,
                                      GLNotifier.GLPREFERENCES])

        for specDisplay in self.project.spectrumDisplays:
            # update the fixed/locked state
            if specDisplay.strips and updateSpectrumDisplays:

                if not specDisplay.is1D:
                    specDisplay.zPlaneNavigationMode = ZPlaneNavigationModes(self.application.preferences.general.zPlaneNavigationMode).label
                    specDisplay.attachZPlaneWidgets()
                specDisplay._stripDirectionChangedInSettings(self.application.preferences.general.stripArrangement)
                # specDisplay.setVisibleAxes()

                # update the ratios from preferences
                specDisplay.strips[0].updateAxisRatios()

    def _setTabs(self):
        """Creates the tabs as Frame Widget. All the children widgets will go in the Frame.
        Each frame will be the widgets parent.
        Tabs are displayed by the order how appear here.
        """
        self.tabWidget = Tabs(self.mainWidget, grid=(0, 0), gridSpan=(1, 3))
        self.tabWidget.setContentsMargins(*ZEROMARGINS)
        # self.tabWidget.getLayout().setSpacing(0)

        for (tabFunc, tabName) in ((self._setGeneralTabWidgets, 'General'),
                                   (self._setSpectrumTabWidgets, 'Spectrum'),
                                   (self._setExternalProgramsTabWidgets, 'External Programs'),
                                   (self._setAppearanceTabWidgets, 'Appearance'),
                                   ):
            fr = ScrollableFrame(self.mainWidget, setLayout=True, spacing=DEFAULTSPACING,
                                 scrollBarPolicies=('never', 'asNeeded'), margins=TABMARGINS)

            self.tabWidget.addTab(fr.scrollArea, tabName)
            tabFunc(parent=fr)

        self.useApplyToSpectrumDisplaysLabel = Label(self.mainWidget, text="Apply to All Spectrum Displays", grid=(1, 0))
        self.useApplyToSpectrumDisplaysBox = CheckBox(self.mainWidget, grid=(1, 1))
        self.useApplyToSpectrumDisplaysBox.toggled.connect(partial(self._queueApplyToSpectrumDisplays, 'applyToSpectrumDisplays'))

    def _setGeneralTabWidgets(self, parent):
        """Insert a widget in here to appear in the General Tab
        """
        row = 0

        self.languageLabel = Label(parent, text="Language", grid=(row, 0), enabled=False)
        self.languageBox = PulldownList(parent, grid=(row, 1), hAlign='l', enabled=False)
        self.languageBox.addItems(languages)
        self.languageBox.setMinimumWidth(PulldownListsMinimumWidth)
        self.languageBox.currentIndexChanged.connect(self._queueChangeLanguage)

        row += 1
        self.autoSaveLayoutOnQuitLabel = Label(parent, text="Auto Save Layout On Quit", grid=(row, 0))
        self.autoSaveLayoutOnQuitBox = CheckBox(parent, grid=(row, 1))  #,
        self.autoSaveLayoutOnQuitBox.toggled.connect(partial(self._queueToggleGeneralOptions, 'autoSaveLayoutOnQuit'))

        row += 1
        self.restoreLayoutOnOpeningLabel = Label(parent, text="Restore Layout On Opening", grid=(row, 0))
        self.restoreLayoutOnOpeningBox = CheckBox(parent, grid=(row, 1))
        self.restoreLayoutOnOpeningBox.toggled.connect(partial(self._queueToggleGeneralOptions, 'restoreLayoutOnOpening'))

        row += 1
        self.autoBackupEnabledLabel = Label(parent, text="Auto Backup On", grid=(row, 0))
        self.autoBackupEnabledBox = CheckBox(parent, grid=(row, 1))  #, checked=self.preferences.general.autoBackupEnabled)
        self.autoBackupEnabledBox.toggled.connect(partial(self._queueToggleGeneralOptions, 'autoBackupEnabled'))

        row += 1
        self.autoBackupFrequencyLabel = Label(parent, text="Auto Backup Freq (mins)", grid=(row, 0))
        self.autoBackupFrequencyData = DoubleSpinbox(parent, grid=(row, 1), hAlign='l', min=10, decimals=0, step=10)
        self.autoBackupFrequencyData.setMinimumWidth(LineEditsMinimumWidth)
        self.autoBackupFrequencyData.valueChanged.connect(self._queueSetAutoBackupFrequency)

        row += 1
        HLine(parent, grid=(row, 0), gridSpan=(1, 3), colour=getColours()[DIVIDER], height=20)

        row += 1
        self.userWorkingPathLabel = Label(parent, "User Working Path ", grid=(row, 0), )
        self.userWorkingPathData = PathEdit(parent, grid=(row, 1), vAlign='t')
        self.userWorkingPathData.setMinimumWidth(LineEditsMinimumWidth)
        self.userWorkingPathButton = Button(parent, grid=(row, 2), callback=self._getUserWorkingPath,
                                            icon='icons/directory', hPolicy='fixed')
        self.userWorkingPathData.textChanged.connect(self._queueSetUserWorkingPath)

        row += 1
        userLayouts = Label(parent, text="User Predefined Layouts ", grid=(row, 0))
        self.userLayoutsPathData = PathEdit(parent, grid=(row, 1), vAlign='t')
        self.userLayoutsPathData.setMinimumWidth(LineEditsMinimumWidth)
        self.userLayoutsLeButton = Button(parent, grid=(row, 2), callback=self._getUserLayoutsPath,
                                          icon='icons/directory', hPolicy='fixed')
        self.userLayoutsPathData.textChanged.connect(self._queueSetuserLayoutsPath)

        row += 1
        self.auxiliaryFilesLabel = Label(parent, text="Auxiliary Files Path ", grid=(row, 0))
        self.auxiliaryFilesData = PathEdit(parent, grid=(row, 1), vAlign='t')
        self.auxiliaryFilesData.setMinimumWidth(LineEditsMinimumWidth)
        self.auxiliaryFilesDataButton = Button(parent, grid=(row, 2), callback=self._getAuxiliaryFilesPath,
                                               icon='icons/directory', hPolicy='fixed')
        self.auxiliaryFilesData.textChanged.connect(self._queueSetAuxiliaryFilesPath)

        row += 1
        self.macroPathLabel = Label(parent, text="Macro Path", grid=(row, 0))
        self.macroPathData = PathEdit(parent, grid=(row, 1), vAlign='t')
        self.macroPathData.setMinimumWidth(LineEditsMinimumWidth)
        self.macroPathDataButton = Button(parent, grid=(row, 2), callback=self._getMacroFilesPath,
                                          icon='icons/directory', hPolicy='fixed')
        self.macroPathData.textChanged.connect(self._queueSetMacroFilesPath)

        row += 1
        self.pluginPathLabel = Label(parent, text="Plugin Path", grid=(row, 0))
        self.pluginPathData = PathEdit(parent, grid=(row, 1), vAlign='t', tipText=NotImplementedTipText)
        self.pluginPathData.setMinimumWidth(LineEditsMinimumWidth)
        self.pluginPathDataButton = Button(parent, grid=(row, 2), callback=self._getPluginFilesPath,
                                           icon='icons/directory', hPolicy='fixed')
        self.pluginPathData.textChanged.connect(self._queueSetPluginFilesPath)

        row += 1
        self.pipesPathLabel = Label(parent, text="Pipes Path", grid=(row, 0), )
        self.userPipesPath = PathEdit(parent, grid=(row, 1), vAlign='t', tipText='')
        self.userPipesPath.setMinimumWidth(LineEditsMinimumWidth)
        self.pipesPathDataButton = Button(parent, grid=(row, 2), callback=self._getUserPipesPath,
                                          icon='icons/directory', hPolicy='fixed')
        self.userPipesPath.textChanged.connect(self._queueSetPipesFilesPath)

        row += 1
        self.useProjectPathLabel = Label(parent, text="Set Working Path to Project Path", grid=(row, 0))
        self.useProjectPathBox = CheckBox(parent, grid=(row, 1))  #, checked=self.preferences.general.useProjectPath)
        self.useProjectPathBox.toggled.connect(partial(self._queueToggleGeneralOptions, 'useProjectPath'))
        self.useProjectPathLabel.setToolTip('Set the current user working path to the project folder on loading')
        self.useProjectPathBox.setToolTip('Set the current user working path to the project folder on loading')

        row += 1
        HLine(parent, grid=(row, 0), gridSpan=(1, 3), colour=getColours()[DIVIDER], height=20)

        row += 1
        self.verifySSLLabel = Label(parent, text="Verify SSL certificates", grid=(row, 0))
        self.verifySSLBox = CheckBox(parent, grid=(row, 1))
        self.verifySSLBox.toggled.connect(self._queueSetVerifySSL)
        row += 1
        self.useProxyLabel = Label(parent, text="Use Proxy Settings", grid=(row, 0))
        self.useProxyBox = CheckBox(parent, grid=(row, 1))  #, checked=self.preferences.proxySettings.useProxy)
        self.useProxyBox.toggled.connect(self._queueSetUseProxy)

        row += 1
        self.proxyAddressLabel = Label(parent, text="   Web Proxy Server", grid=(row, 0), hAlign='l')
        self.proxyAddressData = LineEdit(parent, grid=(row, 1), hAlign='l')
        self.proxyAddressData.setMinimumWidth(LineEditsMinimumWidth)
        self.proxyAddressData.textEdited.connect(self._queueSetProxyAddress)

        row += 1
        self.proxyPortLabel = Label(parent, text="   Port", grid=(row, 0), hAlign='l')
        self.proxyPortData = LineEdit(parent, grid=(row, 1), hAlign='l')
        self.proxyPortData.setMinimumWidth(LineEditsMinimumWidth)
        self.proxyPortData.textEdited.connect(self._queueSetProxyPort)

        row += 1
        self.useProxyPasswordLabel = Label(parent, text="   Proxy Server Requires Password", grid=(row, 0))
        self.useProxyPasswordBox = CheckBox(parent, grid=(row, 1))  #, checked=self.preferences.proxySettings.useProxyPassword)
        self.useProxyPasswordBox.toggled.connect(self._queueSetUseProxyPassword)

        row += 1
        self.proxyUsernameLabel = Label(parent, text="        Username", grid=(row, 0), hAlign='l')
        self.proxyUsernameData = LineEdit(parent, grid=(row, 1), hAlign='l')
        self.proxyUsernameData.setMinimumWidth(LineEditsMinimumWidth)
        self.proxyUsernameData.textEdited.connect(self._queueSetProxyUsername)

        row += 1
        self.proxyPasswordLabel = Label(parent, text="        Password", grid=(row, 0), hAlign='l')
        self.proxyPasswordData = PasswordEdit(parent, grid=(row, 1), hAlign='l')
        self.proxyPasswordData.setMinimumWidth(LineEditsMinimumWidth)
        self.proxyPasswordData.textEdited.connect(self._queueSetProxyPassword)

        row += 1
        Spacer(parent, 15, 2,
               QtWidgets.QSizePolicy.MinimumExpanding, QtWidgets.QSizePolicy.MinimumExpanding,
               grid=(row, 1), gridSpan=(1, 1))

    def _setAppearanceTabWidgets(self, parent):
        """Insert a widget in here to appear in the Appearance Tab
        """

        row = 0
        self.colourSchemeLabel = Label(parent, text="Colour Scheme ", grid=(row, 0))
        self.colourSchemeBox = PulldownList(parent, grid=(row, 1), hAlign='l')
        self.colourSchemeBox.setToolTip('SpectrumDisplay Background only')
        self.colourSchemeBox.setMinimumWidth(PulldownListsMinimumWidth)
        self.colourSchemeBox.addItems(COLOUR_SCHEMES)
        self._oldColourScheme = None
        self.colourSchemeBox.currentIndexChanged.connect(self._queueChangeColourScheme)

        row += 1
        self.useNativeFileLabel = Label(parent, text="Use Native File Dialogs", grid=(row, 0))
        self.useNativeFileBox = CheckBox(parent, grid=(row, 1))  #, checked=self.preferences.general.useNative)
        self.useNativeFileBox.toggled.connect(partial(self._queueToggleGeneralOptions, 'useNative'))

        row += 1
        self.useNativeLabel = Label(parent, text="Use Native Menus (requires restart)", grid=(row, 0))
        self.useNativeMenus = CheckBox(parent, grid=(row, 1))  #, checked=self.preferences.general.useNativeMenus)
        self.useNativeMenus.toggled.connect(partial(self._queueToggleGeneralOptions, 'useNativeMenus'))

        row += 1
        self.useNativeWebLabel = Label(parent, text="Use Native Web Browser", grid=(row, 0))
        self.useNativeWebBox = CheckBox(parent, grid=(row, 1))  #, checked=self.preferences.general.useNativeWebbrowser)
        self.useNativeWebBox.toggled.connect(partial(self._queueToggleGeneralOptions, 'useNativeWebbrowser'))

        row += 1
        HLine(parent, grid=(row, 0), gridSpan=(1, 3), colour=getColours()[DIVIDER], height=20)

        row += 1
        self.useImportNefPopupLabel = Label(parent, text="Show Import Popup\n    on dropped Nef Files", grid=(row, 0))
        self.useImportNefPopupBox = CheckBox(parent, grid=(row, 1))
        self.useImportNefPopupBox.toggled.connect(partial(self._queueToggleAppearanceOptions, 'openImportPopupOnDroppedNef'))

        row += 1
        HLine(parent, grid=(row, 0), gridSpan=(1, 3), colour=getColours()[DIVIDER], height=20)

        # NOTE:ED - testing new font loader
        row += 1
        self._fontsLabel = Label(parent, text="Fonts (requires restart)", grid=(row, 0))

        for num, fontName in enumerate(FONTLIST):
            row += 1
            _label = Label(parent, text="    {}".format(fontName), grid=(row, 0))
            _data = Button(parent, grid=(row, 1), callback=partial(self._getFont, num, fontName))

            setattr(self, FONTLABELFORMAT.format(num), _label)
            setattr(self, FONTDATAFORMAT.format(num), _data)

        row += 1
        self.glFontSizeLabel = Label(parent, text="SpectrumDisplay Font Size", grid=(row, 0))
        self.glFontSizeData = PulldownList(parent, grid=(row, 1), hAlign='l')
        self.glFontSizeData.setMinimumWidth(PulldownListsMinimumWidth)
        self.glFontSizeData.currentIndexChanged.connect(self._queueChangeGLFontSize)

        row += 1
        Spacer(parent, 15, 2,
               QtWidgets.QSizePolicy.MinimumExpanding, QtWidgets.QSizePolicy.MinimumExpanding,
               grid=(row, 1), gridSpan=(1, 1))

    def _populateAppearanceTab(self):
        """Populate the widgets in the appearanceTab
        """
        self.colourSchemeBox.setCurrentIndex(self.colourSchemeBox.findText(self.preferences.general.colourScheme))
        self.useNativeFileBox.setChecked(self.preferences.general.useNative)
        self.useNativeMenus.setChecked(self.preferences.general.useNativeMenus)
        self.useNativeWebBox.setChecked(self.preferences.general.useNativeWebbrowser)
        self.useImportNefPopupBox.setChecked(self.preferences.appearance.openImportPopupOnDroppedNef)

        for fontNum, fontName in enumerate(FONTLIST):
            value = self.preferences.appearance[FONTPREFS.format(fontNum)]
            _fontAttr = getattr(self, FONTDATAFORMAT.format(fontNum))
            self.setFontText(_fontAttr, value)

        self.glFontSizeData.addItems([str(val) for val in _OLDGLFONT_SIZES])
        self.glFontSizeData.setCurrentIndex(self.glFontSizeData.findText(str(self.preferences.appearance.spectrumDisplayFontSize)))

    def _populate(self):
        """Populate the widgets in the tabs
        """
        # clear all changes
        self._changes.clear()

        with self._changes.blockChanges():
            self.useApplyToSpectrumDisplaysBox.setChecked(self.preferences.general.applyToSpectrumDisplays)
            self._populateGeneralTab()
            self._populateSpectrumTab()
            self._populateExternalProgramsTab()
            self._populateAppearanceTab()

    def setFontText(self, widget, fontString):
        """Set the contents of the widget the details of the font
        """
        try:
            fontList = fontString.split(',')
            if len(fontList) == 10:
                name, size, _, _, _, _, _, _, _, _ = fontList
                type = None
            elif len(fontList) == 11:
                name, size, _, _, _, _, _, _, _, _, type = fontList
            else:
                name, size, type = DEFAULTFONTNAME, DEFAULTFONTSIZE, DEFAULTFONTREGULAR
        except:
            name, size, type = DEFAULTFONTNAME, DEFAULTFONTSIZE, DEFAULTFONTREGULAR

        fontName = '{}, {}pt, {}'.format(name, size, type) if type else '{}, {}pt'.format(name, size, )
        widget._fontString = fontString
        widget.setText(fontName)

    def _populateGeneralTab(self):
        """Populate the widgets in the generalTab
        """
        self.languageBox.setCurrentIndex(self.languageBox.findText(self.preferences.general.language))
        self.autoSaveLayoutOnQuitBox.setChecked(self.preferences.general.autoSaveLayoutOnQuit)
        self.restoreLayoutOnOpeningBox.setChecked(self.preferences.general.restoreLayoutOnOpening)
        self.autoBackupEnabledBox.setChecked(self.preferences.general.autoBackupEnabled)
        self.autoBackupFrequencyData.setValue(self.preferences.general.autoBackupFrequency)
        self.userLayoutsPathData.setText(self.preferences.general.userLayoutsPath)
        self.userWorkingPathData.setText(self.preferences.general.userWorkingPath)
        self.auxiliaryFilesData.setText(self.preferences.general.auxiliaryFilesPath)
        self.macroPathData.setText(self.preferences.general.userMacroPath)
        self.pluginPathData.setText(self.preferences.general.userPluginPath)

        userPipesPath = _fetchUserPipesPath(self.application)  # gets from preferences or creates the default dir
        self.userPipesPath.setText(str(userPipesPath))

        self.useProjectPathBox.setChecked(self.preferences.general.useProjectPath)
        self.verifySSLBox.setChecked(self.preferences.proxySettings.verifySSL)
        self.useProxyBox.setChecked(self.preferences.proxySettings.useProxy)
        self.proxyAddressData.setText(str(self.preferences.proxySettings.proxyAddress))
        self.proxyPortData.setText(str(self.preferences.proxySettings.proxyPort))
        self.useProxyPasswordBox.setChecked(self.preferences.proxySettings.useProxyPassword)
        self.proxyUsernameData.setText(str(self.preferences.proxySettings.proxyUsername))
        self.proxyPasswordData.setText(self._userPreferences.decodeValue(str(self.preferences.proxySettings.proxyPassword)))

        # set the enabled state of the proxy settings boxes
        self._setProxyButtons()

    def _populateSpectrumTab(self):
        """Populate the widgets in the spectrumTab
        """
        self.autoSetDataPathBox.setChecked(self.preferences.general.autoSetDataPath)
        self.userDataPathText.setText(self.preferences.general.dataPath)

        # populate ValidateFrame
        # self._validateFrame._populate()

        self.regionPaddingData.setValue(float('%.1f' % (100 * self.preferences.general.stripRegionPadding)))
        self.dropFactorData.setValue(float('%.1f' % (100 * self.preferences.general.peakDropFactor)))
        self.peakFactor1D.setValue(float(self.preferences.general.peakFactor1D))
        volumeIntegralLimit = self.preferences.general.volumeIntegralLimit
        self.volumeIntegralLimitData.setValue(int(volumeIntegralLimit))
        self.peakFittingMethod.setIndex(PEAKFITTINGDEFAULTS.index(self.preferences.general.peakFittingMethod))
        self.showToolbarBox.setChecked(self.preferences.general.showToolbar)
        self.spectrumBorderBox.setChecked(self.preferences.general.showSpectrumBorder)
        self.showGridBox.setChecked(self.preferences.general.showGrid)
        self.showCrosshairBox.setChecked(self.preferences.general.showCrosshair)
        self.showDoubleCrosshairBox.setChecked(self.preferences.general.showDoubleCrosshair)
        self.showSideBandsBox.setChecked(self.preferences.general.showSideBands)
        self.showLastAxisOnlyBox.setChecked(self.preferences.general.lastAxisOnly)
        self.matchAxisCode.setIndex(self.preferences.general.matchAxisCode)
        self.axisOrderingOptions.setIndex(self.preferences.general.axisOrderingOptions)
        self.zoomCentre.setIndex(self.preferences.general.zoomCentreType)
        self.zoomPercentData.setValue(int(self.preferences.general.zoomPercent))
        self.stripWidthZoomPercentData.setValue(int(self.preferences.general.stripWidthZoomPercent))
        self.aspectRatioModeData.setIndex(self.preferences.general.aspectRatioMode)
        self.stripArrangementButtons.setIndex(self.preferences.general.stripArrangement)
        self.zPlaneNavigationModeData.setIndex(self.preferences.general.zPlaneNavigationMode)

        self.xAxisUnitsData.setIndex(self.preferences.general.xAxisUnits)
        self.yAxisUnitsData.setIndex(self.preferences.general.yAxisUnits)

        self.showZoomXLimitApplyBox.setChecked(self.preferences.general.zoomXLimitApply)
        self.showZoomYLimitApplyBox.setChecked(self.preferences.general.zoomYLimitApply)
        self.showIntensityLimitBox.setValue(self.preferences.general.intensityLimit)
        self.annotationsData.setIndex(self.preferences.general.annotationType)
        self.symbol.setIndex(self.preferences.general.symbolType)
        self.symbolSizePixelData.setValue(int('%i' % self.preferences.general.symbolSizePixel))
        self.symbolThicknessData.setValue(int(self.preferences.general.symbolThickness))

        _enabled = self.preferences.general.aliasEnabled
        self.aliasEnabledData.setChecked(_enabled)
        self.aliasShadeData.setValue(self.preferences.general.aliasShade)
        self.aliasLabelsEnabledData.setChecked(self.preferences.general.aliasLabelsEnabled)
        self.aliasLabelsEnabledData.setEnabled(_enabled)
        self.aliasShadeData.setEnabled(_enabled)

        self.contourThicknessData.setValue(int(self.preferences.general.contourThickness))

        self.autoCorrectBox.setChecked(self.preferences.general.autoCorrectColours)
        _setColourPulldown(self.marksDefaultColourBox, self.preferences.general.defaultMarksColour)
        self.showSideBandsData.setValue(int(self.preferences.general.numSideBands))

        multipletAveraging = self.preferences.general.multipletAveraging
        self.multipletAveraging.setIndex(MULTIPLETAVERAGINGTYPES.index(multipletAveraging) if multipletAveraging in MULTIPLETAVERAGINGTYPES else 0)
        self.singleContoursBox.setChecked(self.preferences.general.generateSinglePlaneContours)
        self.negativeTraceColourBox.setChecked(self.preferences.general.traceIncludeNegative)

        # NOTE: ED this seems a little awkward
        self.aspectLabel = {}
        self.aspectData = {}
        self._removeWidget(self.aspectLabelFrame)
        self._removeWidget(self.aspectDataFrame)
        for ii, aspect in enumerate(sorted(self.preferences.general.aspectRatios.keys())):
            aspectValue = self.preferences.general.aspectRatios[aspect]
            self.aspectLabel[aspect] = Label(self.aspectLabelFrame, text=aspect, grid=(ii, 0), hAlign='r')
            self.aspectData[aspect] = ScientificDoubleSpinBox(self.aspectDataFrame, min=1, grid=(ii, 0), hAlign='l')
            self.aspectData[aspect].setValue(aspectValue)
            self.aspectData[aspect].setMinimumWidth(LineEditsMinimumWidth)
            if aspect == self.preferences.general._baseAspectRatioAxisCode:
                self.aspectData[aspect].setEnabled(False)
            else:
                self.aspectData[aspect].setEnabled(True)
                self.aspectData[aspect].valueChanged.connect(partial(self._queueSetAspect, aspect, ii))

        self.useSearchBoxModeBox.setChecked(self.preferences.general.searchBoxMode)
        self.useSearchBoxDoFitBox.setChecked(self.preferences.general.searchBoxDoFit)

        self.searchBox1dLabel = {}
        self.searchBox1dData = {}
        self._removeWidget(self.searchBox1dLabelFrame)
        self._removeWidget(self.searchBox1dDataFrame)
        for ii, searchBox1d in enumerate(sorted(self.preferences.general.searchBoxWidths1d.keys())):
            searchBox1dValue = self.preferences.general.searchBoxWidths1d[searchBox1d]
            self.searchBox1dLabel[searchBox1d] = Label(self.searchBox1dLabelFrame, text=searchBox1d, grid=(ii, 0), hAlign='r')
            self.searchBox1dData[searchBox1d] = ScientificDoubleSpinBox(self.searchBox1dDataFrame, min=0.0001, grid=(ii, 0), hAlign='l')
            self.searchBox1dData[searchBox1d].setValue(searchBox1dValue)
            self.searchBox1dData[searchBox1d].setMinimumWidth(LineEditsMinimumWidth)
            # if searchBox1d == self.preferences.general._basesearchBox1dRatioAxisCode:
            #     self.searchBox1dData[searchBox1d].setEnabled(False)
            # else:
            #     self.searchBox1dData[searchBox1d].setEnabled(True)
            self.searchBox1dData[searchBox1d].valueChanged.connect(partial(self._queueSetSearchBox1d, searchBox1d, ii))

        self.searchBoxNdLabel = {}
        self.searchBoxNdData = {}
        self._removeWidget(self.searchBoxNdLabelFrame)
        self._removeWidget(self.searchBoxNdDataFrame)
        for ii, searchBoxNd in enumerate(sorted(self.preferences.general.searchBoxWidthsNd.keys())):
            searchBoxNdValue = self.preferences.general.searchBoxWidthsNd[searchBoxNd]
            self.searchBoxNdLabel[searchBoxNd] = Label(self.searchBoxNdLabelFrame, text=searchBoxNd, grid=(ii, 0), hAlign='r')
            self.searchBoxNdData[searchBoxNd] = ScientificDoubleSpinBox(self.searchBoxNdDataFrame, min=0.0001, grid=(ii, 0), hAlign='l')
            self.searchBoxNdData[searchBoxNd].setValue(searchBoxNdValue)
            self.searchBoxNdData[searchBoxNd].setMinimumWidth(LineEditsMinimumWidth)
            # if searchBoxNd == self.preferences.general._basesearchBoxNdRatioAxisCode:
            #     self.searchBoxNdData[searchBoxNd].setEnabled(False)
            # else:
            #     self.searchBoxNdData[searchBoxNd].setEnabled(True)
            self.searchBoxNdData[searchBoxNd].valueChanged.connect(partial(self._queueSetSearchBoxNd, searchBoxNd, ii))

    def _populateExternalProgramsTab(self):
        """Populate the widgets in the externalProgramsTab
        """
        with self._changes.blockChanges():
            for external, (extPath, _, _) in self.externalPaths.items():
                value = self.preferences.externalPrograms[external]
                extPath.setText(value)

    def _setSpectrumTabWidgets(self, parent):
        """Insert a widget in here to appear in the Spectrum Tab. Parent = the Frame obj where the widget should live
        """

        row = 0
        self.autoSetDataPathLabel = Label(parent, text="Auto Set dataPath", grid=(row, 0))
        self.autoSetDataPathBox = CheckBox(parent, grid=(row, 1))
        self.autoSetDataPathBox.toggled.connect(partial(self._queueToggleGeneralOptions, 'autoSetDataPath'))

        row += 1
        self.userDataPathLabel = Label(parent, "User Data Path", grid=(row, 0), )
        self.userDataPathText = PathEdit(parent, grid=(row, 1), vAlign='t')
        self.userDataPathText.setMinimumWidth(LineEditsMinimumWidth)
        self.userDataPathText.textChanged.connect(self._queueSetUserDataPath)
        self.userDataPathButton = Button(parent, grid=(row, 2), callback=self._getUserDataPath, icon='icons/directory',
                                         hPolicy='fixed')

        # # add validate frame
        # row += 1
        # self._validateFrame = ValidateSpectraForPreferences(parent, mainWindow=self.mainWindow, spectra=self.project.spectra,
        #                                                     setLayout=True, showBorder=False, grid=(row, 0), gridSpan=(1, 3))
        #
        # self._validateFrame._filePathCallback = self._queueSetValidateFilePath
        # self._validateFrame._dataUrlCallback = self._queueSetValidateDataUrl
        # self._validateFrame._matchDataUrlWidths = parent
        # self._validateFrame._matchFilePathWidths = parent
        #
        # self._validateFrame.setVisible(False)

        row += 1
        self.regionPaddingLabel = Label(parent, text="Spectral Padding (%)", grid=(row, 0))
        self.regionPaddingData = DoubleSpinbox(parent, grid=(row, 1), hAlign='l', decimals=1, step=0.1, min=0, max=100)
        self.regionPaddingData.setMinimumWidth(LineEditsMinimumWidth)
        self.regionPaddingData.valueChanged.connect(self._queueSetRegionPadding)

        row += 1
        self.dropFactorLabel = Label(parent, text="Peak Picking Drop (%)", grid=(row, 0))
        self.dropFactorData = DoubleSpinbox(parent, grid=(row, 1), hAlign='l', decimals=1, step=0.1, min=0, max=100)
        self.dropFactorData.setMinimumWidth(LineEditsMinimumWidth)
        self.dropFactorData.valueChanged.connect(self._queueSetDropFactor)

        row += 1
        self.dropFactorLabel = Label(parent, text="1D Peak Picking Drop (%)", tipText='Increase to filter out more', grid=(row, 0))
        self.peakFactor1D = DoubleSpinbox(parent, grid=(row, 1), hAlign='l', decimals=1, step=0.1, min=-100, max=100)
        self.peakFactor1D.setMinimumWidth(LineEditsMinimumWidth)
        self.peakFactor1D.valueChanged.connect(self._queueSetDropFactor1D)

        row += 1
        self.volumeIntegralLimitLabel = Label(parent, text="Volume Integral Limit", grid=(row, 0))
        self.volumeIntegralLimitData = DoubleSpinbox(parent, step=0.05, decimals=2,
                                                     min=1.0, max=5.0, grid=(row, 1), hAlign='l')
        self.volumeIntegralLimitData.setMinimumWidth(LineEditsMinimumWidth)
        self.volumeIntegralLimitData.valueChanged.connect(self._queueSetVolumeIntegralLimit)

        row += 1
        self.peakFittingMethodLabel = Label(parent, text="Peak Region Fitting Method", grid=(row, 0))
        self.peakFittingMethod = RadioButtons(parent, texts=PEAKFITTINGDEFAULTS,
                                              callback=self._queueSetPeakFittingMethod,
                                              direction='h',
                                              grid=(row, 1), hAlign='l', gridSpan=(1, 2),
                                              tipTexts=None,
                                              )

        ### Not fully Tested, Had some issues with $Path routines in setting the path of the copied spectra.
        ###  Needs more testing for different spectra formats etc. Disabled until completion.
        # row += 1
        # self.keepSPWithinProjectTipText = 'Keep a copy of spectra inside the project directory. Useful when changing the original spectra location path'
        # self.keepSPWithinProject = Label(parent, text="Keep a Copy Inside Project", grid=(row, 0))
        # self.keepSPWithinProjectBox = CheckBox(parent, grid=(row, 1), checked=self.preferences.general.keepSpectraInsideProject,
        #                                        tipText=self.keepSPWithinProjectTipText)
        # self.keepSPWithinProjectBox.toggled.connect(partial(self._queueToggleGeneralOptions, 'keepSpectraInsideProject'))

        row += 1
        self.showToolbarLabel = Label(parent, text="Show ToolBar(s)", grid=(row, 0))
        self.showToolbarBox = CheckBox(parent, grid=(row, 1))
        self.showToolbarBox.toggled.connect(partial(self._queueToggleGeneralOptions, 'showToolbar'))

        row += 1
        self.spectrumBorderLabel = Label(parent, text="Show Spectrum Borders", grid=(row, 0))
        self.spectrumBorderBox = CheckBox(parent, grid=(row, 1))
        self.spectrumBorderBox.toggled.connect(partial(self._queueToggleGeneralOptions, 'showSpectrumBorder'))

        row += 1
        self.showGridLabel = Label(parent, text="Show Grids", grid=(row, 0))
        self.showGridBox = CheckBox(parent, grid=(row, 1))
        self.showGridBox.toggled.connect(partial(self._queueToggleGeneralOptions, 'showGrid'))

        row += 1
        self.showCrosshairLabel = Label(parent, text="Show Crosshairs", grid=(row, 0))
        self.showCrosshairBox = CheckBox(parent, grid=(row, 1))
        self.showCrosshairBox.toggled.connect(partial(self._queueToggleGeneralOptions, 'showCrosshair'))

        row += 1
        self.showDoubleCrosshairLabel = Label(parent, text="    and Double Crosshairs", grid=(row, 0))
        self.showDoubleCrosshairBox = CheckBox(parent, grid=(row, 1))
        self.showDoubleCrosshairBox.toggled.connect(partial(self._queueToggleGeneralOptions, 'showDoubleCrosshair'))

        row += 1
        self.showSideBandsLabel = Label(parent, text="Show MAS Side Bands", grid=(row, 0))
        self.showSideBandsBox = CheckBox(parent, grid=(row, 1))
        self.showSideBandsBox.toggled.connect(partial(self._queueToggleGeneralOptions, 'showSideBands'))

        row += 1
        self.showSideBands = Label(parent, text='    number of MAS side bands shown', grid=(row, 0), hAlign='l')
        self.showSideBandsData = DoubleSpinbox(parent, step=1, min=0, max=25, grid=(row, 1), hAlign='l', decimals=0)
        self.showSideBandsData.setMinimumWidth(LineEditsMinimumWidth)
        self.showSideBandsData.valueChanged.connect(self._queueSetNumSideBands)

        row += 1
        self.showLastAxisOnlyLabel = Label(parent, text="Share Y Axis", grid=(row, 0))
        self.showLastAxisOnlyBox = CheckBox(parent, grid=(row, 1))
        self.showLastAxisOnlyBox.toggled.connect(partial(self._queueToggleGeneralOptions, 'lastAxisOnly'))

        row += 1
        self.matchAxisCodeLabel = Label(parent, text="Match Axis Codes", grid=(row, 0))
        self.matchAxisCode = RadioButtons(parent, texts=['Atom Type', 'Full Axis Code'],
                                          callback=self._queueSetMatchAxisCode,
                                          direction='h',
                                          grid=(row, 1), hAlign='l', gridSpan=(1, 2),
                                          tipTexts=None,
                                          )

        row += 1
        self.axisOrderingOptionsLabel = Label(parent, text="Axis Ordering", grid=(row, 0))
        self.axisOrderingOptions = RadioButtons(parent, texts=['Use Spectrum Settings', 'Always Ask'],
                                                callback=self._queueSetAxisOrderingOptions,
                                                direction='h',
                                                grid=(row, 1), hAlign='l', gridSpan=(1, 2),
                                                tipTexts=None,
                                                )

        row += 1
        HLine(parent, grid=(row, 0), gridSpan=(1, 3), colour=getColours()[DIVIDER], height=20)

        row += 1
        self.zoomCentreLabel = Label(parent, text="Zoom Centre", grid=(row, 0))
        self.zoomCentre = RadioButtons(parent, texts=['Mouse', 'Screen'],
                                       callback=self._queueSetZoomCentre,
                                       direction='h',
                                       grid=(row, 1), hAlign='l', gridSpan=(1, 2),
                                       tipTexts=None,
                                       )
        row += 1
        self.zoomPercentLabel = Label(parent, text="Manual Zoom (%)", grid=(row, 0))
        self.zoomPercentData = DoubleSpinbox(parent, step=1,
                                             min=1, max=100, grid=(row, 1), hAlign='l')
        self.zoomPercentData.setMinimumWidth(LineEditsMinimumWidth)
        self.zoomPercentData.valueChanged.connect(self._queueSetZoomPercent)

        row += 1
        self.stripWidthZoomPercentLabel = Label(parent, text="Strip Width Zoom (%)", grid=(row, 0))
        self.stripWidthZoomPercentData = DoubleSpinbox(parent, step=1,
                                                       min=1, max=100, grid=(row, 1), hAlign='l')
        self.stripWidthZoomPercentData.setMinimumWidth(LineEditsMinimumWidth)
        self.stripWidthZoomPercentData.valueChanged.connect(self._queueSetStripWidthZoomPercent)

        row += 1
        self.showZoomXLimitApplyLabel = Label(parent, text="Apply Zoom limit to X axis", grid=(row, 0))
        self.showZoomXLimitApplyBox = CheckBox(parent, grid=(row, 1))
        self.showZoomXLimitApplyBox.toggled.connect(partial(self._queueToggleGeneralOptions, 'zoomXLimitApply'))

        row += 1
        self.showZoomYLimitApplyLabel = Label(parent, text="Apply Zoom limit to Y axis", grid=(row, 0))
        self.showZoomYLimitApplyBox = CheckBox(parent, grid=(row, 1))
        self.showZoomYLimitApplyBox.toggled.connect(partial(self._queueToggleGeneralOptions, 'zoomYLimitApply'))

        row += 1
        self.showIntensityLimitLabel = Label(parent, text='Minimum Intensity Limit', grid=(row, 0), hAlign='l')
        self.showIntensityLimitBox = ScientificDoubleSpinBox(parent, min=1e-6, grid=(row, 1), hAlign='l')
        self.showIntensityLimitBox.setMinimumWidth(LineEditsMinimumWidth)
        self.showIntensityLimitBox.valueChanged.connect(self._queueSetIntensityLimit)

        row += 1
        HLine(parent, grid=(row, 0), gridSpan=(1, 3), colour=getColours()[DIVIDER], height=20)

        row += 1
        self.xAxisUnits = Label(parent, text="X Axis Units", grid=(row, 0))
        self.xAxisUnitsData = RadioButtons(parent, texts=AXIS_UNITS,
                                           # selectedInd=xAxisUnits,
                                           callback=self._queueSetXUnits,
                                           direction='h',
                                           grid=(row, 1), gridSpan=(1, 3), hAlign='l',
                                           tipTexts=None,
                                           )

        row += 1
        self.yAxisUnits = Label(parent, text="Y Axis Units", grid=(row, 0))
        self.yAxisUnitsData = RadioButtons(parent, texts=AXIS_UNITS,
                                           # selectedInd=yAxisUnits,
                                           callback=self._queueSetYUnits,
                                           direction='h',
                                           grid=(row, 1), gridSpan=(1, 3), hAlign='l',
                                           tipTexts=None)

        row += 1
        HLine(parent, grid=(row, 0), gridSpan=(1, 3), colour=getColours()[DIVIDER], height=20)

        row += 1
        self.aspectRatioModeLabel = Label(parent, text="Aspect Ratio Mode", grid=(row, 0))
        self.aspectRatioModeData = RadioButtons(parent, texts=['Free', 'Locked', 'Fixed'],
                                                callback=self._queueSetAspectRatioMode,
                                                direction='h',
                                                grid=(row, 1), hAlign='l', gridSpan=(1, 2),
                                                tipTexts=None,
                                                )

        row += 1
        Label(parent, text='Fixed Aspects', grid=(row, 0), hAlign='r')

        row += 1
        self.aspectLabel = {}
        self.aspectData = {}
        self.aspectLabelFrame = Frame(parent, setLayout=True, showBorder=False, grid=(row, 0))
        self.aspectDataFrame = Frame(parent, setLayout=True, showBorder=False, grid=(row, 1))

        row += 1
        HLine(parent, grid=(row, 0), gridSpan=(1, 3), colour=getColours()[DIVIDER], height=20)

        row += 1
        self.annotationsLabel = Label(parent, text="Symbol Labelling", grid=(row, 0))
        self.annotationsData = RadioButtons(parent, texts=['Short', 'Full', 'Pid', 'Minimal', 'Id', 'Annotation'],
                                            callback=self._queueSetAnnotations,
                                            direction='h',
                                            grid=(row, 1), hAlign='l', gridSpan=(1, 2),
                                            tipTexts=None,
                                            )
        row += 1
        self.symbolsLabel = Label(parent, text="Symbol Type", grid=(row, 0))
        self.symbol = RadioButtons(parent, texts=['Cross', 'lineWidths', 'Filled lineWidths', 'Plus'],
                                   callback=self._queueSetSymbol,
                                   direction='h',
                                   grid=(row, 1), hAlign='l', gridSpan=(1, 2),
                                   tipTexts=None,
                                   )

        row += 1
        self.symbolSizePixelLabel = Label(parent, text="Symbol Size (pixel)", grid=(row, 0))
        self.symbolSizePixelData = Spinbox(parent, step=1,
                                           min=2, max=50, grid=(row, 1), hAlign='l')
        self.symbolSizePixelData.setMinimumWidth(LineEditsMinimumWidth)
        self.symbolSizePixelData.valueChanged.connect(self._queueSetSymbolSizePixel)

        row += 1
        self.symbolThicknessLabel = Label(parent, text="Symbol Thickness (pixel)", grid=(row, 0))
        self.symbolThicknessData = Spinbox(parent, step=1,
                                           min=1, max=20, grid=(row, 1), hAlign='l')
        self.symbolThicknessData.setMinimumWidth(LineEditsMinimumWidth)
        self.symbolThicknessData.valueChanged.connect(self._queueSetSymbolThickness)

        row += 1
        self.aliasEnabledLabel = Label(parent, text="Show Aliased Peaks", grid=(row, 0))
        self.aliasEnabledData = CheckBox(parent, grid=(row, 1))
        self.aliasEnabledData.toggled.connect(partial(self._queueToggleGeneralOptions, 'aliasEnabled'))

        row += 1
        self.aliasLabelsEnabledLabel = Label(parent, text="    Show Aliased Labels", grid=(row, 0))
        self.aliasLabelsEnabledData = CheckBox(parent, grid=(row, 1))
        self.aliasLabelsEnabledData.toggled.connect(partial(self._queueToggleGeneralOptions, 'aliasLabelsEnabled'))

        row += 1
        self.aliasShadeLabel = Label(parent, text="    Opacity", grid=(row, 0))
        # self.aliasShadeData = DoubleSpinbox(parent, step=0.05,
        #                                     min=0.0, max=1.0, grid=(row, 1), hAlign='l')
        _sliderBox = Frame(parent, setLayout=True, grid=(row, 1), hAlign='l')
        # self.aliasShadeData = Slider(parent, grid=(row, 1), hAlign='l')
        self.aliasShadeData = Slider(_sliderBox, grid=(0, 1), hAlign='l')
        Label(_sliderBox, text="0", grid=(0, 0), hAlign='l')
        Label(_sliderBox, text="100%", grid=(0, 2), hAlign='l')
        self.aliasShadeData.setMinimumWidth(LineEditsMinimumWidth)
        self.aliasShadeData.valueChanged.connect(self._queueSetAliasShade)

        row += 1
        self.contourThicknessLabel = Label(parent, text="Contour Thickness (pixel)", grid=(row, 0))
        self.contourThicknessData = Spinbox(parent, step=1,
                                            min=1, max=20, grid=(row, 1), hAlign='l')
        self.contourThicknessData.setMinimumWidth(LineEditsMinimumWidth)
        self.contourThicknessData.valueChanged.connect(self._queueSetContourThickness)

        row += 1
        _height = getFontHeight(size='VLARGE') or 24
        self.stripArrangementLabel = Label(parent, text="Strip Arrangement", grid=(row, 0))
        self.stripArrangementButtons = RadioButtons(parent, texts=['    ', '    ', '    '],
                                                    # selectedInd=stripArrangement,
                                                    direction='horizontal',
                                                    grid=(row, 1), gridSpan=(1, 3), hAlign='l',
                                                    tipTexts=None,
                                                    icons=[('icons/strip-row', (_height, _height)),
                                                           ('icons/strip-column', (_height, _height)),
                                                           ('icons/strip-tile', (_height, _height))
                                                           ],
                                                    )
        # NOTE:ED - temporarily disable/hide the Tile button
        self.stripArrangementButtons.radioButtons[2].setEnabled(False)
        self.stripArrangementButtons.radioButtons[2].setVisible(False)
        self.stripArrangementButtons.setCallback(self._queueSetStripArrangement)

        row += 1
        self.zPlaneNavigationModeLabel = Label(parent, text="zPlane Navigation Mode", grid=(row, 0))
        self.zPlaneNavigationModeData = RadioButtons(parent, texts=[val.description for val in ZPlaneNavigationModes],
                                                     callback=self._queueSetZPlaneNavigationMode,
                                                     direction='h',
                                                     grid=(row, 1), hAlign='l', gridSpan=(1, 2),
                                                     tipTexts=('Tools are located at the bottom of the spectrumDisplay,\nand will operate on the last strip selected in that spectrumDisplay',
                                                               'Tools are located at the bottom of each strip',
                                                               'Tools are displayed in the upper-left corner of each strip display'),
                                                     )
        self.zPlaneNavigationModeLabel.setToolTip('Select where the zPlane navigation tools are located')

        row += 1
        HLine(parent, grid=(row, 0), gridSpan=(1, 3), colour=getColours()[DIVIDER], height=20)

        row += 1
        self.useSearchBoxModeLabel = Label(parent, text="Use Search Box Widths", grid=(row, 0))
        self.useSearchBoxModeBox = CheckBox(parent, grid=(row, 1))
        self.useSearchBoxModeBox.toggled.connect(self._queueSetUseSearchBoxMode)
        self.useSearchBoxModeLabel.setToolTip(
                'Use defined search box widths (ppm)\nor default to ±4 index points.\nNote, default will depend on resolution of spectrum')
        self.useSearchBoxModeBox.setToolTip(
                'Use defined search box widths (ppm)\nor default to ±4 index points.\nNote, default will depend on resolution of spectrum')

        row += 1
        self.useSearchBoxDoFitLabel = Label(parent, text="Apply Peak Fitting Method\n after Snap To Extrema", grid=(row, 0))
        self.useSearchBoxDoFitBox = CheckBox(parent, grid=(row, 1))
        self.useSearchBoxDoFitBox.toggled.connect(self._queueSetUseSearchBoxDoFit)
        self.useSearchBoxDoFitLabel.setToolTip('Option to apply fitting method after initial snap to extrema')
        self.useSearchBoxDoFitBox.setToolTip('Option to apply fitting method after initial snap to extrema')

        row += 1
        self.defaultSearchBox1dRatioLabel = Label(parent, text="1d Search Box Widths (ppm)", grid=(row, 0), hAlign='r')

        row += 1
        self.searchBox1dLabel = {}
        self.searchBox1dData = {}
        self.searchBox1dLabelFrame = Frame(parent, setLayout=True, showBorder=False, grid=(row, 0))
        self.searchBox1dDataFrame = Frame(parent, setLayout=True, showBorder=False, grid=(row, 1))

        row += 1
        self.defaultSearchBoxNdRatioLabel = Label(parent, text="Nd Search Box Widths (ppm)", grid=(row, 0), hAlign='r')

        row += 1
        self.searchBoxNdLabel = {}
        self.searchBoxNdData = {}
        self.searchBoxNdLabelFrame = Frame(parent, setLayout=True, showBorder=False, grid=(row, 0))
        self.searchBoxNdDataFrame = Frame(parent, setLayout=True, showBorder=False, grid=(row, 1))

        row += 1
        HLine(parent, grid=(row, 0), gridSpan=(1, 3), colour=getColours()[DIVIDER], height=20)

        row += 1
        self.autoCorrectLabel = Label(parent, text="Autocorrect Colours", grid=(row, 0))
        self.autoCorrectBox = CheckBox(parent, grid=(row, 1))
        self.autoCorrectBox.toggled.connect(partial(self._queueToggleGeneralOptions, 'autoCorrectColours'))

        row += 1
        self.marksDefaultColourLabel = Label(parent, text="Default Marks Colour", grid=(row, 0))
        _colourFrame = Frame(parent, setLayout=True, grid=(row, 1), hAlign='l', gridSpan=(1, 2))
        self.marksDefaultColourBox = PulldownList(_colourFrame, grid=(0, 0))
        self.marksDefaultColourBox.setMinimumWidth(LineEditsMinimumWidth)

        # populate colour pulldown and set to the current colour
        fillColourPulldown(self.marksDefaultColourBox, allowAuto=False, includeGradients=True)
        self.marksDefaultColourBox.currentIndexChanged.connect(self._queueChangeMarksColourIndex)

        # add a colour dialog button
        self.marksDefaultColourButton = Button(_colourFrame, grid=(0, 1), hAlign='l',
                                               icon='icons/colours', hPolicy='fixed')
        self.marksDefaultColourButton.clicked.connect(self._queueChangeMarksColourButton)

        row += 1
        HLine(parent, grid=(row, 0), gridSpan=(1, 3), colour=getColours()[DIVIDER], height=20)

        row += 1
        self.multipletAveragingLabel = Label(parent, text="Multiplet Averaging", grid=(row, 0))
        self.multipletAveraging = RadioButtons(parent, texts=MULTIPLETAVERAGINGTYPES,
                                               callback=self._queueSetMultipletAveraging,
                                               direction='h',
                                               grid=(row, 1), hAlign='l', gridSpan=(1, 2),
                                               tipTexts=None,
                                               )

        row += 1
        HLine(parent, grid=(row, 0), gridSpan=(1, 3), colour=getColours()[DIVIDER], height=20)

        row += 1
        self.singleContoursLabel = Label(parent, text="Generate Single Contours\n   per Plane", grid=(row, 0))
        self.singleContoursBox = CheckBox(parent, grid=(row, 1))
        self.singleContoursBox.toggled.connect(partial(self._queueToggleGeneralOptions, 'generateSinglePlaneContours'))

        row += 1
        self.negativeTraceColourLabel = Label(parent, text="Include Negative Colour\n    for Phasing Traces", grid=(row, 0))
        self.negativeTraceColourBox = CheckBox(parent, grid=(row, 1))
        self.negativeTraceColourBox.toggled.connect(partial(self._queueToggleGeneralOptions, 'traceIncludeNegative'))

        # add spacer to stop columns changing width
        row += 1
        Spacer(parent, 15, 2,
               QtWidgets.QSizePolicy.MinimumExpanding, QtWidgets.QSizePolicy.MinimumExpanding,
               grid=(row, 1), gridSpan=(1, 1))

    @queueStateChange(_verifyPopupApply)
    def _queueChangeMarksColourIndex(self, value):
        if value >= 0:
            colName = colourNameNoSpace(self.marksDefaultColourBox.getText())
            if colName in spectrumColours.values():
                colName = list(spectrumColours.keys())[list(spectrumColours.values()).index(colName)]
            if colName != self.preferences.general.defaultMarksColour:
                # and list(spectrumColours.keys())[value] != self.preferences.general.defaultMarksColour:
                return partial(self._changeMarksColourIndex, value)

    def _changeMarksColourIndex(self, value):
        """Change the default maerks colour in the preferences
        """
        colName = colourNameNoSpace(self.marksDefaultColourBox.currentText())
        if colName in spectrumColours.values():
            newColour = list(spectrumColours.keys())[list(spectrumColours.values()).index(colName)]
        else:
            newColour = colName

        if newColour:
            self.preferences.general.defaultMarksColour = newColour

    def _queueChangeMarksColourButton(self):
        """set the default marks colour from the colour dialog
        """
        dialog = ColourDialog(self)
        newColour = dialog.getColor()
        if newColour is not None:
            addNewColour(newColour)
            fillColourPulldown(self.marksDefaultColourBox, allowAuto=False, includeGradients=True)
            self.marksDefaultColourBox.setCurrentText(spectrumColours[newColour.name()])

    def _setExternalProgramsTabWidgets(self, parent):
        """Insert a widget in here to appear in the externalPrograms Tab
        """
        self.externalPaths = {}
        extPrograms = sorted((camelCaseToString(k), k) for k in self.preferences.externalPrograms.keys())

        row = 0
        for dim, (name, external) in enumerate(extPrograms):
            Label(parent, name, grid=(row, 0), )

            externalPath = PathEdit(parent, grid=(row, 1), hAlign='t')
            externalPath.setMinimumWidth(LineEditsMinimumWidth)
            externalPath.textChanged.connect(partial(self._queueSetExternalPath, external, dim))

            externalButton = Button(parent, grid=(row, 2), callback=partial(self._getExternalPath, external),
                                    icon='icons/directory', hPolicy='fixed')

            externalTestButton = Button(parent, grid=(row, 3), callback=partial(self._testExternalPath, external),
                                        text='test', hPolicy='fixed')

            self.externalPaths[external] = (externalPath, externalButton, externalTestButton)

            row += 1

        # add spacer to stop columns changing width
        row += 1
        Spacer(parent, 15, 2,
               QtWidgets.QSizePolicy.Expanding, QtWidgets.QSizePolicy.MinimumExpanding,
               grid=(row, 1), gridSpan=(1, 1))

    def _testExternalPath(self, external):
        if external not in self.preferences.externalPrograms:
            raise RuntimeError(f'{external} not defined')
        if external not in self.externalPaths:
            raise RuntimeError(f'{external} not defined in preferences')

        widgetList = self.externalPaths[external]
        try:
            extPath, _, _ = widgetList

            program = extPath.get()
            if not self._testExternalProgram(program):
                self.sender().setText('Failed')
            else:
                self.sender().setText('Success')

        except Exception as es:
            raise RuntimeError(f'{external} does not contain the correct widgets')

    def _testExternalProgram(self, program):
        import subprocess

        try:
            # TODO:ED check whether relative or absolute path and test
            # import ccpn.framework.PathsAndUrls as PAU
            # pathCwd = PAU.ccpnCodePath
            # programPath = os.path.abspath(os.path.join(pathCwd, program))

            p = subprocess.Popen(program,
                                 shell=False,
                                 stdout=subprocess.PIPE,
                                 stderr=subprocess.PIPE)
            return True

        except Exception as e:
            getLogger().warning('Testing External program: Failed.' + str(e))
            return False

    @queueStateChange(_verifyPopupApply)
    def _queueSetUserDataPath(self):
        value = self.userDataPathText.get()
        if value != self.preferences.general.dataPath:
            return partial(self._setUserDataPath, value)

    def _setUserDataPath(self, value):
        self.preferences.general.dataPath = value
        dialog = SpectrumFileDialog(parent=self)
        dialog.initialPath = aPath(value).filepath

    def _getUserDataPath(self):
        currentDataPath = aPath(self.userDataPathText.text() or '~')
        currentDataPath = currentDataPath if currentDataPath.exists() else aPath('~')
        dialog = SpectrumFileDialog(parent=self, acceptMode='select', directory=currentDataPath, _useDirectoryOnly=True)
        dialog._show()
        directory = dialog.selectedFiles()
        if directory and len(directory) > 0:
            self.userDataPathText.setText(directory[0])

    @queueStateChange(_verifyPopupApply)
    def _queueSetUserWorkingPath(self):
        value = self.userWorkingPathData.get()
        if value != self.preferences.general.userWorkingPath:
            return partial(self._setUserWorkingPath, value)

    def _setUserWorkingPath(self, value):
        self.preferences.general.userWorkingPath = value
        dialog = ProjectFileDialog(parent=self)
        dialog.initialPath = aPath(value).filepath

    def _getUserWorkingPath(self):
        currentDataPath = aPath(self.userWorkingPathData.text() or '~')
        currentDataPath = currentDataPath if currentDataPath.exists() else aPath('~')
        dialog = ProjectFileDialog(parent=self, acceptMode='select', directory=currentDataPath, _useDirectoryOnly=True)
        dialog._show()
        directory = dialog.selectedFiles()
        if directory and len(directory) > 0:
            self.userWorkingPathData.setText(directory[0])

    @queueStateChange(_verifyPopupApply)
    def _queueSetAuxiliaryFilesPath(self):
        value = self.auxiliaryFilesData.get()
        if value != self.preferences.general.auxiliaryFilesPath:
            return partial(self._setAuxiliaryFilesPath, value)

    def _setAuxiliaryFilesPath(self, value):
        self.preferences.general.auxiliaryFilesPath = value
        dialog = AuxiliaryFileDialog(parent=self)
        dialog.initialPath = aPath(value).filepath

    def _getAuxiliaryFilesPath(self):
        currentDataPath = aPath(self.auxiliaryFilesData.text() or '~')
        currentDataPath = currentDataPath if currentDataPath.exists() else aPath('~')
        dialog = AuxiliaryFileDialog(parent=self, acceptMode='select', directory=currentDataPath, _useDirectoryOnly=True)
        dialog._show()
        directory = dialog.selectedFiles()
        if directory and len(directory) > 0:
            self.auxiliaryFilesData.setText(directory[0])

    # @queueStateChange(_verifyPopupApply)
    # def _queueSetValidateDataUrl(self, dataUrl, newUrl, urlValid, dim):
    #     """Set the new url in the dataUrl
    #     dim is required by the decorator to give a unique id for dataUrl row
    #     """
    #     if newUrl != dataUrl.url.path:
    #         return partial(self._validatePreferencesDataUrl, dataUrl, newUrl, urlValid, dim)
    #
    # def _validatePreferencesDataUrl(self, dataUrl, newUrl, urlValid, dim):
    #     """Put the new dataUrl into the dataUrl and the preferences.general.dataPath
    #     Extra step incase urlValid needs to be checked
    #     """
    #     if dim == 0:
    #         # must be the first dataUrl for the preferences
    #         # self.preferences.general.dataPath = newUrl
    #         pass
    #
    #     # if urlValid:
    #     # self._validateFrame.dataUrlFunc(dataUrl, newUrl)

    # @queueStateChange(_verifyPopupApply)
    # def _queueSetValidateFilePath(self, spectrum, filePath, dim):
    #     """Set the new filePath for the spectrum
    #     dim is required by the decorator to give a unique id for filePath row
    #     """
    #     if filePath != spectrum.filePath:
    #         return partial(self._validateFrame.filePathFunc, spectrum, filePath)

    @queueStateChange(_verifyPopupApply)
    def _queueSetuserLayoutsPath(self):
        value = self.userLayoutsPathData.get()
        if value != self.preferences.general.userLayoutsPath:
            return partial(self._setUserLayoutsPath, value)

    def _setUserLayoutsPath(self, value):
        self.preferences.general.userLayoutsPath = value
        dialog = LayoutsFileDialog(parent=self)
        dialog.initialPath = aPath(value).filepath

    def _getUserLayoutsPath(self):
        currentDataPath = aPath(self.userLayoutsPathData.text() or '~')
        currentDataPath = currentDataPath if currentDataPath.exists() else aPath('~')
        dialog = LayoutsFileDialog(parent=self, acceptMode='select', directory=currentDataPath, _useDirectoryOnly=True)
        dialog._show()
        directory = dialog.selectedFiles()
        if directory and len(directory) > 0:
            self.userLayoutsPathData.setText(directory[0])

    @queueStateChange(_verifyPopupApply)
    def _queueSetMacroFilesPath(self):
        value = self.macroPathData.get()
        if value != self.preferences.general.userMacroPath:
            return partial(self._setMacroFilesPath, value)

    def _setMacroFilesPath(self, value):
        self.preferences.general.userMacroPath = value
        dialog = MacrosFileDialog(parent=self)
        dialog.initialPath = aPath(value).filepath

    def _getMacroFilesPath(self):
        currentDataPath = aPath(self.macroPathData.text() or '~')
        currentDataPath = currentDataPath if currentDataPath.exists() else aPath('~')
        dialog = MacrosFileDialog(parent=self, acceptMode='select', directory=currentDataPath, _useDirectoryOnly=True)
        dialog._show()
        directory = dialog.selectedFiles()
        if directory and len(directory) > 0:
            self.macroPathData.setText(directory[0])

    @queueStateChange(_verifyPopupApply)
    def _queueSetPluginFilesPath(self):
        value = self.pluginPathData.get()
        if value != self.preferences.general.userPluginPath:
            return partial(self._setPluginFilesPath, value)

    def _setPluginFilesPath(self, value):
        self.preferences.general.userPluginPath = value
        dialog = PluginsFileDialog(parent=self)
        dialog.initialPath = aPath(value).filepath

    def _getPluginFilesPath(self):
        currentDataPath = aPath(self.pluginPathData.text() or '~')
        currentDataPath = currentDataPath if currentDataPath.exists() else aPath('~')
        dialog = PluginsFileDialog(parent=self, acceptMode='select', directory=currentDataPath, _useDirectoryOnly=True)
        dialog._show()
        directory = dialog.selectedFiles()
        if directory and len(directory) > 0:
            self.pluginPathData.setText(directory[0])

    @queueStateChange(_verifyPopupApply)
    def _queueSetPipesFilesPath(self):
        value = self.userPipesPath.get()
        if value != self.preferences.general.userPipesPath:
            return partial(self._setPipesFilesPath, value)

    def _setPipesFilesPath(self, value):
        self.preferences.general.userPipesPath = value
        dialog = PipelineFileDialog(parent=self)
        dialog.initialPath = aPath(value).filepath

    def _getUserPipesPath(self):
        currentDataPath = aPath(self.userPipesPath.text() or '~')
        currentDataPath = currentDataPath if currentDataPath.exists() else aPath('~')
        dialog = PipelineFileDialog(parent=self, acceptMode='select', directory=currentDataPath, _useDirectoryOnly=True)
        dialog._show()
        directory = dialog.selectedFiles()
        if directory and len(directory) > 0:
            self.userPipesPath.setText(directory[0])
            self._setPipesFilesPath(directory[0])

    @queueStateChange(_verifyPopupApply)
    def _queueChangeLanguage(self, value):
        value = languages[value]
        if value != self.preferences.general.language:
            return partial(self._changeLanguage, value)

    def _changeLanguage(self, value):
        self.preferences.general.language = value

    @queueStateChange(_verifyPopupApply)
    def _queueChangeColourScheme(self, value):
        value = COLOUR_SCHEMES[value]
        if value != self.preferences.general.colourScheme:
            return partial(self._changeColourScheme, value)

    def _changeColourScheme(self, value):
        self.preferences.general.colourScheme = value

    @queueStateChange(_verifyPopupApply)
    def _queueToggleGeneralOptions(self, option, checked):
        """Toggle a general checkbox option in the preferences
        Requires the parameter to be called 'option' so that the decorator gives it a unique name
        in the internal updates dict
        """
        if checked != self.preferences.general[option]:
            # change the enabled state of checkboxes as required
            _enabled = self.aliasEnabledData.get()
            self.aliasLabelsEnabledData.setEnabled(_enabled)
            self.aliasShadeData.setEnabled(_enabled)

            return partial(self._toggleGeneralOptions, option, checked)

    def _toggleGeneralOptions(self, option, checked):
        self.preferences.general[option] = checked

        if option == 'autoBackupEnabled':
            self.application.updateAutoBackup()

    @queueStateChange(_verifyPopupApply)
    def _queueToggleAppearanceOptions(self, option, checked):
        """Toggle a general checkbox option in the preferences
        Requires the parameter to be called 'option' so that the decorator gives it a unique name
        in the internal updates dict
        """
        if checked != self.preferences.appearance[option]:
            return partial(self._toggleAppearanceOptions, option, checked)

    def _toggleAppearanceOptions(self, option, checked):
        self.preferences.appearance[option] = checked

    #~~~~~~~~~~~~~~~~~~~~~~~~`

    @queueStateChange(_verifyPopupApply)
    def _queueSetExternalPath(self, external, dim):
        """Queue the change to the correct item in preferences
        """
        if external not in self.preferences.externalPrograms:
            raise RuntimeError(f'{external} not defined')
        if external not in self.externalPaths:
            raise RuntimeError(f'{external} not defined in preferences')

        widgetList = self.externalPaths[external]
        try:
            extPath, extButton, extTestButton = widgetList

            value = extPath.get()
            oldValue = self.preferences.externalPrograms[external]
            if value != oldValue:
                extTestButton.setText('test')

                return partial(self._setExternalPath, external, value)

        except Exception as es:
            raise RuntimeError(f'{external} does not contain the correct widgets {es}')

    def _setExternalPath(self, external, value):
        """Set the path in preferences
        """
        if 'externalPrograms' in self.preferences and external in self.preferences.externalPrograms:
            self.preferences.externalPrograms[external] = value

    def _getExternalPath(self, external):
        """Get the correct path from preferences
        """
        # NOTE:ED - native dialog on OSX does not show contents of an .app dir.

        if external not in self.preferences.externalPrograms:
            raise RuntimeError(f'{external} not defined')
        if external not in self.externalPaths:
            raise RuntimeError(f'{external} not defined in preferences')

        widgetList = self.externalPaths[external]
        try:
            extPath, _, _ = widgetList

            value = extPath.get()
            dialog = ExecutablesFileDialog(parent=self, acceptMode='select', directory=str(value))
            dialog.setOption(QtWidgets.QFileDialog.DontUseNativeDialog)
            dialog._show()
            file = dialog.selectedFile()
            if file:
                extPath.setText(file)

        except Exception as es:
            raise RuntimeError(f'{external} does not contain the correct widgets')

    @queueStateChange(_verifyPopupApply)
    def _queueSetAutoBackupFrequency(self):
        textFromValue = self.autoBackupFrequencyData.textFromValue
        value = self.autoBackupFrequencyData.get()
        prefValue = textFromValue(self.preferences.general.autoBackupFrequency)
        if textFromValue(value) != prefValue:
            return partial(self._setAutoBackupFrequency, value)

    def _setAutoBackupFrequency(self, value):
        self.preferences.general.autoBackupFrequency = value
        self.application.updateAutoBackup()

    @queueStateChange(_verifyPopupApply)
    def _queueSetRegionPadding(self):
        textFromValue = self.regionPaddingData.textFromValue
        value = self.regionPaddingData.get()
        prefValue = textFromValue(100 * self.preferences.general.stripRegionPadding)
        if value >= 0 and textFromValue(value) != prefValue:
            return partial(self._setRegionPadding, 0.01 * value)

    def _setRegionPadding(self, value):
        self.preferences.general.stripRegionPadding = value

    @queueStateChange(_verifyPopupApply)
    def _queueSetDropFactor(self):
        textFromValue = self.dropFactorData.textFromValue
        value = self.dropFactorData.get()
        prefValue = textFromValue(100 * self.preferences.general.peakDropFactor)
        if value >= 0 and textFromValue(value) != prefValue:
            return partial(self._setDropFactor, 0.01 * value)

    def _setDropFactor(self, value):
        self.preferences.general.peakDropFactor = value

    @queueStateChange(_verifyPopupApply)
    def _queueSetDropFactor1D(self):
        value = self.peakFactor1D.get()
        return partial(self._set1DPeakFactor, value)

    def _set1DPeakFactor(self, value):
        self.preferences.general.peakFactor1D = value

    @queueStateChange(_verifyPopupApply)
    def _queueSetSymbolSizePixel(self):
        value = self.symbolSizePixelData.get()
        if value != self.preferences.general.symbolSizePixel:
            return partial(self._setSymbolSizePixel, value)

    def _setSymbolSizePixel(self, value):
        """Set the size of the symbols (pixels)
        """
        self.preferences.general.symbolSizePixel = value

    @queueStateChange(_verifyPopupApply)
    def _queueSetSymbolThickness(self):
        value = self.symbolThicknessData.get()
        if value != self.preferences.general.symbolThickness:
            return partial(self._setSymbolThickness, value)

    def _setSymbolThickness(self, value):
        """Set the Thickness of the peak symbols (ppm)
        """
        self.preferences.general.symbolThickness = value

    @queueStateChange(_verifyPopupApply)
    def _queueSetContourThickness(self):
        value = self.contourThicknessData.get()
        if value != self.preferences.general.contourThickness:
            return partial(self._setContourThickness, value)

    def _setContourThickness(self, value):
        """Set the Thickness of the peak contours (ppm)
        """
        self.preferences.general.contourThickness = value

    @queueStateChange(_verifyPopupApply)
    def _queueSetAliasShade(self):
        value = int(self.aliasShadeData.get())
        if value != self.preferences.general.aliasShade:
            return partial(self._setAliasShade, value)

    def _setAliasShade(self, value):
        """Set the aliased peaks Shade 0.0->1.0; 0.0 is invisible
        """
        self.preferences.general.aliasShade = value

    @queueStateChange(_verifyPopupApply)
    def _queueSetXUnits(self):
        value = self.xAxisUnitsData.getIndex()
        if value != self.preferences.general.xAxisUnits:
            return partial(self.setXAxisUnits, value)

    def setXAxisUnits(self, value):
        """Set the xAxisUnits
        """
        self.preferences.general.xAxisUnits = value

    @queueStateChange(_verifyPopupApply)
    def _queueSetYUnits(self):
        value = self.yAxisUnitsData.getIndex()
        if value != self.preferences.general.yAxisUnits:
            return partial(self.setYAxisUnits, value)

    def setYAxisUnits(self, value):
        """Set the yAxisUnits
        """
        self.preferences.general.yAxisUnits = value

    @queueStateChange(_verifyPopupApply)
    def _queueSetZPlaneNavigationMode(self):
        value = self.zPlaneNavigationModeData.getIndex()
        if value != self.preferences.general.zPlaneNavigationMode:
            return partial(self._setZPlaneNavigationMode, value)

    def _setZPlaneNavigationMode(self, value):
        """Set the zPlaneNavigationMode
        """
        self.preferences.general.zPlaneNavigationMode = value

    @queueStateChange(_verifyPopupApply)
    def _queueSetAspectRatioMode(self):
        value = self.aspectRatioModeData.getIndex()
        if value != self.preferences.general.aspectRatioMode:
            return partial(self._setAspectRatioMode, value)

    def _setAspectRatioMode(self, value):
        """Set the aspectRatioMode
        """
        self.preferences.general.aspectRatioMode = value

    @queueStateChange(_verifyPopupApply)
    def _queueSetAnnotations(self):
        value = self.annotationsData.getIndex()
        if value != self.preferences.general.annotationType:
            return partial(self._setAnnotations, value)

    def _setAnnotations(self, value):
        """Set the annotation type for the pid labels
        """
        self.preferences.general.annotationType = value

    @queueStateChange(_verifyPopupApply)
    def _queueSetSymbol(self):
        value = self.symbol.getIndex()
        if value != self.preferences.general.symbolType:
            return partial(self._setSymbol, value)

    def _setSymbol(self, value):
        """Set the peak symbol type - current a cross or lineWidths
        """
        self.preferences.general.symbolType = value

    @queueStateChange(_verifyPopupApply)
    def _queueSetStripArrangement(self):
        value = self.stripArrangementButtons.getIndex()
        if value != self.preferences.general.stripArrangement:
            return partial(self._setStripArrangement, value)

    def _setStripArrangement(self, value):
        """Set the stripArrangement
        """
        self.preferences.general.stripArrangement = value

    @queueStateChange(_verifyPopupApply)
    def _queueSetZoomCentre(self):
        value = self.zoomCentre.getIndex()
        if value != self.preferences.general.zoomCentreType:
            return partial(self._setZoomCentre, value)

    def _setZoomCentre(self, value):
        """Set the zoom centring method to either mouse position or centre of the screen
        """
        self.preferences.general.zoomCentreType = value

    @queueStateChange(_verifyPopupApply)
    def _queueSetZoomPercent(self):
        textFromValue = self.zoomPercentData.textFromValue
        value = self.zoomPercentData.get()
        prefValue = textFromValue(self.preferences.general.zoomPercent)
        if value >= 0 and textFromValue(value) != prefValue:
            return partial(self._setZoomPercent, value)

    def _setZoomPercent(self, value):
        """Set the value for manual zoom
        """
        self.preferences.general.zoomPercent = value

    @queueStateChange(_verifyPopupApply)
    def _queueSetStripWidthZoomPercent(self):
        textFromValue = self.stripWidthZoomPercentData.textFromValue
        value = self.stripWidthZoomPercentData.get()
        prefValue = textFromValue(self.preferences.general.stripWidthZoomPercent)
        if value >= 0 and textFromValue(value) != prefValue:
            return partial(self._setStripWidthZoomPercent, value)

    def _setStripWidthZoomPercent(self, value):
        """Set the value for increasing/decreasing width of strips
        """
        self.preferences.general.stripWidthZoomPercent = value

    @queueStateChange(_verifyPopupApply)
    def _queueSetNumSideBands(self):
        textFromValue = self.showSideBandsData.textFromValue
        value = self.showSideBandsData.get()
        prefValue = textFromValue(self.preferences.general.numSideBands)
        if value >= 0 and textFromValue(value) != prefValue:
            return partial(self._setNumSideBands, value)

    def _setNumSideBands(self, value):
        """Set the value for number of sideband gridlines to display
        """
        self.preferences.general.numSideBands = value

    @queueStateChange(_verifyPopupApply)
    def _queueSetMatchAxisCode(self):
        value = self.matchAxisCode.getIndex()
        if value != self.preferences.general.matchAxisCode:
            return partial(self._setMatchAxisCode, value)

    def _setMatchAxisCode(self, value):
        """Set the matching of the axis codes across different strips
        """
        self.preferences.general.matchAxisCode = value

    @queueStateChange(_verifyPopupApply)
    def _queueSetAxisOrderingOptions(self):
        value = self.axisOrderingOptions.getIndex()
        if value != self.preferences.general.axisOrderingOptions:
            return partial(self._setAxisOrderingOptions, value)

    def _setAxisOrderingOptions(self, value):
        """Set the option for the axis ordering of strips when opening a new display
        """
        self.preferences.general.axisOrderingOptions = value

    @queueStateChange(_verifyPopupApply)
    def _queueSetPeakFittingMethod(self):
        value = PEAKFITTINGDEFAULTS[self.peakFittingMethod.getIndex()]
        if value != self.preferences.general.peakFittingMethod:
            return partial(self._setPeakFittingMethod, value)

    def _setPeakFittingMethod(self, value):
        """Set the matching of the axis codes across different strips
        """
        self.preferences.general.peakFittingMethod = value

    @queueStateChange(_verifyPopupApply)
    def _queueSetAspect(self, aspect, dim):
        """dim is required by the decorator to give a unique id for aspect dim
        """
        textFromValue = self.aspectData[aspect].textFromValue
        value = self.aspectData[aspect].get()
        prefValue = textFromValue(self.preferences.general.aspectRatios[aspect])
        if textFromValue(value) != prefValue:
            return partial(self._setAspect, aspect, value)

    def _setAspect(self, aspect, value):
        """Set the aspect ratio for the axes
        """
        self.preferences.general.aspectRatios[aspect] = value

    @queueStateChange(_verifyPopupApply)
    def _queueSetUseSearchBoxMode(self):
        value = self.useSearchBoxModeBox.get()
        if value != self.preferences.general.searchBoxMode:
            return partial(self._setUseSearchBoxMode, value)

    def _setUseSearchBoxMode(self, value):
        self.preferences.general.searchBoxMode = value

    @queueStateChange(_verifyPopupApply)
    def _queueSetUseSearchBoxDoFit(self):
        value = self.useSearchBoxDoFitBox.get()
        if value != self.preferences.general.searchBoxDoFit:
            return partial(self._setUseSearchBoxDoFit, value)

    def _setUseSearchBoxDoFit(self, value):
        self.preferences.general.searchBoxDoFit = value

    @queueStateChange(_verifyPopupApply)
    def _queueSetSearchBox1d(self, searchBox1d, dim):
        """dim is required by the decorator to give a unique id for searchBox dim
        """
        textFromValue = self.searchBox1dData[searchBox1d].textFromValue
        value = self.searchBox1dData[searchBox1d].get()
        prefValue = textFromValue(self.preferences.general.searchBoxWidths1d[searchBox1d])
        if textFromValue(value) != prefValue:
            return partial(self._setSearchBox1d, searchBox1d, value)

    def _setSearchBox1d(self, searchBox1d, value):
        """Set the searchBox1d width for the axes
        """
        self.preferences.general.searchBoxWidths1d[searchBox1d] = value

    @queueStateChange(_verifyPopupApply)
    def _queueSetSearchBoxNd(self, searchBoxNd, dim):
        """dim is required by the decorator to give a unique id for searchBox dim
        """
        textFromValue = self.searchBoxNdData[searchBoxNd].textFromValue
        value = self.searchBoxNdData[searchBoxNd].get()
        prefValue = textFromValue(self.preferences.general.searchBoxWidthsNd[searchBoxNd])
        if textFromValue(value) != prefValue:
            return partial(self._setSearchBoxNd, searchBoxNd, value)

    def _setSearchBoxNd(self, searchBoxNd, value):
        """Set the searchBoxNd width for the axes
        """
        self.preferences.general.searchBoxWidthsNd[searchBoxNd] = value

    @queueStateChange(_verifyPopupApply)
    def _queueSetIntensityLimit(self):
        textFromValue = self.showIntensityLimitBox.textFromValue
        value = self.showIntensityLimitBox.get()
        prefValue = textFromValue(self.preferences.general.intensityLimit)
        if value >= 0 and textFromValue(value) != prefValue:
            return partial(self._setIntensityLimit, value)

    def _setIntensityLimit(self, value):
        """Set the value for the minimum intensity limit
        """
        self.preferences.general.intensityLimit = value

    @queueStateChange(_verifyPopupApply)
    def _queueSetMultipletAveraging(self):
        value = self.multipletAveraging.getIndex()
        if value != self.preferences.general.multipletAveraging:
            return partial(self._setMultipletAveraging, value)

    def _setMultipletAveraging(self, value):
        """Set the multiplet averaging type - normal or weighted
        """
        self.preferences.general.multipletAveraging = value

    @queueStateChange(_verifyPopupApply)
    def _queueSetVolumeIntegralLimit(self):
        textFromValue = self.volumeIntegralLimitData.textFromValue
        value = self.volumeIntegralLimitData.get()
        prefValue = textFromValue(self.preferences.general.volumeIntegralLimit)
        if value >= 0 and textFromValue(value) != prefValue:
            return partial(self._setVolumeIntegralLimit, value)

    def _setVolumeIntegralLimit(self, value):
        """Set the value for increasing/decreasing width of strips
        """
        self.preferences.general.volumeIntegralLimit = value

    @queueStateChange(_verifyPopupApply)
    def _queueSetVerifySSL(self):
        value = self.verifySSLBox.get()
        if value != self.preferences.proxySettings.verifySSL:
            return partial(self._setVerifySSL, value)

    def _setVerifySSL(self, value):
        self.preferences.proxySettings.verifySSL = value

    @queueStateChange(_verifyPopupApply)
    def _queueSetUseProxy(self):
        value = self.useProxyBox.get()
        # set the state of the other buttons
        self._setProxyButtons()
        if value != self.preferences.proxySettings.useProxy:
            return partial(self._setUseProxy, value)

    def _setUseProxy(self, value):
        self.preferences.proxySettings.useProxy = value

    @queueStateChange(_verifyPopupApply)
    def _queueUseSystemProxy(self):
        value = self.useSystemProxyBox.get()
        # set the state of the other buttons
        self._setProxyButtons()
        if value != self.preferences.proxySettings.useSystemProxy:
            return partial(self._setUseSystemProxy, value)

    def _setUseSystemProxy(self, value):
        self.preferences.proxySettings.useSystemProxy = value

    @queueStateChange(_verifyPopupApply)
    def _queueSetProxyAddress(self):
        value = self.proxyAddressData.get()
        if value != self.preferences.proxySettings.proxyAddress:
            return partial(self._setProxyAddress, value)

    def _setProxyAddress(self, value):
        self.preferences.proxySettings.proxyAddress = value

    @queueStateChange(_verifyPopupApply)
    def _queueSetProxyPort(self):
        value = self.proxyPortData.get()
        if value != self.preferences.proxySettings.proxyPort:
            return partial(self._setProxyPort, value)

    def _setProxyPort(self, value):
        self.preferences.proxySettings.proxyPort = value

    @queueStateChange(_verifyPopupApply)
    def _queueSetUseProxyPassword(self):
        value = self.useProxyPasswordBox.get()
        # set the state of the other buttons
        self._setProxyButtons()
        if value != self.preferences.proxySettings.useProxyPassword:
            return partial(self._setUseProxyPassword, value)

    def _setUseProxyPassword(self, value):
        self.preferences.proxySettings.useProxyPassword = value

    @queueStateChange(_verifyPopupApply)
    def _queueSetProxyUsername(self):
        value = self.proxyUsernameData.get()
        if value != self.preferences.proxySettings.proxyUsername:
            return partial(self._setProxyUsername, value)

    def _setProxyUsername(self, value):
        self.preferences.proxySettings.proxyUsername = value

    @queueStateChange(_verifyPopupApply)
    def _queueSetProxyPassword(self):
        value = self._userPreferences.encodeValue(str(self.proxyPasswordData.get()))
        if value != self.preferences.proxySettings.proxyPassword:
            return partial(self._setProxyPassword, value)

    def _setProxyPassword(self, value):
        self.preferences.proxySettings.proxyPassword = value

    def _setProxyButtons(self):
        """Enable/disable proxy widgets based on check boxes
        """
        usePW = self.useProxyPasswordBox.get()
        useP = self.useProxyBox.get()
        useSP = False
        usePEnabled = useP and not useSP

        self.proxyAddressData.setEnabled(usePEnabled)
        self.proxyPortData.setEnabled(usePEnabled)
        self.useProxyPasswordBox.setEnabled(usePEnabled)
        self.proxyUsernameData.setEnabled(usePEnabled and usePW)
        self.proxyPasswordData.setEnabled(usePEnabled and usePW)

    @queueStateChange(_verifyPopupApply)
    def _queueApplyToSpectrumDisplays(self, option, checked):
        """Toggle a general checkbox option in the preferences
        Requires the parameter to be called 'option' so that the decorator gives it a unique name
        in the internal updates dict
        - not sure whether needed now
        """
        if checked != self.preferences.general[option]:
            return partial(self._toggleGeneralOptions, option, checked)

    @queueStateChange(_verifyPopupApply)
    def _queueSetFont(self, dim):
        _fontAttr = getattr(self, FONTDATAFORMAT.format(dim))
        value = _fontAttr._fontString
        if value != self.preferences.appearance[FONTPREFS.format(dim)]:
            return partial(self._setFont, dim, value)

    def _setFont(self, dim, value):
        self.preferences.appearance[FONTPREFS.format(dim)] = value

    def _getFont(self, dim, fontName):
        # Simple font grabber from the system
        _fontAttr = getattr(self, FONTDATAFORMAT.format(dim))
        value = _fontAttr._fontString
        _font = QtGui.QFont()
        _font.fromString(value)
        newFont, ok = QtWidgets.QFontDialog.getFont(_font, caption='Select {} Font'.format(fontName))
        if ok:
            self.setFontText(_fontAttr, newFont.toString())
            # add the font change to the apply queue
            self._queueSetFont(dim)

    @queueStateChange(_verifyPopupApply)
    def _queueChangeGLFontSize(self, value):
        value = int(self.glFontSizeData.getText() or str(GLFONT_DEFAULTSIZE))
        if value != self.preferences.appearance.spectrumDisplayFontSize:
            return partial(self._changeGLFontSize, value)

    def _changeGLFontSize(self, value):
        self.preferences.appearance.spectrumDisplayFontSize = value<|MERGE_RESOLUTION|>--- conflicted
+++ resolved
@@ -15,13 +15,8 @@
 # Last code modification
 #=========================================================================================
 __modifiedBy__ = "$modifiedBy: Ed Brooksbank $"
-<<<<<<< HEAD
-__dateModified__ = "$dateModified: 2021-03-26 12:43:47 +0000 (Fri, March 26, 2021) $"
-__version__ = "$Revision: 3.0.3 $"
-=======
-__dateModified__ = "$dateModified: 2021-04-27 15:34:01 +0100 (Tue, April 27, 2021) $"
+__dateModified__ = "$dateModified: 2021-05-06 14:04:50 +0100 (Thu, May 06, 2021) $"
 __version__ = "$Revision: 3.0.4 $"
->>>>>>> caa6130e
 #=========================================================================================
 # Created
 #=========================================================================================
@@ -1499,8 +1494,6 @@
     def _toggleAppearanceOptions(self, option, checked):
         self.preferences.appearance[option] = checked
 
-    #~~~~~~~~~~~~~~~~~~~~~~~~`
-
     @queueStateChange(_verifyPopupApply)
     def _queueSetExternalPath(self, external, dim):
         """Queue the change to the correct item in preferences
