"""
Module Documentation here
"""
#=========================================================================================
# Licence, Reference and Credits
#=========================================================================================
__copyright__ = "Copyright (C) CCPN project (http://www.ccpn.ac.uk) 2014 - 2021"
__credits__ = ("Ed Brooksbank, Luca Mureddu, Timothy J Ragan & Geerten W Vuister")
__licence__ = ("CCPN licence. See http://www.ccpn.ac.uk/v3-software/downloads/license")
__reference__ = ("Skinner, S.P., Fogh, R.H., Boucher, W., Ragan, T.J., Mureddu, L.G., & Vuister, G.W.",
                 "CcpNmr AnalysisAssign: a flexible platform for integrated NMR analysis",
                 "J.Biomol.Nmr (2016), 66, 111-124, http://doi.org/10.1007/s10858-016-0060-y")
#=========================================================================================
# Last code modification
#=========================================================================================
__modifiedBy__ = "$modifiedBy: Ed Brooksbank $"
<<<<<<< HEAD
__dateModified__ = "$dateModified: 2021-02-04 12:07:36 +0000 (Thu, February 04, 2021) $"
=======
__dateModified__ = "$dateModified: 2021-02-22 16:19:38 +0000 (Mon, February 22, 2021) $"
>>>>>>> d1093231
__version__ = "$Revision: 3.0.3 $"
#=========================================================================================
# Created
#=========================================================================================
__author__ = "$Author: CCPN $"
__date__ = "$Date: 2017-03-30 11:28:58 +0100 (Thu, March 30, 2017) $"
#=========================================================================================
# Start of code
#=========================================================================================

from ccpn.core.lib.SpectrumLib import PROJECTION_METHODS
from ccpn.ui.gui.widgets.CheckBox import CheckBox
from ccpn.ui.gui.widgets.Label import Label
from ccpn.ui.gui.widgets.PulldownList import PulldownList
from ccpn.ui.gui.widgets.DoubleSpinbox import ScientificDoubleSpinBox
from ccpn.ui.gui.widgets.MessageDialog import progressManager
from ccpn.ui.gui.popups.ExportDialog import ExportDialogABC
from ccpn.util.Path import aPath


class SpectrumProjectionPopup(ExportDialogABC):

    FIXEDHEIGHT = True

    def __init__(self, parent=None, mainWindow=None, title='Make Spectrum Projection', **kwds):
<<<<<<< HEAD
        CcpnDialog.__init__(self, parent, setLayout=True, windowTitle=title, **kwds)

        self.mainWindow = mainWindow
        self.project = self.mainWindow.project
        self.application = self.mainWindow.application

        # spectrum selection
        self.spectrumLabel = Label(self, 'Spectrum', grid=(0, 0))
        self.spectrumPulldown = PulldownList(self, grid=(0, 1), callback=self._setSpectrum, gridSpan=(1, 2))
        # Only select 3D's for now
        validSpectra = [s for s in self.project.spectra if s.dimensionCount ==3]
        self.spectrumPulldown.setData([s.pid for s in validSpectra])

        # projection axis
        self.axisLabel = Label(self, 'Projection axis', grid=(2, 0))
        self.projectionAxisPulldown = PulldownList(self, grid=(2, 1), gridSpan=(1, 2))

        # method
        self.methodLabel = Label(self, 'Projection method', grid=(4, 0))
        self.methodPulldown = PulldownList(self, grid=(4, 1), gridSpan=(1, 2), callback=self._setMethod)
=======

        super().__init__(parent=parent, mainWindow=mainWindow, title=title,
                         fileMode='anyFile',
                         acceptMode='export',
                         selectFile=None,
                         **kwds)

        if self.project:
            # Only select 3D's for now
            validSpectra = [s for s in self.project.spectra if s.dimensionCount == 3]

            if len(validSpectra) == 0:
                from ccpn.ui.gui.widgets.MessageDialog import showWarning

                showWarning('No valid spectra', 'No 3D spectra in current dataset')
                self.reject()

        if self.mainWindow:
            self.mainWindow = mainWindow
            self.project = self.mainWindow.project
            self.application = self.mainWindow.application
        else:
            self.mainWindow = None
            self.project = None
            self.application = None

    def actionButtons(self):
        self.setOkButton(callback=self.makeProjection, text='Make Projection', tipText='Export the projection to file and close dialog')
        self.setCloseButton(callback=self._rejectDialog, text='Close', tipText='Close')
        self.setDefaultButton(ExportDialogABC.CLOSEBUTTON)

    def initialise(self, userFrame):
        """Create the widgets for the userFrame
        """
        spectrumLabel = Label(userFrame, 'Spectrum to project', grid=(0, 0))
        self.spectrumPulldown = PulldownList(userFrame, grid=(0, 1), callback=self._setSpectrum, gridSpan=(1, 2))

        # projection axis
        axisLabel = Label(userFrame, 'Projection axis', grid=(2, 0))
        self.projectionAxisPulldown = PulldownList(userFrame, grid=(2, 1), gridSpan=(1, 2), callback=self._setProjectionAxis)
        # method
        methodLabel = Label(userFrame, 'Projection Method', grid=(4, 0))
        self.methodPulldown = PulldownList(userFrame, grid=(4, 1), gridSpan=(1, 2), callback=self._setMethod)
>>>>>>> d1093231
        self.methodPulldown.setData(PROJECTION_METHODS)

        # threshold
<<<<<<< HEAD
        self.thresholdLabel = Label(self, 'Threshold', grid=(5, 0))
        self.thresholdData = ScientificDoubleSpinBox(self, grid=(5, 1), gridSpan=(1, 2), vAlign='t', min=0.1, max=1e12)

        # Contour colours checkbox
        self.contourLabel = Label(self, 'Preserve contour colours', grid=(6, 0))
        self.contourCheckBox = CheckBox(self, checked=True, grid=(6, 1))

        self.addSpacer(0, 10, grid=(7,0))
        # action buttons
        self.buttonBox = ButtonList(self, grid=(8, 0), gridSpan=(1, 3),
                                          callbacks=[self.reject, self.makeProjection],
                                          texts=['Close', 'Make Projection'])

        if len(validSpectra) == 0:
            from ccpn.ui.gui.widgets.MessageDialog import showWarning
            showWarning('No valid spectra', 'No 3D spectra in current dataset')
            self.reject()

        # select a spectrum from current or validSpectra
        if self.application.current.strip is not None and \
            not self.application.current.strip.isDeleted and \
            len(self.application.current.strip.spectra) > 0 and \
            self.application.current.strip.spectra[0].dimensionCount == 3:
            spectrum = self.application.current.strip.spectra[0]
=======
        thresholdLabel = Label(userFrame, 'Threshold', grid=(5, 0))
        self.thresholdData = ScientificDoubleSpinBox(userFrame, grid=(5, 1), gridSpan=(1, 2), vAlign='t', min=0.1, max=1e12)
        # self.thresholdData.setMinimumHeight(25)
        # Contour colours checkbox
        contourLabel = Label(userFrame, 'Preserve contour colours', grid=(6, 0))
        self.contourCheckBox = CheckBox(userFrame, checked=True, grid=(6, 1))

        userFrame.addSpacer(5, 5, grid=(7, 1), expandX=True, expandY=True)

        if self.project:
            validSpectra = [s for s in self.project.spectra if s.dimensionCount == 3]
            self.spectrumPulldown.setData([s.pid for s in validSpectra])

            # select a spectrum from current or validSpectra
            if self.application.current.strip is not None and \
                    not self.application.current.strip.isDeleted and \
                    len(self.application.current.strip.spectra) > 0 and \
                    self.application.current.strip.spectra[0].dimensionCount == 3:
                self.spectrum = self.application.current.strip.spectra[0]
            else:
                self.spectrum = validSpectra[0]

>>>>>>> d1093231
        else:
            self.spectrum = None

    def populate(self, userFrame):
        """populate the widgets
        """
        with self.blockWidgetSignals(userFrame):
            if self.spectrum:
                # update all widgets to correct settings
                self.spectrumPulldown.set(self.spectrum.pid)
                self._setSpectrum(self.spectrum.pid)
                self._setMethod(self.methodPulldown.currentText())

    def _setSpectrum(self, spectrumPid):
        """Callback for selecting spectrum"""
        spectrum = self.project.getByPid(spectrumPid)
        self.projectionAxisPulldown.setData(spectrum.axisCodes)
        self.thresholdData.set(spectrum.positiveContourBase)

<<<<<<< HEAD
=======
    def _setProjectionAxis(self, projectionAxis):
        """Callback when setting projection axis
        """
        spectrum = self.project.getByPid(self.spectrumPulldown.currentText())
        path = aPath(spectrum._getDefaultProjectionPath(self.axisCodes))
        self.updateFilename(path)

>>>>>>> d1093231
    def _setMethod(self, method):
        """Callback when setting method"""
        if method.endswith('threshold'):
            self.thresholdData.setEnabled(True)
        else:
            self.thresholdData.setEnabled(False)

    @property
    def projectionAxisCode(self):
        return self.projectionAxisPulldown.currentText()

    @property
    def axisCodes(self):
        """Return axisCodes of projected spectra (as defined by self.projectionAxisCode)"""
        spectrum = self.project.getByPid(self.spectrumPulldown.currentText())
        ac = list(spectrum.axisCodes)
        ac.remove(self.projectionAxisCode)
        return ac

    def makeProjection(self):
<<<<<<< HEAD
        spectrum = self.project.getByPid(self.spectrumPulldown.currentText())
        axisCodes = self.axisCodes
        method = self.methodPulldown.currentText()
        threshold = self.thresholdData.get()

        with progressManager(self, 'Making %s projection from %s' % ('-'.join(axisCodes), spectrum.name)):
            projectedSpectrum = spectrum.extractProjectionToFile(axisCodes, method=method, threshold=threshold)
            if not self.contourCheckBox.get():
                # settings are copied by default from the originating spectrum
                projectedSpectrum._setDefaultContourColours()
        self.accept()  # close the popup

    def _getSpectrumFile(self):
        if os.path.exists('/'.join(self.filePathLineEdit.text().split('/')[:-1])):
            currentSpectrumDirectory = '/'.join(self.filePathLineEdit.text().split('/')[:-1])
        elif self.application.preferences.general.dataPath:
            currentSpectrumDirectory = self.application.preferences.general.dataPath
        else:
            currentSpectrumDirectory = os.path.expanduser('~')
        dialog = SpectrumFileDialog(parent=self, acceptMode='select', directory=currentSpectrumDirectory)
        dialog._show()
        directory = dialog.selectedFiles()
        if directory and len(directory) > 0:
            self.filePathLineEdit.setText(directory[0])
=======
        self._acceptDialog()

        if self.accepted:
            spectrum = self.project.getByPid(self.spectrumPulldown.currentText())
            axisCodes = self.axisCodes
            filePath = aPath(self.saveText.text())
            method = self.methodPulldown.currentText()
            threshold = self.thresholdData.get()

            with progressManager(self, 'Making %s projection from %s' % ('-'.join(axisCodes), spectrum.name)):
                # spectrum.getProjection(axisCodes, method=method, threshold=threshold, path=filePath)
                # objs = self.project.loadData(filePath)
                # #print('>>> obj', objs)
                # if len(objs) == 0:
                #     raise RuntimeError('Error loading "%s"' % filePath)
                projectedSpectrum = spectrum.extractProjectionToFile(axisCodes, method=method, threshold=threshold, path=filePath)
                if self.contourCheckBox.get():
                    # projectedSpectrum = objs[0]
                    projectedSpectrum.positiveContourColour = spectrum.positiveContourColour
                    projectedSpectrum.negativeContourColour = spectrum.negativeContourColour

    # def _getSpectrumFile(self):
    #     if os.path.exists('/'.join(self.saveText.text().split('/')[:-1])):
    #         currentSpectrumDirectory = '/'.join(self.saveText.text().split('/')[:-1])
    #     elif self.application.preferences.general.dataPath:
    #         currentSpectrumDirectory = self.application.preferences.general.dataPath
    #     else:
    #         currentSpectrumDirectory = os.path.expanduser('~')
    #     dialog = SpectrumFileDialog(parent=self, acceptMode='select', directory=currentSpectrumDirectory)
    #     dialog._show()
    #     directory = dialog.selectedFiles()
    #     if directory and len(directory) > 0:
    #         self.saveText.setText(directory[0])


if __name__ == '__main__':
    from ccpn.ui.gui.widgets.Application import newTestApplication


    app = newTestApplication()
    dialog = SpectrumProjectionPopup()
    dialog.exec_()
>>>>>>> d1093231
<|MERGE_RESOLUTION|>--- conflicted
+++ resolved
@@ -14,11 +14,7 @@
 # Last code modification
 #=========================================================================================
 __modifiedBy__ = "$modifiedBy: Ed Brooksbank $"
-<<<<<<< HEAD
-__dateModified__ = "$dateModified: 2021-02-04 12:07:36 +0000 (Thu, February 04, 2021) $"
-=======
-__dateModified__ = "$dateModified: 2021-02-22 16:19:38 +0000 (Mon, February 22, 2021) $"
->>>>>>> d1093231
+__dateModified__ = "$dateModified: 2021-03-01 11:22:52 +0000 (Mon, March 01, 2021) $"
 __version__ = "$Revision: 3.0.3 $"
 #=========================================================================================
 # Created
@@ -44,28 +40,6 @@
     FIXEDHEIGHT = True
 
     def __init__(self, parent=None, mainWindow=None, title='Make Spectrum Projection', **kwds):
-<<<<<<< HEAD
-        CcpnDialog.__init__(self, parent, setLayout=True, windowTitle=title, **kwds)
-
-        self.mainWindow = mainWindow
-        self.project = self.mainWindow.project
-        self.application = self.mainWindow.application
-
-        # spectrum selection
-        self.spectrumLabel = Label(self, 'Spectrum', grid=(0, 0))
-        self.spectrumPulldown = PulldownList(self, grid=(0, 1), callback=self._setSpectrum, gridSpan=(1, 2))
-        # Only select 3D's for now
-        validSpectra = [s for s in self.project.spectra if s.dimensionCount ==3]
-        self.spectrumPulldown.setData([s.pid for s in validSpectra])
-
-        # projection axis
-        self.axisLabel = Label(self, 'Projection axis', grid=(2, 0))
-        self.projectionAxisPulldown = PulldownList(self, grid=(2, 1), gridSpan=(1, 2))
-
-        # method
-        self.methodLabel = Label(self, 'Projection method', grid=(4, 0))
-        self.methodPulldown = PulldownList(self, grid=(4, 1), gridSpan=(1, 2), callback=self._setMethod)
-=======
 
         super().__init__(parent=parent, mainWindow=mainWindow, title=title,
                          fileMode='anyFile',
@@ -105,43 +79,17 @@
 
         # projection axis
         axisLabel = Label(userFrame, 'Projection axis', grid=(2, 0))
-        self.projectionAxisPulldown = PulldownList(userFrame, grid=(2, 1), gridSpan=(1, 2), callback=self._setProjectionAxis)
+        self.projectionAxisPulldown = PulldownList(userFrame, grid=(2, 1), gridSpan=(1, 2))
+
         # method
-        methodLabel = Label(userFrame, 'Projection Method', grid=(4, 0))
+        methodLabel = Label(userFrame, 'Projection method', grid=(4, 0))
         self.methodPulldown = PulldownList(userFrame, grid=(4, 1), gridSpan=(1, 2), callback=self._setMethod)
->>>>>>> d1093231
         self.methodPulldown.setData(PROJECTION_METHODS)
 
         # threshold
-<<<<<<< HEAD
-        self.thresholdLabel = Label(self, 'Threshold', grid=(5, 0))
-        self.thresholdData = ScientificDoubleSpinBox(self, grid=(5, 1), gridSpan=(1, 2), vAlign='t', min=0.1, max=1e12)
-
-        # Contour colours checkbox
-        self.contourLabel = Label(self, 'Preserve contour colours', grid=(6, 0))
-        self.contourCheckBox = CheckBox(self, checked=True, grid=(6, 1))
-
-        self.addSpacer(0, 10, grid=(7,0))
-        # action buttons
-        self.buttonBox = ButtonList(self, grid=(8, 0), gridSpan=(1, 3),
-                                          callbacks=[self.reject, self.makeProjection],
-                                          texts=['Close', 'Make Projection'])
-
-        if len(validSpectra) == 0:
-            from ccpn.ui.gui.widgets.MessageDialog import showWarning
-            showWarning('No valid spectra', 'No 3D spectra in current dataset')
-            self.reject()
-
-        # select a spectrum from current or validSpectra
-        if self.application.current.strip is not None and \
-            not self.application.current.strip.isDeleted and \
-            len(self.application.current.strip.spectra) > 0 and \
-            self.application.current.strip.spectra[0].dimensionCount == 3:
-            spectrum = self.application.current.strip.spectra[0]
-=======
         thresholdLabel = Label(userFrame, 'Threshold', grid=(5, 0))
         self.thresholdData = ScientificDoubleSpinBox(userFrame, grid=(5, 1), gridSpan=(1, 2), vAlign='t', min=0.1, max=1e12)
-        # self.thresholdData.setMinimumHeight(25)
+
         # Contour colours checkbox
         contourLabel = Label(userFrame, 'Preserve contour colours', grid=(6, 0))
         self.contourCheckBox = CheckBox(userFrame, checked=True, grid=(6, 1))
@@ -161,7 +109,6 @@
             else:
                 self.spectrum = validSpectra[0]
 
->>>>>>> d1093231
         else:
             self.spectrum = None
 
@@ -181,8 +128,6 @@
         self.projectionAxisPulldown.setData(spectrum.axisCodes)
         self.thresholdData.set(spectrum.positiveContourBase)
 
-<<<<<<< HEAD
-=======
     def _setProjectionAxis(self, projectionAxis):
         """Callback when setting projection axis
         """
@@ -190,7 +135,6 @@
         path = aPath(spectrum._getDefaultProjectionPath(self.axisCodes))
         self.updateFilename(path)
 
->>>>>>> d1093231
     def _setMethod(self, method):
         """Callback when setting method"""
         if method.endswith('threshold'):
@@ -211,65 +155,19 @@
         return ac
 
     def makeProjection(self):
-<<<<<<< HEAD
-        spectrum = self.project.getByPid(self.spectrumPulldown.currentText())
-        axisCodes = self.axisCodes
-        method = self.methodPulldown.currentText()
-        threshold = self.thresholdData.get()
-
-        with progressManager(self, 'Making %s projection from %s' % ('-'.join(axisCodes), spectrum.name)):
-            projectedSpectrum = spectrum.extractProjectionToFile(axisCodes, method=method, threshold=threshold)
-            if not self.contourCheckBox.get():
-                # settings are copied by default from the originating spectrum
-                projectedSpectrum._setDefaultContourColours()
-        self.accept()  # close the popup
-
-    def _getSpectrumFile(self):
-        if os.path.exists('/'.join(self.filePathLineEdit.text().split('/')[:-1])):
-            currentSpectrumDirectory = '/'.join(self.filePathLineEdit.text().split('/')[:-1])
-        elif self.application.preferences.general.dataPath:
-            currentSpectrumDirectory = self.application.preferences.general.dataPath
-        else:
-            currentSpectrumDirectory = os.path.expanduser('~')
-        dialog = SpectrumFileDialog(parent=self, acceptMode='select', directory=currentSpectrumDirectory)
-        dialog._show()
-        directory = dialog.selectedFiles()
-        if directory and len(directory) > 0:
-            self.filePathLineEdit.setText(directory[0])
-=======
         self._acceptDialog()
 
         if self.accepted:
             spectrum = self.project.getByPid(self.spectrumPulldown.currentText())
             axisCodes = self.axisCodes
-            filePath = aPath(self.saveText.text())
             method = self.methodPulldown.currentText()
             threshold = self.thresholdData.get()
 
             with progressManager(self, 'Making %s projection from %s' % ('-'.join(axisCodes), spectrum.name)):
-                # spectrum.getProjection(axisCodes, method=method, threshold=threshold, path=filePath)
-                # objs = self.project.loadData(filePath)
-                # #print('>>> obj', objs)
-                # if len(objs) == 0:
-                #     raise RuntimeError('Error loading "%s"' % filePath)
-                projectedSpectrum = spectrum.extractProjectionToFile(axisCodes, method=method, threshold=threshold, path=filePath)
-                if self.contourCheckBox.get():
-                    # projectedSpectrum = objs[0]
-                    projectedSpectrum.positiveContourColour = spectrum.positiveContourColour
-                    projectedSpectrum.negativeContourColour = spectrum.negativeContourColour
-
-    # def _getSpectrumFile(self):
-    #     if os.path.exists('/'.join(self.saveText.text().split('/')[:-1])):
-    #         currentSpectrumDirectory = '/'.join(self.saveText.text().split('/')[:-1])
-    #     elif self.application.preferences.general.dataPath:
-    #         currentSpectrumDirectory = self.application.preferences.general.dataPath
-    #     else:
-    #         currentSpectrumDirectory = os.path.expanduser('~')
-    #     dialog = SpectrumFileDialog(parent=self, acceptMode='select', directory=currentSpectrumDirectory)
-    #     dialog._show()
-    #     directory = dialog.selectedFiles()
-    #     if directory and len(directory) > 0:
-    #         self.saveText.setText(directory[0])
+                projectedSpectrum = spectrum.extractProjectionToFile(axisCodes, method=method, threshold=threshold)
+                if not self.contourCheckBox.get():
+                    # settings are copied by default from the originating spectrum
+                    projectedSpectrum._setDefaultContourColours()
 
 
 if __name__ == '__main__':
@@ -278,5 +176,4 @@
 
     app = newTestApplication()
     dialog = SpectrumProjectionPopup()
-    dialog.exec_()
->>>>>>> d1093231
+    dialog.exec_()