"""
Module Documentation here
"""
#=========================================================================================
# Licence, Reference and Credits
#=========================================================================================
__copyright__ = "Copyright (C) CCPN project (http://www.ccpn.ac.uk) 2014 - 2021"
__credits__ = ("Ed Brooksbank, Luca Mureddu, Timothy J Ragan & Geerten W Vuister")
__licence__ = ("CCPN licence. See http://www.ccpn.ac.uk/v3-software/downloads/license")
__reference__ = ("Skinner, S.P., Fogh, R.H., Boucher, W., Ragan, T.J., Mureddu, L.G., & Vuister, G.W.",
                 "CcpNmr AnalysisAssign: a flexible platform for integrated NMR analysis",
                 "J.Biomol.Nmr (2016), 66, 111-124, http://doi.org/10.1007/s10858-016-0060-y")
#=========================================================================================
# Last code modification
#=========================================================================================
__modifiedBy__ = "$modifiedBy: Ed Brooksbank $"
<<<<<<< HEAD
__dateModified__ = "$dateModified: 2021-02-22 16:19:38 +0000 (Mon, February 22, 2021) $"
=======
__dateModified__ = "$dateModified: 2021-02-04 12:07:36 +0000 (Thu, February 04, 2021) $"
>>>>>>> 2303c2b1
__version__ = "$Revision: 3.0.3 $"
#=========================================================================================
# Created
#=========================================================================================
__author__ = "$Author: CCPN $"
__date__ = "$Date: 2017-03-30 11:28:58 +0100 (Thu, March 30, 2017) $"
#=========================================================================================
# Start of code
#=========================================================================================

from ccpn.core.lib.SpectrumLib import PROJECTION_METHODS
from ccpn.ui.gui.widgets.CheckBox import CheckBox
from ccpn.ui.gui.widgets.Label import Label
from ccpn.ui.gui.widgets.PulldownList import PulldownList
from ccpn.ui.gui.widgets.DoubleSpinbox import ScientificDoubleSpinBox
from ccpn.ui.gui.widgets.MessageDialog import progressManager
from ccpn.ui.gui.popups.ExportDialog import ExportDialogABC
from ccpn.util.Path import aPath


class SpectrumProjectionPopup(ExportDialogABC):

    FIXEDHEIGHT = True

    def __init__(self, parent=None, mainWindow=None, title='Make Spectrum Projection', **kwds):
<<<<<<< HEAD

        super().__init__(parent=parent, mainWindow=mainWindow, title=title,
                         fileMode='anyFile',
                         acceptMode='export',
                         selectFile=None,
                         **kwds)

        if self.project:
            # Only select 3D's for now
            validSpectra = [s for s in self.project.spectra if s.dimensionCount == 3]

            if len(validSpectra) == 0:
                from ccpn.ui.gui.widgets.MessageDialog import showWarning

                showWarning('No valid spectra', 'No 3D spectra in current dataset')
                self.reject()

        if self.mainWindow:
            self.mainWindow = mainWindow
            self.project = self.mainWindow.project
            self.application = self.mainWindow.application
        else:
            self.mainWindow = None
            self.project = None
            self.application = None

    def actionButtons(self):
        self.setOkButton(callback=self.makeProjection, text='Make Projection', tipText='Export the projection to file and close dialog')
        self.setCloseButton(callback=self._rejectDialog, text='Close', tipText='Close')
        self.setDefaultButton(ExportDialogABC.CLOSEBUTTON)

    def initialise(self, userFrame):
        """Create the widgets for the userFrame
        """
        spectrumLabel = Label(userFrame, 'Spectrum to project', grid=(0, 0))
        self.spectrumPulldown = PulldownList(userFrame, grid=(0, 1), callback=self._setSpectrum, gridSpan=(1, 2))

        # projection axis
        axisLabel = Label(userFrame, 'Projection axis', grid=(2, 0))
        self.projectionAxisPulldown = PulldownList(userFrame, grid=(2, 1), gridSpan=(1, 2), callback=self._setProjectionAxis)
        # method
        methodLabel = Label(userFrame, 'Projection Method', grid=(4, 0))
        self.methodPulldown = PulldownList(userFrame, grid=(4, 1), gridSpan=(1, 2), callback=self._setMethod)
=======
        CcpnDialog.__init__(self, parent, setLayout=True, windowTitle=title, **kwds)

        self.mainWindow = mainWindow
        self.project = self.mainWindow.project
        self.application = self.mainWindow.application

        # spectrum selection
        self.spectrumLabel = Label(self, 'Spectrum', grid=(0, 0))
        self.spectrumPulldown = PulldownList(self, grid=(0, 1), callback=self._setSpectrum, gridSpan=(1, 2))
        # Only select 3D's for now
        validSpectra = [s for s in self.project.spectra if s.dimensionCount ==3]
        self.spectrumPulldown.setData([s.pid for s in validSpectra])

        # projection axis
        self.axisLabel = Label(self, 'Projection axis', grid=(2, 0))
        self.projectionAxisPulldown = PulldownList(self, grid=(2, 1), gridSpan=(1, 2))

        # method
        self.methodLabel = Label(self, 'Projection method', grid=(4, 0))
        self.methodPulldown = PulldownList(self, grid=(4, 1), gridSpan=(1, 2), callback=self._setMethod)
>>>>>>> 2303c2b1
        self.methodPulldown.setData(PROJECTION_METHODS)

        # threshold
<<<<<<< HEAD
        thresholdLabel = Label(userFrame, 'Threshold', grid=(5, 0))
        self.thresholdData = ScientificDoubleSpinBox(userFrame, grid=(5, 1), gridSpan=(1, 2), vAlign='t', min=0.1, max=1e12)
        # self.thresholdData.setMinimumHeight(25)
        # Contour colours checkbox
        contourLabel = Label(userFrame, 'Preserve contour colours', grid=(6, 0))
        self.contourCheckBox = CheckBox(userFrame, checked=True, grid=(6, 1))

        userFrame.addSpacer(5, 5, grid=(7, 1), expandX=True, expandY=True)

        if self.project:
            validSpectra = [s for s in self.project.spectra if s.dimensionCount == 3]
            self.spectrumPulldown.setData([s.pid for s in validSpectra])

            # select a spectrum from current or validSpectra
            if self.application.current.strip is not None and \
                    not self.application.current.strip.isDeleted and \
                    len(self.application.current.strip.spectra) > 0 and \
                    self.application.current.strip.spectra[0].dimensionCount == 3:
                self.spectrum = self.application.current.strip.spectra[0]
            else:
                self.spectrum = validSpectra[0]

=======
        self.thresholdLabel = Label(self, 'Threshold', grid=(5, 0))
        self.thresholdData = ScientificDoubleSpinBox(self, grid=(5, 1), gridSpan=(1, 2), vAlign='t', min=0.1, max=1e12)

        # Contour colours checkbox
        self.contourLabel = Label(self, 'Preserve contour colours', grid=(6, 0))
        self.contourCheckBox = CheckBox(self, checked=True, grid=(6, 1))

        self.addSpacer(0, 10, grid=(7,0))
        # action buttons
        self.buttonBox = ButtonList(self, grid=(8, 0), gridSpan=(1, 3),
                                          callbacks=[self.reject, self.makeProjection],
                                          texts=['Close', 'Make Projection'])

        if len(validSpectra) == 0:
            from ccpn.ui.gui.widgets.MessageDialog import showWarning
            showWarning('No valid spectra', 'No 3D spectra in current dataset')
            self.reject()

        # select a spectrum from current or validSpectra
        if self.application.current.strip is not None and \
            not self.application.current.strip.isDeleted and \
            len(self.application.current.strip.spectra) > 0 and \
            self.application.current.strip.spectra[0].dimensionCount == 3:
            spectrum = self.application.current.strip.spectra[0]
>>>>>>> 2303c2b1
        else:
            self.spectrum = None

    def populate(self, userFrame):
        """populate the widgets
        """
        with self.blockWidgetSignals(userFrame):
            if self.spectrum:
                # update all widgets to correct settings
                self.spectrumPulldown.set(self.spectrum.pid)
                self._setSpectrum(self.spectrum.pid)
                self._setMethod(self.methodPulldown.currentText())

    def _setSpectrum(self, spectrumPid):
        """Callback for selecting spectrum"""
        spectrum = self.project.getByPid(spectrumPid)
        self.projectionAxisPulldown.setData(spectrum.axisCodes)
        self.thresholdData.set(spectrum.positiveContourBase)

<<<<<<< HEAD
    def _setProjectionAxis(self, projectionAxis):
        """Callback when setting projection axis
        """
        spectrum = self.project.getByPid(self.spectrumPulldown.currentText())
        path = aPath(spectrum._getDefaultProjectionPath(self.axisCodes))
        self.updateFilename(path)

=======
>>>>>>> 2303c2b1
    def _setMethod(self, method):
        """Callback when setting method"""
        if method.endswith('threshold'):
            self.thresholdData.setEnabled(True)
        else:
            self.thresholdData.setEnabled(False)

    @property
    def projectionAxisCode(self):
        return self.projectionAxisPulldown.currentText()

    @property
    def axisCodes(self):
        """Return axisCodes of projected spectra (as defined by self.projectionAxisCode)"""
        spectrum = self.project.getByPid(self.spectrumPulldown.currentText())
        ac = list(spectrum.axisCodes)
        ac.remove(self.projectionAxisCode)
        return ac

    def makeProjection(self):
<<<<<<< HEAD
        self._acceptDialog()

        if self.accepted:
            spectrum = self.project.getByPid(self.spectrumPulldown.currentText())
            axisCodes = self.axisCodes
            filePath = aPath(self.saveText.text())
            method = self.methodPulldown.currentText()
            threshold = self.thresholdData.get()

            with progressManager(self, 'Making %s projection from %s' % ('-'.join(axisCodes), spectrum.name)):
                # spectrum.getProjection(axisCodes, method=method, threshold=threshold, path=filePath)
                # objs = self.project.loadData(filePath)
                # #print('>>> obj', objs)
                # if len(objs) == 0:
                #     raise RuntimeError('Error loading "%s"' % filePath)
                projectedSpectrum = spectrum.extractProjectionToFile(axisCodes, method=method, threshold=threshold, path=filePath)
                if self.contourCheckBox.get():
                    # projectedSpectrum = objs[0]
                    projectedSpectrum.positiveContourColour = spectrum.positiveContourColour
                    projectedSpectrum.negativeContourColour = spectrum.negativeContourColour

    # def _getSpectrumFile(self):
    #     if os.path.exists('/'.join(self.saveText.text().split('/')[:-1])):
    #         currentSpectrumDirectory = '/'.join(self.saveText.text().split('/')[:-1])
    #     elif self.application.preferences.general.dataPath:
    #         currentSpectrumDirectory = self.application.preferences.general.dataPath
    #     else:
    #         currentSpectrumDirectory = os.path.expanduser('~')
    #     dialog = SpectrumFileDialog(parent=self, acceptMode='select', directory=currentSpectrumDirectory)
    #     dialog._show()
    #     directory = dialog.selectedFiles()
    #     if directory and len(directory) > 0:
    #         self.saveText.setText(directory[0])


if __name__ == '__main__':
    from ccpn.ui.gui.widgets.Application import newTestApplication


    app = newTestApplication()
    dialog = SpectrumProjectionPopup()
    dialog.exec_()
=======
        spectrum = self.project.getByPid(self.spectrumPulldown.currentText())
        axisCodes = self.axisCodes
        method = self.methodPulldown.currentText()
        threshold = self.thresholdData.get()

        with progressManager(self, 'Making %s projection from %s' % ('-'.join(axisCodes), spectrum.name)):
            projectedSpectrum = spectrum.extractProjectionToFile(axisCodes, method=method, threshold=threshold)
            if not self.contourCheckBox.get():
                # settings are copied by default from the originating spectrum
                projectedSpectrum._setDefaultContourColours()
        self.accept()  # close the popup

    def _getSpectrumFile(self):
        if os.path.exists('/'.join(self.filePathLineEdit.text().split('/')[:-1])):
            currentSpectrumDirectory = '/'.join(self.filePathLineEdit.text().split('/')[:-1])
        elif self.application.preferences.general.dataPath:
            currentSpectrumDirectory = self.application.preferences.general.dataPath
        else:
            currentSpectrumDirectory = os.path.expanduser('~')
        dialog = SpectrumFileDialog(parent=self, acceptMode='select', directory=currentSpectrumDirectory)
        dialog._show()
        directory = dialog.selectedFiles()
        if directory and len(directory) > 0:
            self.filePathLineEdit.setText(directory[0])
>>>>>>> 2303c2b1
<|MERGE_RESOLUTION|>--- conflicted
+++ resolved
@@ -14,11 +14,8 @@
 # Last code modification
 #=========================================================================================
 __modifiedBy__ = "$modifiedBy: Ed Brooksbank $"
-<<<<<<< HEAD
 __dateModified__ = "$dateModified: 2021-02-22 16:19:38 +0000 (Mon, February 22, 2021) $"
-=======
 __dateModified__ = "$dateModified: 2021-02-04 12:07:36 +0000 (Thu, February 04, 2021) $"
->>>>>>> 2303c2b1
 __version__ = "$Revision: 3.0.3 $"
 #=========================================================================================
 # Created
@@ -29,7 +26,8 @@
 # Start of code
 #=========================================================================================
 
-from ccpn.core.lib.SpectrumLib import PROJECTION_METHODS
+from ccpn.ui.gui.widgets.Button import Button
+from ccpn.ui.gui.widgets.ButtonList import ButtonList
 from ccpn.ui.gui.widgets.CheckBox import CheckBox
 from ccpn.ui.gui.widgets.Label import Label
 from ccpn.ui.gui.widgets.PulldownList import PulldownList
@@ -43,8 +41,7 @@
 
     FIXEDHEIGHT = True
 
-    def __init__(self, parent=None, mainWindow=None, title='Make Spectrum Projection', **kwds):
-<<<<<<< HEAD
+   def __init__(self, parent=None, mainWindow=None, title='Make Spectrum Projection', **kwds):
 
         super().__init__(parent=parent, mainWindow=mainWindow, title=title,
                          fileMode='anyFile',
@@ -79,41 +76,19 @@
     def initialise(self, userFrame):
         """Create the widgets for the userFrame
         """
-        spectrumLabel = Label(userFrame, 'Spectrum to project', grid=(0, 0))
+        # spectrum selection
+        spectrumLabel = Label(userFrame, 'Spectrum', grid=(0, 0))
         self.spectrumPulldown = PulldownList(userFrame, grid=(0, 1), callback=self._setSpectrum, gridSpan=(1, 2))
 
         # projection axis
         axisLabel = Label(userFrame, 'Projection axis', grid=(2, 0))
         self.projectionAxisPulldown = PulldownList(userFrame, grid=(2, 1), gridSpan=(1, 2), callback=self._setProjectionAxis)
         # method
-        methodLabel = Label(userFrame, 'Projection Method', grid=(4, 0))
+        methodLabel = Label(userFrame, 'Projection method', grid=(4, 0))
         self.methodPulldown = PulldownList(userFrame, grid=(4, 1), gridSpan=(1, 2), callback=self._setMethod)
-=======
-        CcpnDialog.__init__(self, parent, setLayout=True, windowTitle=title, **kwds)
-
-        self.mainWindow = mainWindow
-        self.project = self.mainWindow.project
-        self.application = self.mainWindow.application
-
-        # spectrum selection
-        self.spectrumLabel = Label(self, 'Spectrum', grid=(0, 0))
-        self.spectrumPulldown = PulldownList(self, grid=(0, 1), callback=self._setSpectrum, gridSpan=(1, 2))
-        # Only select 3D's for now
-        validSpectra = [s for s in self.project.spectra if s.dimensionCount ==3]
-        self.spectrumPulldown.setData([s.pid for s in validSpectra])
-
-        # projection axis
-        self.axisLabel = Label(self, 'Projection axis', grid=(2, 0))
-        self.projectionAxisPulldown = PulldownList(self, grid=(2, 1), gridSpan=(1, 2))
-
-        # method
-        self.methodLabel = Label(self, 'Projection method', grid=(4, 0))
-        self.methodPulldown = PulldownList(self, grid=(4, 1), gridSpan=(1, 2), callback=self._setMethod)
->>>>>>> 2303c2b1
         self.methodPulldown.setData(PROJECTION_METHODS)
 
         # threshold
-<<<<<<< HEAD
         thresholdLabel = Label(userFrame, 'Threshold', grid=(5, 0))
         self.thresholdData = ScientificDoubleSpinBox(userFrame, grid=(5, 1), gridSpan=(1, 2), vAlign='t', min=0.1, max=1e12)
         # self.thresholdData.setMinimumHeight(25)
@@ -136,32 +111,6 @@
             else:
                 self.spectrum = validSpectra[0]
 
-=======
-        self.thresholdLabel = Label(self, 'Threshold', grid=(5, 0))
-        self.thresholdData = ScientificDoubleSpinBox(self, grid=(5, 1), gridSpan=(1, 2), vAlign='t', min=0.1, max=1e12)
-
-        # Contour colours checkbox
-        self.contourLabel = Label(self, 'Preserve contour colours', grid=(6, 0))
-        self.contourCheckBox = CheckBox(self, checked=True, grid=(6, 1))
-
-        self.addSpacer(0, 10, grid=(7,0))
-        # action buttons
-        self.buttonBox = ButtonList(self, grid=(8, 0), gridSpan=(1, 3),
-                                          callbacks=[self.reject, self.makeProjection],
-                                          texts=['Close', 'Make Projection'])
-
-        if len(validSpectra) == 0:
-            from ccpn.ui.gui.widgets.MessageDialog import showWarning
-            showWarning('No valid spectra', 'No 3D spectra in current dataset')
-            self.reject()
-
-        # select a spectrum from current or validSpectra
-        if self.application.current.strip is not None and \
-            not self.application.current.strip.isDeleted and \
-            len(self.application.current.strip.spectra) > 0 and \
-            self.application.current.strip.spectra[0].dimensionCount == 3:
-            spectrum = self.application.current.strip.spectra[0]
->>>>>>> 2303c2b1
         else:
             self.spectrum = None
 
@@ -179,9 +128,9 @@
         """Callback for selecting spectrum"""
         spectrum = self.project.getByPid(spectrumPid)
         self.projectionAxisPulldown.setData(spectrum.axisCodes)
+        self._setProjectionAxis(self.projectionAxisPulldown.currentText())
         self.thresholdData.set(spectrum.positiveContourBase)
 
-<<<<<<< HEAD
     def _setProjectionAxis(self, projectionAxis):
         """Callback when setting projection axis
         """
@@ -189,8 +138,6 @@
         path = aPath(spectrum._getDefaultProjectionPath(self.axisCodes))
         self.updateFilename(path)
 
-=======
->>>>>>> 2303c2b1
     def _setMethod(self, method):
         """Callback when setting method"""
         if method.endswith('threshold'):
@@ -211,7 +158,6 @@
         return ac
 
     def makeProjection(self):
-<<<<<<< HEAD
         self._acceptDialog()
 
         if self.accepted:
@@ -228,10 +174,9 @@
                 # if len(objs) == 0:
                 #     raise RuntimeError('Error loading "%s"' % filePath)
                 projectedSpectrum = spectrum.extractProjectionToFile(axisCodes, method=method, threshold=threshold, path=filePath)
-                if self.contourCheckBox.get():
-                    # projectedSpectrum = objs[0]
-                    projectedSpectrum.positiveContourColour = spectrum.positiveContourColour
-                    projectedSpectrum.negativeContourColour = spectrum.negativeContourColour
+                if not self.contourCheckBox.get():
+                    # settings are copied by default from the originating spectrum
+                    projectedSpectrum._setDefaultContourColours()
 
     # def _getSpectrumFile(self):
     #     if os.path.exists('/'.join(self.saveText.text().split('/')[:-1])):
@@ -253,30 +198,4 @@
 
     app = newTestApplication()
     dialog = SpectrumProjectionPopup()
-    dialog.exec_()
-=======
-        spectrum = self.project.getByPid(self.spectrumPulldown.currentText())
-        axisCodes = self.axisCodes
-        method = self.methodPulldown.currentText()
-        threshold = self.thresholdData.get()
-
-        with progressManager(self, 'Making %s projection from %s' % ('-'.join(axisCodes), spectrum.name)):
-            projectedSpectrum = spectrum.extractProjectionToFile(axisCodes, method=method, threshold=threshold)
-            if not self.contourCheckBox.get():
-                # settings are copied by default from the originating spectrum
-                projectedSpectrum._setDefaultContourColours()
-        self.accept()  # close the popup
-
-    def _getSpectrumFile(self):
-        if os.path.exists('/'.join(self.filePathLineEdit.text().split('/')[:-1])):
-            currentSpectrumDirectory = '/'.join(self.filePathLineEdit.text().split('/')[:-1])
-        elif self.application.preferences.general.dataPath:
-            currentSpectrumDirectory = self.application.preferences.general.dataPath
-        else:
-            currentSpectrumDirectory = os.path.expanduser('~')
-        dialog = SpectrumFileDialog(parent=self, acceptMode='select', directory=currentSpectrumDirectory)
-        dialog._show()
-        directory = dialog.selectedFiles()
-        if directory and len(directory) > 0:
-            self.filePathLineEdit.setText(directory[0])
->>>>>>> 2303c2b1
+    dialog.exec_()