"""
Module Documentation here
"""
#=========================================================================================
# Licence, Reference and Credits
#=========================================================================================
__copyright__ = "Copyright (C) CCPN project (http://www.ccpn.ac.uk) 2014 - 2021"
__credits__ = ("Ed Brooksbank, Luca Mureddu, Timothy J Ragan & Geerten W Vuister")
__licence__ = ("CCPN licence. See http://www.ccpn.ac.uk/v3-software/downloads/license")
__reference__ = ("Skinner, S.P., Fogh, R.H., Boucher, W., Ragan, T.J., Mureddu, L.G., & Vuister, G.W.",
                 "CcpNmr AnalysisAssign: a flexible platform for integrated NMR analysis",
                 "J.Biomol.Nmr (2016), 66, 111-124, http://doi.org/10.1007/s10858-016-0060-y")
#=========================================================================================
# Last code modification
#=========================================================================================
__modifiedBy__ = "$modifiedBy: Ed Brooksbank $"
<<<<<<< HEAD
__dateModified__ = "$dateModified: 2021-03-01 11:22:52 +0000 (Mon, March 01, 2021) $"
=======
__dateModified__ = "$dateModified: 2021-02-22 16:19:38 +0000 (Mon, February 22, 2021) $"
__dateModified__ = "$dateModified: 2021-02-04 12:07:36 +0000 (Thu, February 04, 2021) $"
>>>>>>> bd845cbd
__version__ = "$Revision: 3.0.3 $"
#=========================================================================================
# Created
#=========================================================================================
__author__ = "$Author: CCPN $"
__date__ = "$Date: 2017-03-30 11:28:58 +0100 (Thu, March 30, 2017) $"
#=========================================================================================
# Start of code
#=========================================================================================

from ccpn.ui.gui.widgets.Button import Button
from ccpn.ui.gui.widgets.ButtonList import ButtonList
from ccpn.ui.gui.widgets.CheckBox import CheckBox
from ccpn.ui.gui.widgets.Label import Label
from ccpn.ui.gui.widgets.PulldownList import PulldownList
from ccpn.ui.gui.widgets.DoubleSpinbox import ScientificDoubleSpinBox
from ccpn.ui.gui.widgets.MessageDialog import progressManager
from ccpn.ui.gui.popups.ExportDialog import ExportDialogABC
from ccpn.util.Path import aPath


class SpectrumProjectionPopup(ExportDialogABC):

    FIXEDHEIGHT = True

   def __init__(self, parent=None, mainWindow=None, title='Make Spectrum Projection', **kwds):

        super().__init__(parent=parent, mainWindow=mainWindow, title=title,
                         fileMode='anyFile',
                         acceptMode='export',
                         selectFile=None,
                         **kwds)

        if self.project:
            # Only select 3D's for now
            validSpectra = [s for s in self.project.spectra if s.dimensionCount == 3]

            if len(validSpectra) == 0:
                from ccpn.ui.gui.widgets.MessageDialog import showWarning

                showWarning('No valid spectra', 'No 3D spectra in current dataset')
                self.reject()

        if self.mainWindow:
            self.mainWindow = mainWindow
            self.project = self.mainWindow.project
            self.application = self.mainWindow.application
        else:
            self.mainWindow = None
            self.project = None
            self.application = None

    def actionButtons(self):
        self.setOkButton(callback=self.makeProjection, text='Make Projection', tipText='Export the projection to file and close dialog')
        self.setCloseButton(callback=self._rejectDialog, text='Close', tipText='Close')
        self.setDefaultButton(ExportDialogABC.CLOSEBUTTON)

    def initialise(self, userFrame):
        """Create the widgets for the userFrame
        """
        # spectrum selection
        spectrumLabel = Label(userFrame, 'Spectrum', grid=(0, 0))
        self.spectrumPulldown = PulldownList(userFrame, grid=(0, 1), callback=self._setSpectrum, gridSpan=(1, 2))

        # projection axis
        axisLabel = Label(userFrame, 'Projection axis', grid=(2, 0))
        self.projectionAxisPulldown = PulldownList(userFrame, grid=(2, 1), gridSpan=(1, 2))

        # method
        methodLabel = Label(userFrame, 'Projection method', grid=(4, 0))
        self.methodPulldown = PulldownList(userFrame, grid=(4, 1), gridSpan=(1, 2), callback=self._setMethod)
        self.methodPulldown.setData(PROJECTION_METHODS)

        # threshold
        thresholdLabel = Label(userFrame, 'Threshold', grid=(5, 0))
        self.thresholdData = ScientificDoubleSpinBox(userFrame, grid=(5, 1), gridSpan=(1, 2), vAlign='t', min=0.1, max=1e12)

        # Contour colours checkbox
        contourLabel = Label(userFrame, 'Preserve contour colours', grid=(6, 0))
        self.contourCheckBox = CheckBox(userFrame, checked=True, grid=(6, 1))

        userFrame.addSpacer(5, 5, grid=(7, 1), expandX=True, expandY=True)

        if self.project:
            validSpectra = [s for s in self.project.spectra if s.dimensionCount == 3]
            self.spectrumPulldown.setData([s.pid for s in validSpectra])

            # select a spectrum from current or validSpectra
            if self.application.current.strip is not None and \
                    not self.application.current.strip.isDeleted and \
                    len(self.application.current.strip.spectra) > 0 and \
                    self.application.current.strip.spectra[0].dimensionCount == 3:
                self.spectrum = self.application.current.strip.spectra[0]
            else:
                self.spectrum = validSpectra[0]

        else:
            self.spectrum = None

    def populate(self, userFrame):
        """populate the widgets
        """
        with self.blockWidgetSignals(userFrame):
            if self.spectrum:
                # update all widgets to correct settings
                self.spectrumPulldown.set(self.spectrum.pid)
                self._setSpectrum(self.spectrum.pid)
                self._setMethod(self.methodPulldown.currentText())

    def _setSpectrum(self, spectrumPid):
        """Callback for selecting spectrum"""
        spectrum = self.project.getByPid(spectrumPid)
        self.projectionAxisPulldown.setData(spectrum.axisCodes)
        self.thresholdData.set(spectrum.positiveContourBase)

    def _setProjectionAxis(self, projectionAxis):
        """Callback when setting projection axis
        """
        spectrum = self.project.getByPid(self.spectrumPulldown.currentText())
        path = aPath(spectrum._getDefaultProjectionPath(self.axisCodes))
        self.updateFilename(path)

    def _setMethod(self, method):
        """Callback when setting method"""
        if method.endswith('threshold'):
            self.thresholdData.setEnabled(True)
        else:
            self.thresholdData.setEnabled(False)

    @property
    def projectionAxisCode(self):
        return self.projectionAxisPulldown.currentText()

    @property
    def axisCodes(self):
        """Return axisCodes of projected spectra (as defined by self.projectionAxisCode)"""
        spectrum = self.project.getByPid(self.spectrumPulldown.currentText())
        ac = list(spectrum.axisCodes)
        ac.remove(self.projectionAxisCode)
        return ac

    def makeProjection(self):
        self._acceptDialog()

        if self.accepted:
            spectrum = self.project.getByPid(self.spectrumPulldown.currentText())
            axisCodes = self.axisCodes
            method = self.methodPulldown.currentText()
            threshold = self.thresholdData.get()

            with progressManager(self, 'Making %s projection from %s' % ('-'.join(axisCodes), spectrum.name)):
<<<<<<< HEAD
                projectedSpectrum = spectrum.extractProjectionToFile(axisCodes, method=method, threshold=threshold)
                if not self.contourCheckBox.get():
                    # settings are copied by default from the originating spectrum
                    projectedSpectrum._setDefaultContourColours()
=======
                # spectrum.getProjection(axisCodes, method=method, threshold=threshold, path=filePath)
                # objs = self.project.loadData(filePath)
                # #print('>>> obj', objs)
                # if len(objs) == 0:
                #     raise RuntimeError('Error loading "%s"' % filePath)
                projectedSpectrum = spectrum.extractProjectionToFile(axisCodes, method=method, threshold=threshold, path=filePath)
                if not self.contourCheckBox.get():
                    # settings are copied by default from the originating spectrum
                    projectedSpectrum._setDefaultContourColours()

    # def _getSpectrumFile(self):
    #     if os.path.exists('/'.join(self.saveText.text().split('/')[:-1])):
    #         currentSpectrumDirectory = '/'.join(self.saveText.text().split('/')[:-1])
    #     elif self.application.preferences.general.dataPath:
    #         currentSpectrumDirectory = self.application.preferences.general.dataPath
    #     else:
    #         currentSpectrumDirectory = os.path.expanduser('~')
    #     dialog = SpectrumFileDialog(parent=self, acceptMode='select', directory=currentSpectrumDirectory)
    #     dialog._show()
    #     directory = dialog.selectedFiles()
    #     if directory and len(directory) > 0:
    #         self.saveText.setText(directory[0])
>>>>>>> bd845cbd


if __name__ == '__main__':
    from ccpn.ui.gui.widgets.Application import newTestApplication


    app = newTestApplication()
    dialog = SpectrumProjectionPopup()
    dialog.exec_()<|MERGE_RESOLUTION|>--- conflicted
+++ resolved
@@ -5,7 +5,8 @@
 # Licence, Reference and Credits
 #=========================================================================================
 __copyright__ = "Copyright (C) CCPN project (http://www.ccpn.ac.uk) 2014 - 2021"
-__credits__ = ("Ed Brooksbank, Luca Mureddu, Timothy J Ragan & Geerten W Vuister")
+__credits__ = ("Ed Brooksbank, Joanna Fox, Victoria A Higman, Luca Mureddu, Eliza Płoskoń",
+               "Timothy J Ragan, Brian O Smith, Gary S Thompson & Geerten W Vuister")
 __licence__ = ("CCPN licence. See http://www.ccpn.ac.uk/v3-software/downloads/license")
 __reference__ = ("Skinner, S.P., Fogh, R.H., Boucher, W., Ragan, T.J., Mureddu, L.G., & Vuister, G.W.",
                  "CcpNmr AnalysisAssign: a flexible platform for integrated NMR analysis",
@@ -14,13 +15,8 @@
 # Last code modification
 #=========================================================================================
 __modifiedBy__ = "$modifiedBy: Ed Brooksbank $"
-<<<<<<< HEAD
-__dateModified__ = "$dateModified: 2021-03-01 11:22:52 +0000 (Mon, March 01, 2021) $"
-=======
-__dateModified__ = "$dateModified: 2021-02-22 16:19:38 +0000 (Mon, February 22, 2021) $"
-__dateModified__ = "$dateModified: 2021-02-04 12:07:36 +0000 (Thu, February 04, 2021) $"
->>>>>>> bd845cbd
-__version__ = "$Revision: 3.0.3 $"
+__dateModified__ = "$dateModified: 2021-04-20 13:29:27 +0100 (Tue, April 20, 2021) $"
+__version__ = "$Revision: 3.0.4 $"
 #=========================================================================================
 # Created
 #=========================================================================================
@@ -30,8 +26,7 @@
 # Start of code
 #=========================================================================================
 
-from ccpn.ui.gui.widgets.Button import Button
-from ccpn.ui.gui.widgets.ButtonList import ButtonList
+from ccpn.core.lib.SpectrumLib import PROJECTION_METHODS
 from ccpn.ui.gui.widgets.CheckBox import CheckBox
 from ccpn.ui.gui.widgets.Label import Label
 from ccpn.ui.gui.widgets.PulldownList import PulldownList
@@ -45,7 +40,7 @@
 
     FIXEDHEIGHT = True
 
-   def __init__(self, parent=None, mainWindow=None, title='Make Spectrum Projection', **kwds):
+    def __init__(self, parent=None, mainWindow=None, title='Make Spectrum Projection', **kwds):
 
         super().__init__(parent=parent, mainWindow=mainWindow, title=title,
                          fileMode='anyFile',
@@ -171,35 +166,10 @@
             threshold = self.thresholdData.get()
 
             with progressManager(self, 'Making %s projection from %s' % ('-'.join(axisCodes), spectrum.name)):
-<<<<<<< HEAD
                 projectedSpectrum = spectrum.extractProjectionToFile(axisCodes, method=method, threshold=threshold)
                 if not self.contourCheckBox.get():
                     # settings are copied by default from the originating spectrum
                     projectedSpectrum._setDefaultContourColours()
-=======
-                # spectrum.getProjection(axisCodes, method=method, threshold=threshold, path=filePath)
-                # objs = self.project.loadData(filePath)
-                # #print('>>> obj', objs)
-                # if len(objs) == 0:
-                #     raise RuntimeError('Error loading "%s"' % filePath)
-                projectedSpectrum = spectrum.extractProjectionToFile(axisCodes, method=method, threshold=threshold, path=filePath)
-                if not self.contourCheckBox.get():
-                    # settings are copied by default from the originating spectrum
-                    projectedSpectrum._setDefaultContourColours()
-
-    # def _getSpectrumFile(self):
-    #     if os.path.exists('/'.join(self.saveText.text().split('/')[:-1])):
-    #         currentSpectrumDirectory = '/'.join(self.saveText.text().split('/')[:-1])
-    #     elif self.application.preferences.general.dataPath:
-    #         currentSpectrumDirectory = self.application.preferences.general.dataPath
-    #     else:
-    #         currentSpectrumDirectory = os.path.expanduser('~')
-    #     dialog = SpectrumFileDialog(parent=self, acceptMode='select', directory=currentSpectrumDirectory)
-    #     dialog._show()
-    #     directory = dialog.selectedFiles()
-    #     if directory and len(directory) > 0:
-    #         self.saveText.setText(directory[0])
->>>>>>> bd845cbd
 
 
 if __name__ == '__main__':
