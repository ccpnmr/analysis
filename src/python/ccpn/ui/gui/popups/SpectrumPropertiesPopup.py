--- conflicted
+++ resolved
@@ -49,11 +49,8 @@
 from ccpn.util.Logging import getLogger
 from ccpn.util.isotopes import isotopeRecords
 from ccpn.util.OrderedSet import OrderedSet
-<<<<<<< HEAD
-=======
 from ccpn.core.lib.ContextManagers import undoStackBlocking, undoBlock
 from ccpn.ui.gui.popups.ValidateSpectraPopup import SpectrumValidator, SpectrumPathRow
->>>>>>> 73912276
 from ccpn.ui.gui.guiSettings import getColours, DIVIDER
 from ccpn.ui.gui.widgets.HLine import HLine
 from ccpn.ui.gui.widgets.CompoundWidgets import PulldownListCompoundWidget
@@ -512,44 +509,20 @@
         self.commentData.textChanged.connect(partial(self._queueSpectrumCommentChange, spectrum))  # ejb - was editingFinished
         row += 1
 
-<<<<<<< HEAD
-        # add validate frame
-        self._validateFrame = ValidateSpectraForSpectrumPopup(self, mainWindow=self.mainWindow, spectra=(spectrum,),
-                                                              setLayout=True, showBorder=False, grid=(row, 0), gridSpan=(1, 3))
-
-        self._validateFrame._filePathCallback = self._queueSetValidateFilePath
-        self._validateFrame._dataUrlCallback = self._queueSetValidateDataUrl
-        self._validateFrame._matchFilePathWidths = self
-=======
         self.spectrumRow = SpectrumPathRow(parentWidget=self, row=row, labelText='Path',
                                            obj=self.spectrum,
                                            enabled=(not self.spectrum.isEmptySpectrum())
                                            )
->>>>>>> 73912276
         row += 1
         # Label(self, text="Path", vAlign='t', hAlign='l', grid=(row, 0))
         # self.pathData = LineEdit(self, textAlignment='left', vAlign='t', grid=(row, 1))
         # self.pathData.setValidator(SpectrumValidator(parent=self.pathData, obj=self.spectrum))
         # self.pathButton = Button(self, grid=(row, 2), callback=partial(self._getSpectrumFile, self.spectrum), icon='icons/directory')
 
-<<<<<<< HEAD
-        # self.pathLabel = Label(self, text="Path", vAlign='t', hAlign='l', grid=(row, 0))
-        # self.pathData = LineEdit(self, textAlignment='left', vAlign='t', grid=(row, 1))
-        # self.pathData.setValidator(SpectrumValidator(parent=self.pathData, spectrum=spectrum))
-        # self.pathButton = Button(self, grid=(row, 2), callback=partial(self._getSpectrumFile, spectrum, option='_HELP_'), icon='icons/directory')
-        # row += 1
-
-        # self.pathLabel.setVisible(False)
-        # self.pathData.setVisible(False)
-        # self.pathButton.setVisible(False)
-
-        self.pythonConsole = mainWindow.pythonConsole
-        self.logger = getLogger()  # self.spectrum.project._logger
-
-        # self.spectrumData = OrderedDict()
+        # self.spectrumData = {}
         # self.spectrumData[spectrum] = (self.pathData, self.pathButton, Label)
         # self._setPathData(spectrum)
-        # self.pathData.textEdited.connect(partial(self._queueSetSpectrumPath, spectrum, option='_HELP_'))
+        # self.pathData.editingFinished.connect(partial(self._queueSetSpectrumPath, self.spectrum))
 
         # try:
         #     index = spectrum.project.chemicalShiftLists.index(spectrum.chemicalShiftList)
@@ -559,21 +532,6 @@
         self.chemicalShiftListPulldown = PulldownList(self, vAlign='t', grid=(row, 1),
                                                       # texts=[csList.pid for csList in spectrum.project.chemicalShiftLists] + ['<New>'],
                                                       callback=partial(self._queueChemicalShiftListChange, spectrum))
-=======
-        # self.spectrumData = {}
-        # self.spectrumData[spectrum] = (self.pathData, self.pathButton, Label)
-        # self._setPathData(spectrum)
-        # self.pathData.editingFinished.connect(partial(self._queueSetSpectrumPath, self.spectrum))
-
-        try:
-            index = spectrum.project.chemicalShiftLists.index(spectrum.chemicalShiftList)
-        except:
-            index = 0
-        Label(self, text="ChemicalShiftList ", vAlign='t', hAlign='l', grid=(row, 0))
-        self.chemicalShiftListPulldown = PulldownList(self, vAlign='t', grid=(row, 1), index=index,
-                                                      texts=[csList.pid for csList in spectrum.project.chemicalShiftLists] + ['<New>'],
-                                                      callback=self._queueChemicalShiftListChange)
->>>>>>> 73912276
         row += 1
 
         Label(self, text="Sample", vAlign='t', hAlign='l', grid=(row, 0))
@@ -678,7 +636,6 @@
             # to compare RefExperiment names and synonyms
             # or (too ugly for words) to have a third attribute in parallel with
             # spectrum.experimentName and spectrum.experimentType
-<<<<<<< HEAD
             # text = spectrum.experimentName
             # if experimentTypes and text not in experimentTypes:
             #     text = spectrum.experimentType
@@ -688,24 +645,13 @@
             # text = priorityNameRemapping.get(text, text)
             # self.spectrumType.setCurrentIndex(self.spectrumType.findText(text))
 
+            self.spectrumType.currentIndexChanged.connect(self._queueSetSpectrumType)
+            # self.spectrumType.setMinimumWidth(self.pathData.width() * 1.95)
+            self.spectrumType.setFixedHeight(25)
             self.spectrumType.currentIndexChanged.connect(partial(self._queueSetSpectrumType, spectrum))
             # self.spectrumType.setMinimumWidth(self.pathData.width() * 1.95)
             # self.spectrumType.setFixedHeight(25)
             row += 1
-=======
-            text = spectrum.experimentName
-            if experimentTypes and text not in experimentTypes:
-                text = spectrum.experimentType
-            # apiRefExperiment = spectrum._wrappedData.experiment.refExperiment
-            # text = apiRefExperiment and (apiRefExperiment.synonym or apiRefExperiment.name)
-            # Added to account for renaming of experiments
-            text = priorityNameRemapping.get(text, text)
-            self.spectrumType.setCurrentIndex(self.spectrumType.findText(text))
-
-            self.spectrumType.currentIndexChanged.connect(self._queueSetSpectrumType)
-            # self.spectrumType.setMinimumWidth(self.pathData.width() * 1.95)
-            self.spectrumType.setFixedHeight(25)
->>>>>>> 73912276
 
             Label(self, text="Spinning rate (Hz)", grid=(row, 0), hAlign='l')
             self.spinningRateData = ScientificDoubleSpinBox(self, vAlign='t', grid=(row, 1), min=0, max=100000.0)
@@ -717,13 +663,6 @@
             self.temperatureData.valueChanged.connect(partial(self._queueTemperatureChange, spectrum, self.temperatureData.textFromValue))
             row += 1
 
-<<<<<<< HEAD
-            spectrumScalingLabel = Label(self, text='Spectrum Scaling', vAlign='t', grid=(row, 0))
-            self.spectrumScalingData = ScientificDoubleSpinBox(self, vAlign='t', grid=(row, 1), min=0.1, max=100.0)
-            # self.spectrumScalingData.setValue(spectrum.scale)
-            self.spectrumScalingData.valueChanged.connect(partial(self._queueSpectrumScaleChange, spectrum, self.spectrumScalingData.textFromValue))
-            row += 1
-=======
             # if spectrum.noiseLevel is None:
             #     try:
             #         noise = spectrum.estimateNoise()  # This sometimes fails
@@ -732,7 +671,11 @@
             #     self.noiseLevelData.setValue(noise)
             # else:
             self.noiseLevelData.setValue(spectrum.noiseLevel)
->>>>>>> 73912276
+            spectrumScalingLabel = Label(self, text='Spectrum Scaling', vAlign='t', grid=(row, 0))
+            self.spectrumScalingData = ScientificDoubleSpinBox(self, vAlign='t', grid=(row, 1), min=0.1, max=100.0)
+            # self.spectrumScalingData.setValue(spectrum.scale)
+            self.spectrumScalingData.valueChanged.connect(partial(self._queueSpectrumScaleChange, spectrum, self.spectrumScalingData.textFromValue))
+            row += 1
 
             noiseLevelLabel = Label(self, text="Noise Level ", vAlign='t', hAlign='l', grid=(row, 0))
             self.noiseLevelData = ScientificDoubleSpinBox(self, vAlign='t', grid=(row, 1))
@@ -748,51 +691,6 @@
         Spacer(self, 5, 5, QtWidgets.QSizePolicy.MinimumExpanding, QtWidgets.QSizePolicy.MinimumExpanding,
                grid=(row, 1), gridSpan=(1, 1))
 
-<<<<<<< HEAD
-    # def _setPathDataFromUrl(self, spectrum, newFilePath):
-    #     """Set the pathData widgets from the filePath
-    #     Creates a temporary dataUrl to get the required data location
-    #     """
-    #     # from ValidateSpectraPopup...
-    #     if spectrum and spectrum in self.spectrumData:
-    #         pathData, pathButton, pathLabel = self.spectrumData[spectrum]
-    #
-    #         dataUrl = spectrum.project._wrappedData.root.fetchDataUrl(newFilePath)
-    #
-    #         # apiDataStore = spectrum._apiDataSource.dataStore
-    #
-    #         # Different methods for accessing the apiUrls
-    #         # standardStore = spectrum.project._wrappedData.memopsRoot.findFirstDataLocationStore(name='standard')
-    #         # stores = [(store.name, store.url.dataLocation, url.path,) for store in standardStore.sortedDataUrls()
-    #         #           for url in store.sortedDataStores() if url == dataUrl.url]
-    #         # urls = [(store.dataUrl.name, store.dataUrl.url.dataLocation, store.path,) for store in standardStore.sortedDataStores()]
-    #
-    #         # get the list of dataUrls
-    #         apiDataStores = [store for store in dataUrl.sortedDataStores() if store.fullPath == newFilePath]
-    #         if not apiDataStores:
-    #             return
-    #
-    #         apiDataStore = apiDataStores[0]
-    #
-    #         if not apiDataStore:
-    #             pathData.setText('<None>')
-    #         elif apiDataStore.dataLocationStore.name == 'standard':
-    #
-    #             # this fails on the first loading of V2 projects - ordering issue?
-    #             dataUrlName = apiDataStore.dataUrl.name
-    #             if dataUrlName == 'insideData':
-    #                 pathData.setText('$INSIDE/%s' % apiDataStore.path)
-    #             elif dataUrlName == 'alongsideData':
-    #                 pathData.setText('$ALONGSIDE/%s' % apiDataStore.path)
-    #             elif dataUrlName == 'remoteData':
-    #                 pathData.setText('$DATA/%s' % apiDataStore.path)
-    #         else:
-    #             pathData.setText(apiDataStore.fullPath)
-    #
-    #         pathData.validator().resetCheck()
-
-=======
->>>>>>> 73912276
     # def _setPathData(self, spectrum):
     #     """Set the pathData widgets from the spectrum.
     #     """
@@ -817,13 +715,10 @@
     #             pathData.setText(apiDataStore.fullPath)
     #
     #         pathData.validator().resetCheck()
-<<<<<<< HEAD
 
     def _fillPullDowns(self):
         if self.spectrum.dimensionCount == 1:
             fillColourPulldown(self.colourBox, allowAuto=False, includeGradients=False)
-=======
->>>>>>> 73912276
 
     def _populateGeneral(self):
         """Populate general tab from self.spectrum
@@ -831,20 +726,17 @@
         """
         from ccpnmodel.ccpncore.lib.spectrum.NmrExpPrototype import priorityNameRemapping
 
-<<<<<<< HEAD
-        # clear all changes
-        self._changes.clear()
-
-        with self._changes.blockChanges():
-            self._validateFrame._populate()
-=======
         # self.nameData.setText(self.spectrum.name)
         # self.pathData.setValidator(SpectrumValidator(parent=self.pathData, spectrum=self.spectrum))
 
         self.spectrumRow.setLabel(self.spectrum.name)
         self.spectrumRow.obj = self.spectrum
         self.spectrumRow.setText(self.spectrumRow.getPath())
->>>>>>> 73912276
+        # clear all changes
+        self._changes.clear()
+
+        with self._changes.blockChanges():
+            self._validateFrame._populate()
 
             self.spectrumPidLabel.setText(self.spectrum.pid)
             self.nameData.setText(self.spectrum.name)
@@ -1027,7 +919,6 @@
 
     def _setSpectrumType(self, spectrum, expType):
         # expType = self.experimentTypes[self.spectrum.dimensionCount].get(self.atomCodes).get(self.spectrumType.currentText())
-<<<<<<< HEAD
         # expType = self.spectrumType.getObject()
         spectrum.experimentType = expType
         self.pythonConsole.writeConsoleCommand('spectrum.experimentType = experimentType', experimentType=expType, spectrum=self.spectrum)
@@ -1037,16 +928,6 @@
     # def _getSpectrumFile(self, spectrum, option):
     #     """Get the path from the widget and call the open dialog.
     #     option is used by the decorator to give a unique function call id
-=======
-        expType = self.spectrumType.getObject()
-        # print(expType)
-        self.spectrum.experimentType = expType
-        self.pythonConsole.writeConsoleCommand('spectrum.experimentType = experimentType', experimentType=expType, spectrum=self.spectrum)
-        self._writeLoggingMessage("spectrum.experimentType = '%s'" % expType)
-
-    # def _getSpectrumFile(self, spectrum):
-    #     """Get the path from the widget and call the open dialog.
->>>>>>> 73912276
     #     """
     #     if spectrum and spectrum in self.spectrumData:
     #         pathData, pathButton, pathLabel = self.spectrumData[spectrum]
@@ -1056,11 +937,7 @@
     #                             fileMode=1, acceptMode=0,
     #                             preferences=self.application.preferences.general)
     #         directory = dialog.selectedFiles()
-<<<<<<< HEAD
     #         if directory:
-=======
-    #         if len(directory) > 0:
->>>>>>> 73912276
     #             newFilePath = directory[0]
     #
     #             if spectrum.filePath != newFilePath:
@@ -1069,7 +946,6 @@
     #
     #                 dataType, subType, usePath = ioFormats.analyseUrl(newFilePath)
     #                 if dataType == 'Spectrum':
-<<<<<<< HEAD
     #                     with undoStackBlocking():
     #                         self._setPathDataFromUrl(spectrum, newFilePath)
     #
@@ -1080,17 +956,6 @@
     #     """Get the path from the lineEdit
     #     option is used by the decorator to give a unique function call id
     #     """
-=======
-    #                     self._changes['spectrumFilePath'] = partial(self._setSpectrumFilePath, newFilePath)
-    #
-    #                 else:
-    #                     getLogger().warning('Not a spectrum file: %s - (%s, %s)' % (newFilePath, dataType, subType))
-    #
-    #                 # set the widget text
-    #                 self._setPathData(spectrum)
-
-    # def _queueSetSpectrumPath(self, spectrum):
->>>>>>> 73912276
     #     if spectrum and spectrum in self.spectrumData:
     #         pathData, pathButton, pathLabel = self.spectrumData[spectrum]
     #         newFilePath = ccpnUtil.expandDollarFilePath(self.project, spectrum, pathData.text().strip())
@@ -1101,46 +966,29 @@
     #
     #             dataType, subType, usePath = ioFormats.analyseUrl(newFilePath)
     #             if dataType == 'Spectrum':
-<<<<<<< HEAD
     #                 return partial(self._setSpectrumFilePath, spectrum, newFilePath)
 
-    # def _setSpectrumFilePath(self, spectrum, filePath):
-    #     spectrum.filePath = filePath
-    #     self._writeLoggingMessage("spectrum.filePath = '%s'" % filePath)
-    #     self.pythonConsole.writeConsoleCommand("spectrum.filePath('%s')" % filePath,
-    #                                            spectrum=spectrum)
-    #
-    #     spectrum.filePath = filePath
-    #     self._setPathData(spectrum)
+        # # TODO: Find a way to convert to the shortened path without setting the value in the model,
+        # #       then move this back to _setSpectrumPath
+        # apiDataSource = self.spectrum._apiDataSource
+        # apiDataStore = apiDataSource.dataStore
+        #
+        # if not apiDataStore or apiDataStore.dataLocationStore.name != 'standard':
+        #     raise NotImplemented('Non-standard API data store locations are invalid.')
+        #
+        # dataUrlName = apiDataStore.dataUrl.name
+        # apiPathName = apiDataStore.path
+        # if dataUrlName == 'insideData':
+        #     shortenedPath = '$INSIDE/{}'.format(apiPathName)
+        # elif dataUrlName == 'alongsideData':
+        #     shortenedPath = '$ALONGSIDE/{}'.format(apiPathName)
+        # elif dataUrlName == 'remoteData':
+        #     shortenedPath = '$DATA/{}'.format(apiPathName)
+        # else:
+        #     shortenedPath = apiDataStore.fullPath
+        # self.pathData.setText(shortenedPath)
 
     # spectrum sliceColour button and pulldown
-=======
-    #                 # spectrum.filePath = newFilePath
-    #                 self._changes['spectrumFilePath'] = partial(self._setSpectrumFilePath, newFilePath)
-    #             else:
-    #                 getLogger().warning('Not a spectrum file: %s - (%s, %s)' % (newFilePath, dataType, subType))
-    #
-    #     # if self.pathData.isModified():
-    #     #     filePath = self.pathData.text()
-    #     #
-    #     #     # Convert from custom repository names to full names
-    #     #     filePath = ccpnUtil.expandDollarFilePath(self.spectrum._project, self.spectrum, filePath)
-    #     #
-    #     #     if os.path.exists(filePath):
-    #     #         self._changes['spectrumFilePath'] = partial(self._setSpectrumFilePath, filePath)
-    #     #     else:
-    #     #         self.logger.error('Cannot set spectrum path to %s. Path does not exist' % self.pathData.text())
-
-    # def _setSpectrumFilePath(self, filePath):
-    #     self.spectrum.filePath = filePath
-    #     self._writeLoggingMessage("spectrum.filePath = '%s'" % filePath)
-    #     self.pythonConsole.writeConsoleCommand("spectrum.filePath('%s')" % filePath,
-    #                                            spectrum=self.spectrum)
-    #
-    #     self.spectrum.filePath = filePath
-    #     self._setPathData(self.spectrum)
-
->>>>>>> 73912276
     def _queueSetSpectrumColour(self, spectrum):
         dialog = ColourDialog(self)
 
@@ -1279,12 +1127,8 @@
         row += 1
         Label(self, text="Minimum displayed aliasing ", grid=(row, 0), hAlign='l')
 
-<<<<<<< HEAD
-        self._isotopeList = [code for code in DEFAULT_ISOTOPE_DICT.values() if code]
-
-=======
-        isotopeList = [r.isotopeCode for r in isotopeRecords.values() if r.spin > 0]  # All isotopes with a spin
->>>>>>> 73912276
+        self._isotopeList = [r.isotopeCode for r in isotopeRecords.values() if r.spin > 0]  # All isotopes with a spin
+
         for i in range(dimensions):
             row = 2
             # Label(self, text=str(spectrum.axisCodes[i]), grid=(row, i+1),  hAlign='l', vAlign='t',)
@@ -1299,13 +1143,8 @@
             row += 1
 
             self.isotopeCodePullDowns[i] = PulldownList(self, grid=(row, i + 1), vAlign='t')
-<<<<<<< HEAD
             # isotopeList = [code for code in DEFAULT_ISOTOPE_DICT.values() if code]
             self.isotopeCodePullDowns[i].setData(self._isotopeList)
-=======
-            self.isotopeCodePullDowns[i].setData(isotopeList)
-            # self.isotopeCodePullDowns[i].setMaxVisibleItems(10)
->>>>>>> 73912276
 
             # if spectrum.isotopeCodes[i] in self._isotopeList:
             #     index = self.isotopeList.index(spectrum.isotopeCodes[i])
