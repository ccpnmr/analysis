--- conflicted
+++ resolved
@@ -15,11 +15,7 @@
 # Last code modification
 #=========================================================================================
 __modifiedBy__ = "$modifiedBy: Ed Brooksbank $"
-<<<<<<< HEAD
-__dateModified__ = "$dateModified: 2021-05-06 14:04:50 +0100 (Thu, May 06, 2021) $"
-=======
-__dateModified__ = "$dateModified: 2021-05-14 10:50:16 +0100 (Fri, May 14, 2021) $"
->>>>>>> 228efab3
+__dateModified__ = "$dateModified: 2021-05-17 14:27:27 +0100 (Mon, May 17, 2021) $"
 __version__ = "$Revision: 3.0.4 $"
 #=========================================================================================
 # Created
@@ -36,15 +32,12 @@
 from collections import Iterable, OrderedDict
 
 from ccpn.core.Spectrum import MAXALIASINGRANGE, Spectrum
-<<<<<<< HEAD
 from ccpn.core.SpectrumGroup import SpectrumGroup
 from ccpn.core.lib.ContextManagers import undoStackBlocking, undoBlock
 from ccpn.core.lib.ContextManagers import undoStackBlocking
 from ccpn.core.lib.SpectrumLib import getContourLevelsFromNoise
 from ccpn.core.lib.ContextManagers import queueStateChange
 
-=======
->>>>>>> 228efab3
 from ccpn.ui.gui.widgets.Button import Button
 from ccpn.ui.gui.widgets.CheckBox import CheckBox
 from ccpn.ui.gui.widgets.ColourDialog import ColourDialog
@@ -66,11 +59,8 @@
 from ccpn.ui.gui.popups.Dialog import CcpnDialogMainWidget, handleDialogApply, _verifyPopupApply
 from ccpn.ui.gui.lib.ChangeStateHandler import changeState, ChangeDict
 from ccpn.ui.gui.widgets.Frame import Frame
-<<<<<<< HEAD
 from ccpn.ui.gui.popups.AttributeEditorPopupABC import _complexAttribContainer
 
-=======
->>>>>>> 228efab3
 from ccpn.util.AttrDict import AttrDict
 from ccpn.util.Colour import spectrumColours, addNewColour, fillColourPulldown, \
     colourNameNoSpace, _setColourPulldown, getSpectrumColour
@@ -516,20 +506,10 @@
         self.commentData.textChanged.connect(partial(self._queueSpectrumCommentChange, spectrum))  # ejb - was editingFinished
         row += 1
 
-<<<<<<< HEAD
         self.spectrumRow = SpectrumPathRow(parentWidget=self, row=row, labelText='Path',
                                            obj=self.spectrum,
                                            enabled=(not self.spectrum.isEmptySpectrum())
                                            )
-=======
-        # add validate frame
-        self._validateFrame = ValidateSpectraForSpectrumPopup(self, mainWindow=self.mainWindow, spectra=(spectrum,),
-                                                              setLayout=True, showBorder=False, grid=(row, 0), gridSpan=(1, 3))
-
-        self._validateFrame._filePathCallback = self._queueSetValidateFilePath
-        self._validateFrame._dataUrlCallback = self._queueSetValidateDataUrl
-        self._validateFrame._matchFilePathWidths = None
->>>>>>> 228efab3
         row += 1
 
         Label(self, text="Chemical Shift List ", vAlign='t', hAlign='l', grid=(row, 0))
@@ -986,7 +966,7 @@
 
             row += 1
             # line spacer
-            
+
             row += 1
             self._pointCountsLabels[i] = Label(self, grid=(row, i + 1), vAlign='t', hAlign='l')
 
