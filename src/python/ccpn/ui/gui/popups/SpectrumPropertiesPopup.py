--- conflicted
+++ resolved
@@ -108,7 +108,6 @@
         Spacer(self, 5, 5, QtWidgets.QSizePolicy.MinimumExpanding, QtWidgets.QSizePolicy.MinimumExpanding,
                grid=(3, 1), gridSpan=(1, 1))
 
-<<<<<<< HEAD
         self.dialogButtons = DialogButtonBox(self, grid=(5, 0), gridSpan=(1, 4), orientation='horizontal',
                                              buttons=(QtWidgets.QDialogButtonBox.Reset,
                                                       QtWidgets.QDialogButtonBox.Close,
@@ -138,15 +137,6 @@
         """
         self.tabs = tuple(self.tabWidget.widget(ii) for ii in range(self.tabWidget.count()))
         self._populate()
-=======
-        self.applyButtons = ButtonBoxList(self, texts=['Cancel', 'Apply', 'Ok'],
-                                       callbacks=[self.reject, self._applyChanges, self._okButton],
-                                       tipTexts=['', '', '', None], direction='h',
-                                       hAlign='r', grid=(4, 1), gridSpan=(1, 4))
-        self.applyButtons.getButton('Apply').setFocus()
-
-        self._fillPullDowns()
->>>>>>> b39ea4b9
         self.setFixedSize(self.sizeHint())
 
     def _fillPullDowns(self):
@@ -954,11 +944,7 @@
 
 class DimensionsTab(Widget):
     def __init__(self, parent=None, mainWindow=None, spectrum=None, dimensions=None):
-<<<<<<< HEAD
-        super().__init__(parent, setLayout=True)
-=======
-        super().__init__(parent, setLayout=True, spacing=(5, 5))  # ejb
->>>>>>> b39ea4b9
+        super().__init__(parent, setLayout=True, spacing=(5, 5))
 
         self._parent = parent
         self.mainWindow = mainWindow
@@ -1454,9 +1440,9 @@
 
 class ContoursTab(Widget):
 
-    def __init__(self, parent=None, mainWindow=None, spectrum=None, ):
-
-        super().__init__(parent, setLayout=True, spacing=(5, 5))  # ejb
+    def __init__(self, parent=None, mainWindow=None, spectrum=None):
+
+        super().__init__(parent, setLayout=True, spacing=(5, 5))
 
         self._parent = parent
         self.mainWindow = mainWindow
@@ -1825,236 +1811,6 @@
             self.pythonConsole.writeConsoleCommand("spectrum.negativeContourColour = '%s'" % newColour, spectrum=spectrum)
 
 
-<<<<<<< HEAD
-=======
-class SpectrumDisplayPropertiesPopupNd(CcpnDialog):
-    """All spectra in the current display are added as tabs
-    The apply button then steps through each tab, and calls each function in the _changes dictionary
-    in order to set the parameters.
-    """
-    MINIMUM_WIDTH_PER_TAB = 120
-    MINIMUM_WIDTH = 400
-
-    def __init__(self, parent=None, mainWindow=None, orderedSpectrumViews=None,
-                 title='SpectrumDisplay Properties', **kwds):
-        CcpnDialog.__init__(self, parent, setLayout=True, windowTitle=title, **kwds)
-
-        self.mainWindow = mainWindow
-        self.application = mainWindow.application
-        self.project = mainWindow.application.project
-        self.current = mainWindow.application.current
-
-        self.orderedSpectrumViews = orderedSpectrumViews
-        self.orderedSpectra = OrderedSet([spec.spectrum for spec in self.orderedSpectrumViews])
-
-        self.tabWidget = Tabs(self, setLayout=True, grid=(0, 0), gridSpan=(2, 4), focusPolicy='strong')
-        self.tabWidget.setFixedWidth(self.MINIMUM_WIDTH)
-
-        self._contoursTab = []
-        for specNum, thisSpec in enumerate(self.orderedSpectra):
-            self._contoursTab.append(ContoursTab(parent=self, mainWindow=self.mainWindow, spectrum=thisSpec))
-            self.tabWidget.addTab(self._contoursTab[specNum], thisSpec.name)
-
-        self.applyButtons = ButtonBoxList(self, texts=['Cancel', 'Apply', 'Ok'],
-                                       callbacks=[self.reject, self._applyChanges, self._okButton],
-                                       tipTexts=['', '', '', None], direction='h',
-                                       hAlign='r', grid=(2, 1), gridSpan=(1, 4))
-        self.applyButtons.getButton('Apply').setFocus()
-
-        self._fillPullDowns()
-
-        # clear the changes dict in each tab
-        tabs = self._contoursTab
-        for t in tabs:
-            t._changes = dict()
-
-        self.setFixedSize(self.sizeHint())
-
-        # as this is a dialog, need to set one of the buttons as the default button when other widgets have focus
-        self.setDefaultButton(self.applyButtons.getButton('Apply'))
-
-    def _fillPullDowns(self):
-        for aTab in self._contoursTab:
-            fillColourPulldown(aTab.positiveColourBox, allowAuto=False)
-            fillColourPulldown(aTab.negativeColourBox, allowAuto=False)
-
-    def _keyPressEvent(self, event):
-        if event.key() == QtCore.Qt.Key_Enter:
-            pass
-
-    def _repopulate(self):
-        if self._contoursTab:
-            self._contoursTab._repopulate()
-
-    def _applyAllChanges(self, changes):
-        for v in changes.values():
-            v()
-
-    def _applyChanges(self):
-        """
-        The apply button has been clicked
-        Define an undo block for setting the properties of the object
-        If there is an error setting any values then generate an error message
-          If anything has been added to the undo queue then remove it with application.undo()
-          repopulate the popup widgets
-        """
-        tabs = self._contoursTab
-
-        with handleDialogApply(self) as error:
-
-            spectrumList = []
-            for t in tabs:
-                if t is not None:
-                    changes = t._changes
-                    if changes:
-                        spectrumList.append(t.spectrum)
-
-            with undoStackBlocking() as addUndoItem:
-                addUndoItem(undo=partial(_updateGl, self, spectrumList))
-
-            for t in tabs:
-                if t is not None:
-                    changes = t._changes
-                    if changes:
-                        self._applyAllChanges(changes)
-
-            with undoStackBlocking() as addUndoItem:
-                addUndoItem(redo=partial(_updateGl, self, spectrumList))
-
-            for spec in spectrumList:
-                for specViews in spec.spectrumViews:
-                    specViews.buildContours = True
-            _updateGl(self, spectrumList)
-
-        if error.errorValue:
-            # repopulate popup
-            self._repopulate()
-            return False
-
-        return True
-
-    def _okButton(self):
-        if self._applyChanges() is True:
-            self.accept()
-
-
-class SpectrumDisplayPropertiesPopup1d(CcpnDialog):
-    """All spectra in the current display are added as tabs
-    The apply button then steps through each tab, and calls each function in the _changes dictionary
-    in order to set the parameters.
-    """
-
-    MINIMUM_WIDTH_PER_TAB = 120
-    MINIMUM_WIDTH = 400
-
-    def __init__(self, parent=None, mainWindow=None, orderedSpectrumViews=None,
-                 title='SpectrumDisplay Properties', **kwds):
-        CcpnDialog.__init__(self, parent, setLayout=True, windowTitle=title, **kwds)
-
-        self.mainWindow = mainWindow
-        self.application = mainWindow.application
-        self.project = mainWindow.application.project
-        self.current = mainWindow.application.current
-        self.orderedSpectrumViews = orderedSpectrumViews
-        self.orderedSpectra = [spec.spectrum for spec in self.orderedSpectrumViews]
-
-        self.tabWidget = Tabs(self, setLayout=True, grid=(0, 0), gridSpan=(2, 4), focusPolicy='strong')
-        self.tabWidget.setFixedWidth(self.MINIMUM_WIDTH)
-
-        self._generalTab = []
-        # for specNum, thisSpec in enumerate(self.orderedSpectra):
-        for specNum, thisSpec in enumerate(self.orderedSpectra):
-            self._generalTab.append(ColourTab(parent=self, mainWindow=self.mainWindow, spectrum=thisSpec))
-            self.tabWidget.addTab(self._generalTab[specNum], thisSpec.name)
-
-        self.applyButtons = ButtonBoxList(self, texts=['Cancel', 'Apply', 'Ok'],
-                                       callbacks=[self.reject, self._applyChanges, self._okButton],
-                                       tipTexts=['', '', '', None], direction='h',
-                                       hAlign='r', grid=(2, 1), gridSpan=(1, 4))
-        self.applyButtons.getButton('Apply').setFocus()
-
-        self._fillPullDowns()
-
-        # clear the changes dict in each tab
-        tabs = self._generalTab
-        for t in tabs:
-            t._changes = dict()
-
-        self.setFixedSize(self.sizeHint())
-
-        # as this is a dialog, need to set one of the buttons as the default button when other widgets have focus
-        self.setDefaultButton(self.applyButtons.getButton('Apply'))
-
-    def _fillPullDowns(self):
-        for aTab in self._generalTab:
-            fillColourPulldown(aTab.colourBox, allowAuto=False)
-
-    def _keyPressEvent(self, event):
-        if event.key() == QtCore.Qt.Key_Enter:
-            pass
-
-    def _repopulate(self):
-        pass
-        # if self._generalTab:
-        #   self._generalTab._repopulate()
-
-    def _applyAllChanges(self, changes):
-        for v in changes.values():
-            v()
-
-    def _applyChanges(self):
-        """
-        The apply button has been clicked
-        Define an undo block for setting the properties of the object
-        If there is an error setting any values then generate an error message
-          If anything has been added to the undo queue then remove it with application.undo()
-          repopulate the popup widgets
-        """
-        # tabs = self.tabWidget.findChildren(QtGui.QStackedWidget)[0].children()
-        # tabs = [t for t in tabs if not isinstance(t, QtGui.QStackedLayout)]
-
-        # ejb - error above, need to set the tabs explicitly
-        tabs = self._generalTab
-
-        with handleDialogApply(self) as error:
-
-            spectrumList = []
-            for t in tabs:
-                if t is not None:
-                    changes = t._changes
-                    if changes:
-                        spectrumList.append(t.spectrum)
-
-            with undoStackBlocking() as addUndoItem:
-                addUndoItem(undo=partial(_updateGl, self, spectrumList))
-
-            for t in tabs:
-                if t is not None:
-                    changes = t._changes
-                    if changes:
-                        self._applyAllChanges(changes)
-
-            with undoStackBlocking() as addUndoItem:
-                addUndoItem(redo=partial(_updateGl, self, spectrumList))
-
-            for spec in spectrumList:
-                for specViews in spec.spectrumViews:
-                    specViews.buildContours = True
-            _updateGl(self, spectrumList)
-
-        if error.errorValue:
-            # repopulate popup
-            self._repopulate()
-            return False
-
-        return True
-
-    def _okButton(self):
-        if self._applyChanges() is True:
-            self.accept()
-
-
->>>>>>> b39ea4b9
 class ColourTab(Widget):
     def __init__(self, parent=None, mainWindow=None, spectrum=None, item=None, colourOnly=False):
 
