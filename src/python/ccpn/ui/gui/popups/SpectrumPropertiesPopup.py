"""
Module Documentation here
"""
#=========================================================================================
# Licence, Reference and Credits
#=========================================================================================
__copyright__ = "Copyright (C) CCPN project (http://www.ccpn.ac.uk) 2014 - 2021"
__credits__ = ("Ed Brooksbank, Joanna Fox, Victoria A Higman, Luca Mureddu, Eliza Płoskoń",
               "Timothy J Ragan, Brian O Smith, Gary S Thompson & Geerten W Vuister")
__licence__ = ("CCPN licence. See http://www.ccpn.ac.uk/v3-software/downloads/license")
__reference__ = ("Skinner, S.P., Fogh, R.H., Boucher, W., Ragan, T.J., Mureddu, L.G., & Vuister, G.W.",
                 "CcpNmr AnalysisAssign: a flexible platform for integrated NMR analysis",
                 "J.Biomol.Nmr (2016), 66, 111-124, http://doi.org/10.1007/s10858-016-0060-y")
#=========================================================================================
# Last code modification
#=========================================================================================
__modifiedBy__ = "$modifiedBy: Ed Brooksbank $"
<<<<<<< HEAD
__dateModified__ = "$dateModified: 2021-03-12 18:01:39 +0000 (Fri, March 12, 2021) $"
__version__ = "$Revision: 3.0.3 $"
=======
__dateModified__ = "$dateModified: 2021-04-23 14:36:21 +0100 (Fri, April 23, 2021) $"
__version__ = "$Revision: 3.0.4 $"
>>>>>>> caa6130e
#=========================================================================================
# Created
#=========================================================================================
__author__ = "$Author: CCPN $"
__date__ = "$Date: 2017-03-30 11:28:58 +0100 (Thu, March 30, 2017) $"
#=========================================================================================
# Start of code
#=========================================================================================

from functools import partial
from PyQt5 import QtWidgets, QtCore
from itertools import permutations
from collections import Iterable, OrderedDict

from ccpn.core.Spectrum import MAXALIASINGRANGE, Spectrum
from ccpn.core.SpectrumGroup import SpectrumGroup
from ccpn.core.lib.ContextManagers import undoStackBlocking, undoBlock
from ccpn.core.lib.ContextManagers import undoStackBlocking
from ccpn.core.lib.SpectrumLib import getContourLevelsFromNoise
from ccpn.core.lib.ContextManagers import queueStateChange

from ccpn.ui.gui.widgets.Button import Button
from ccpn.ui.gui.widgets.CheckBox import CheckBox
from ccpn.ui.gui.widgets.ColourDialog import ColourDialog
from ccpn.ui.gui.widgets.DoubleSpinbox import DoubleSpinbox, ScientificDoubleSpinBox
from ccpn.ui.gui.widgets.FilteringPulldownList import FilteringPulldownList
from ccpn.ui.gui.widgets.Label import Label
from ccpn.ui.gui.widgets.LineEdit import LineEdit
from ccpn.ui.gui.widgets.PulldownList import PulldownList
from ccpn.ui.gui.widgets.Spinbox import Spinbox
from ccpn.ui.gui.widgets.Widget import Widget
from ccpn.ui.gui.popups.ExperimentTypePopup import _getExperimentTypes
from ccpn.ui.gui.widgets.MessageDialog import showWarning
from ccpn.ui.gui.widgets.Tabs import Tabs
from ccpn.ui.gui.popups.ValidateSpectraPopup import SpectrumValidator, SpectrumPathRow
from ccpn.ui.gui.guiSettings import getColours, DIVIDER
from ccpn.ui.gui.widgets.HLine import HLine
from ccpn.ui.gui.widgets.CompoundWidgets import PulldownListCompoundWidget
from ccpn.ui.gui.widgets.Spacer import Spacer
from ccpn.ui.gui.widgets.DialogButtonBox import DialogButtonBox
from ccpn.ui.gui.popups.Dialog import CcpnDialogMainWidget, handleDialogApply, _verifyPopupApply
from ccpn.ui.gui.lib.ChangeStateHandler import changeState, ChangeDict
from ccpn.ui.gui.widgets.Frame import Frame
from ccpn.ui.gui.popups.AttributeEditorPopupABC import _complexAttribContainer

from ccpn.util.AttrDict import AttrDict
from ccpn.util.Colour import spectrumColours, addNewColour, fillColourPulldown, \
    colourNameNoSpace, _setColourPulldown, getSpectrumColour
from ccpn.util.Logging import getLogger
from ccpn.util.isotopes import isotopeRecords
from ccpn.util.OrderedSet import OrderedSet


SPECTRA = ['1H', 'STD', 'Relaxation Filtered', 'Water LOGSY']
DEFAULTSPACING = (3, 3)
TABMARGINS = (1, 10, 1, 5)  # l, t, r, b
SELECTALL = '<All>'
SELECT1D = '<All 1d Spectra>'
SELECTND = '<All Nd Spectra>'


def _updateGl(self, spectrumList):
    from ccpn.ui.gui.lib.OpenGL.CcpnOpenGL import GLNotifier

    # # spawn a redraw of the contours
    # for spec in spectrumList:
    #     for specViews in spec.spectrumViews:
    #         specViews.buildContours = True

    GLSignals = GLNotifier(parent=self)
    GLSignals.emitPaintEvent()


class SpectrumPropertiesPopupABC(CcpnDialogMainWidget):
    # The values on the 'General' and 'Dimensions' tabs are queued as partial functions when set.
    # The apply button then steps through each tab, and calls each function in the _changes dictionary
    # in order to set the parameters.

    MINIMUM_WIDTH_PER_TAB = 120
    MINIMUM_WIDTH = 500

    def __init__(self, parent=None, mainWindow=None, spectrum=None,
                 title='Spectrum Properties', **kwds):

        super().__init__(parent, setLayout=True, windowTitle=title, **kwds)

        self.mainWindow = mainWindow
        self.application = mainWindow.application
        self.project = mainWindow.application.project
        self.current = mainWindow.application.current
        self.spectrum = spectrum

        self.tabWidget = Tabs(self.mainWidget, setLayout=True, grid=(0, 0), focusPolicy='strong')

        # enable the buttons
        self.setOkButton(callback=self._okClicked)
        self.setApplyButton(callback=self._applyClicked)
        self.setCancelButton(callback=self._cancelClicked)
        self.setHelpButton(callback=self._helpClicked, enabled=False)
        self.setRevertButton(callback=self._revertClicked, enabled=False)
        self.setDefaultButton(CcpnDialogMainWidget.CANCELBUTTON)

    def __postInit__(self):
        """post initialise functions
        """
        super().__postInit__()

        self.tabs = tuple(self.tabWidget.widget(ii) for ii in range(self.tabWidget.count()))
        self._populate()

        self._okButton = self.getButton(self.OKBUTTON)
        self._applyButton = self.getButton(self.APPLYBUTTON)
        self._revertButton = self.getButton(self.RESETBUTTON)

    def _fillPullDowns(self):
        """Set the primary classType for the child list attached to this container
        """
        # MUST BE SUBCLASSED
        raise NotImplementedError("Code error: function not implemented")

    def _keyPressEvent(self, event):
        if event.key() == QtCore.Qt.Key_Enter:
            pass

    def _populate(self):
        """Set the primary classType for the child list attached to this container
        """
        # MUST BE SUBCLASSED
        raise NotImplementedError("Code error: function not implemented")

    def _getChangeState(self):
        """Get the change state of the contained widgets
        """
        # MUST BE SUBCLASSED
        raise NotImplementedError("Code error: function not implemented")

    def _revertClicked(self):
        """Revert button signal comes here
        Revert (roll-back) the state of the project to before the popup was opened
        """
        if self.project and self.project._undo:
            for undos in range(self._currentNumApplies):
                self.project._undo.undo()

        self._populate()
        self._okButton.setEnabled(False)
        self._applyButton.setEnabled(False)
        self._revertButton.setEnabled(False)

    def _applyChanges(self):
        """
        The apply button has been clicked
        Define an undo block for setting the properties of the object
        If there is an error setting any values then generate an error message
          If anything has been added to the undo queue then remove it with application.undo()
          repopulate the popup widgets

        This is controlled by a series of dicts that contain change functions - operations that are scheduled
        by changing items in the popup. These functions are executed when the Apply or OK buttons are clicked

        Return True unless any errors occurred
        """

        if not self.tabs:
            raise RuntimeError("Code error: tabs not implemented")

        # get the list of widgets that have been changed - exit if all empty
        allChanges = any(t._changes for t in self.tabs if t is not None)
        if not allChanges:
            return True

        # handle clicking of the Apply/OK button
        with handleDialogApply(self) as error:

            # get the list of spectra that have changed - for refreshing the displays
            spectrumList = []
            for t in self.tabs:
                if t is not None:
                    changes = t._changes
                    if changes:
                        spectrumList.append(t.spectrum)

            # add an undo item to redraw these spectra
            with undoStackBlocking() as addUndoItem:
                addUndoItem(undo=partial(_updateGl, self, spectrumList))

            # apply all functions to the spectra
            for t in self.tabs:
                if t is not None:
                    changes = t._changes
                    if changes:
                        self._applyAllChanges(changes)

            # add a redo item to redraw these spectra
            with undoStackBlocking() as addUndoItem:
                addUndoItem(redo=partial(_updateGl, self, spectrumList))

            # rebuild the contours as required
            for spec in spectrumList:
                for specViews in spec.spectrumViews:
                    specViews.buildContours = True
            _updateGl(self, spectrumList)

        # everything has happened - disable the apply button
        self._applyButton.setEnabled(False)

        # check for any errors
        if error.errorValue:
            # repopulate popup on an error
            self._populate()
            return False

        # remove all changes
        for tab in self.tabs:
            tab._changes = ChangeDict()

        self._currentNumApplies += 1
        self._revertButton.setEnabled(True)
        return True

    def copySpectra(self, fromSpectrum, toSpectra):
        """Copy the contents of tabs to other spectra
        """
        # MUST BE SUBCLASSED
        raise NotImplementedError("Code error: function not implemented")


class SpectrumPropertiesPopup(SpectrumPropertiesPopupABC):
    # The values on the 'General' and 'Dimensions' tabs are queued as partial functions when set.
    # The apply button then steps through each tab, and calls each function in the _changes dictionary
    # in order to set the parameters.

    def __init__(self, parent=None, mainWindow=None, spectrum=None,
                 title='Spectrum Properties', **kwds):

        super().__init__(parent=parent, mainWindow=mainWindow,
                         spectrum=spectrum, title=title, **kwds)

        # define first, as calling routines are dependant on existance of attributes
        self._generalTab = None
        self._dimensionsTab = None
        self._contoursTab = None

        if spectrum.dimensionCount == 1:
            self._generalTab = GeneralTab(parent=self, mainWindow=self.mainWindow, spectrum=spectrum)
            self._dimensionsTab = DimensionsTab(parent=self, mainWindow=self.mainWindow,
                                                spectrum=spectrum, dimensions=spectrum.dimensionCount)

            self.tabWidget.addTab(self._generalTab, "General")
            self.tabWidget.addTab(self._dimensionsTab, "Dimensions")
            self._contoursTab = None
        else:
            self._generalTab = GeneralTab(parent=self, mainWindow=self.mainWindow, spectrum=spectrum)
            self._dimensionsTab = DimensionsTab(parent=self, mainWindow=self.mainWindow,
                                                spectrum=spectrum, dimensions=spectrum.dimensionCount)
            self._contoursTab = ContoursTab(parent=self, mainWindow=self.mainWindow, spectrum=spectrum, showCopyOptions=False)

            self.tabWidget.addTab(self._generalTab, "General")
            self.tabWidget.addTab(self._dimensionsTab, "Dimensions")
            self.tabWidget.addTab(self._contoursTab, "Contours")

        # don't forget to call postInit to finish initialise
        self.__postInit__()

    def _fillPullDowns(self):
        if self.spectrum.dimensionCount == 1:
            self._generalTab._fillPullDowns()
        else:
            self._contoursTab._fillPullDowns()

    def _populate(self):
        """Populate the widgets in the tabs
        """
        with self.blockWidgetSignals():
            if self._generalTab:
                self._generalTab._populateGeneral()
            if self._dimensionsTab:
                self._dimensionsTab._populateDimension()
            if self._contoursTab:
                self._contoursTab._populateColour()

    def _getChangeState(self):
        """Get the change state from the popup tabs
        """
        if not self._changes.enabled:
            return None

        applyState = True
        revertState = False
        tabs = self.getActiveTabList()
        allChanges = any(t._changes for t in tabs if t is not None)

        return changeState(self, allChanges, applyState, revertState, self._okButton, self._applyButton, self._revertButton, self._currentNumApplies)

    def getActiveTabList(self):
        """Return the list of active tabs
        """
        return (self._generalTab, self._dimensionsTab, self._contoursTab)


class SpectrumDisplayPropertiesPopupNd(SpectrumPropertiesPopupABC):
    """All spectra in the current display are added as tabs
    The apply button then steps through each tab, and calls each function in the _changes dictionary
    in order to set the parameters.
    """

    def __init__(self, parent=None, mainWindow=None, spectrum=None, orderedSpectrumViews=None,
                 title='SpectrumDisplay Properties', **kwds):
        super().__init__(parent=parent, mainWindow=mainWindow,
                         spectrum=spectrum, title=title, **kwds)

        self.orderedSpectrumViews = orderedSpectrumViews
        self.orderedSpectra = OrderedSet([spec.spectrum for spec in self.orderedSpectrumViews])

        for specNum, thisSpec in enumerate(self.orderedSpectra):
            contoursTab = ContoursTab(parent=self, mainWindow=self.mainWindow, spectrum=thisSpec,
                                      showCopyOptions=True if len(self.orderedSpectra) > 1 else False,
                                      copyToSpectra=self.orderedSpectra)
            self.tabWidget.addTab(contoursTab, thisSpec.name)
            contoursTab.setContentsMargins(*TABMARGINS)

        self.tabWidget.setTabClickCallback(self._tabClicked)

        # don't forget to call postInit to finish initialise
        self.__postInit__()

    def _fillPullDowns(self):
        for aTab in self.tabs:
            aTab._fillPullDowns()

    def _populate(self):
        """Populate the widgets in the tabs
        """
        for aTab in self.tabs:
            aTab._populateColour()

    def _getChangeState(self):
        """Get the change state from the colour tabs
        """
        applyState = True
        revertState = False
        tabs = self.getActiveTabList()
        allChanges = any(t._changes for t in tabs if t is not None)

        return changeState(self, allChanges, applyState, revertState, self._okButton, self._applyButton, self._revertButton, self._currentNumApplies)

    def _tabClicked(self, index):
        """Callback for clicking a tab - needed for refilling the checkboxes and populating the pulldown
        """
        if hasattr(self.tabs[index], '_populateCheckBoxes'):
            self.tabs[index]._populateCheckBoxes()

    def copySpectra(self, fromSpectrum, toSpectra):
        """Copy the contents of tabs to other spectra
        """
        for aTab in self.tabs:
            if aTab.spectrum == fromSpectrum:
                fromSpectrumTab = aTab
                for aTab in [tab for tab in self.tabs if tab != fromSpectrumTab and tab.spectrum in toSpectra]:
                    try:
                        aTab._copySpectrumAttributes(fromSpectrumTab)
                    except Exception as es:
                        pass

    def getActiveTabList(self):
        """Return the list of active tabs
        """
        return tuple(self.tabWidget.widget(ii) for ii in range(self.tabWidget.count()))


class SpectrumDisplayPropertiesPopup1d(SpectrumPropertiesPopupABC):
    """All spectra in the current display are added as tabs
    The apply button then steps through each tab, and calls each function in the _changes dictionary
    in order to set the parameters.
    """

    def __init__(self, parent=None, mainWindow=None, spectrum=None, orderedSpectrumViews=None,
                 title='SpectrumDisplay Properties', **kwds):

        super().__init__(parent=parent, mainWindow=mainWindow,
                         spectrum=spectrum, title=title, **kwds)

        self.orderedSpectrumViews = orderedSpectrumViews
        self.orderedSpectra = [spec.spectrum for spec in self.orderedSpectrumViews]

        for specNum, thisSpec in enumerate(self.orderedSpectra):
            colourTab = ColourTab(parent=self, mainWindow=self.mainWindow, spectrum=thisSpec,
                                  showCopyOptions=True if len(self.orderedSpectra) > 1 else False,
                                  copyToSpectra=self.orderedSpectra
                                  )
            self.tabWidget.addTab(colourTab, thisSpec.name)
            colourTab.setContentsMargins(*TABMARGINS)

        self.tabWidget.setTabClickCallback(self._tabClicked)

        # don't forget to call postInit to finish initialise
        self.__postInit__()

    def _fillPullDowns(self):
        for aTab in self.tabs:
            aTab._fillPullDowns()

    def _populate(self):
        """Populate the widgets in the tabs
        """
        for aTab in self.tabs:
            aTab._populateColour()

    def _getChangeState(self):
        """Get the change state from the colour tabs
        """
        applyState = True
        revertState = False
        tabs = self.getActiveTabList()
        allChanges = any(t._changes for t in tabs if t is not None)

        return changeState(self, allChanges, applyState, revertState, self._okButton, self._applyButton, self._revertButton, self._currentNumApplies)

    def _tabClicked(self, index):
        """Callback for clicking a tab - needed for refilling the checkboxes and populating the pulldown
        """
        if hasattr(self.tabs[index], '_populateCheckBoxes'):
            self.tabs[index]._populateCheckBoxes()

    def copySpectra(self, fromSpectrum, toSpectra):
        """Copy the contents of tabs to other spectra
        """
        for aTab in self.tabs:
            if aTab.spectrum == fromSpectrum:
                fromSpectrumTab = aTab
                for aTab in [tab for tab in self.tabs if tab != fromSpectrumTab and tab.spectrum in toSpectra]:
                    try:
                        aTab._copySpectrumAttributes(fromSpectrumTab)
                    except Exception as es:
                        pass

    def getActiveTabList(self):
        """Return the list of active tabs
        """
        return tuple(self.tabWidget.widget(ii) for ii in range(self.tabWidget.count()))


class GeneralTab(Widget):
    def __init__(self, parent=None, mainWindow=None, spectrum=None, item=None, colourOnly=False):

        super().__init__(parent, setLayout=True, spacing=DEFAULTSPACING)  # ejb
        self.setWindowTitle("Spectrum Properties")

        self._parent = parent
        self.mainWindow = mainWindow
        self.application = self.mainWindow.application
        self.project = self.mainWindow.project

        self.item = item
        self.spectrum = spectrum
        self._changes = ChangeDict()
        self.atomCodes = ()

        self.experimentTypes = spectrum._project._experimentTypeMap

        row = 0
        self.layout().addItem(QtWidgets.QSpacerItem(row, 5), 0, 0)
        Spacer(self, 5, 1, QtWidgets.QSizePolicy.Minimum, QtWidgets.QSizePolicy.Minimum,
               grid=(row, 3))
        row += 1

        Label(self, text="Pid ", vAlign='t', hAlign='l', grid=(row, 0))
        self.spectrumPidLabel = Label(self, vAlign='t', grid=(row, 1))
        row += 1

        Label(self, text="Name ", grid=(row, 0))
        self.nameData = LineEdit(self, textAlignment='left', vAlign='t', grid=(row, 1), backgroundText='> Enter name <')
        self.nameData.textChanged.connect(partial(self._queueSpectrumNameChange, spectrum))  # ejb - was editingFinished
        row += 1

        Label(self, text="Comment ", grid=(row, 0))
        self.commentData = LineEdit(self, textAlignment='left', vAlign='t', grid=(row, 1), backgroundText='> Optional <')
        self.commentData.textChanged.connect(partial(self._queueSpectrumCommentChange, spectrum))  # ejb - was editingFinished
        row += 1

        self.spectrumRow = SpectrumPathRow(parentWidget=self, row=row, labelText='Path',
                                           obj=self.spectrum,
                                           enabled=(not self.spectrum.isEmptySpectrum())
                                           )
        row += 1

        Label(self, text="Chemical Shift List ", vAlign='t', hAlign='l', grid=(row, 0))
        self.chemicalShiftListPulldown = PulldownList(self, vAlign='t', grid=(row, 1),
                                                      callback=partial(self._queueChemicalShiftListChange, spectrum))
        row += 1

        Label(self, text="Sample", vAlign='t', hAlign='l', grid=(row, 0))
        self.samplesPulldownList = PulldownList(self, vAlign='t', grid=(row, 1))
        self.samplesPulldownList.currentIndexChanged.connect(partial(self._queueSampleChange, spectrum))
        row += 1

        if spectrum.dimensionCount == 1:
            Label(self, text="Colour", vAlign='t', hAlign='l', grid=(row, 0))
            self.colourBox = PulldownList(self, vAlign='t', grid=(row, 1))

            # populate initial pulldown
            fillColourPulldown(self.colourBox, allowAuto=False, includeGradients=False)

            self.colourBox.currentIndexChanged.connect(partial(self._queueChangeSliceComboIndex, spectrum))
            colourButton = Button(self, vAlign='t', hAlign='l', grid=(row, 2), hPolicy='fixed',
                                  callback=partial(self._queueSetSpectrumColour, spectrum), icon='icons/colours')
            row += 1

            Label(self, text="Experiment Type ", vAlign='t', hAlign='l', grid=(row, 0))
            self.spectrumType = FilteringPulldownList(self, vAlign='t', grid=(row, 1))
            spButton = Button(self, grid=(row, 2),
                              callback=partial(self._raiseExperimentFilterPopup, spectrum),
                              hPolicy='fixed', icon='icons/applications-system')

            # Added to account for renaming of experiments
            self.spectrumType.currentIndexChanged.connect(partial(self._queueSetSpectrumType, spectrum))
            row += 1

            Label(self, text="Spinning Rate (Hz)", grid=(row, 0), hAlign='l')
            self.spinningRateData = ScientificDoubleSpinBox(self, vAlign='t', grid=(row, 1), min=0, max=100000.0)
            self.spinningRateData.valueChanged.connect(partial(self._queueSpinningRateChange, spectrum, self.spinningRateData.textFromValue))
            row += 1

            Label(self, text="Temperature", grid=(row, 0), hAlign='l')
            self.temperatureData = ScientificDoubleSpinBox(self, vAlign='t', grid=(row, 1), min=0, max=1000.0)
            self.temperatureData.valueChanged.connect(partial(self._queueTemperatureChange, spectrum, self.temperatureData.textFromValue))
            row += 1

            Label(self, text='Spectrum Scaling', vAlign='t', hAlign='l', grid=(row, 0))
            self.spectrumScalingData = ScientificDoubleSpinBox(self, vAlign='t', grid=(row, 1), min=0.1, max=100.0)
            self.spectrumScalingData.valueChanged.connect(partial(self._queueSpectrumScaleChange, spectrum, self.spectrumScalingData.textFromValue))
            row += 1

            Label(self, text="Date Recorded ", vAlign='t', hAlign='l', grid=(row, 0))
            Label(self, text='n/a', vAlign='t', hAlign='l', grid=(row, 1))
            row += 1

            Label(self, text="Noise Level ", vAlign='t', hAlign='l', grid=(row, 0))
            self.noiseLevelData = ScientificDoubleSpinBox(self, vAlign='t', hAlign='l', grid=(row, 1))

            self.noiseLevelData.valueChanged.connect(partial(self._queueNoiseLevelDataChange, spectrum, self.noiseLevelData.textFromValue))
            row += 1

        else:
            Label(self, text="Experiment Type ", vAlign='t', hAlign='l', grid=(row, 0))
            self.spectrumType = FilteringPulldownList(self, vAlign='t', grid=(row, 1))
            spButton = Button(self, grid=(row, 2),
                              callback=partial(self._raiseExperimentFilterPopup, spectrum),
                              hPolicy='fixed', icon='icons/applications-system')

            self.spectrumType.currentIndexChanged.connect(partial(self._queueSetSpectrumType, spectrum))
            row += 1

            Label(self, text="Spinning rate (Hz)", grid=(row, 0), hAlign='l')
            self.spinningRateData = ScientificDoubleSpinBox(self, vAlign='t', grid=(row, 1), min=0, max=100000.0)
            self.spinningRateData.valueChanged.connect(partial(self._queueSpinningRateChange, spectrum, self.spinningRateData.textFromValue))
            row += 1

            Label(self, text="Temperature", grid=(row, 0), hAlign='l')
            self.temperatureData = ScientificDoubleSpinBox(self, vAlign='t', grid=(row, 1), min=0, max=1000.0)
            self.temperatureData.valueChanged.connect(partial(self._queueTemperatureChange, spectrum, self.temperatureData.textFromValue))
            row += 1

            spectrumScalingLabel = Label(self, text='Spectrum Scaling', vAlign='t', grid=(row, 0))
            self.spectrumScalingData = ScientificDoubleSpinBox(self, vAlign='t', grid=(row, 1), min=0.1, max=100.0)
            self.spectrumScalingData.valueChanged.connect(partial(self._queueSpectrumScaleChange, spectrum, self.spectrumScalingData.textFromValue))
            row += 1

            noiseLevelLabel = Label(self, text="Noise Level ", vAlign='t', hAlign='l', grid=(row, 0))
            self.noiseLevelData = ScientificDoubleSpinBox(self, vAlign='t', grid=(row, 1))
            row += 1

            self.noiseLevelData.valueChanged.connect(partial(self._queueNoiseLevelDataChange, spectrum, self.noiseLevelData.textFromValue))

            self.layout().addItem(QtWidgets.QSpacerItem(0, 10), 0, 0)

        Spacer(self, 5, 5, QtWidgets.QSizePolicy.MinimumExpanding, QtWidgets.QSizePolicy.MinimumExpanding,
               grid=(row, 1), gridSpan=(1, 1))

    def _fillPullDowns(self):
        if self.spectrum.dimensionCount == 1:
            fillColourPulldown(self.colourBox, allowAuto=False, includeGradients=False)

    def _populateGeneral(self):
        """Populate general tab from self.spectrum
        Blocking to be performed by tab container
        """
        from ccpnmodel.ccpncore.lib.spectrum.NmrExpPrototype import priorityNameRemapping

        # clear all changes
        self._changes.clear()

        with self._changes.blockChanges():
            # self._validateFrame._populate()

            self.spectrumPidLabel.setText(self.spectrum.pid)
            self.nameData.setText(self.spectrum.name)
            self.commentData.setText(self.spectrum.comment)

            try:
                index = self.spectrum.project.chemicalShiftLists.index(self.spectrum.chemicalShiftList)
            except:
                index = 0
            self.chemicalShiftListPulldown.setData([csList.pid for csList in self.spectrum.project.chemicalShiftLists] + ['<New>'])
            self.chemicalShiftListPulldown.setIndex(index)

            self.samplesPulldownList.clear()
            # add a blank item
            self.samplesPulldownList.addItem('', None)
            for sample in self.spectrum.project.samples:
                self.samplesPulldownList.addItem(sample.name, sample)
            if self.spectrum.sample is not None:
                self.samplesPulldownList.select(self.spectrum.sample.name)

            # add the colour button just for 1d spectra
            if self.spectrum.dimensionCount == 1:
                _setColourPulldown(self.colourBox, self.spectrum.sliceColour)

            experimentTypes = _getExperimentTypes(self.spectrum.project, self.spectrum)
            texts = ('',) + tuple(experimentTypes.keys()) if experimentTypes else ()
            objects = ('',) + tuple(experimentTypes.values()) if experimentTypes else ()
            self.spectrumType.setData(texts=texts, objects=objects)

            text = self.spectrum.experimentName
            if experimentTypes and text not in experimentTypes:
                text = self.spectrum.experimentType
            # apiRefExperiment = spectrum._wrappedData.experiment.refExperiment
            # text = apiRefExperiment and (apiRefExperiment.synonym or apiRefExperiment.name)
            # Added to account for renaming of experiments
            text = priorityNameRemapping.get(text, text)
            self.spectrumType.setCurrentIndex(self.spectrumType.findText(text))

            value = self.spectrum.spinningRate
            self.spinningRateData.setValue(value if value is not None else 0)

            value = self.spectrum.temperature
            self.temperatureData.setValue(value if value is not None else 0)

            value = self.spectrum.scale
            self.spectrumScalingData.setValue(value if value is not None else 0)

            value = self.spectrum.noiseLevel
            self.noiseLevelData.setValue(value if value is not None else 0)

    def _getChangeState(self):
        """Get the change state from the parent widget
        """
        return self._parent._getChangeState()

    @queueStateChange(_verifyPopupApply)
    def _queueSetValidateDataUrl(self, dataUrl, newUrl, urlValid, dim):
        """Set the new url in the dataUrl
        dim is required by the decorator to give a unique id for dataUrl row
        """
        if newUrl != dataUrl.url.path:
            return partial(self._validatePreferencesDataUrl, dataUrl, newUrl, urlValid, dim)

    def _validatePreferencesDataUrl(self, dataUrl, newUrl, urlValid, dim):
        """Put the new dataUrl into the dataUrl and the preferences.general.dataPath
        Extra step incase urlValid needs to be checked
        """
        self._validateFrame.dataUrlFunc(dataUrl, newUrl)

    @queueStateChange(_verifyPopupApply)
    def _queueSetValidateFilePath(self, spectrum, filePath, dim):
        """Set the new filePath for the spectrum
        dim is required by the decorator to give a unique id for filePath row
        """
        if filePath != spectrum.filePath:
            return partial(self._validateFrame.filePathFunc, spectrum, filePath)

    @queueStateChange(_verifyPopupApply)
    def _queueSpectrumNameChange(self, spectrum, value):
        if value != spectrum.name:
            return partial(self._changeSpectrumName, spectrum, value)

    def _changeSpectrumName(self, spectrum, name):
        spectrum.rename(name)

    @queueStateChange(_verifyPopupApply)
    def _queueSpectrumCommentChange(self, spectrum, value):
        if value != spectrum.comment:
            return partial(self._changeSpectrumComment, spectrum, value)

    def _changeSpectrumComment(self, spectrum, comment):
        spectrum.comment = comment

    @queueStateChange(_verifyPopupApply)
    def _queueSpectrumScaleChange(self, spectrum, textFromValue, value):
        specValue = textFromValue(spectrum.scale)
        if value >= 0 and textFromValue(value) != specValue:
            return partial(self._setSpectrumScale, spectrum, value)

    def _setSpectrumScale(self, spectrum, scale):
        spectrum.scale = float(scale)

    @queueStateChange(_verifyPopupApply)
    def _queueNoiseLevelDataChange(self, spectrum, textFromValue, value):
        specValue = textFromValue(spectrum.noiseLevel) if spectrum.noiseLevel else None
        if textFromValue(value) != specValue:
            return partial(self._setNoiseLevelData, spectrum, value)

    def _setNoiseLevelData(self, spectrum, noise):
        spectrum.noiseLevel = float(noise)

    @queueStateChange(_verifyPopupApply)
    def _queueChemicalShiftListChange(self, spectrum, item):
        if item == '<New>':
            listLen = len(self.chemicalShiftListPulldown.texts)
            return partial(self._setNewChemicalShiftList, spectrum, listLen)
        else:
            value = spectrum.project.getByPid(item)
            if value and value != spectrum.chemicalShiftList:
                return partial(self._setChemicalShiftList, spectrum, item)

    def _raiseExperimentFilterPopup(self, spectrum):
        from ccpn.ui.gui.popups.ExperimentFilterPopup import ExperimentFilterPopup

        popup = ExperimentFilterPopup(parent=self.mainWindow, mainWindow=self.mainWindow, spectrum=spectrum)
        popup.exec_()
        self.spectrumType.select(popup.expType)

    def _setNewChemicalShiftList(self, spectrum, listLen):
        newChemicalShiftList = spectrum.project.newChemicalShiftList()
        insertionIndex = listLen - 1
        self.chemicalShiftListPulldown.texts.insert(insertionIndex, newChemicalShiftList.pid)
        self.chemicalShiftListPulldown.setData(self.chemicalShiftListPulldown.texts)
        self.chemicalShiftListPulldown.setCurrentIndex(insertionIndex)
        self.spectrum.chemicalShiftList = newChemicalShiftList

    def _setChemicalShiftList(self, spectrum, item):
        self.spectrum.chemicalShiftList = spectrum.project.getByPid(item)

    @queueStateChange(_verifyPopupApply)
    def _queueSampleChange(self, spectrum, value):
        _text, sample = self.samplesPulldownList.getSelected()
        return partial(self._changeSampleSpectrum, spectrum, sample)

    def _changeSampleSpectrum(self, spectrum, sample):
        spectrum.sample = sample

    @queueStateChange(_verifyPopupApply)
    def _queueSetSpectrumType(self, spectrum, value):
        if self.spectrumType.getObject():
            expType = self.spectrumType.objects[value]
            if expType != spectrum.experimentType:
                return partial(self._setSpectrumType, spectrum, expType)

    def _setSpectrumType(self, spectrum, expType):
        spectrum.experimentType = expType

    # spectrum sliceColour button and pulldown
    def _queueSetSpectrumColour(self, spectrum):
        dialog = ColourDialog(self)

        newColour = dialog.getColor()
        if newColour:
            addNewColour(newColour)
            self._parent._fillPullDowns()
            self.colourBox.setCurrentText(spectrumColours[newColour.name()])

    @queueStateChange(_verifyPopupApply)
    def _queueChangeSliceComboIndex(self, spectrum, value):
        if value >= 0:
            colName = colourNameNoSpace(self.colourBox.getText())
            if colName in spectrumColours.values():
                colName = list(spectrumColours.keys())[list(spectrumColours.values()).index(colName)]
            if colName != spectrum.sliceColour:
                # and list(spectrumColours.keys())[value] != spectrum.sliceColour:
                return partial(self._changedSliceComboIndex, spectrum, value)

    def _changedSliceComboIndex(self, spectrum, value):
        colName = colourNameNoSpace(self.colourBox.currentText())
        if colName in spectrumColours.values():
            newColour = list(spectrumColours.keys())[list(spectrumColours.values()).index(colName)]
        else:
            newColour = colName

        if newColour:
            spectrum.sliceColour = newColour

    @queueStateChange(_verifyPopupApply)
    def _queueSpinningRateChange(self, spectrum, textFromValue, value):
        specValue = textFromValue(spectrum.spinningRate or 0.0)
        if value >= 0 and textFromValue(value) != specValue:
            return partial(self._setSpinningRate, spectrum, value)

    def _setSpinningRate(self, spectrum, value):
        spectrum.spinningRate = float(value)

    @queueStateChange(_verifyPopupApply)
    def _queueTemperatureChange(self, spectrum, textFromValue, value):
        specValue = textFromValue(spectrum.temperature or 0.0)
        if value >= 0 and textFromValue(value) != specValue:
            return partial(self._setTemperature, spectrum, value)

    def _setTemperature(self, spectrum, value):
        spectrum.temperature = float(value)


class DimensionsTab(Widget):
    def __init__(self, parent=None, mainWindow=None, spectrum=None, dimensions=None):
        super().__init__(parent, setLayout=True, spacing=DEFAULTSPACING)

        self._parent = parent
        self.mainWindow = mainWindow
        self.spectrum = spectrum
        self.dimensions = dimensions
        self._changes = ChangeDict()

        Label(self, text="Dimension ", grid=(1, 0), hAlign='l', vAlign='t', )

        self.layout().addItem(QtWidgets.QSpacerItem(0, 10), 0, 0)
        for i in range(dimensions):
            dimLabel = Label(self, text='%s' % str(i + 1), grid=(1, i + 1), vAlign='t', hAlign='l')

        self.axisCodeEdits = [i for i in range(dimensions)]
        self.isotopeCodePullDowns = [i for i in range(dimensions)]

        self._pointCountsLabels = [i for i in range(dimensions)]
        self._dimensionTypesLabels = [i for i in range(dimensions)]
        self.spectralWidthsData = [i for i in range(dimensions)]
        self.spectralWidthsHzData = [i for i in range(dimensions)]
        self.spectrometerFrequenciesData = [i for i in range(dimensions)]

        self.spectralReferencingData = [i for i in range(dimensions)]
        self.spectralReferencingDataPoints = [i for i in range(dimensions)]
        self.spectralAssignmentToleranceData = [i for i in range(dimensions)]
        self.spectralDoubleCursorOffset = [i for i in range(dimensions)]

        self.foldingModesCheckBox = [i for i in range(dimensions)]
        self.minAliasingPullDowns = [i for i in range(dimensions)]
        self.maxAliasingPullDowns = [i for i in range(dimensions)]

        row = 2
        Label(self, text="Axis Code ", grid=(row, 0), vAlign='t', hAlign='l')

        row += 1
        Label(self, text="Isotope Code ", grid=(row, 0), vAlign='t', hAlign='l')

        row += 1
        Label(self, text="Point Counts ", grid=(row, 0), vAlign='t', hAlign='l')

        row += 1
        Label(self, text="Dimension Type ", grid=(row, 0), vAlign='t', hAlign='l')

        row += 1
        Label(self, text="Spectrum Width (ppm) ", grid=(row, 0), vAlign='t', hAlign='l')

        row += 1
        Label(self, text="Spectral Width (Hz) ", grid=(row, 0), vAlign='t', hAlign='l')

        row += 1
        Label(self, text="Spectrometer Frequency (MHz) ", grid=(row, 0), vAlign='t', hAlign='l')

        row += 1
        Label(self, text="Referencing (ppm) ", grid=(row, 0), vAlign='t', hAlign='l')

        row += 1
        Label(self, text="Referencing (points)", grid=(row, 0), vAlign='t', hAlign='l')

        row += 1
        Label(self, text="Assignment Tolerance ", grid=(row, 0), hAlign='l')

        row += 1
        Label(self, text="Second Cursor Offset (Hz) ", grid=(row, 0), hAlign='l')

        row += 1
        hLine = HLine(self, grid=(row, 0), gridSpan=(1, dimensions + 1), colour=getColours()[DIVIDER], height=15, divisor=2)
        hLine.setContentsMargins(5, 0, 0, 0)

        row += 1
        Label(self, text="Show Aliased Regions", grid=(row, 0), hAlign='l')

        row += 1
        Label(self, text="Dimension is Circular", grid=(row, 0), hAlign='l')

        row += 1
        Label(self, text="Aliasing Limits         Upperbound", grid=(row, 0), hAlign='r')

        row += 1
        Label(self, text="Lowerbound", grid=(row, 0), hAlign='r')

        self._isotopeList = [r.isotopeCode for r in isotopeRecords.values() if r.spin > 0]  # All isotopes with a spin

        # add set of widgets for each dimension
        for i in range(dimensions):
            row = 2
            self.axisCodeEdits[i] = LineEdit(self, grid=(row, i + 1), vAlign='t', hAlign='l')
            self.axisCodeEdits[i].textChanged.connect(partial(self._queueSetAxisCodes, spectrum,
                                                              self.axisCodeEdits[i].text, i))

            row += 1
            self.isotopeCodePullDowns[i] = PulldownList(self, grid=(row, i + 1), vAlign='t')
            self.isotopeCodePullDowns[i].setData(self._isotopeList)
            self.isotopeCodePullDowns[i].currentIndexChanged.connect(partial(self._queueSetIsotopeCodes, spectrum, self.isotopeCodePullDowns[i].getText, i))

            row += 1
            self._pointCountsLabels[i] = Label(self, grid=(row, i + 1), vAlign='t', hAlign='l')

            row += 1
            self._dimensionTypesLabels[i] = Label(self, grid=(row, i + 1), vAlign='t', hAlign='l')

            row += 1
            self.spectralWidthsData[i] = ScientificDoubleSpinBox(self, grid=(row, i + 1), vAlign='t', hAlign='l', decimals=3, step=0.1)
            self.spectralWidthsData[i].valueChanged.connect(partial(self._queueSetSpectralWidths, spectrum, i,
                                                                    self.spectralWidthsData[i].textFromValue))

            row += 1
            self.spectralWidthsHzData[i] = ScientificDoubleSpinBox(self, grid=(row, i + 1), vAlign='t', hAlign='l', decimals=3, step=0.1)
            self.spectralWidthsHzData[i].valueChanged.connect(partial(self._queueSetSpectralWidthsHz, spectrum, i,
                                                                      self.spectralWidthsHzData[i].textFromValue))

            row += 1
            self.spectrometerFrequenciesData[i] = ScientificDoubleSpinBox(self, grid=(row, i + 1), vAlign='t', hAlign='l', decimals=3, step=0.1)
            self.spectrometerFrequenciesData[i].valueChanged.connect(partial(self._queueSetSpectrometerFrequencies, spectrum, i,
                                                                             self.spectrometerFrequenciesData[i].textFromValue))

            row += 1
            self.spectralReferencingData[i] = ScientificDoubleSpinBox(self, grid=(row, i + 1), vAlign='t', hAlign='l', decimals=3, step=0.1)
            self.spectralReferencingData[i].valueChanged.connect(partial(self._queueSetDimensionReferencing, spectrum, i,
                                                                         self.spectralReferencingData[i].textFromValue))

            row += 1
            self.spectralReferencingDataPoints[i] = ScientificDoubleSpinBox(self, grid=(row, i + 1), vAlign='t', hAlign='l', decimals=3, step=0.1)
            self.spectralReferencingDataPoints[i].valueChanged.connect(partial(self._queueSetPointDimensionReferencing, spectrum, i,
                                                                               self.spectralReferencingDataPoints[i].textFromValue))

            row += 1
            self.spectralAssignmentToleranceData[i] = ScientificDoubleSpinBox(self, grid=(row, i + 1), hAlign='l', decimals=3, step=0.1)
            self.spectralAssignmentToleranceData[i].valueChanged.connect(partial(self._queueSetAssignmentTolerances, spectrum, i,
                                                                                 self.spectralAssignmentToleranceData[i].textFromValue))

            row += 1
            self.spectralDoubleCursorOffset[i] = ScientificDoubleSpinBox(self, grid=(row, i + 1), hAlign='l', decimals=3, step=0.1)
            self.spectralDoubleCursorOffset[i].valueChanged.connect(partial(self._queueSetDoubleCursorOffset, spectrum, i,
                                                                            self.spectralDoubleCursorOffset[i].textFromValue))

            # space
            row += 2
            if i == 0:
                # only need 1 checkbox in the first column
                spectrum.displayFoldedContours
                self.displayedFoldedContours = CheckBox(self, grid=(row, i + 1), vAlign='t')
                self.displayedFoldedContours.clicked.connect(partial(self._queueSetDisplayFoldedContours, spectrum, self.displayedFoldedContours.isChecked))

            row += 1
            self.foldingModesCheckBox[i] = CheckBox(self, grid=(row, i + 1), vAlign='t')
            self.foldingModesCheckBox[i].clicked.connect(partial(self._queueSetFoldingModes, spectrum, self.foldingModesCheckBox[i].isChecked, i))

            # max aliasing
            row += 1
            self.maxAliasingPullDowns[i] = PulldownList(self, grid=(row, i + 1), vAlign='t', )
            self.maxAliasingPullDowns[i].activated.connect(partial(self._queueSetMaxAliasing, spectrum, self.maxAliasingPullDowns[i].getText, i))

            # min aliasing
            row += 1
            self.minAliasingPullDowns[i] = PulldownList(self, grid=(row, i + 1), vAlign='t', )
            self.minAliasingPullDowns[i].activated.connect(partial(self._queueSetMinAliasing, spectrum, self.minAliasingPullDowns[i].getText, i))

        # add preferred order widgets for Nd and
        if spectrum.dimensionCount > 1:
            row += 1
            hLine = HLine(self, grid=(row, 0), gridSpan=(1, dimensions + 1), colour=getColours()[DIVIDER], height=15, divisor=2)
            hLine.setContentsMargins(5, 0, 0, 0)

            row += 1
            self.preferredAxisOrderPulldown = PulldownListCompoundWidget(self, labelText="Preferred Axis Order",
                                                                         grid=(row, 0), gridSpan=(1, dimensions + 1), vAlign='t')
            self.preferredAxisOrderPulldown.pulldownList.setCallback(partial(self._queueSetSpectrumOrderingComboIndex, spectrum))

        row += 1
        Spacer(self, 5, 5, QtWidgets.QSizePolicy.MinimumExpanding, QtWidgets.QSizePolicy.MinimumExpanding,
               grid=(row, dimensions + 1), gridSpan=(1, 1))

    def _fillPreferredWidgetFromAxisTexts(self):
        """Fill the pullDown during preSelect
        """
        with self.blockWidgetSignals(self.preferredAxisOrderPulldown):
            self._populatePreferredOrder()

    def _populatePreferredOrder(self):
        """Fill the pullDown with the currently available permutations of the axis codes
        """
        specOrder = tuple(self.spectrum.preferredAxisOrdering) if self.spectrum.preferredAxisOrdering is not None else None

        axisCodeTexts = tuple([ss.text() for ss in self.axisCodeEdits])
        ll = ['<None>']

        # add permutations for the axes
        axisPerms = permutations([axisCode for axisCode in axisCodeTexts])
        axisOrder = tuple(permutations(list(range(len(axisCodeTexts)))))
        ll += [" ".join(ax for ax in perm) for perm in axisPerms]

        self.preferredAxisOrderPulldown.pulldownList.setData(ll)

        if specOrder is not None:
            specIndex = axisOrder.index(specOrder) + 1
            self.preferredAxisOrderPulldown.setIndex(specIndex)
        else:
            self.preferredAxisOrderPulldown.setIndex(0)

    @queueStateChange(_verifyPopupApply)
    def _queueSetSpectrumOrderingComboIndex(self, spectrum, item):
        if item:
            index = self.preferredAxisOrderPulldown.getIndex()

            axisOrder = tuple(permutations(list(range(len(spectrum.axisCodes)))))
            value = tuple(axisOrder[index - 1])
            if value != spectrum.preferredAxisOrdering:
                return partial(self._setSpectrumOrdering, spectrum, value)

    def _setSpectrumOrdering(self, spectrum, value):
        """Set the preferred axis ordering from the pullDown selection
        """
        spectrum.preferredAxisOrdering = value

    def _fillPullDowns(self):
        pass

    def _populateDimension(self):
        """Populate dimensions tab from self.spectrum
        Blocking to be performed by tab container
        """
        # clear all changes
        self._changes.clear()

        with self._changes.blockChanges():

            self.aliasLim = self.spectrum.aliasingLimits
            self.axesReversed = self.spectrum.axesReversed
            self.specLim = tuple(sorted(spLim) for spLim in self.spectrum.spectrumLimits)
            self.deltaLim = tuple(max(spLim) - min(spLim) for spLim in self.specLim)

            for i in range(self.dimensions):
                value = self.spectrum.axisCodes[i]
                self.axisCodeEdits[i].setText('<None>' if value is None else str(value))

                if self.spectrum.isotopeCodes[i] in self._isotopeList:
                    self.isotopeCodePullDowns[i].setIndex(self._isotopeList.index(self.spectrum.isotopeCodes[i]))

                self._pointCountsLabels[i].setText(str(self.spectrum.pointCounts[i]))
                self._dimensionTypesLabels[i].setText(self.spectrum.dimensionTypes[i])

                value = self.spectrum.spectralWidths[i]
                self.spectralWidthsData[i].setValue(value or 0.0)

                value = self.spectrum.spectralWidthsHz[i]
                self.spectralWidthsHzData[i].setValue(value or 0.0)

                value = self.spectrum.spectrometerFrequencies[i]
                self.spectrometerFrequenciesData[i].setValue(value or 0.0)

                value = self.spectrum.referenceValues[i]
                self.spectralReferencingData[i].setValue(value or 0.0)

                value = self.spectrum.referencePoints[i]
                self.spectralReferencingDataPoints[i].setValue(value or 0.0)

                value = self.spectrum.assignmentTolerances[i]
                self.spectralAssignmentToleranceData[i].setValue(value or 0.0)

                value = self.spectrum.doubleCrosshairOffsets[i]
                self.spectralDoubleCursorOffset[i].setValue(value or 0.0)

                if i == 0:
                    # hack just to show one
                    value = self.spectrum.displayFoldedContours
                    self.displayedFoldedContours.setChecked(value)

                fModes = self.spectrum.foldingModes
                dd = {'circular': True, 'mirror': False, None: True}  # swapped because inverted checkbox
                self.foldingModesCheckBox[i].setChecked(dd[fModes[i]])

                # pullDown for min/max aliasing
                aliasMaxRange = list(max(self.specLim[i]) + rr * self.deltaLim[i] for rr in range(MAXALIASINGRANGE, -1, -1))
                aliasMinRange = list(min(self.specLim[i]) + rr * self.deltaLim[i] for rr in range(0, -MAXALIASINGRANGE - 1, -1))
                aliasMaxText = [f'{MAXALIASINGRANGE - ii}   ({aa:.3f} ppm)' for ii, aa in enumerate(aliasMaxRange)]
                aliasMinText = [f'{-ii}   ({aa:.3f} ppm)' for ii, aa in enumerate(aliasMinRange)]

                self.maxAliasingPullDowns[i].setData(aliasMaxText)
                _close = (max(self.aliasLim[i]) - max(self.specLim[i]) + self.deltaLim[i] / 2) // self.deltaLim[i]
                self.maxAliasingPullDowns[i].setIndex(MAXALIASINGRANGE - int(_close))

                self.minAliasingPullDowns[i].setData(aliasMinText)
                _close = (min(self.specLim[i]) - min(self.aliasLim[i]) + self.deltaLim[i] / 2) // self.deltaLim[i]
                self.minAliasingPullDowns[i].setIndex(int(_close))

            if self.spectrum.dimensionCount > 1:
                self.preferredAxisOrderPulldown.setPreSelect(self._fillPreferredWidgetFromAxisTexts)
                self._populatePreferredOrder()

    def _getChangeState(self):
        """Get the change state from the parent widget
        """
        return self._parent._getChangeState()

    @queueStateChange(_verifyPopupApply)
    def _queueSetAssignmentTolerances(self, spectrum, dim, textFromValue, value):
        specValue = textFromValue(spectrum.assignmentTolerances[dim] or 0.0)  # this means they are not being set
        if textFromValue(value) != specValue:
            return partial(self._setAssignmentTolerances, spectrum, dim, value)

    def _setAssignmentTolerances(self, spectrum, dim, value):
        assignmentTolerances = list(spectrum.assignmentTolerances)
        assignmentTolerances[dim] = float(value)
        spectrum.assignmentTolerances = assignmentTolerances

    @queueStateChange(_verifyPopupApply)
    def _queueSetDoubleCursorOffset(self, spectrum, dim, textFromValue, value):
        specValue = textFromValue(spectrum.doubleCrosshairOffsets[dim] or 0.0)
        if textFromValue(value) != specValue:
            return partial(self._setDoubleCursorOffset, spectrum, dim, value)

    def _setDoubleCursorOffset(self, spectrum, dim, value):
        doubleCrosshairOffsets = list(spectrum.doubleCrosshairOffsets)
        doubleCrosshairOffsets[dim] = float(value)
        spectrum.doubleCrosshairOffsets = doubleCrosshairOffsets

    @queueStateChange(_verifyPopupApply)
    def _queueSetAxisCodes(self, spectrum, valueGetter, dim):
        value = valueGetter()
        if value != spectrum.axisCodes[dim]:
            return partial(self._setAxisCodes, spectrum, dim, value)

        # repopulate the preferred axis order pulldown
        self._fillPreferredWidgetFromAxisTexts()

    def _setAxisCodes(self, spectrum, dim, value):
        axisCodes = list(spectrum.axisCodes)
        axisCodes[dim] = str(value)
        spectrum.axisCodes = axisCodes
        showWarning('Change Axis Code', 'Caution is advised when changing axis codes\n'
                                        'It can adversely affect spectrumDisplays and peak/integral/multiplet lists.')

    @queueStateChange(_verifyPopupApply)
    def _queueSetIsotopeCodes(self, spectrum, valueGetter, dim):
        value = valueGetter()
        if value != spectrum.isotopeCodes[dim]:
            return partial(self._setIsotopeCodes, spectrum, dim, value)

    def _setIsotopeCodes(self, spectrum, dim, value):
        isotopeCodes = list(spectrum.isotopeCodes)
        isotopeCodes[dim] = str(value)
        spectrum.isotopeCodes = isotopeCodes
        showWarning('Change Isotope Code', 'Caution is advised when changing isotope codes\n'
                                           'It can adversely affect spectrumDisplays and peak/integral/multiplet lists.')

    #~~~~~~~~~~~~~~~~~~~~~~~~~~~~~~~~~~~~~~~~~~~~~~~~~~~~~~~~~~~~~~~~~~~~~~~~~~~~~

    @queueStateChange(_verifyPopupApply)
    def _queueSetSpectralWidths(self, spectrum, dim, textFromValue, value):
        specValue = textFromValue(spectrum.spectralWidths[dim])
        if textFromValue(value) != specValue:
            return partial(self._setSpectralWidths, spectrum, dim, value)

    def _setSpectralWidths(self, spectrum, dim, value):
        spectralWidths = list(spectrum.spectralWidths)
        spectralWidths[dim] = float(value)
        spectrum.spectralWidths = spectralWidths

    @queueStateChange(_verifyPopupApply)
    def _queueSetSpectralWidthsHz(self, spectrum, dim, textFromValue, value):
        specValue = textFromValue(spectrum.spectralWidthsHz[dim])
        if textFromValue(value) != specValue:
            return partial(self._setSpectralWidthsHz, spectrum, dim, value)

    def _setSpectralWidthsHz(self, spectrum, dim, value):
        spectralWidthsHz = list(spectrum.spectralWidthsHz)
        spectralWidthsHz[dim] = float(value)
        spectrum.spectralWidthsHz = spectralWidthsHz

    @queueStateChange(_verifyPopupApply)
    def _queueSetSpectrometerFrequencies(self, spectrum, dim, textFromValue, value):
        specValue = textFromValue(spectrum.spectrometerFrequencies[dim])
        if textFromValue(value) != specValue:
            return partial(self._setSpectrometerFrequencies, spectrum, dim, value)

    def _setSpectrometerFrequencies(self, spectrum, dim, value):
        spectrometerFrequencies = list(spectrum.spectrometerFrequencies)
        spectrometerFrequencies[dim] = float(value)
        spectrum.spectrometerFrequencies = spectrometerFrequencies

    #~~~~~~~~~~~~~~~~~~~~~~~~~~~~~~~~~~~~~~~~~~~~~~~~~~~~~~~~~~~~~~~~~~~~~~~~~~~~~

    @queueStateChange(_verifyPopupApply)
    def _queueSetDimensionReferencing(self, spectrum, dim, textFromValue, value):
        specValue = textFromValue(spectrum.referenceValues[dim])
        if textFromValue(value) != specValue:
            return partial(self._setDimensionReferencing, spectrum, dim, value)

    def _setDimensionReferencing(self, spectrum, dim, value):
        spectrumReferencing = list(spectrum.referenceValues)
        spectrumReferencing[dim] = float(value)
        spectrum.referenceValues = spectrumReferencing

    @queueStateChange(_verifyPopupApply)
    def _queueSetPointDimensionReferencing(self, spectrum, dim, textFromValue, value):
        specValue = textFromValue(spectrum.referencePoints[dim] or 0.0)
        if textFromValue(value) != specValue:
            return partial(self._setPointDimensionReferencing, spectrum, dim, value)

    def _setPointDimensionReferencing(self, spectrum, dim, value):
        spectrumReferencing = list(spectrum.referencePoints)
        spectrumReferencing[dim] = float(value)
        spectrum.referencePoints = spectrumReferencing

    @queueStateChange(_verifyPopupApply)
    def _queueSetMinAliasing(self, spectrum, valueGetter, dim):
        _index = self.minAliasingPullDowns[dim].getSelectedIndex()
        minValue = min(self.specLim[dim]) - _index * self.deltaLim[dim]
        if abs(minValue - min(spectrum.aliasingLimits[dim])) > 1e-8:  # for rounding errors
            returnVal = partial(self._setMinAliasing, self.spectrum, dim, minValue)
            return returnVal

    def _setMinAliasing(self, spectrum, dim, value):
        alias = list(spectrum.aliasingLimits)
        value = float(value)
        alias[dim] = (value, max(alias[dim][1], value))
        spectrum.aliasingLimits = tuple(alias)

    @queueStateChange(_verifyPopupApply)
    def _queueSetMaxAliasing(self, spectrum, valueGetter, dim):
        _index = MAXALIASINGRANGE - self.maxAliasingPullDowns[dim].getSelectedIndex()
        maxValue = max(self.specLim[dim]) + _index * self.deltaLim[dim]
        if abs(maxValue - max(spectrum.aliasingLimits[dim])) > 1e-8:  # for rounding errors
            returnVal = partial(self._setMaxAliasing, spectrum, dim, maxValue)
            return returnVal

    def _setMaxAliasing(self, spectrum, dim, value):
        alias = list(spectrum.aliasingLimits)
        value = float(value)
        alias[dim] = (min(alias[dim][0], value), value)
        spectrum.aliasingLimits = tuple(alias)

    @queueStateChange(_verifyPopupApply)
    def _queueSetFoldingModes(self, spectrum, valueGetter, dim):
        dd = {False: 'mirror', True: 'circular', None: None}  # swapped because inverted checkbox
        value = dd[valueGetter()]
        if value != spectrum.foldingModes[dim]:
            return partial(self._setFoldingModes, spectrum, dim, value)

    def _setFoldingModes(self, spectrum, dim, value):
        folding = list(spectrum.foldingModes)
        folding[dim] = value
        spectrum.foldingModes = tuple(folding)

    @queueStateChange(_verifyPopupApply)
    def _queueSetDisplayFoldedContours(self, spectrum, valueGetter):
        value = valueGetter()
        if value != spectrum.displayFoldedContours:
            return partial(self._setDisplayFoldedContours, spectrum, value)

    def _setDisplayFoldedContours(self, spectrum, value):
        spectrum.displayFoldedContours = bool(value)


class ContoursTab(Widget):

    def __init__(self, parent=None, mainWindow=None, spectrum=None, showCopyOptions=False, copyToSpectra=None):

        super().__init__(parent, setLayout=True, spacing=DEFAULTSPACING)

        self._parent = parent
        self.mainWindow = mainWindow
        self.application = mainWindow.application
        self.preferences = self.application.preferences

        # check that the spectrum and the copyToSpectra list are correctly defined
        getByPid = self.application.project.getByPid
        self.spectrum = getByPid(spectrum) if isinstance(spectrum, str) else spectrum
        if not isinstance(self.spectrum, (Spectrum, type(None))):
            raise TypeError('spectrum must be of type Spectrum or None')

        if not isinstance(copyToSpectra, (Iterable, type(None))):
            raise TypeError('copyToSpectra must be of type Iterable/None')
        if copyToSpectra:
            self._copyToSpectra = [getByPid(spectrum) if isinstance(spectrum, str) else spectrum for spectrum in copyToSpectra]
            for spec in self._copyToSpectra:
                if not isinstance(spec, (Spectrum, type(None))):
                    raise TypeError('copyToSpectra is not defined correctly.')
        else:
            self._copyToSpectra = None

        # store the options for which spectra to copy to when clicking the copy button (if active)
        self._showCopyOptions = showCopyOptions

        self._changes = ChangeDict()
        self._copyWidgetSet = set()

        row = 0
        col = 1
        self._checkBoxCol = 4

        #GST adds a correctly sized right margin
        Spacer(self, 5, 1, QtWidgets.QSizePolicy.Minimum, QtWidgets.QSizePolicy.Minimum,
               grid=(row, 3))
        self.layout().addItem(QtWidgets.QSpacerItem(0, 10), row, col)

        # if showCopyOptions:
        copyLabel = Label(self, text="Copy Selected\nAttribute", grid=(row, self._checkBoxCol), vAlign='t', hAlign='l')
        self._addToCopyWidgetSet(copyLabel)

        row += 1
        self._topRow = row
        linkContoursLabel = Label(self, text="Link Contours", grid=(row, col), vAlign='t', hAlign='l')
        self.linkContoursCheckBox = CheckBox(self, grid=(row, col + 1), checked=True, vAlign='t', hAlign='l')

        row += 1
        positiveContoursLabel = Label(self, text="Show Positive Contours", grid=(row, col), vAlign='t', hAlign='l')
        self.positiveContoursCheckBox = CheckBox(self, grid=(row, col + 1), vAlign='t', hAlign='l')
        self.positiveContoursCheckBox.stateChanged.connect(partial(self._queueChangePositiveContourDisplay, spectrum))

        row += 1
        positiveContourBaseLabel = Label(self, text="Positive Base Level", grid=(row, col), vAlign='c', hAlign='l')
        self.positiveContourBaseData = ScientificDoubleSpinBox(self, grid=(row, col + 1), vAlign='t', min=0.1, max=1e12)
        self.positiveContourBaseData.valueChanged.connect(partial(self._queueChangePositiveContourBase, spectrum, self.positiveContourBaseData.textFromValue))

        # Changed to get less quickly to zero - but DoubleSpinBox is NOT right for this
        self.positiveContourBaseData.setSingleStep(self.positiveContourBaseData.value() * 0.1)

        row += 1
        positiveMultiplierLabel = Label(self, text="Positive Multiplier", grid=(row, col), vAlign='c', hAlign='l')
        self.positiveMultiplierData = ScientificDoubleSpinBox(self, grid=(row, col + 1), vAlign='t', min=0.0, decimals=3, step=0.01)
        self.positiveMultiplierData.valueChanged.connect(partial(self._queueChangePositiveContourFactor, spectrum, self.positiveMultiplierData.textFromValue))

        row += 1
        positiveContourCountLabel = Label(self, text="Number of positive contours", grid=(row, col), vAlign='c', hAlign='l')
        self.positiveContourCountData = Spinbox(self, grid=(row, col + 1), vAlign='t', min=1)
        self.positiveContourCountData.valueChanged.connect(partial(self._queueChangePositiveContourCount, spectrum))

        row += 1
        positiveContourColourLabel = Label(self, text="Positive Contour Colour", grid=(row, col), vAlign='c', hAlign='l')
        self.positiveColourBox = PulldownList(self, grid=(row, col + 1), vAlign='t')
        self.negativeColourBox = PulldownList(self, grid=(row, col + 1), vAlign='t')

        # populate initial pulldown
        spectrumColourKeys = list(spectrumColours.keys())
        fillColourPulldown(self.positiveColourBox, allowAuto=False, includeGradients=True)
        fillColourPulldown(self.negativeColourBox, allowAuto=False, includeGradients=True)

        self.positiveColourButton = Button(self, grid=(row, col + 2), vAlign='t', hAlign='l',
                                           icon='icons/colours', hPolicy='fixed')
        self.positiveColourButton.clicked.connect(partial(self._queueChangePosSpectrumColour, spectrum))

        row += 1
        negativeContoursLabel = Label(self, text="Show Negative Contours", grid=(row, col), vAlign='c', hAlign='l')
        self.negativeContoursCheckBox = CheckBox(self, grid=(row, col + 1), vAlign='t', hAlign='l')
        # self.negativeContoursCheckBox.setChecked(self.spectrum.includeNegativeContours)
        self.negativeContoursCheckBox.stateChanged.connect(partial(self._queueChangeNegativeContourDisplay, spectrum))

        row += 1
        negativeContourBaseLabel = Label(self, text="Negative Base Level", grid=(row, col), vAlign='c', hAlign='l')
        self.negativeContourBaseData = ScientificDoubleSpinBox(self, grid=(row, col + 1), vAlign='t', min=-1e12, max=-0.1)

        self.negativeContourBaseData.valueChanged.connect(partial(self._queueChangeNegativeContourBase, spectrum, self.negativeContourBaseData.textFromValue))

        # Changed to get less quickly to zero - but DoubleSpinBox is NOT right for this
        self.negativeContourBaseData.setSingleStep((self.negativeContourBaseData.value() * -1) * 0.1)

        row += 1
        negativeMultiplierLabel = Label(self, text="Negative Multiplier", grid=(row, col), vAlign='c', hAlign='l')
        self.negativeMultiplierData = ScientificDoubleSpinBox(self, grid=(row, col + 1), vAlign='t', min=0.0, decimals=3, step=0.01)
        self.negativeMultiplierData.valueChanged.connect(partial(self._queueChangeNegativeContourFactor, spectrum, self.negativeMultiplierData.textFromValue))

        row += 1
        negativeContourCountLabel = Label(self, text="Number of negative contours", grid=(row, col), vAlign='c', hAlign='l')
        self.negativeContourCountData = Spinbox(self, grid=(row, col + 1), vAlign='t', min=1)
        self.negativeContourCountData.valueChanged.connect(partial(self._queueChangeNegativeContourCount, spectrum))

        row += 1
        negativeContourColourLabel = Label(self, text="Negative Contour Colour", grid=(row, col), vAlign='c', hAlign='l')

        self.positiveColourBox.currentIndexChanged.connect(partial(self._queueChangePosColourComboIndex, spectrum))
        self.negativeColourBox.currentIndexChanged.connect(partial(self._queueChangeNegColourComboIndex, spectrum))

        self.negativeColourButton = Button(self, grid=(row, col + 2), icon='icons/colours', hPolicy='fixed',
                                           vAlign='t', hAlign='l')
        self.negativeColourButton.clicked.connect(partial(self._queueChangeNegSpectrumColour, spectrum))

        # move to the correct row
        self.getLayout().addWidget(self.negativeColourBox, row, col + 1)

        # if showCopyOptions:
        # add a column of checkBoxes on the left for copying across spectra
        self._copyList = (self._copyLinkContours,
                          self._copyShowPositive,
                          self._copyPositiveBaseLevel,
                          self._copyPositiveMultiplier,
                          self._copyPositiveContours,
                          self._copyPositiveContourColour,
                          self._copyShowNegative,
                          self._copyNegativeBaseLevel,
                          self._copyNegativeMultiplier,
                          self._copyNegativeContours,
                          self._copyNegativeContourColour)

        self._copyCheckBoxes = []

        # add the checkboxes and keep a list of selected in the preferences (so it will be saved)
        if self.preferences.general._copySpectraSettingsNd and len(self.preferences.general._copySpectraSettingsNd) == len(self._copyList):
            # read existing settings
            for rr, opt in enumerate(self._copyList):
                thisCheckBox = CheckBox(self, grid=(rr + self._topRow, self._checkBoxCol),
                                        checkable=True, checked=self.preferences.general._copySpectraSettingsNd[rr], hAlign='c')
                self._copyCheckBoxes.append(thisCheckBox)
                thisCheckBox.setCallback(partial(self._copyButtonClicked, thisCheckBox, rr))

                self._addToCopyWidgetSet(thisCheckBox)
        else:
            # create a new list in preferences
            self.preferences.general._copySpectraSettingsNd = [True] * len(self._copyList)
            for rr, opt in enumerate(self._copyList):
                thisCheckBox = CheckBox(self, grid=(rr + self._topRow, self._checkBoxCol),
                                        checkable=True, checked=True, hAlign='c')
                self._copyCheckBoxes.append(thisCheckBox)
                thisCheckBox.setCallback(partial(self._copyButtonClicked, thisCheckBox, rr))

                self._addToCopyWidgetSet(thisCheckBox)

        # add the spectrum selection pulldown to the bottom and a copy action button
        self._copyToSpectraPullDown = PulldownListCompoundWidget(self, labelText="Copy to",
                                                                 grid=(len(self._copyList) + self._topRow, 0),
                                                                 gridSpan=(1, self._checkBoxCol + 1), vAlign='t', hAlign='r')
        self._copyButton = Button(self, text='Copy', grid=(len(self._copyList) + self._topRow + 1, self._checkBoxCol), hAlign='r',
                                  callback=self._copyActionClicked)

        self._addToCopyWidgetSet(self._copyToSpectraPullDown)
        self._addToCopyWidgetSet(self._copyButton)

        # end showCopyList widgets

        row += 1
        Spacer(self, 5, 5, QtWidgets.QSizePolicy.MinimumExpanding, QtWidgets.QSizePolicy.MinimumExpanding,
               grid=(row + 3, col + 1), gridSpan=(1, 1))

    def _updateSpectra(self, spectrum, copyToSpectra):
        # check that the spectrum and the copyToSpectra list are correctly defined
        getByPid = self.application.project.getByPid
        self.spectrum = getByPid(spectrum) if isinstance(spectrum, str) else spectrum
        if not isinstance(self.spectrum, (Spectrum, type(None))):
            raise TypeError('spectrum must be of type Spectrum or None')

        if not isinstance(copyToSpectra, (Iterable, type(None))):
            raise TypeError('copyToSpectra must be of type Iterable/None')
        if copyToSpectra:
            self._copyToSpectra = [getByPid(spectrum) if isinstance(spectrum, str) else spectrum for spectrum in copyToSpectra]
            for spec in self._copyToSpectra:
                if not isinstance(spec, (Spectrum, type(None))):
                    raise TypeError('copyToSpectra is not defined correctly.')
        else:
            self._copyToSpectra = None

    def _addToCopyWidgetSet(self, widget):
        """Add widgets to a set so that we can set visible/invisible at any time
        """
        if not self._copyWidgetSet:
            self._copyWidgetSet = set()
        self._copyWidgetSet.add(widget)
        widget.setVisible(self._showCopyOptions)

    def _setContourLevels(self):
        """Estimate the contour levels for the current spectrum
        """
        posBase, negBase, posMult, negMult, posLevels, negLevels = getContourLevelsFromNoise(self.spectrum,
                                                                                             setPositiveContours=self.setPositiveContours.isChecked(),
                                                                                             setNegativeContours=self.setNegativeContours.isChecked(),
                                                                                             useSameMultiplier=self.setUseSameMultiplier.isChecked(),
                                                                                             useDefaultLevels=self.setDefaults.isChecked(),
                                                                                             useDefaultMultiplier=self.setDefaults.isChecked())

        # put the new values into the widgets (will queue changes)
        if posBase:
            self.positiveContourBaseData.setValue(posBase)
        if negBase:
            self.negativeContourBaseData.setValue(negBase)
        if posMult:
            self.positiveMultiplierData.setValue(posMult)
        if negMult:
            self.negativeMultiplierData.setValue(negMult)
        if posLevels:
            self.positiveContourCountData.setValue(posLevels)
        if negLevels:
            self.negativeContourCountData.setValue(negLevels)

    def _fillPullDowns(self):
        fillColourPulldown(self.positiveColourBox, allowAuto=False, includeGradients=True)
        fillColourPulldown(self.negativeColourBox, allowAuto=False, includeGradients=True)

    def _populateColour(self):
        """Populate colour tab from self.spectrum
        Blocking to be performed by tab container
        """
        # clear all changes
        self._changes.clear()

        with self._changes.blockChanges():
            self.positiveContoursCheckBox.setChecked(self.spectrum.includePositiveContours)
            self.positiveContourBaseData.setValue(self.spectrum.positiveContourBase)
            self.positiveMultiplierData.setValue(float(self.spectrum.positiveContourFactor))
            self.positiveContourCountData.setValue(int(self.spectrum.positiveContourCount))
            _setColourPulldown(self.positiveColourBox, self.spectrum.positiveContourColour)

            self.negativeContoursCheckBox.setChecked(self.spectrum.includeNegativeContours)
            self.negativeContourBaseData.setValue(-abs(self.spectrum.negativeContourBase))
            self.negativeMultiplierData.setValue(self.spectrum.negativeContourFactor)
            self.negativeContourCountData.setValue(self.spectrum.negativeContourCount)
            _setColourPulldown(self.negativeColourBox, self.spectrum.negativeContourColour)

        self._populateCheckBoxes()

    def _getChangeState(self):
        """Get the change state from the parent widget
        """
        return self._parent._getChangeState()

    def _populateCheckBoxes(self):
        """Populate the checkbox from preferences and fill the pullDown from the list of spectra
        """
        if not hasattr(self, '_copyCheckBoxes'):
            return

        with self._changes.blockChanges():
            checkBoxList = self.preferences.general._copySpectraSettingsNd
            if checkBoxList:
                for cc, checkBox in enumerate(checkBoxList):
                    state = checkBoxList[cc]
                    self._copyCheckBoxes[cc].setChecked(state)

            if self._copyToSpectra:
                texts = [SELECTND] + [spectrum.pid for spectrum in self._copyToSpectra if spectrum != self.spectrum]
                self._copyToSpectraPullDown.modifyTexts(texts)

    def _cleanWidgetQueue(self):
        """Clean the items from the stateChange queue
        """
        self._changes.clear()

    @queueStateChange(_verifyPopupApply)
    def _queueChangePositiveContourDisplay(self, spectrum, state):
        if (state == QtCore.Qt.Checked) != spectrum.includePositiveContours:
            return partial(self._changePositiveContourDisplay, spectrum, state)

    def _changePositiveContourDisplay(self, spectrum, state):
        if state == QtCore.Qt.Checked:
            spectrum.includePositiveContours = True
            for spectrumView in spectrum.spectrumViews:
                spectrumView.displayPositiveContours = True
        else:
            self.spectrum.includePositiveContours = False
            for spectrumView in spectrum.spectrumViews:
                spectrumView.displayPositiveContours = False

    @queueStateChange(_verifyPopupApply)
    def _queueChangeNegativeContourDisplay(self, spectrum, state):
        if (state == QtCore.Qt.Checked) != spectrum.includeNegativeContours:
            return partial(self._changeNegativeContourDisplay, spectrum, state)

    def _changeNegativeContourDisplay(self, spectrum, state):
        if state == QtCore.Qt.Checked:
            spectrum.includeNegativeContours = True
            for spectrumView in spectrum.spectrumViews:
                spectrumView.displayNegativeContours = True
        else:
            spectrum.includeNegativeContours = False
            for spectrumView in spectrum.spectrumViews:
                spectrumView.displayNegativeContours = False

    @queueStateChange(_verifyPopupApply)
    def _queueChangePositiveContourBase(self, spectrum, textFromValue, value):
        specValue = textFromValue(spectrum.positiveContourBase)
        if value >= 0 and textFromValue(value) != specValue:
            returnVal = partial(self._changePositiveContourBase, spectrum, value)
        else:
            returnVal = None

        # check linked attribute
        if self.linkContoursCheckBox.isChecked():
            self.negativeContourBaseData.set(-value)
        return returnVal

    def _changePositiveContourBase(self, spectrum, value):
        spectrum.positiveContourBase = float(value)

    @queueStateChange(_verifyPopupApply)
    def _queueChangePositiveContourFactor(self, spectrum, textFromValue, value):
        specValue = textFromValue(spectrum.positiveContourFactor)
        if value >= 0 and textFromValue(value) != specValue:
            returnVal = partial(self._changePositiveContourFactor, spectrum, value)
        else:
            returnVal = None

        # check linked attribute
        if self.linkContoursCheckBox.isChecked():
            self.negativeMultiplierData.set(value)
        return returnVal

    def _changePositiveContourFactor(self, spectrum, value):
        spectrum.positiveContourFactor = float(value)

    @queueStateChange(_verifyPopupApply)
    def _queueChangePositiveContourCount(self, spectrum, value):
        if value > 0 and value != spectrum.positiveContourCount:
            returnVal = partial(self._changePositiveContourCount, spectrum, value)
        else:
            returnVal = None

        # check linked attribute
        if self.linkContoursCheckBox.isChecked():
            self.negativeContourCountData.set(value)
        return returnVal

    def _changePositiveContourCount(self, spectrum, value):
        spectrum.positiveContourCount = int(value)

    @queueStateChange(_verifyPopupApply)
    def _queueChangeNegativeContourBase(self, spectrum, textFromValue, value):
        specValue = textFromValue(spectrum.negativeContourBase)
        if value <= 0 and textFromValue(value) != specValue:
            returnVal = partial(self._changeNegativeContourBase, spectrum, value)
        else:
            returnVal = None

        # check linked attribute
        if self.linkContoursCheckBox.isChecked():
            self.positiveContourBaseData.set(-value)
        return returnVal

    def _changeNegativeContourBase(self, spectrum, value):
        # force to be negative
        value = -abs(value)
        spectrum.negativeContourBase = float(value)

    @queueStateChange(_verifyPopupApply)
    def _queueChangeNegativeContourFactor(self, spectrum, textFromValue, value):
        specValue = textFromValue(spectrum.negativeContourFactor)
        if value >= 0 and textFromValue(value) != specValue:
            returnVal = partial(self._changeNegativeContourFactor, spectrum, value)
        else:
            returnVal = None

        # check linked attribute
        if self.linkContoursCheckBox.isChecked():
            self.positiveMultiplierData.set(value)
        return returnVal

    def _changeNegativeContourFactor(self, spectrum, value):
        spectrum.negativeContourFactor = float(value)

    @queueStateChange(_verifyPopupApply)
    def _queueChangeNegativeContourCount(self, spectrum, value):
        if value > 0 and value != spectrum.negativeContourCount:
            returnVal = partial(self._changeNegativeContourCount, spectrum, value)
        else:
            returnVal = None

        # check linked attribute
        if self.linkContoursCheckBox.isChecked():
            self.positiveContourCountData.set(value)
        return returnVal

    def _changeNegativeContourCount(self, spectrum, value):
        spectrum.negativeContourCount = int(value)

    # spectrum positiveContourColour button and pulldown
    def _queueChangePosSpectrumColour(self, spectrum):
        dialog = ColourDialog(self)
        newColour = dialog.getColor()
        if newColour is not None:
            addNewColour(newColour)
            self._parent._fillPullDowns()
            self.positiveColourBox.setCurrentText(spectrumColours[newColour.name()])

    @queueStateChange(_verifyPopupApply)
    def _queueChangePosColourComboIndex(self, spectrum, value):
        if value >= 0:
            colName = colourNameNoSpace(self.positiveColourBox.getText())
            if colName in spectrumColours.values():
                colName = list(spectrumColours.keys())[list(spectrumColours.values()).index(colName)]
            if colName != spectrum.positiveContourColour:
                # and list(spectrumColours.keys())[value] != spectrum.positiveContourColour:
                return partial(self._changePosColourComboIndex, spectrum, value)

    def _changePosColourComboIndex(self, spectrum, value):
        colName = colourNameNoSpace(self.positiveColourBox.currentText())
        if colName in spectrumColours.values():
            newColour = list(spectrumColours.keys())[list(spectrumColours.values()).index(colName)]
        else:
            newColour = colName

        if newColour:
            spectrum.positiveContourColour = newColour

    # spectrum negativeContourColour button and pulldown
    def _queueChangeNegSpectrumColour(self, spectrum):
        dialog = ColourDialog(self)
        newColour = dialog.getColor()
        if newColour is not None:
            addNewColour(newColour)
            self._parent._fillPullDowns()
            self.negativeColourBox.setCurrentText(spectrumColours[newColour.name()])

    @queueStateChange(_verifyPopupApply)
    def _queueChangeNegColourComboIndex(self, spectrum, value):
        if value >= 0:
            colName = colourNameNoSpace(self.negativeColourBox.getText())
            if colName in spectrumColours.values():
                colName = list(spectrumColours.keys())[list(spectrumColours.values()).index(colName)]
            if colName != spectrum.negativeContourColour:
                # and list(spectrumColours.keys())[value] != spectrum.negativeContourColour:
                return partial(self._changeNegColourComboIndex, spectrum, value)

    def _changeNegColourComboIndex(self, spectrum, value):
        colName = colourNameNoSpace(self.negativeColourBox.currentText())
        if colName in spectrumColours.values():
            newColour = list(spectrumColours.keys())[list(spectrumColours.values()).index(colName)]
        else:
            newColour = colName

        if newColour:
            spectrum.negativeContourColour = newColour

    # methods for copying the spectrum attributes to the others in the pulldown
    # should be contained within the undo/revert mechanism

    def _copyLinkContours(self, fromSpectrumTab):
        state = fromSpectrumTab.linkContoursCheckBox.get()
        self.linkContoursCheckBox.set(state)

    def _copyShowPositive(self, fromSpectrumTab):
        state = fromSpectrumTab.positiveContoursCheckBox.get()
        self.positiveContoursCheckBox.set(state)

    def _copyPositiveBaseLevel(self, fromSpectrumTab):
        value = fromSpectrumTab.positiveContourBaseData.get()
        self.positiveContourBaseData.set(value)

    def _copyPositiveMultiplier(self, fromSpectrumTab):
        value = fromSpectrumTab.positiveMultiplierData.get()
        self.positiveMultiplierData.set(value)

    def _copyPositiveContours(self, fromSpectrumTab):
        value = fromSpectrumTab.positiveContourCountData.get()
        self.positiveContourCountData.set(value)

    def _copyPositiveContourColour(self, fromSpectrumTab):
        name = fromSpectrumTab.positiveColourBox.currentText()
        colour = getSpectrumColour(name, defaultReturn='#')
        _setColourPulldown(self.positiveColourBox, colour)

    def _copyShowNegative(self, fromSpectrumTab):
        state = fromSpectrumTab.negativeContoursCheckBox.get()
        self.negativeContoursCheckBox.set(state)

    def _copyNegativeBaseLevel(self, fromSpectrumTab):
        value = fromSpectrumTab.negativeContourBaseData.get()
        self.negativeContourBaseData.set(value)

    def _copyNegativeMultiplier(self, fromSpectrumTab):
        value = fromSpectrumTab.negativeMultiplierData.get()
        self.negativeMultiplierData.set(value)

    def _copyNegativeContours(self, fromSpectrumTab):
        value = fromSpectrumTab.negativeContourCountData.get()
        self.negativeContourCountData.set(value)

    def _copyNegativeContourColour(self, fromSpectrumTab):
        name = fromSpectrumTab.negativeColourBox.currentText()
        colour = getSpectrumColour(name, defaultReturn='#')
        _setColourPulldown(self.negativeColourBox, colour)

    def _copyButtonClicked(self, checkBox, checkBoxIndex, state):
        """Set the state of the checkBox in preferences
        """
        checkBoxList = self.preferences.general._copySpectraSettingsNd
        if checkBoxList and checkBoxIndex < len(checkBoxList):
            checkBoxList[checkBoxIndex] = state

    def _copyActionClicked(self):
        """Copy action clicked - call the copy method from the parent Tab widget
        """
        if self._showCopyOptions:
            toSpectraPids = self._copyToSpectraPullDown.getText()
            if toSpectraPids == SELECTND:
                toSpectra = [spectrum for spectrum in self._copyToSpectra if spectrum != self.spectrum]
            else:
                toSpectra = [self.application.project.getByPid(toSpectraPids)]

            # call the parent tab copy action
            self._parent.copySpectra(self.spectrum, toSpectra)

    def _copySpectrumAttributes(self, fromSpectrumTab):
        """Copy the attributes to the other spectra
        """
        if self._showCopyOptions:
            checkBoxList = self.preferences.general._copySpectraSettingsNd
            if checkBoxList and len(checkBoxList) == len(self._copyList):
                for cc, copyFunc in enumerate(self._copyList):
                    # call the copy function if checked
                    if checkBoxList[cc] and self.spectrum and fromSpectrumTab.spectrum:
                        copyFunc(fromSpectrumTab)

    def setCopyOptionsVisible(self, value):
        """Show/hide the copyOptions widgets
        """
        if not isinstance(value, bool):
            raise TypeError('Error: value must be a boolean')

        self._showCopyOptions = value
        for widg in self._copyWidgetSet:
            widg.setVisible(value)


class ColourTab(Widget):
    def __init__(self, parent=None, mainWindow=None, spectrum=None, item=None, colourOnly=False,
                 showCopyOptions=False, copyToSpectra=None):

        super().__init__(parent, setLayout=True, spacing=DEFAULTSPACING)

        self._parent = parent
        self.mainWindow = mainWindow
        self.application = self.mainWindow.application
        self.project = self.mainWindow.project
        self.preferences = self.application.preferences

        # check that the spectrum and the copyToSpectra list are correctly defined
        getByPid = self.application.project.getByPid
        self.spectrum = getByPid(spectrum) if isinstance(spectrum, str) else spectrum
        if not isinstance(self.spectrum, (Spectrum, type(None))):
            raise TypeError('spectrum must be of type Spectrum or None')

        if not isinstance(copyToSpectra, (Iterable, type(None))):
            raise TypeError('copyToSpectra must be of type Iterable/None')
        if copyToSpectra:
            self._copyToSpectra = [getByPid(spectrum) if isinstance(spectrum, str) else spectrum for spectrum in copyToSpectra]
            for spec in self._copyToSpectra:
                if not isinstance(spec, (Spectrum, type(None))):
                    raise TypeError('copyToSpectra is not defined correctly.')
        else:
            self._copyToSpectra = None

        self.item = item
        self.spectrum = spectrum
        self._changes = ChangeDict()
        self.atomCodes = ()

        self._showCopyOptions = showCopyOptions

        self._copyWidgetSet = set()
        self._topRow = 7
        self._checkBoxCol = 4

        # if showCopyOptions:
        copyLabel = Label(self, text="Copy Selected\nAttribute", grid=(self._topRow - 1, self._checkBoxCol), vAlign='t', hAlign='l')
        self._addToCopyWidgetSet(copyLabel)

        Label(self, text="Colour", vAlign='t', hAlign='l', grid=(7, 0))
        self.positiveColourBox = PulldownList(self, vAlign='t', grid=(7, 1))

        # populate initial pulldown
        fillColourPulldown(self.positiveColourBox, allowAuto=False, includeGradients=True)
        self.positiveColourBox.currentIndexChanged.connect(partial(self._queueChangeSliceComboIndex, spectrum))

        # add a colour dialog button
        self.colourButton = Button(self, vAlign='t', hAlign='l', grid=(7, 2),
                                   icon='icons/colours', hPolicy='fixed')
        self.colourButton.clicked.connect(partial(self._queueSetSpectrumColour, spectrum))

        self._copyList = (self._copyPositiveContourColour,
                          )

        self._copyCheckBoxes = []

        # add the checkboxes and keep a list of selected in the preferences (so it will be saved)
        if self.preferences.general._copySpectraSettings1d and len(self.preferences.general._copySpectraSettings1d) == len(self._copyList):
            # read existing settings
            for rr, opt in enumerate(self._copyList):
                thisCheckBox = CheckBox(self, grid=(rr + self._topRow, self._checkBoxCol),
                                        checkable=True, checked=self.preferences.general._copySpectraSettings1d[rr], hAlign='c')
                self._copyCheckBoxes.append(thisCheckBox)
                thisCheckBox.setCallback(partial(self._copyButtonClicked, thisCheckBox, rr))

                self._addToCopyWidgetSet(thisCheckBox)
        else:
            # create a new list in preferences
            self.preferences.general._copySpectraSettings1d = [True] * len(self._copyList)
            for rr, opt in enumerate(self._copyList):
                thisCheckBox = CheckBox(self, grid=(rr + self._topRow, self._checkBoxCol),
                                        checkable=True, checked=True, hAlign='c')
                self._copyCheckBoxes.append(thisCheckBox)
                thisCheckBox.setCallback(partial(self._copyButtonClicked, thisCheckBox, rr))

                self._addToCopyWidgetSet(thisCheckBox)

        # add the spectrum selection pulldown to the bottom and a copy action button
        self._copyToSpectraPullDown = PulldownListCompoundWidget(self, labelText="Copy to",
                                                                 grid=(len(self._copyList) + self._topRow, 0),
                                                                 gridSpan=(1, self._checkBoxCol + 1), vAlign='t', hAlign='r')
        self._copyButton = Button(self, text='Copy', grid=(len(self._copyList) + self._topRow + 1, self._checkBoxCol), hAlign='r',
                                  callback=self._copyActionClicked)

        Spacer(self, 5, 5, QtWidgets.QSizePolicy.MinimumExpanding, QtWidgets.QSizePolicy.Expanding,
               grid=(len(self._copyList) + self._topRow + 2, 1), gridSpan=(1, 1))

        self._addToCopyWidgetSet(self._copyToSpectraPullDown)
        self._addToCopyWidgetSet(self._copyButton)

    def _updateSpectra(self, spectrum, copyToSpectra):
        # check that the spectrum and the copyToSpectra list are correctly defined
        getByPid = self.application.project.getByPid
        self.spectrum = getByPid(spectrum) if isinstance(spectrum, str) else spectrum
        if not isinstance(self.spectrum, (Spectrum, type(None))):
            raise TypeError('spectrum must be of type Spectrum or None')

        if not isinstance(copyToSpectra, (Iterable, type(None))):
            raise TypeError('copyToSpectra must be of type Iterable/None')
        if copyToSpectra:
            self._copyToSpectra = [getByPid(spectrum) if isinstance(spectrum, str) else spectrum for spectrum in copyToSpectra]
            for spec in self._copyToSpectra:
                if not isinstance(spec, (Spectrum, type(None))):
                    raise TypeError('copyToSpectra is not defined correctly.')
        else:
            self._copyToSpectra = None

    def _fillPullDowns(self):
        fillColourPulldown(self.positiveColourBox, allowAuto=False, includeGradients=True)

    def _populateColour(self):
        """Populate dimensions tab from self.spectrum
        Blocking to be performed by tab container
        """
        # clear all changes
        self._changes.clear()

        with self._changes.blockChanges():
            _setColourPulldown(self.positiveColourBox, self.spectrum.sliceColour)

        self._populateCheckBoxes()

    def _getChangeState(self):
        """Get the change state from the parent widget
        """
        return self._parent._getChangeState()

    def _populateCheckBoxes(self):
        """Populate the checkbox from preferences and fill the pullDown from the list of spectra
        """
        if not hasattr(self, '_copyCheckBoxes'):
            return

        with self._changes.blockChanges():
            checkBoxList = self.preferences.general._copySpectraSettings1d
            if checkBoxList:
                for cc, checkBox in enumerate(checkBoxList):
                    state = checkBoxList[cc]
                    try:
                        self._copyCheckBoxes[cc].setChecked(state)
                    except Exception as es:
                        pass

            if self._copyToSpectra:
                texts = [SELECT1D] + [spectrum.pid for spectrum in self._copyToSpectra if spectrum != self.spectrum]
                self._copyToSpectraPullDown.modifyTexts(texts)

    # spectrum sliceColour button and pulldown
    def _queueSetSpectrumColour(self, spectrum):
        dialog = ColourDialog(self)
        newColour = dialog.getColor()
        if newColour is not None:
            addNewColour(newColour)
            self._parent._fillPullDowns()
            self.positiveColourBox.setCurrentText(spectrumColours[newColour.name()])

    @queueStateChange(_verifyPopupApply)
    def _queueChangeSliceComboIndex(self, spectrum, value):
        if value >= 0:
            colName = colourNameNoSpace(self.positiveColourBox.getText())
            if colName in spectrumColours.values():
                colName = list(spectrumColours.keys())[list(spectrumColours.values()).index(colName)]
            if colName != spectrum.sliceColour:
                # and list(spectrumColours.keys())[value] != spectrum.sliceColour:
                return partial(self._changedSliceComboIndex, spectrum, value)

    def _changedSliceComboIndex(self, spectrum, value):
        colName = colourNameNoSpace(self.positiveColourBox.currentText())
        if colName in spectrumColours.values():
            newColour = list(spectrumColours.keys())[list(spectrumColours.values()).index(colName)]
        else:
            newColour = colName

        if newColour:
            spectrum.sliceColour = newColour

    def _copyPositiveContourColour(self, fromSpectrumTab):
        name = fromSpectrumTab.positiveColourBox.currentText()
        colour = getSpectrumColour(name, defaultReturn='#')
        _setColourPulldown(self.positiveColourBox, colour)

    def _copyButtonClicked(self, checkBox, checkBoxIndex, state):
        """Set the state of the checkBox in preferences
        """
        checkBoxList = self.preferences.general._copySpectraSettings1d
        if checkBoxList and checkBoxIndex < len(checkBoxList):
            checkBoxList[checkBoxIndex] = state

    def _copyActionClicked(self):
        """Copy action clicked - call the copy method from the parent Tab widget
        """
        if self._showCopyOptions:
            toSpectraPids = self._copyToSpectraPullDown.getText()
            if toSpectraPids == SELECT1D:
                toSpectra = [spectrum for spectrum in self._copyToSpectra if spectrum != self.spectrum]
            else:
                toSpectra = [self.application.project.getByPid(toSpectraPids)]

            # call the parent tab copy action
            self._parent.copySpectra(self.spectrum, toSpectra)

    def _copySpectrumAttributes(self, fromSpectrumTab):
        """Copy the attributes to the other spectra
        """
        if self._showCopyOptions:
            checkBoxList = self.preferences.general._copySpectraSettings1d
            if checkBoxList and len(checkBoxList) == len(self._copyList):
                for cc, copyFunc in enumerate(self._copyList):
                    # call the copy function if checked
                    if checkBoxList[cc] and self.spectrum and fromSpectrumTab.spectrum:
                        copyFunc(fromSpectrumTab)

    def setCopyOptionsVisible(self, value):
        """Show/hide the copyOptions widgets
        """
        if not isinstance(value, bool):
            raise TypeError('Error: value must be a boolean')

        self._showCopyOptions = value
        for widg in self._copyWidgetSet:
            widg.setVisible(value)

    def _addToCopyWidgetSet(self, widget):
        """Add widgets to a set so that we can set visible/invisible at any time
        """
        if not self._copyWidgetSet:
            self._copyWidgetSet = set()
        self._copyWidgetSet.add(widget)
        widget.setVisible(self._showCopyOptions)

    def _cleanWidgetQueue(self):
        """Clean the items from the stateChange queue
        """
        self._changes.clear()


class ColourFrameABC(Frame):
    POSITIVECOLOUR = False
    NEGATIVECOLOUR = False
    SLICECOLOUR = False
    EDITMODE = True

    def __init__(self, parent=None, mainWindow=None, container=None, editMode=False, spectrumGroup=None, item=None, **kwds):

        super().__init__(parent, **kwds)

        self._parent = parent
        self._container = container  # master widget, that this is attached to
        self.mainWindow = mainWindow
        self.application = self.mainWindow.application
        self.project = self.mainWindow.project
        self.preferences = self.application.preferences

        # check that the spectrum and the copyToSpectra list are correctly defined
        getByPid = self.application.project.getByPid
        if editMode:
            self.spectrumGroup = getByPid(spectrumGroup) if isinstance(spectrumGroup, str) else spectrumGroup
            if not isinstance(self.spectrumGroup, SpectrumGroup):
                raise TypeError('spectrumGroup must be of type SpectrumGroup or None')
        else:
            # create a dummy container to hold the colours
            self.spectrumGroup = AttrDict()
            self.spectrumGroup.positiveContourColour = None
            self.spectrumGroup.negativeContourColour = None
            self.spectrumGroup.sliceColour = None

        self.EDITMODE = editMode

        self.item = item
        self._changes = ChangeDict()

        row = 0
        if self.POSITIVECOLOUR:
            Label(self, text="Group Positive Contour Colour", vAlign='t', hAlign='l', grid=(row, 0))
            self.positiveColourBox = PulldownList(self, vAlign='t', grid=(row, 1))
            self.positiveColourButton = Button(self, grid=(row, 2), vAlign='t', hAlign='l',
                                               icon='icons/colours', hPolicy='fixed')
            self.positiveColourButton.clicked.connect(partial(self._queueChangePosSpectrumColour, self.spectrumGroup))
            row += 1

        if self.NEGATIVECOLOUR:
            Label(self, text="Group Negative Contour Colour", vAlign='t', hAlign='l', grid=(row, 0))
            self.negativeColourBox = PulldownList(self, vAlign='t', grid=(row, 1))
            self.negativeColourButton = Button(self, grid=(row, 2), vAlign='t', hAlign='l',
                                               icon='icons/colours', hPolicy='fixed')
            self.negativeColourButton.clicked.connect(partial(self._queueChangeNegSpectrumColour, self.spectrumGroup))
            row += 1

        if self.SLICECOLOUR:
            Label(self, text="Group Slice Colour", vAlign='t', hAlign='l', grid=(row, 0))
            self.sliceColourBox = PulldownList(self, vAlign='t', grid=(row, 1))
            self.sliceColourButton = Button(self, grid=(row, 2), vAlign='t', hAlign='l',
                                            icon='icons/colours', hPolicy='fixed')
            self.sliceColourButton.clicked.connect(partial(self._queueChangeSliceColour, self.spectrumGroup))
            row += 1

        self._fillPullDowns()

        if self.POSITIVECOLOUR:
            self.positiveColourBox.currentIndexChanged.connect(partial(self._queueChangePosColourComboIndex, self.spectrumGroup))
        if self.NEGATIVECOLOUR:
            self.negativeColourBox.currentIndexChanged.connect(partial(self._queueChangeNegColourComboIndex, self.spectrumGroup))
        if self.SLICECOLOUR:
            self.sliceColourBox.currentIndexChanged.connect(partial(self._queueChangeSliceComboIndex, self.spectrumGroup))

    def _updateSpectrumGroup(self, spectrumGroup):
        # check that the spectrum and the copyToSpectra list are correctly defined
        getByPid = self.application.project.getByPid
        self.spectrumGroup = getByPid(spectrumGroup) if isinstance(spectrumGroup, str) else spectrumGroup
        if not isinstance(self.spectrumGroup, (SpectrumGroup, type(None))):
            raise TypeError('spectrumGroup must be of type SpectrumGroup or None')

    def _fillPullDowns(self):
        if self.POSITIVECOLOUR:
            fillColourPulldown(self.positiveColourBox, allowAuto=False, includeGradients=True, allowNone=True)
        if self.NEGATIVECOLOUR:
            fillColourPulldown(self.negativeColourBox, allowAuto=False, includeGradients=True, allowNone=True)
        if self.SLICECOLOUR:
            fillColourPulldown(self.sliceColourBox, allowAuto=False, includeGradients=True, allowNone=True)

    def _populateColour(self):
        """Populate dimensions tab from self.spectrum
        Blocking to be performed by tab container
        """
        # clear all changes
        self._changes.clear()

        with self._changes.blockChanges():
            if self.POSITIVECOLOUR:
                _setColourPulldown(self.positiveColourBox, self.spectrumGroup.positiveContourColour, allowAuto=False, includeGradients=True, allowNone=True)
            if self.NEGATIVECOLOUR:
                _setColourPulldown(self.negativeColourBox, self.spectrumGroup.negativeContourColour, allowAuto=False, includeGradients=True, allowNone=True)
            if self.SLICECOLOUR:
                _setColourPulldown(self.sliceColourBox, self.spectrumGroup.sliceColour, allowAuto=False, includeGradients=True, allowNone=True)

    def _getChangeState(self):
        """Get the change state from the parent widget
        """
        return self._container._getChangeState()

    # spectrum positiveContourColour button and pulldown
    def _queueChangePosSpectrumColour(self, spectrum):
        dialog = ColourDialog(self)
        newColour = dialog.getColor()
        if newColour is not None:
            addNewColour(newColour)
            self._container._fillPullDowns()
            self.positiveColourBox.setCurrentText(spectrumColours[newColour.name()])

    @queueStateChange(_verifyPopupApply)
    def _queueChangePosColourComboIndex(self, spectrumGroup, value):
        if value >= 0:
            colName = colourNameNoSpace(self.positiveColourBox.getText())
            if colName in spectrumColours.values():
                colName = list(spectrumColours.keys())[list(spectrumColours.values()).index(colName)]
            if colName != spectrumGroup.positiveContourColour:
                # and list(spectrumColours.keys())[value] != spectrumGroup.positiveContourColour:
                return partial(self._changePosColourComboIndex, spectrumGroup, value)

    def _changePosColourComboIndex(self, spectrumGroup, value):
        colName = colourNameNoSpace(self.positiveColourBox.currentText())
        if colName in spectrumColours.values():
            newColour = list(spectrumColours.keys())[list(spectrumColours.values()).index(colName)]
        else:
            newColour = colName

        _value = newColour or None
        spectrumGroup.positiveContourColour = _value

    # spectrum negativeContourColour button and pulldown
    def _queueChangeNegSpectrumColour(self, spectrum):
        dialog = ColourDialog(self)
        newColour = dialog.getColor()
        if newColour is not None:
            addNewColour(newColour)
            self._container._fillPullDowns()
            self.negativeColourBox.setCurrentText(spectrumColours[newColour.name()])

    @queueStateChange(_verifyPopupApply)
    def _queueChangeNegColourComboIndex(self, spectrumGroup, value):
        if value >= 0:
            colName = colourNameNoSpace(self.negativeColourBox.getText())
            if colName in spectrumColours.values():
                colName = list(spectrumColours.keys())[list(spectrumColours.values()).index(colName)]
            if colName != spectrumGroup.negativeContourColour:
                # and list(spectrumColours.keys())[value] != spectrumGroup.negativeContourColour:
                return partial(self._changeNegColourComboIndex, spectrumGroup, value)

    def _changeNegColourComboIndex(self, spectrumGroup, value):
        colName = colourNameNoSpace(self.negativeColourBox.currentText())
        if colName in spectrumColours.values():
            newColour = list(spectrumColours.keys())[list(spectrumColours.values()).index(colName)]
        else:
            newColour = colName

        _value = newColour or None
        spectrumGroup.negativeContourColour = _value

    # spectrum sliceColour button and pulldown
    def _queueChangeSliceColour(self, spectrumGroup):
        dialog = ColourDialog(self)
        newColour = dialog.getColor()
        if newColour is not None:
            addNewColour(newColour)
            self._container._fillPullDowns()
            self.sliceColourBox.setCurrentText(spectrumColours[newColour.name()])

    @queueStateChange(_verifyPopupApply)
    def _queueChangeSliceComboIndex(self, spectrumGroup, value):
        if value >= 0:
            colName = colourNameNoSpace(self.sliceColourBox.getText())
            if colName in spectrumColours.values():
                colName = list(spectrumColours.keys())[list(spectrumColours.values()).index(colName)]
            if colName != spectrumGroup.sliceColour:
                # and list(spectrumColours.keys())[value] != spectrumGroup.sliceColour:
                return partial(self._changedSliceComboIndex, spectrumGroup, value)

    def _changedSliceComboIndex(self, spectrumGroup, value):
        colName = colourNameNoSpace(self.sliceColourBox.currentText())
        if colName in spectrumColours.values():
            newColour = list(spectrumColours.keys())[list(spectrumColours.values()).index(colName)]
        else:
            newColour = colName

        _value = newColour or None
        spectrumGroup.sliceColour = _value

    def _cleanWidgetQueue(self):
        """Clean the items from the stateChange queue
        """
        self._changes.clear()


class Colour1dFrame(ColourFrameABC):
    POSITIVECOLOUR = False
    NEGATIVECOLOUR = False
    SLICECOLOUR = True


class ColourNdFrame(ColourFrameABC):
    POSITIVECOLOUR = True
    NEGATIVECOLOUR = True
    SLICECOLOUR = False<|MERGE_RESOLUTION|>--- conflicted
+++ resolved
@@ -15,13 +15,8 @@
 # Last code modification
 #=========================================================================================
 __modifiedBy__ = "$modifiedBy: Ed Brooksbank $"
-<<<<<<< HEAD
-__dateModified__ = "$dateModified: 2021-03-12 18:01:39 +0000 (Fri, March 12, 2021) $"
-__version__ = "$Revision: 3.0.3 $"
-=======
-__dateModified__ = "$dateModified: 2021-04-23 14:36:21 +0100 (Fri, April 23, 2021) $"
+__dateModified__ = "$dateModified: 2021-05-06 14:04:50 +0100 (Thu, May 06, 2021) $"
 __version__ = "$Revision: 3.0.4 $"
->>>>>>> caa6130e
 #=========================================================================================
 # Created
 #=========================================================================================
@@ -964,7 +959,7 @@
             row += 2
             if i == 0:
                 # only need 1 checkbox in the first column
-                spectrum.displayFoldedContours
+                # showFolded = spectrum.displayFoldedContours
                 self.displayedFoldedContours = CheckBox(self, grid=(row, i + 1), vAlign='t')
                 self.displayedFoldedContours.clicked.connect(partial(self._queueSetDisplayFoldedContours, spectrum, self.displayedFoldedContours.isChecked))
 
