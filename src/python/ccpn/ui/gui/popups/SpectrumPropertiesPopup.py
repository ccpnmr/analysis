"""
Module Documentation here
"""
#=========================================================================================
# Licence, Reference and Credits
#=========================================================================================
__copyright__ = "Copyright (C) CCPN project (http://www.ccpn.ac.uk) 2014 - 2021"
__credits__ = ("Ed Brooksbank, Luca Mureddu, Timothy J Ragan & Geerten W Vuister")
__licence__ = ("CCPN licence. See http://www.ccpn.ac.uk/v3-software/downloads/license")
__reference__ = ("Skinner, S.P., Fogh, R.H., Boucher, W., Ragan, T.J., Mureddu, L.G., & Vuister, G.W.",
                 "CcpNmr AnalysisAssign: a flexible platform for integrated NMR analysis",
                 "J.Biomol.Nmr (2016), 66, 111-124, http://doi.org/10.1007/s10858-016-0060-y")
#=========================================================================================
# Last code modification
#=========================================================================================
__modifiedBy__ = "$modifiedBy: Ed Brooksbank $"
__dateModified__ = "$dateModified: 2021-02-03 10:22:41 +0000 (Wed, February 03, 2021) $"
__version__ = "$Revision: 3.0.3 $"
#=========================================================================================
# Created
#=========================================================================================
__author__ = "$Author: CCPN $"
__date__ = "$Date: 2017-03-30 11:28:58 +0100 (Thu, March 30, 2017) $"
#=========================================================================================
# Start of code
#=========================================================================================

from functools import partial
from PyQt5 import QtWidgets, QtCore
from itertools import permutations
from collections import Iterable
from ccpn.core.Spectrum import MAXALIASINGRANGE, Spectrum
from collections import OrderedDict
from ccpn.ui.gui.widgets.Button import Button
from ccpn.ui.gui.widgets.CheckBox import CheckBox
from ccpn.ui.gui.widgets.ColourDialog import ColourDialog
from ccpn.ui.gui.widgets.DoubleSpinbox import DoubleSpinbox, ScientificDoubleSpinBox
from ccpn.ui.gui.widgets.FilteringPulldownList import FilteringPulldownList
from ccpn.ui.gui.widgets.Label import Label
from ccpn.ui.gui.widgets.LineEdit import LineEdit
from ccpn.ui.gui.widgets.PulldownList import PulldownList
from ccpn.ui.gui.widgets.Spinbox import Spinbox
from ccpn.ui.gui.widgets.Widget import Widget
from ccpn.ui.gui.popups.ExperimentTypePopup import _getExperimentTypes
from ccpn.util.Colour import spectrumColours, addNewColour, fillColourPulldown, \
    colourNameNoSpace, _setColourPulldown, getSpectrumColour
from ccpn.ui.gui.widgets.MessageDialog import showWarning
from ccpn.ui.gui.widgets.Tabs import Tabs
<<<<<<< HEAD
from ccpn.util.Logging import getLogger
from ccpn.util.isotopes import isotopeRecords
=======
from ccpn.util.Constants import DEFAULT_ISOTOPE_DICT
>>>>>>> d19a55cb
from ccpn.util.OrderedSet import OrderedSet
from ccpn.core.lib.ContextManagers import undoStackBlocking, undoBlock
from ccpn.ui.gui.popups.ValidateSpectraPopup import SpectrumValidator, SpectrumPathRow
from ccpn.ui.gui.guiSettings import getColours, DIVIDER
from ccpn.ui.gui.widgets.HLine import HLine
from ccpn.ui.gui.widgets.CompoundWidgets import PulldownListCompoundWidget
from ccpn.ui.gui.widgets.Spacer import Spacer
from ccpn.ui.gui.widgets.DialogButtonBox import DialogButtonBox
from ccpn.ui.gui.popups.Dialog import CcpnDialogMainWidget, handleDialogApply, _verifyPopupApply
from ccpn.core.lib.ContextManagers import undoStackBlocking
from ccpn.core.lib.SpectrumLib import getContourLevelsFromNoise
from ccpn.core.lib.ContextManagers import queueStateChange
# from ccpn.ui.gui.popups.ValidateSpectraPopup import ValidateSpectraForSpectrumPopup
from ccpn.ui.gui.lib.ChangeStateHandler import changeState, ChangeDict
from ccpn.core.SpectrumGroup import SpectrumGroup
from ccpn.ui.gui.widgets.Frame import Frame
from ccpn.ui.gui.popups.AttributeEditorPopupABC import _complexAttribContainer
from ccpn.util.AttrDict import AttrDict


SPECTRA = ['1H', 'STD', 'Relaxation Filtered', 'Water LOGSY']
DEFAULTSPACING = (3, 3)
TABMARGINS = (1, 10, 1, 5)  # l, t, r, b
SELECTALL = '<All>'
SELECT1D = '<All 1d Spectra>'
SELECTND = '<All Nd Spectra>'


def _updateGl(self, spectrumList):
    from ccpn.ui.gui.lib.OpenGL.CcpnOpenGL import GLNotifier

    # # spawn a redraw of the contours
    # for spec in spectrumList:
    #     for specViews in spec.spectrumViews:
    #         specViews.buildContours = True

    GLSignals = GLNotifier(parent=self)
    GLSignals.emitPaintEvent()


class SpectrumPropertiesPopupABC(CcpnDialogMainWidget):
    # The values on the 'General' and 'Dimensions' tabs are queued as partial functions when set.
    # The apply button then steps through each tab, and calls each function in the _changes dictionary
    # in order to set the parameters.

    MINIMUM_WIDTH_PER_TAB = 120
    MINIMUM_WIDTH = 500

    def __init__(self, parent=None, mainWindow=None, spectrum=None,
                 title='Spectrum Properties', **kwds):

        super().__init__(parent, setLayout=True, windowTitle=title, **kwds)

        self.mainWindow = mainWindow
        self.application = mainWindow.application
        self.project = mainWindow.application.project
        self.current = mainWindow.application.current
        self.spectrum = spectrum

        self.tabWidget = Tabs(self.mainWidget, setLayout=True, grid=(0, 0), focusPolicy='strong')

        # enable the buttons
        self.setOkButton(callback=self._okClicked)
        self.setApplyButton(callback=self._applyClicked)
        self.setCancelButton(callback=self._cancelClicked)
        self.setHelpButton(callback=self._helpClicked, enabled=False)
        self.setRevertButton(callback=self._revertClicked, enabled=False)
        self.setDefaultButton(CcpnDialogMainWidget.CANCELBUTTON)

    def __postInit__(self):
        """post initialise functions
        """
        super().__postInit__()

        self.tabs = tuple(self.tabWidget.widget(ii) for ii in range(self.tabWidget.count()))
        self._populate()

        self._okButton = self.getButton(self.OKBUTTON)
        self._applyButton = self.getButton(self.APPLYBUTTON)
        self._revertButton = self.getButton(self.RESETBUTTON)

    def _fillPullDowns(self):
        """Set the primary classType for the child list attached to this container
        """
        # MUST BE SUBCLASSED
        raise NotImplementedError("Code error: function not implemented")

    def _keyPressEvent(self, event):
        if event.key() == QtCore.Qt.Key_Enter:
            pass

    def _populate(self):
        """Set the primary classType for the child list attached to this container
        """
        # MUST BE SUBCLASSED
        raise NotImplementedError("Code error: function not implemented")

    def _getChangeState(self):
        """Get the change state of the contained widgets
        """
        # MUST BE SUBCLASSED
        raise NotImplementedError("Code error: function not implemented")

    def _revertClicked(self):
        """Revert button signal comes here
        Revert (roll-back) the state of the project to before the popup was opened
        """
        if self.project and self.project._undo:
            for undos in range(self._currentNumApplies):
                self.project._undo.undo()

        self._populate()
        self._okButton.setEnabled(False)
        self._applyButton.setEnabled(False)
        self._revertButton.setEnabled(False)

    def _applyChanges(self):
        """
        The apply button has been clicked
        Define an undo block for setting the properties of the object
        If there is an error setting any values then generate an error message
          If anything has been added to the undo queue then remove it with application.undo()
          repopulate the popup widgets

        This is controlled by a series of dicts that contain change functions - operations that are scheduled
        by changing items in the popup. These functions are executed when the Apply or OK buttons are clicked

        Return True unless any errors occurred
        """

        if not self.tabs:
            raise RuntimeError("Code error: tabs not implemented")

        # get the list of widgets that have been changed - exit if all empty
        allChanges = any(t._changes for t in self.tabs if t is not None)
        if not allChanges:
            return True

        # handle clicking of the Apply/OK button
        with handleDialogApply(self) as error:

            # get the list of spectra that have changed - for refreshing the displays
            spectrumList = []
            for t in self.tabs:
                if t is not None:
                    changes = t._changes
                    if changes:
                        spectrumList.append(t.spectrum)

            # add an undo item to redraw these spectra
            with undoStackBlocking() as addUndoItem:
                addUndoItem(undo=partial(_updateGl, self, spectrumList))

            # apply all functions to the spectra
            for t in self.tabs:
                if t is not None:
                    changes = t._changes
                    if changes:
                        self._applyAllChanges(changes)

            # add a redo item to redraw these spectra
            with undoStackBlocking() as addUndoItem:
                addUndoItem(redo=partial(_updateGl, self, spectrumList))

            # rebuild the contours as required
            for spec in spectrumList:
                for specViews in spec.spectrumViews:
                    specViews.buildContours = True
            _updateGl(self, spectrumList)

        # everything has happened - disable the apply button
        self._applyButton.setEnabled(False)

        # check for any errors
        if error.errorValue:
            # repopulate popup on an error
            self._populate()
            return False

        # remove all changes
        for tab in self.tabs:
            tab._changes = ChangeDict()

        self._currentNumApplies += 1
        self._revertButton.setEnabled(True)
        return True

    def copySpectra(self, fromSpectrum, toSpectra):
        """Copy the contents of tabs to other spectra
        """
        # MUST BE SUBCLASSED
        raise NotImplementedError("Code error: function not implemented")


class SpectrumPropertiesPopup(SpectrumPropertiesPopupABC):
    # The values on the 'General' and 'Dimensions' tabs are queued as partial functions when set.
    # The apply button then steps through each tab, and calls each function in the _changes dictionary
    # in order to set the parameters.

    def __init__(self, parent=None, mainWindow=None, spectrum=None,
                 title='Spectrum Properties', **kwds):

        super().__init__(parent=parent, mainWindow=mainWindow,
                         spectrum=spectrum, title=title, **kwds)

        # define first, as calling routines are dependant on existance of attributes
        self._generalTab = None
        self._dimensionsTab = None
        self._contoursTab = None

        if spectrum.dimensionCount == 1:
            self._generalTab = GeneralTab(parent=self, mainWindow=self.mainWindow, spectrum=spectrum)
            self._dimensionsTab = DimensionsTab(parent=self, mainWindow=self.mainWindow,
                                                spectrum=spectrum, dimensions=spectrum.dimensionCount)

            self.tabWidget.addTab(self._generalTab, "General")
            self.tabWidget.addTab(self._dimensionsTab, "Dimensions")
            self._contoursTab = None
        else:
            self._generalTab = GeneralTab(parent=self, mainWindow=self.mainWindow, spectrum=spectrum)
            self._dimensionsTab = DimensionsTab(parent=self, mainWindow=self.mainWindow,
                                                spectrum=spectrum, dimensions=spectrum.dimensionCount)
            self._contoursTab = ContoursTab(parent=self, mainWindow=self.mainWindow, spectrum=spectrum, showCopyOptions=False)

            self.tabWidget.addTab(self._generalTab, "General")
            self.tabWidget.addTab(self._dimensionsTab, "Dimensions")
            self.tabWidget.addTab(self._contoursTab, "Contours")

        # don't forget to call postInit to finish initialise
        self.__postInit__()

    def _fillPullDowns(self):
        if self.spectrum.dimensionCount == 1:
            self._generalTab._fillPullDowns()
        else:
            self._contoursTab._fillPullDowns()

    def _populate(self):
        """Populate the widgets in the tabs
        """
        with self.blockWidgetSignals():
            if self._generalTab:
                self._generalTab._populateGeneral()
            if self._dimensionsTab:
                self._dimensionsTab._populateDimension()
            if self._contoursTab:
                self._contoursTab._populateColour()

    def _getChangeState(self):
        """Get the change state from the popup tabs
        """
        if not self._changes.enabled:
            return None

        applyState = True
        revertState = False
        tabs = self.getActiveTabList()
        allChanges = any(t._changes for t in tabs if t is not None)

        return changeState(self, allChanges, applyState, revertState, self._okButton, self._applyButton, self._revertButton, self._currentNumApplies)

    def getActiveTabList(self):
        """Return the list of active tabs
        """
        return (self._generalTab, self._dimensionsTab, self._contoursTab)


class SpectrumDisplayPropertiesPopupNd(SpectrumPropertiesPopupABC):
    """All spectra in the current display are added as tabs
    The apply button then steps through each tab, and calls each function in the _changes dictionary
    in order to set the parameters.
    """

    def __init__(self, parent=None, mainWindow=None, spectrum=None, orderedSpectrumViews=None,
                 title='SpectrumDisplay Properties', **kwds):
        super().__init__(parent=parent, mainWindow=mainWindow,
                         spectrum=spectrum, title=title, **kwds)

        self.orderedSpectrumViews = orderedSpectrumViews
        self.orderedSpectra = OrderedSet([spec.spectrum for spec in self.orderedSpectrumViews])

        for specNum, thisSpec in enumerate(self.orderedSpectra):
            contoursTab = ContoursTab(parent=self, mainWindow=self.mainWindow, spectrum=thisSpec,
                                      showCopyOptions=True if len(self.orderedSpectra) > 1 else False,
                                      copyToSpectra=self.orderedSpectra)
            self.tabWidget.addTab(contoursTab, thisSpec.name)
            contoursTab.setContentsMargins(*TABMARGINS)

        self.tabWidget.setTabClickCallback(self._tabClicked)

        # don't forget to call postInit to finish initialise
        self.__postInit__()

    def _fillPullDowns(self):
        for aTab in self.tabs:
            aTab._fillPullDowns()

    def _populate(self):
        """Populate the widgets in the tabs
        """
        for aTab in self.tabs:
            aTab._populateColour()

    def _getChangeState(self):
        """Get the change state from the colour tabs
        """
        applyState = True
        revertState = False
        tabs = self.getActiveTabList()
        allChanges = any(t._changes for t in tabs if t is not None)

        return changeState(self, allChanges, applyState, revertState, self._okButton, self._applyButton, self._revertButton, self._currentNumApplies)

    def _tabClicked(self, index):
        """Callback for clicking a tab - needed for refilling the checkboxes and populating the pulldown
        """
        if hasattr(self.tabs[index], '_populateCheckBoxes'):
            self.tabs[index]._populateCheckBoxes()

    def copySpectra(self, fromSpectrum, toSpectra):
        """Copy the contents of tabs to other spectra
        """
        for aTab in self.tabs:
            if aTab.spectrum == fromSpectrum:
                fromSpectrumTab = aTab
                for aTab in [tab for tab in self.tabs if tab != fromSpectrumTab and tab.spectrum in toSpectra]:
                    try:
                        aTab._copySpectrumAttributes(fromSpectrumTab)
                    except Exception as es:
                        pass

    def getActiveTabList(self):
        """Return the list of active tabs
        """
        return tuple(self.tabWidget.widget(ii) for ii in range(self.tabWidget.count()))


class SpectrumDisplayPropertiesPopup1d(SpectrumPropertiesPopupABC):
    """All spectra in the current display are added as tabs
    The apply button then steps through each tab, and calls each function in the _changes dictionary
    in order to set the parameters.
    """

    def __init__(self, parent=None, mainWindow=None, spectrum=None, orderedSpectrumViews=None,
                 title='SpectrumDisplay Properties', **kwds):

        super().__init__(parent=parent, mainWindow=mainWindow,
                         spectrum=spectrum, title=title, **kwds)

        self.orderedSpectrumViews = orderedSpectrumViews
        self.orderedSpectra = [spec.spectrum for spec in self.orderedSpectrumViews]

        for specNum, thisSpec in enumerate(self.orderedSpectra):
            colourTab = ColourTab(parent=self, mainWindow=self.mainWindow, spectrum=thisSpec,
                                  showCopyOptions=True if len(self.orderedSpectra) > 1 else False,
                                  copyToSpectra=self.orderedSpectra
                                  )
            self.tabWidget.addTab(colourTab, thisSpec.name)
            colourTab.setContentsMargins(*TABMARGINS)

        self.tabWidget.setTabClickCallback(self._tabClicked)

        # don't forget to call postInit to finish initialise
        self.__postInit__()

    def _fillPullDowns(self):
        for aTab in self.tabs:
            aTab._fillPullDowns()

    def _populate(self):
        """Populate the widgets in the tabs
        """
        for aTab in self.tabs:
            aTab._populateColour()

    def _getChangeState(self):
        """Get the change state from the colour tabs
        """
        applyState = True
        revertState = False
        tabs = self.getActiveTabList()
        allChanges = any(t._changes for t in tabs if t is not None)

        return changeState(self, allChanges, applyState, revertState, self._okButton, self._applyButton, self._revertButton, self._currentNumApplies)

    def _tabClicked(self, index):
        """Callback for clicking a tab - needed for refilling the checkboxes and populating the pulldown
        """
        if hasattr(self.tabs[index], '_populateCheckBoxes'):
            self.tabs[index]._populateCheckBoxes()

    def copySpectra(self, fromSpectrum, toSpectra):
        """Copy the contents of tabs to other spectra
        """
        for aTab in self.tabs:
            if aTab.spectrum == fromSpectrum:
                fromSpectrumTab = aTab
                for aTab in [tab for tab in self.tabs if tab != fromSpectrumTab and tab.spectrum in toSpectra]:
                    try:
                        aTab._copySpectrumAttributes(fromSpectrumTab)
                    except Exception as es:
                        pass

    def getActiveTabList(self):
        """Return the list of active tabs
        """
        return tuple(self.tabWidget.widget(ii) for ii in range(self.tabWidget.count()))


class GeneralTab(Widget):
    def __init__(self, parent=None, mainWindow=None, spectrum=None, item=None, colourOnly=False):

        super().__init__(parent, setLayout=True, spacing=DEFAULTSPACING)  # ejb
        self.setWindowTitle("Spectrum Properties")

        self._parent = parent
        self.mainWindow = mainWindow
        self.application = self.mainWindow.application
        self.project = self.mainWindow.project

        # self.pythonConsole = mainWindow.pythonConsole
        # self.logger = getLogger()  # self.spectrum.project._logger


        self.item = item
        self.spectrum = spectrum
        self._changes = ChangeDict()
        self.atomCodes = ()

        self.experimentTypes = spectrum._project._experimentTypeMap

        row = 0
        self.layout().addItem(QtWidgets.QSpacerItem(row, 5), 0, 0)
        Spacer(self, 5, 1, QtWidgets.QSizePolicy.Minimum, QtWidgets.QSizePolicy.Minimum,
               grid=(row, 3))
        row += 1

        Label(self, text="Pid ", vAlign='t', hAlign='l', grid=(row, 0))
        self.spectrumPidLabel = Label(self, vAlign='t', grid=(row, 1))
        row += 1

        Label(self, text="Name ", grid=(row, 0))
        self.nameData = LineEdit(self, textAlignment='left', vAlign='t', grid=(row, 1), backgroundText='> Enter name <')
        self.nameData.textChanged.connect(partial(self._queueSpectrumNameChange, spectrum))  # ejb - was editingFinished
        row += 1

        Label(self, text="Comment ", grid=(row, 0))
        self.commentData = LineEdit(self, textAlignment='left', vAlign='t', grid=(row, 1), backgroundText='> Optional <')
        self.commentData.textChanged.connect(partial(self._queueSpectrumCommentChange, spectrum))  # ejb - was editingFinished
        row += 1

        self.spectrumRow = SpectrumPathRow(parentWidget=self, row=row, labelText='Path',
                                           obj=self.spectrum,
                                           enabled=(not self.spectrum.isEmptySpectrum())
                                           )
        row += 1
<<<<<<< HEAD
        # Label(self, text="Path", vAlign='t', hAlign='l', grid=(row, 0))
        # self.pathData = LineEdit(self, textAlignment='left', vAlign='t', grid=(row, 1))
        # self.pathData.setValidator(SpectrumValidator(parent=self.pathData, obj=self.spectrum))
        # self.pathButton = Button(self, grid=(row, 2), callback=partial(self._getSpectrumFile, self.spectrum), icon='icons/directory')

        # self.spectrumData = {}
        # self.spectrumData[spectrum] = (self.pathData, self.pathButton, Label)
        # self._setPathData(spectrum)
        # self.pathData.editingFinished.connect(partial(self._queueSetSpectrumPath, self.spectrum))

        # try:
        #     index = spectrum.project.chemicalShiftLists.index(spectrum.chemicalShiftList)
        # except:
        #     index = 0
=======

>>>>>>> d19a55cb
        Label(self, text="Chemical Shift List ", vAlign='t', hAlign='l', grid=(row, 0))
        self.chemicalShiftListPulldown = PulldownList(self, vAlign='t', grid=(row, 1),
                                                      callback=partial(self._queueChemicalShiftListChange, spectrum))
        row += 1

        Label(self, text="Sample", vAlign='t', hAlign='l', grid=(row, 0))
        self.samplesPulldownList = PulldownList(self, vAlign='t', grid=(row, 1))
        self.samplesPulldownList.currentIndexChanged.connect(partial(self._queueSampleChange, spectrum))
        row += 1

        if spectrum.dimensionCount == 1:
            Label(self, text="Colour", vAlign='t', hAlign='l', grid=(row, 0))
            self.colourBox = PulldownList(self, vAlign='t', grid=(row, 1))

            # populate initial pulldown
            fillColourPulldown(self.colourBox, allowAuto=False, includeGradients=False)

            self.colourBox.currentIndexChanged.connect(partial(self._queueChangeSliceComboIndex, spectrum))
            colourButton = Button(self, vAlign='t', hAlign='l', grid=(row, 2), hPolicy='fixed',
                                  callback=partial(self._queueSetSpectrumColour, spectrum), icon='icons/colours')
            row += 1

            Label(self, text="Experiment Type ", vAlign='t', hAlign='l', grid=(row, 0))
            self.spectrumType = FilteringPulldownList(self, vAlign='t', grid=(row, 1))
            spButton = Button(self, grid=(row, 2),
                              callback=partial(self._raiseExperimentFilterPopup, spectrum),
                              hPolicy='fixed', icon='icons/applications-system')

            # Added to account for renaming of experiments
            self.spectrumType.currentIndexChanged.connect(partial(self._queueSetSpectrumType, spectrum))
            row += 1

            Label(self, text="Spinning Rate (Hz)", grid=(row, 0), hAlign='l')
            self.spinningRateData = ScientificDoubleSpinBox(self, vAlign='t', grid=(row, 1), min=0, max=100000.0)
            self.spinningRateData.valueChanged.connect(partial(self._queueSpinningRateChange, spectrum, self.spinningRateData.textFromValue))
            row += 1

            Label(self, text="Temperature", grid=(row, 0), hAlign='l')
            self.temperatureData = ScientificDoubleSpinBox(self, vAlign='t', grid=(row, 1), min=0, max=1000.0)
            self.temperatureData.valueChanged.connect(partial(self._queueTemperatureChange, spectrum, self.temperatureData.textFromValue))
            row += 1

            Label(self, text='Spectrum Scaling', vAlign='t', hAlign='l', grid=(row, 0))
            self.spectrumScalingData = ScientificDoubleSpinBox(self, vAlign='t', grid=(row, 1), min=0.1, max=100.0)
            self.spectrumScalingData.valueChanged.connect(partial(self._queueSpectrumScaleChange, spectrum, self.spectrumScalingData.textFromValue))
            row += 1

            Label(self, text="Date Recorded ", vAlign='t', hAlign='l', grid=(row, 0))
            Label(self, text='n/a', vAlign='t', hAlign='l', grid=(row, 1))
            row += 1

            Label(self, text="Noise Level ", vAlign='t', hAlign='l', grid=(row, 0))
            self.noiseLevelData = ScientificDoubleSpinBox(self, vAlign='t', hAlign='l', grid=(row, 1))

            self.noiseLevelData.valueChanged.connect(partial(self._queueNoiseLevelDataChange, spectrum, self.noiseLevelData.textFromValue))
            row += 1

        else:
            Label(self, text="Experiment Type ", vAlign='t', hAlign='l', grid=(row, 0))
            self.spectrumType = FilteringPulldownList(self, vAlign='t', grid=(row, 1))
            spButton = Button(self, grid=(row, 2),
                              callback=partial(self._raiseExperimentFilterPopup, spectrum),
                              hPolicy='fixed', icon='icons/applications-system')

            self.spectrumType.currentIndexChanged.connect(partial(self._queueSetSpectrumType, spectrum))
            row += 1

            Label(self, text="Spinning rate (Hz)", grid=(row, 0), hAlign='l')
            self.spinningRateData = ScientificDoubleSpinBox(self, vAlign='t', grid=(row, 1), min=0, max=100000.0)
            self.spinningRateData.valueChanged.connect(partial(self._queueSpinningRateChange, spectrum, self.spinningRateData.textFromValue))
            row += 1

            Label(self, text="Temperature", grid=(row, 0), hAlign='l')
            self.temperatureData = ScientificDoubleSpinBox(self, vAlign='t', grid=(row, 1), min=0, max=1000.0)
            self.temperatureData.valueChanged.connect(partial(self._queueTemperatureChange, spectrum, self.temperatureData.textFromValue))
            row += 1

            spectrumScalingLabel = Label(self, text='Spectrum Scaling', vAlign='t', grid=(row, 0))
            self.spectrumScalingData = ScientificDoubleSpinBox(self, vAlign='t', grid=(row, 1), min=0.1, max=100.0)
            self.spectrumScalingData.valueChanged.connect(partial(self._queueSpectrumScaleChange, spectrum, self.spectrumScalingData.textFromValue))
            row += 1

            noiseLevelLabel = Label(self, text="Noise Level ", vAlign='t', hAlign='l', grid=(row, 0))
            self.noiseLevelData = ScientificDoubleSpinBox(self, vAlign='t', grid=(row, 1))
            row += 1

            self.noiseLevelData.valueChanged.connect(partial(self._queueNoiseLevelDataChange, spectrum, self.noiseLevelData.textFromValue))

            self.layout().addItem(QtWidgets.QSpacerItem(0, 10), 0, 0)

        Spacer(self, 5, 5, QtWidgets.QSizePolicy.MinimumExpanding, QtWidgets.QSizePolicy.MinimumExpanding,
               grid=(row, 1), gridSpan=(1, 1))

<<<<<<< HEAD
    # def _setPathData(self, spectrum):
    #     """Set the pathData widgets from the spectrum.
    #     """
    #     # from ValidateSpectraPopup...
    #     if spectrum and spectrum in self.spectrumData:
    #         pathData, pathButton, pathLabel = self.spectrumData[spectrum]
    #
    #         apiDataStore = spectrum._apiDataSource.dataStore
    #         if not apiDataStore:
    #             pathData.setText('<None>')
    #         elif apiDataStore.dataLocationStore.name == 'standard':
    #
    #             # this fails on the first loading of V2 projects - ordering issue?
    #             dataUrlName = apiDataStore.dataUrl.name
    #             if dataUrlName == 'insideData':
    #                 pathData.setText('$INSIDE/%s' % apiDataStore.path)
    #             elif dataUrlName == 'alongsideData':
    #                 pathData.setText('$ALONGSIDE/%s' % apiDataStore.path)
    #             elif dataUrlName == 'remoteData':
    #                 pathData.setText('$DATA/%s' % apiDataStore.path)
    #         else:
    #             pathData.setText(apiDataStore.fullPath)
    #
    #         pathData.validator().resetCheck()

=======
>>>>>>> d19a55cb
    def _fillPullDowns(self):
        if self.spectrum.dimensionCount == 1:
            fillColourPulldown(self.colourBox, allowAuto=False, includeGradients=False)

    def _populateGeneral(self):
        """Populate general tab from self.spectrum
        Blocking to be performed by tab container
        """
        from ccpnmodel.ccpncore.lib.spectrum.NmrExpPrototype import priorityNameRemapping

        # clear all changes
        self._changes.clear()

        with self._changes.blockChanges():
            # self._validateFrame._populate()

            self.spectrumPidLabel.setText(self.spectrum.pid)
            self.nameData.setText(self.spectrum.name)
            self.commentData.setText(self.spectrum.comment)

            try:
                index = self.spectrum.project.chemicalShiftLists.index(self.spectrum.chemicalShiftList)
            except:
                index = 0
            self.chemicalShiftListPulldown.setData([csList.pid for csList in self.spectrum.project.chemicalShiftLists] + ['<New>'])
            self.chemicalShiftListPulldown.setIndex(index)

            self.samplesPulldownList.clear()
            # add a blank item
            self.samplesPulldownList.addItem('', None)
            for sample in self.spectrum.project.samples:
                self.samplesPulldownList.addItem(sample.name, sample)
            if self.spectrum.sample is not None:
                self.samplesPulldownList.select(self.spectrum.sample.name)

            # add the colour button just for 1d spectra
            if self.spectrum.dimensionCount == 1:
                _setColourPulldown(self.colourBox, self.spectrum.sliceColour)

            experimentTypes = _getExperimentTypes(self.spectrum.project, self.spectrum)
            texts = ('',) + tuple(experimentTypes.keys()) if experimentTypes else ()
            objects = ('',) + tuple(experimentTypes.values()) if experimentTypes else ()
            self.spectrumType.setData(texts=texts, objects=objects)

            text = self.spectrum.experimentName
            if experimentTypes and text not in experimentTypes:
                text = self.spectrum.experimentType
            # apiRefExperiment = spectrum._wrappedData.experiment.refExperiment
            # text = apiRefExperiment and (apiRefExperiment.synonym or apiRefExperiment.name)
            # Added to account for renaming of experiments
            text = priorityNameRemapping.get(text, text)
            self.spectrumType.setCurrentIndex(self.spectrumType.findText(text))

            value = self.spectrum.spinningRate
            self.spinningRateData.setValue(value if value is not None else 0)

            value = self.spectrum.temperature
            self.temperatureData.setValue(value if value is not None else 0)

            value = self.spectrum.scale
            self.spectrumScalingData.setValue(value if value is not None else 0)

            value = self.spectrum.noiseLevel
            self.noiseLevelData.setValue(value if value is not None else 0)

    def _getChangeState(self):
        """Get the change state from the parent widget
        """
        return self._parent._getChangeState()

    @queueStateChange(_verifyPopupApply)
    def _queueSetValidateDataUrl(self, dataUrl, newUrl, urlValid, dim):
        """Set the new url in the dataUrl
        dim is required by the decorator to give a unique id for dataUrl row
        """
        if newUrl != dataUrl.url.path:
            return partial(self._validatePreferencesDataUrl, dataUrl, newUrl, urlValid, dim)

    def _validatePreferencesDataUrl(self, dataUrl, newUrl, urlValid, dim):
        """Put the new dataUrl into the dataUrl and the preferences.general.dataPath
        Extra step incase urlValid needs to be checked
        """
        self._validateFrame.dataUrlFunc(dataUrl, newUrl)

    @queueStateChange(_verifyPopupApply)
    def _queueSetValidateFilePath(self, spectrum, filePath, dim):
        """Set the new filePath for the spectrum
        dim is required by the decorator to give a unique id for filePath row
        """
        if filePath != spectrum.filePath:
            return partial(self._validateFrame.filePathFunc, spectrum, filePath)

    @queueStateChange(_verifyPopupApply)
    def _queueSpectrumNameChange(self, spectrum, value):
        if value != spectrum.name:
            return partial(self._changeSpectrumName, spectrum, value)

    def _changeSpectrumName(self, spectrum, name):
        spectrum.rename(name)
<<<<<<< HEAD
        # self._writeLoggingMessage("spectrum.rename('%s')" % str(name))
=======
>>>>>>> d19a55cb

    @queueStateChange(_verifyPopupApply)
    def _queueSpectrumCommentChange(self, spectrum, value):
        if value != spectrum.comment:
            return partial(self._changeSpectrumComment, spectrum, value)

    def _changeSpectrumComment(self, spectrum, comment):
        spectrum.comment = comment
<<<<<<< HEAD
        # self._writeLoggingMessage("spectrum.comment = '%s'" % str(comment))
=======
>>>>>>> d19a55cb

    @queueStateChange(_verifyPopupApply)
    def _queueSpectrumScaleChange(self, spectrum, textFromValue, value):
        specValue = textFromValue(spectrum.scale)
        if value >= 0 and textFromValue(value) != specValue:
            return partial(self._setSpectrumScale, spectrum, value)

    def _setSpectrumScale(self, spectrum, scale):
        spectrum.scale = float(scale)
<<<<<<< HEAD
        # self._writeLoggingMessage("spectrum.scale = %s" % str(scale))
        # self.pythonConsole.writeConsoleCommand("spectrum.scale = %s" % scale, spectrum=spectrum)
=======
>>>>>>> d19a55cb

    @queueStateChange(_verifyPopupApply)
    def _queueNoiseLevelDataChange(self, spectrum, textFromValue, value):
        specValue = textFromValue(spectrum.noiseLevel) if spectrum.noiseLevel else None
        if textFromValue(value) != specValue:
            return partial(self._setNoiseLevelData, spectrum, value)

    def _setNoiseLevelData(self, spectrum, noise):
        spectrum.noiseLevel = float(noise)
<<<<<<< HEAD
        # self._writeLoggingMessage("spectrum.noiseLevel = %s" % str(noise))
=======
>>>>>>> d19a55cb

    @queueStateChange(_verifyPopupApply)
    def _queueChemicalShiftListChange(self, spectrum, item):
        if item == '<New>':
            listLen = len(self.chemicalShiftListPulldown.texts)
            return partial(self._setNewChemicalShiftList, spectrum, listLen)
        else:
            value = spectrum.project.getByPid(item)
            if value and value != spectrum.chemicalShiftList:
                return partial(self._setChemicalShiftList, spectrum, item)

    def _raiseExperimentFilterPopup(self, spectrum):
        from ccpn.ui.gui.popups.ExperimentFilterPopup import ExperimentFilterPopup

        popup = ExperimentFilterPopup(parent=self.mainWindow, mainWindow=self.mainWindow, spectrum=spectrum)
        popup.exec_()
        self.spectrumType.select(popup.expType)

    def _setNewChemicalShiftList(self, spectrum, listLen):
        newChemicalShiftList = spectrum.project.newChemicalShiftList()
        insertionIndex = listLen - 1
        self.chemicalShiftListPulldown.texts.insert(insertionIndex, newChemicalShiftList.pid)
        self.chemicalShiftListPulldown.setData(self.chemicalShiftListPulldown.texts)
        self.chemicalShiftListPulldown.setCurrentIndex(insertionIndex)
        self.spectrum.chemicalShiftList = newChemicalShiftList
<<<<<<< HEAD
        # self._writeLoggingMessage("""newChemicalShiftList = project.newChemicalShiftList()
        #                         spectrum.chemicalShiftList = newChemicalShiftList""")
        # self.pythonConsole.writeConsoleCommand('spectrum.chemicalShiftList = chemicalShiftList', chemicalShiftList=newChemicalShiftList, spectrum=spectrum)
        # self.logger.info('spectrum.chemicalShiftList = chemicalShiftList')

    def _setChemicalShiftList(self, spectrum, item):
        self.spectrum.chemicalShiftList = spectrum.project.getByPid(item)
        # self.pythonConsole.writeConsoleCommand('spectrum.newChemicalShiftList = chemicalShiftList', chemicalShiftList=spectrum.chemicalShiftList,
        #                                        spectrum=spectrum)
        # self._writeLoggingMessage("""chemicalShiftList = project.getByPid('%s')
        #                           spectrum.chemicalShiftList = chemicalShiftList""" % spectrum.chemicalShiftList.pid)
=======

    def _setChemicalShiftList(self, spectrum, item):
        self.spectrum.chemicalShiftList = spectrum.project.getByPid(item)
>>>>>>> d19a55cb

    @queueStateChange(_verifyPopupApply)
    def _queueSampleChange(self, spectrum, value):
        _text, sample = self.samplesPulldownList.getSelected()
        return partial(self._changeSampleSpectrum, spectrum, sample)

    def _changeSampleSpectrum(self, spectrum, sample):
        spectrum.sample = sample

    @queueStateChange(_verifyPopupApply)
    def _queueSetSpectrumType(self, spectrum, value):
        if self.spectrumType.getObject():
            expType = self.spectrumType.objects[value]
            if expType != spectrum.experimentType:
                return partial(self._setSpectrumType, spectrum, expType)

    def _setSpectrumType(self, spectrum, expType):
        spectrum.experimentType = expType
<<<<<<< HEAD
        # self.pythonConsole.writeConsoleCommand('spectrum.experimentType = experimentType', experimentType=expType, spectrum=self.spectrum)
        # self._writeLoggingMessage("spectrum.experimentType = '%s'" % expType)

    # @queueStateChange(_verifyApply)
    # def _getSpectrumFile(self, spectrum, option):
    #     """Get the path from the widget and call the open dialog.
    #     option is used by the decorator to give a unique function call id
    #     """
    #     if spectrum and spectrum in self.spectrumData:
    #         pathData, pathButton, pathLabel = self.spectrumData[spectrum]
    #         filePath = ccpnUtil.expandDollarFilePath(self.project, spectrum, pathData.text().strip())
    #
    #         dialog = FileDialog(self, text='Select Spectrum File', directory=filePath,
    #                             fileMode=1, acceptMode=0,
    #                             preferences=self.application.preferences.general)
    #         directory = dialog.selectedFiles()
    #         if directory:
    #             newFilePath = directory[0]
    #
    #             if spectrum.filePath != newFilePath:
    #
    #                 from ccpnmodel.ccpncore.lib.Io import Formats as ioFormats
    #
    #                 dataType, subType, usePath = ioFormats.analyseUrl(newFilePath)
    #                 if dataType == 'Spectrum':
    #                     with undoStackBlocking():
    #                         self._setPathDataFromUrl(spectrum, newFilePath)
    #
    #                     return partial(self._setSpectrumFilePath, spectrum, newFilePath)

    # @queueStateChange(_verifyApply)
    # def _queueSetSpectrumPath(self, spectrum, option):
    #     """Get the path from the lineEdit
    #     option is used by the decorator to give a unique function call id
    #     """
    #     if spectrum and spectrum in self.spectrumData:
    #         pathData, pathButton, pathLabel = self.spectrumData[spectrum]
    #         newFilePath = ccpnUtil.expandDollarFilePath(self.project, spectrum, pathData.text().strip())
    #
    #         if spectrum.filePath != newFilePath:
    #
    #             from ccpnmodel.ccpncore.lib.Io import Formats as ioFormats
    #
    #             dataType, subType, usePath = ioFormats.analyseUrl(newFilePath)
    #             if dataType == 'Spectrum':
    #                 return partial(self._setSpectrumFilePath, spectrum, newFilePath)

        # # TODO: Find a way to convert to the shortened path without setting the value in the model,
        # #       then move this back to _setSpectrumPath
        # apiDataSource = self.spectrum._apiDataSource
        # apiDataStore = apiDataSource.dataStore
        #
        # if not apiDataStore or apiDataStore.dataLocationStore.name != 'standard':
        #     raise NotImplemented('Non-standard API data store locations are invalid.')
        #
        # dataUrlName = apiDataStore.dataUrl.name
        # apiPathName = apiDataStore.path
        # if dataUrlName == 'insideData':
        #     shortenedPath = '$INSIDE/{}'.format(apiPathName)
        # elif dataUrlName == 'alongsideData':
        #     shortenedPath = '$ALONGSIDE/{}'.format(apiPathName)
        # elif dataUrlName == 'remoteData':
        #     shortenedPath = '$DATA/{}'.format(apiPathName)
        # else:
        #     shortenedPath = apiDataStore.fullPath
        # self.pathData.setText(shortenedPath)
=======
>>>>>>> d19a55cb

    # spectrum sliceColour button and pulldown
    def _queueSetSpectrumColour(self, spectrum):
        dialog = ColourDialog(self)

        newColour = dialog.getColor()
        if newColour:
            addNewColour(newColour)
            self._parent._fillPullDowns()
            self.colourBox.setCurrentText(spectrumColours[newColour.name()])

    @queueStateChange(_verifyPopupApply)
    def _queueChangeSliceComboIndex(self, spectrum, value):
        if value >= 0:
            colName = colourNameNoSpace(self.colourBox.getText())
            if colName in spectrumColours.values():
                colName = list(spectrumColours.keys())[list(spectrumColours.values()).index(colName)]
            if colName != spectrum.sliceColour:
                # and list(spectrumColours.keys())[value] != spectrum.sliceColour:
                return partial(self._changedSliceComboIndex, spectrum, value)

    def _changedSliceComboIndex(self, spectrum, value):
        colName = colourNameNoSpace(self.colourBox.currentText())
        if colName in spectrumColours.values():
            newColour = list(spectrumColours.keys())[list(spectrumColours.values()).index(colName)]
        else:
            newColour = colName

        if newColour:
            spectrum.sliceColour = newColour
<<<<<<< HEAD
            # self._writeLoggingMessage("spectrum.sliceColour = '%s'" % newColour)
            # self.pythonConsole.writeConsoleCommand("spectrum.sliceColour '%s'" % newColour, spectrum=spectrum)
=======
>>>>>>> d19a55cb

    @queueStateChange(_verifyPopupApply)
    def _queueSpinningRateChange(self, spectrum, textFromValue, value):
        specValue = textFromValue(spectrum.spinningRate or 0.0)
        if value >= 0 and textFromValue(value) != specValue:
            return partial(self._setSpinningRate, spectrum, value)

    def _setSpinningRate(self, spectrum, value):
        spectrum.spinningRate = float(value)
<<<<<<< HEAD
        # self._writeLoggingMessage("spectrum.spinningRate = %s" % str(value))
        # self.pythonConsole.writeConsoleCommand("spectrum.spinningRate = %s" % value, spectrum=spectrum)
=======
>>>>>>> d19a55cb

    @queueStateChange(_verifyPopupApply)
    def _queueTemperatureChange(self, spectrum, textFromValue, value):
        specValue = textFromValue(spectrum.temperature or 0.0)
        if value >= 0 and textFromValue(value) != specValue:
            return partial(self._setTemperature, spectrum, value)

    def _setTemperature(self, spectrum, value):
        spectrum.temperature = float(value)
<<<<<<< HEAD
        # self._writeLoggingMessage("spectrum.temperature = %s" % str(value))
        # self.pythonConsole.writeConsoleCommand("spectrum.temperature = %s" % value, spectrum=spectrum)
=======
>>>>>>> d19a55cb


class DimensionsTab(Widget):
    def __init__(self, parent=None, mainWindow=None, spectrum=None, dimensions=None):
        super().__init__(parent, setLayout=True, spacing=DEFAULTSPACING)

        self._parent = parent
        self.mainWindow = mainWindow
        self.spectrum = spectrum
        self.dimensions = dimensions
        self._changes = ChangeDict()

        Label(self, text="Dimension ", grid=(1, 0), hAlign='l', vAlign='t', )

        self.layout().addItem(QtWidgets.QSpacerItem(0, 10), 0, 0)
        for i in range(dimensions):
            dimLabel = Label(self, text='%s' % str(i + 1), grid=(1, i + 1), vAlign='t', hAlign='l')

        self.axisCodeEdits = [i for i in range(dimensions)]
        self.isotopeCodePullDowns = [i for i in range(dimensions)]

        self._pointCountsLabels = [i for i in range(dimensions)]
        self._dimensionTypesLabels = [i for i in range(dimensions)]
        self.spectralWidthsData = [i for i in range(dimensions)]
        self.spectralWidthsHzData = [i for i in range(dimensions)]
        self.spectrometerFrequenciesData = [i for i in range(dimensions)]

        self.spectralReferencingData = [i for i in range(dimensions)]
        self.spectralReferencingDataPoints = [i for i in range(dimensions)]
        self.spectralAssignmentToleranceData = [i for i in range(dimensions)]
        self.spectralDoubleCursorOffset = [i for i in range(dimensions)]

        self.foldingModesCheckBox = [i for i in range(dimensions)]
        self.minAliasingPullDowns = [i for i in range(dimensions)]
        self.maxAliasingPullDowns = [i for i in range(dimensions)]

        row = 2
        Label(self, text="Axis Code ", grid=(row, 0), vAlign='t', hAlign='l')

        row += 1
        Label(self, text="Isotope Code ", grid=(row, 0), vAlign='t', hAlign='l')

        row += 1
        Label(self, text="Point Counts ", grid=(row, 0), vAlign='t', hAlign='l')

        row += 1
        Label(self, text="Dimension Type ", grid=(row, 0), vAlign='t', hAlign='l')

        row += 1
        Label(self, text="Spectrum Width (ppm) ", grid=(row, 0), vAlign='t', hAlign='l')

        row += 1
        Label(self, text="Spectral Width (Hz) ", grid=(row, 0), vAlign='t', hAlign='l')

        row += 1
        Label(self, text="Spectrometer Frequency (MHz) ", grid=(row, 0), vAlign='t', hAlign='l')

        row += 1
        Label(self, text="Referencing (ppm) ", grid=(row, 0), vAlign='t', hAlign='l')

        row += 1
        Label(self, text="Referencing (points)", grid=(row, 0), vAlign='t', hAlign='l')

        row += 1
        Label(self, text="Assignment Tolerance ", grid=(row, 0), hAlign='l')

        row += 1
        Label(self, text="Second cursor offset (Hz) ", grid=(row, 0), hAlign='l')

        row += 1
        Label(self, text="Show folded contours", grid=(row, 0), hAlign='l')

        row += 1
        label = Label(self, text="Dimension is inverted", grid=(row, 0), hAlign='l')
        label.setEnabled(False)

        row += 1
        Label(self, text="Maximum displayed aliasing ", grid=(row, 0), hAlign='l')

        row += 1
        Label(self, text="Minimum displayed aliasing ", grid=(row, 0), hAlign='l')

        self._isotopeList = [r.isotopeCode for r in isotopeRecords.values() if r.spin > 0]  # All isotopes with a spin

        for i in range(dimensions):
            row = 2
            self.axisCodeEdits[i] = LineEdit(self, grid=(row, i + 1), vAlign='t', hAlign='l')
            self.axisCodeEdits[i].textChanged.connect(partial(self._queueSetAxisCodes, spectrum,
                                                              self.axisCodeEdits[i].text, i))

            row += 1

            self.isotopeCodePullDowns[i] = PulldownList(self, grid=(row, i + 1), vAlign='t')
            self.isotopeCodePullDowns[i].setData(self._isotopeList)

            self.isotopeCodePullDowns[i].currentIndexChanged.connect(partial(self._queueSetIsotopeCodes, spectrum, self.isotopeCodePullDowns[i].getText, i))

            row += 1
            self._pointCountsLabels[i] = Label(self, grid=(row, i + 1), vAlign='t', hAlign='l')

            row += 1
            self._dimensionTypesLabels[i] = Label(self, grid=(row, i + 1), vAlign='t', hAlign='l')

            row += 1
            self.spectralWidthsData[i] = ScientificDoubleSpinBox(self, grid=(row, i + 1), vAlign='t', hAlign='l', decimals=3, step=0.1)
            self.spectralWidthsData[i].valueChanged.connect(partial(self._queueSetSpectralWidths, spectrum, i,
                                                                    self.spectralWidthsData[i].textFromValue))

            row += 1
            self.spectralWidthsHzData[i] = ScientificDoubleSpinBox(self, grid=(row, i + 1), vAlign='t', hAlign='l', decimals=3, step=0.1)
            self.spectralWidthsHzData[i].valueChanged.connect(partial(self._queueSetSpectralWidthsHz, spectrum, i,
                                                                      self.spectralWidthsHzData[i].textFromValue))

            row += 1
            self.spectrometerFrequenciesData[i] = ScientificDoubleSpinBox(self, grid=(row, i + 1), vAlign='t', hAlign='l', decimals=3, step=0.1)
            self.spectrometerFrequenciesData[i].valueChanged.connect(partial(self._queueSetSpectrometerFrequencies, spectrum, i,
                                                                             self.spectrometerFrequenciesData[i].textFromValue))

            row += 1
            self.spectralReferencingData[i] = ScientificDoubleSpinBox(self, grid=(row, i + 1), vAlign='t', hAlign='l', decimals=3, step=0.1)
            self.spectralReferencingData[i].valueChanged.connect(partial(self._queueSetDimensionReferencing, spectrum, i,
                                                                         self.spectralReferencingData[i].textFromValue))

            row += 1
            self.spectralReferencingDataPoints[i] = ScientificDoubleSpinBox(self, grid=(row, i + 1), vAlign='t', hAlign='l', decimals=3, step=0.1)
            self.spectralReferencingDataPoints[i].valueChanged.connect(partial(self._queueSetPointDimensionReferencing, spectrum, i,
                                                                               self.spectralReferencingDataPoints[i].textFromValue))

            row += 1
            self.spectralAssignmentToleranceData[i] = ScientificDoubleSpinBox(self, grid=(row, i + 1), hAlign='l', decimals=3, step=0.1)
            self.spectralAssignmentToleranceData[i].valueChanged.connect(partial(self._queueSetAssignmentTolerances, spectrum, i,
                                                                                 self.spectralAssignmentToleranceData[i].textFromValue))

            row += 1
            self.spectralDoubleCursorOffset[i] = ScientificDoubleSpinBox(self, grid=(row, i + 1), hAlign='l', decimals=3, step=0.1)
            self.spectralDoubleCursorOffset[i].valueChanged.connect(partial(self._queueSetDoubleCursorOffset, spectrum, i,
                                                                            self.spectralDoubleCursorOffset[i].textFromValue))

            row += 1
            if i == 0:
                # only need 1 checkbox in the first column
                showFolded = spectrum.displayFoldedContours
                self.displayedFoldedContours = CheckBox(self, grid=(row, i + 1), vAlign='t')
                self.displayedFoldedContours.clicked.connect(partial(self._queueSetDisplayFoldedContours, spectrum, self.displayedFoldedContours.isChecked))

            row += 1
            self.foldingModesCheckBox[i] = CheckBox(self, grid=(row, i + 1), vAlign='t')
            self.foldingModesCheckBox[i].clicked.connect(partial(self._queueSetFoldingModes, spectrum, self.foldingModesCheckBox[i].isChecked, i))

            # max aliasing
            row += 1
            self.maxAliasingPullDowns[i] = PulldownList(self, grid=(row, i + 1), vAlign='t', )
            self.maxAliasingPullDowns[i].activated.connect(partial(self._queueSetMaxAliasing, spectrum, self.maxAliasingPullDowns[i].getText, i))

            # min aliasing
            row += 1
            self.minAliasingPullDowns[i] = PulldownList(self, grid=(row, i + 1), vAlign='t', )
            self.minAliasingPullDowns[i].activated.connect(partial(self._queueSetMinAliasing, spectrum, self.minAliasingPullDowns[i].getText, i))

        row += 1
        hLine = HLine(self, grid=(row, 0), gridSpan=(1, dimensions + 1), colour=getColours()[DIVIDER], height=15, divisor=2)
        hLine.setContentsMargins(5, 0, 0, 0)

        row += 1
        self.preferredAxisOrderPulldown = PulldownListCompoundWidget(self, labelText="Preferred Axis Order",
                                                                     grid=(row, 0), gridSpan=(1, dimensions + 1), vAlign='t')
        self.preferredAxisOrderPulldown.pulldownList.setCallback(partial(self._queueSetSpectrumOrderingComboIndex, spectrum))

        row += 1
        Spacer(self, 5, 5, QtWidgets.QSizePolicy.MinimumExpanding, QtWidgets.QSizePolicy.MinimumExpanding,
               grid=(row, dimensions + 1), gridSpan=(1, 1))

    def _fillPreferredWidget(self):
        """Fill the pullDown with the currently available permutations of the axis codes
        """
        specOrder = tuple(self.spectrum.preferredAxisOrdering) if self.spectrum.preferredAxisOrdering is not None else None

        ll = ['<None>']
        axisPerms = []
        axisOrder = []
        if self.mainWindow:
            # add permutations for the axes
            axisPerms = permutations([axisCode for axisCode in self.spectrum.axisCodes])
            axisOrder = tuple(permutations(list(range(len(self.spectrum.axisCodes)))))
            ll += [" ".join(ax for ax in perm) for perm in axisPerms]

        self.preferredAxisOrderPulldown.pulldownList.setData(ll)

        if specOrder is not None and self.mainWindow:
            specIndex = axisOrder.index(specOrder) + 1
            self.preferredAxisOrderPulldown.setIndex(specIndex)

    def _fillPreferredWidgetFromAxisTexts(self):
        """Fill the pullDown with the currently available permutations of the axis codes
        """
        specOrder = tuple(self.spectrum.preferredAxisOrdering) if self.spectrum.preferredAxisOrdering is not None else None

        axisCodeTexts = tuple([ss.text() for ss in self.axisCodeEdits])
        ll = ['<None>']
        axisPerms = []
        axisOrder = []
        if self.mainWindow:
            # add permutations for the axes
            axisPerms = permutations([axisCode for axisCode in axisCodeTexts])
            axisOrder = tuple(permutations(list(range(len(axisCodeTexts)))))
            ll += [" ".join(ax for ax in perm) for perm in axisPerms]

        self.preferredAxisOrderPulldown.pulldownList.setData(ll)

        if specOrder is not None and self.mainWindow:
            specIndex = axisOrder.index(specOrder) + 1
            self.preferredAxisOrderPulldown.setIndex(specIndex)

    @queueStateChange(_verifyPopupApply)
    def _queueSetSpectrumOrderingComboIndex(self, spectrum, item):
        if item:
            index = self.preferredAxisOrderPulldown.getIndex()

            axisOrder = tuple(permutations(list(range(len(spectrum.axisCodes)))))
            value = tuple(axisOrder[index - 1])
            if value != spectrum.preferredAxisOrdering:
                return partial(self._setSpectrumOrdering, spectrum, value)

    def _setSpectrumOrdering(self, spectrum, value):
        """Set the preferred axis ordering from the pullDown selection
        """
        spectrum.preferredAxisOrdering = value

    def _fillPullDowns(self):
        pass

    def _populateDimension(self):
        """Populate dimensions tab from self.spectrum
        Blocking to be performed by tab container
        """
        # clear all changes
        self._changes.clear()

        with self._changes.blockChanges():
            for i in range(self.dimensions):
                value = self.spectrum.axisCodes[i]
                self.axisCodeEdits[i].setText('<None>' if value is None else str(value))

                if self.spectrum.isotopeCodes[i] in self._isotopeList:
                    self.isotopeCodePullDowns[i].setIndex(self._isotopeList.index(self.spectrum.isotopeCodes[i]))

                self._pointCountsLabels[i].setText(str(self.spectrum.pointCounts[i]))
                self._dimensionTypesLabels[i].setText(self.spectrum.dimensionTypes[i])

                value = self.spectrum.spectralWidths[i]
                self.spectralWidthsData[i].setValue(value or 0.0)

                value = self.spectrum.spectralWidthsHz[i]
                self.spectralWidthsHzData[i].setValue(value or 0.0)

                value = self.spectrum.spectrometerFrequencies[i]
                self.spectrometerFrequenciesData[i].setValue(value or 0.0)

                value = self.spectrum.referenceValues[i]
                self.spectralReferencingData[i].setValue(value or 0.0)

                value = self.spectrum.referencePoints[i]
                self.spectralReferencingDataPoints[i].setValue(value or 0.0)

                value = self.spectrum.assignmentTolerances[i]
                self.spectralAssignmentToleranceData[i].setValue(value or 0.0)

                value = self.spectrum.doubleCrosshairOffsets[i]
                self.spectralDoubleCursorOffset[i].setValue(value or 0.0)

                if i == 0:
                    # hack just to show one
                    value = self.spectrum.displayFoldedContours
                    self.displayedFoldedContours.setChecked(value)

                fModes = self.spectrum.foldingModes
                dd = {'circular': False, 'mirror': True, None: False}
                self.foldingModesCheckBox[i].setChecked(dd[fModes[i]])

                # pullDown for min/max aliasing
                aliasLim = self.spectrum.visibleAliasingRange
                aliasMaxRange = list(range(MAXALIASINGRANGE, -1, -1))
                aliasMinRange = list(range(0, -MAXALIASINGRANGE - 1, -1))
                aliasMaxText = [str(aa) for aa in aliasMaxRange]
                aliasMinText = [str(aa) for aa in aliasMinRange]

                self.maxAliasingPullDowns[i].setData(aliasMaxText)

                if aliasLim[i][1] in aliasMaxRange:
                    index = aliasMaxRange.index(aliasLim[i][1])
                    self.maxAliasingPullDowns[i].setIndex(index)

                self.minAliasingPullDowns[i].setData(aliasMinText)

                if aliasLim[i][0] in aliasMinRange:
                    index = aliasMinRange.index(aliasLim[i][0])
                    self.minAliasingPullDowns[i].setIndex(index)

            self.preferredAxisOrderPulldown.setPreSelect(self._fillPreferredWidgetFromAxisTexts)

    def _getChangeState(self):
        """Get the change state from the parent widget
        """
        return self._parent._getChangeState()

    @queueStateChange(_verifyPopupApply)
    def _queueSetAssignmentTolerances(self, spectrum, dim, textFromValue, value):
        specValue = textFromValue(spectrum.assignmentTolerances[dim] or 0.0)  # this means they are not being set
        if textFromValue(value) != specValue:
            return partial(self._setAssignmentTolerances, spectrum, dim, value)

    def _setAssignmentTolerances(self, spectrum, dim, value):
        assignmentTolerances = list(spectrum.assignmentTolerances)
        assignmentTolerances[dim] = float(value)
        spectrum.assignmentTolerances = assignmentTolerances

    @queueStateChange(_verifyPopupApply)
    def _queueSetDoubleCursorOffset(self, spectrum, dim, textFromValue, value):
        specValue = textFromValue(spectrum.doubleCrosshairOffsets[dim] or 0.0)
        if textFromValue(value) != specValue:
            return partial(self._setDoubleCursorOffset, spectrum, dim, value)

    def _setDoubleCursorOffset(self, spectrum, dim, value):
        doubleCrosshairOffsets = list(spectrum.doubleCrosshairOffsets)
        doubleCrosshairOffsets[dim] = float(value)
        spectrum.doubleCrosshairOffsets = doubleCrosshairOffsets

    @queueStateChange(_verifyPopupApply)
    def _queueSetAxisCodes(self, spectrum, valueGetter, dim):
        value = valueGetter()
        if value != spectrum.axisCodes[dim]:
            return partial(self._setAxisCodes, spectrum, dim, value)

        # repopulate the preferred axis order pulldown
        self._fillPreferredWidgetFromAxisTexts()

    def _setAxisCodes(self, spectrum, dim, value):
        axisCodes = list(spectrum.axisCodes)
        axisCodes[dim] = str(value)
        spectrum.axisCodes = axisCodes
        showWarning('Change Axis Code', 'Caution is advised when changing axis codes\n'
                                        'It can adversely affect spectrumDisplays and peak/integral/multiplet lists.')

    @queueStateChange(_verifyPopupApply)
    def _queueSetIsotopeCodes(self, spectrum, valueGetter, dim):
        value = valueGetter()
        if value != spectrum.isotopeCodes[dim]:
            return partial(self._setIsotopeCodes, spectrum, dim, value)

    def _setIsotopeCodes(self, spectrum, dim, value):
        isotopeCodes = list(spectrum.isotopeCodes)
        isotopeCodes[dim] = str(value)
        spectrum.isotopeCodes = isotopeCodes
        showWarning('Change Isotope Code', 'Caution is advised when changing isotope codes\n'
                                           'It can adversely affect spectrumDisplays and peak/integral/multiplet lists.')

    #~~~~~~~~~~~~~~~~~~~~~~~~~~~~~~~~~~~~~~~~~~~~~~~~~~~~~~~~~~~~~~~~~~~~~~~~~~~~~

    @queueStateChange(_verifyPopupApply)
    def _queueSetSpectralWidths(self, spectrum, dim, textFromValue, value):
        specValue = textFromValue(spectrum.spectralWidths[dim])
        if textFromValue(value) != specValue:
            return partial(self._setSpectralWidths, spectrum, dim, value)

    def _setSpectralWidths(self, spectrum, dim, value):
        spectralWidths = list(spectrum.spectralWidths)
        spectralWidths[dim] = float(value)
        spectrum.spectralWidths = spectralWidths

    @queueStateChange(_verifyPopupApply)
    def _queueSetSpectralWidthsHz(self, spectrum, dim, textFromValue, value):
        specValue = textFromValue(spectrum.spectralWidthsHz[dim])
        if textFromValue(value) != specValue:
            return partial(self._setSpectralWidthsHz, spectrum, dim, value)

    def _setSpectralWidthsHz(self, spectrum, dim, value):
        spectralWidthsHz = list(spectrum.spectralWidthsHz)
        spectralWidthsHz[dim] = float(value)
        spectrum.spectralWidthsHz = spectralWidthsHz

    @queueStateChange(_verifyPopupApply)
    def _queueSetSpectrometerFrequencies(self, spectrum, dim, textFromValue, value):
        specValue = textFromValue(spectrum.spectrometerFrequencies[dim])
        if textFromValue(value) != specValue:
            return partial(self._setSpectrometerFrequencies, spectrum, dim, value)

    def _setSpectrometerFrequencies(self, spectrum, dim, value):
        spectrometerFrequencies = list(spectrum.spectrometerFrequencies)
        spectrometerFrequencies[dim] = float(value)
        spectrum.spectrometerFrequencies = spectrometerFrequencies

    #~~~~~~~~~~~~~~~~~~~~~~~~~~~~~~~~~~~~~~~~~~~~~~~~~~~~~~~~~~~~~~~~~~~~~~~~~~~~~

    @queueStateChange(_verifyPopupApply)
    def _queueSetDimensionReferencing(self, spectrum, dim, textFromValue, value):
        specValue = textFromValue(spectrum.referenceValues[dim])
        if textFromValue(value) != specValue:
            return partial(self._setDimensionReferencing, spectrum, dim, value)

    def _setDimensionReferencing(self, spectrum, dim, value):
        spectrumReferencing = list(spectrum.referenceValues)
        spectrumReferencing[dim] = float(value)
        spectrum.referenceValues = spectrumReferencing

    @queueStateChange(_verifyPopupApply)
    def _queueSetPointDimensionReferencing(self, spectrum, dim, textFromValue, value):
        specValue = textFromValue(spectrum.referencePoints[dim] or 0.0)
        if textFromValue(value) != specValue:
            return partial(self._setPointDimensionReferencing, spectrum, dim, value)

    def _setPointDimensionReferencing(self, spectrum, dim, value):
        spectrumReferencing = list(spectrum.referencePoints)
        spectrumReferencing[dim] = float(value)
        spectrum.referencePoints = spectrumReferencing

    @queueStateChange(_verifyPopupApply)
    def _queueSetMinAliasing(self, spectrum, valueGetter, dim):
        minValue = int(valueGetter())
        if minValue != spectrum.visibleAliasingRange[dim][0]:
            returnVal = partial(self._setMinAliasing, self.spectrum, dim, minValue)
            maxValue = self.maxAliasingPullDowns[dim].get()
            if isinstance(maxValue, int) and isinstance(minValue, int) and minValue > maxValue:
                self.maxAliasingPullDowns[dim].select(str(minValue))
            return returnVal

    def _setMinAliasing(self, spectrum, dim, value):
        alias = list(spectrum.visibleAliasingRange)
        value = int(value)

        alias[dim] = (value, max(alias[dim][1], value))
        spectrum.visibleAliasingRange = tuple(alias)

    @queueStateChange(_verifyPopupApply)
    def _queueSetMaxAliasing(self, spectrum, valueGetter, dim):
        maxValue = int(valueGetter())
        if maxValue != spectrum.visibleAliasingRange[dim][1]:
            returnVal = partial(self._setMaxAliasing, spectrum, dim, maxValue)
            minValue = self.minAliasingPullDowns[dim].get()
            if isinstance(maxValue, int) and isinstance(minValue, int) and maxValue < minValue:
                self.minAliasingPullDowns[dim].select(str(maxValue))
            return returnVal

    def _setMaxAliasing(self, spectrum, dim, value):
        alias = list(spectrum.visibleAliasingRange)
        value = int(value)
        alias[dim] = (min(alias[dim][0], value), value)
        spectrum.visibleAliasingRange = tuple(alias)

    @queueStateChange(_verifyPopupApply)
    def _queueSetFoldingModes(self, spectrum, valueGetter, dim):
        dd = {True: 'mirror', False: 'circular', None: None}
        value = dd[valueGetter()]
        if value != spectrum.foldingModes[dim]:
            return partial(self._setFoldingModes, spectrum, dim, value)

    def _setFoldingModes(self, spectrum, dim, value):
        folding = list(spectrum.foldingModes)
        folding[dim] = value
        spectrum.foldingModes = tuple(folding)

    @queueStateChange(_verifyPopupApply)
    def _queueSetDisplayFoldedContours(self, spectrum, valueGetter):
        value = valueGetter()
        if value != spectrum.displayFoldedContours:
            return partial(self._setDisplayFoldedContours, spectrum, value)

    def _setDisplayFoldedContours(self, spectrum, value):
        spectrum.displayFoldedContours = bool(value)


class ContoursTab(Widget):

    def __init__(self, parent=None, mainWindow=None, spectrum=None, showCopyOptions=False, copyToSpectra=None):

        super().__init__(parent, setLayout=True, spacing=DEFAULTSPACING)

        self._parent = parent
        self.mainWindow = mainWindow
        self.application = mainWindow.application
        self.preferences = self.application.preferences

        # check that the spectrum and the copyToSpectra list are correctly defined
        getByPid = self.application.project.getByPid
        self.spectrum = getByPid(spectrum) if isinstance(spectrum, str) else spectrum
        if not isinstance(self.spectrum, (Spectrum, type(None))):
            raise TypeError('spectrum must be of type Spectrum or None')

        if not isinstance(copyToSpectra, (Iterable, type(None))):
            raise TypeError('copyToSpectra must be of type Iterable/None')
        if copyToSpectra:
            self._copyToSpectra = [getByPid(spectrum) if isinstance(spectrum, str) else spectrum for spectrum in copyToSpectra]
            for spec in self._copyToSpectra:
                if not isinstance(spec, (Spectrum, type(None))):
                    raise TypeError('copyToSpectra is not defined correctly.')
        else:
            self._copyToSpectra = None

        # store the options for which spectra to copy to when clicking the copy button (if active)
        self._showCopyOptions = showCopyOptions

        self._changes = ChangeDict()
        self._copyWidgetSet = set()

        row = 0
        col = 1
        self._checkBoxCol = 4

        #GST adds a correctly sized right margin
        Spacer(self, 5, 1, QtWidgets.QSizePolicy.Minimum, QtWidgets.QSizePolicy.Minimum,
               grid=(row, 3))
        self.layout().addItem(QtWidgets.QSpacerItem(0, 10), row, col)

        # if showCopyOptions:
        copyLabel = Label(self, text="Copy Selected\nAttribute", grid=(row, self._checkBoxCol), vAlign='t', hAlign='l')
        self._addToCopyWidgetSet(copyLabel)

        row += 1
        self._topRow = row
        linkContoursLabel = Label(self, text="Link Contours", grid=(row, col), vAlign='t', hAlign='l')
        self.linkContoursCheckBox = CheckBox(self, grid=(row, col + 1), checked=True, vAlign='t', hAlign='l')

        row += 1
        positiveContoursLabel = Label(self, text="Show Positive Contours", grid=(row, col), vAlign='t', hAlign='l')
        self.positiveContoursCheckBox = CheckBox(self, grid=(row, col + 1), vAlign='t', hAlign='l')
        self.positiveContoursCheckBox.stateChanged.connect(partial(self._queueChangePositiveContourDisplay, spectrum))

        row += 1
        positiveContourBaseLabel = Label(self, text="Positive Base Level", grid=(row, col), vAlign='c', hAlign='l')
        self.positiveContourBaseData = ScientificDoubleSpinBox(self, grid=(row, col + 1), vAlign='t', min=0.1, max=1e12)
        self.positiveContourBaseData.valueChanged.connect(partial(self._queueChangePositiveContourBase, spectrum, self.positiveContourBaseData.textFromValue))

        # Changed to get less quickly to zero - but DoubleSpinBox is NOT right for this
        self.positiveContourBaseData.setSingleStep(self.positiveContourBaseData.value() * 0.1)

        row += 1
        positiveMultiplierLabel = Label(self, text="Positive Multiplier", grid=(row, col), vAlign='c', hAlign='l')
        self.positiveMultiplierData = ScientificDoubleSpinBox(self, grid=(row, col + 1), vAlign='t', min=0.0, decimals=3, step=0.01)
        self.positiveMultiplierData.valueChanged.connect(partial(self._queueChangePositiveContourFactor, spectrum, self.positiveMultiplierData.textFromValue))

        row += 1
        positiveContourCountLabel = Label(self, text="Number of positive contours", grid=(row, col), vAlign='c', hAlign='l')
        self.positiveContourCountData = Spinbox(self, grid=(row, col + 1), vAlign='t', min=1)
        self.positiveContourCountData.valueChanged.connect(partial(self._queueChangePositiveContourCount, spectrum))

        row += 1
        positiveContourColourLabel = Label(self, text="Positive Contour Colour", grid=(row, col), vAlign='c', hAlign='l')
        self.positiveColourBox = PulldownList(self, grid=(row, col + 1), vAlign='t')
        self.negativeColourBox = PulldownList(self, grid=(row, col + 1), vAlign='t')

        # populate initial pulldown
        spectrumColourKeys = list(spectrumColours.keys())
        fillColourPulldown(self.positiveColourBox, allowAuto=False, includeGradients=True)
        fillColourPulldown(self.negativeColourBox, allowAuto=False, includeGradients=True)

        self.positiveColourButton = Button(self, grid=(row, col + 2), vAlign='t', hAlign='l',
                                           icon='icons/colours', hPolicy='fixed')
        self.positiveColourButton.clicked.connect(partial(self._queueChangePosSpectrumColour, spectrum))

        row += 1
        negativeContoursLabel = Label(self, text="Show Negative Contours", grid=(row, col), vAlign='c', hAlign='l')
        self.negativeContoursCheckBox = CheckBox(self, grid=(row, col + 1), vAlign='t', hAlign='l')
        # self.negativeContoursCheckBox.setChecked(self.spectrum.includeNegativeContours)
        self.negativeContoursCheckBox.stateChanged.connect(partial(self._queueChangeNegativeContourDisplay, spectrum))

        row += 1
        negativeContourBaseLabel = Label(self, text="Negative Base Level", grid=(row, col), vAlign='c', hAlign='l')
        self.negativeContourBaseData = ScientificDoubleSpinBox(self, grid=(row, col + 1), vAlign='t', min=-1e12, max=-0.1)

        self.negativeContourBaseData.valueChanged.connect(partial(self._queueChangeNegativeContourBase, spectrum, self.negativeContourBaseData.textFromValue))

        # Changed to get less quickly to zero - but DoubleSpinBox is NOT right for this
        self.negativeContourBaseData.setSingleStep((self.negativeContourBaseData.value() * -1) * 0.1)

        row += 1
        negativeMultiplierLabel = Label(self, text="Negative Multiplier", grid=(row, col), vAlign='c', hAlign='l')
        self.negativeMultiplierData = ScientificDoubleSpinBox(self, grid=(row, col + 1), vAlign='t', min=0.0, decimals=3, step=0.01)
        self.negativeMultiplierData.valueChanged.connect(partial(self._queueChangeNegativeContourFactor, spectrum, self.negativeMultiplierData.textFromValue))

        row += 1
        negativeContourCountLabel = Label(self, text="Number of negative contours", grid=(row, col), vAlign='c', hAlign='l')
        self.negativeContourCountData = Spinbox(self, grid=(row, col + 1), vAlign='t', min=1)
        self.negativeContourCountData.valueChanged.connect(partial(self._queueChangeNegativeContourCount, spectrum))

        row += 1
        negativeContourColourLabel = Label(self, text="Negative Contour Colour", grid=(row, col), vAlign='c', hAlign='l')

        self.positiveColourBox.currentIndexChanged.connect(partial(self._queueChangePosColourComboIndex, spectrum))
        self.negativeColourBox.currentIndexChanged.connect(partial(self._queueChangeNegColourComboIndex, spectrum))

        self.negativeColourButton = Button(self, grid=(row, col + 2), icon='icons/colours', hPolicy='fixed',
                                           vAlign='t', hAlign='l')
        self.negativeColourButton.clicked.connect(partial(self._queueChangeNegSpectrumColour, spectrum))

        # move to the correct row
        self.getLayout().addWidget(self.negativeColourBox, row, col + 1)

        # if showCopyOptions:
        # add a column of checkBoxes on the left for copying across spectra
        self._copyList = (self._copyLinkContours,
                          self._copyShowPositive,
                          self._copyPositiveBaseLevel,
                          self._copyPositiveMultiplier,
                          self._copyPositiveContours,
                          self._copyPositiveContourColour,
                          self._copyShowNegative,
                          self._copyNegativeBaseLevel,
                          self._copyNegativeMultiplier,
                          self._copyNegativeContours,
                          self._copyNegativeContourColour)

        self._copyCheckBoxes = []

        # add the checkboxes and keep a list of selected in the preferences (so it will be saved)
        if self.preferences.general._copySpectraSettingsNd and len(self.preferences.general._copySpectraSettingsNd) == len(self._copyList):
            # read existing settings
            for rr, opt in enumerate(self._copyList):
                thisCheckBox = CheckBox(self, grid=(rr + self._topRow, self._checkBoxCol),
                                        checkable=True, checked=self.preferences.general._copySpectraSettingsNd[rr], hAlign='c')
                self._copyCheckBoxes.append(thisCheckBox)
                thisCheckBox.setCallback(partial(self._copyButtonClicked, thisCheckBox, rr))

                self._addToCopyWidgetSet(thisCheckBox)
        else:
            # create a new list in preferences
            self.preferences.general._copySpectraSettingsNd = [True] * len(self._copyList)
            for rr, opt in enumerate(self._copyList):
                thisCheckBox = CheckBox(self, grid=(rr + self._topRow, self._checkBoxCol),
                                        checkable=True, checked=True, hAlign='c')
                self._copyCheckBoxes.append(thisCheckBox)
                thisCheckBox.setCallback(partial(self._copyButtonClicked, thisCheckBox, rr))

                self._addToCopyWidgetSet(thisCheckBox)

        # add the spectrum selection pulldown to the bottom and a copy action button
        self._copyToSpectraPullDown = PulldownListCompoundWidget(self, labelText="Copy to",
                                                                 grid=(len(self._copyList) + self._topRow, 0),
                                                                 gridSpan=(1, self._checkBoxCol + 1), vAlign='t', hAlign='r')
        self._copyButton = Button(self, text='Copy', grid=(len(self._copyList) + self._topRow + 1, self._checkBoxCol), hAlign='r',
                                  callback=self._copyActionClicked)

        self._addToCopyWidgetSet(self._copyToSpectraPullDown)
        self._addToCopyWidgetSet(self._copyButton)

        # end showCopyList widgets

        row += 1
        Spacer(self, 5, 5, QtWidgets.QSizePolicy.MinimumExpanding, QtWidgets.QSizePolicy.MinimumExpanding,
               grid=(row + 3, col + 1), gridSpan=(1, 1))

    def _updateSpectra(self, spectrum, copyToSpectra):
        # check that the spectrum and the copyToSpectra list are correctly defined
        getByPid = self.application.project.getByPid
        self.spectrum = getByPid(spectrum) if isinstance(spectrum, str) else spectrum
        if not isinstance(self.spectrum, (Spectrum, type(None))):
            raise TypeError('spectrum must be of type Spectrum or None')

        if not isinstance(copyToSpectra, (Iterable, type(None))):
            raise TypeError('copyToSpectra must be of type Iterable/None')
        if copyToSpectra:
            self._copyToSpectra = [getByPid(spectrum) if isinstance(spectrum, str) else spectrum for spectrum in copyToSpectra]
            for spec in self._copyToSpectra:
                if not isinstance(spec, (Spectrum, type(None))):
                    raise TypeError('copyToSpectra is not defined correctly.')
        else:
            self._copyToSpectra = None

    def _addToCopyWidgetSet(self, widget):
        """Add widgets to a set so that we can set visible/invisible at any time
        """
        if not self._copyWidgetSet:
            self._copyWidgetSet = set()
        self._copyWidgetSet.add(widget)
        widget.setVisible(self._showCopyOptions)

    def _setContourLevels(self):
        """Estimate the contour levels for the current spectrum
        """
        posBase, negBase, posMult, negMult, posLevels, negLevels = getContourLevelsFromNoise(self.spectrum, setNoiseLevel=False,
                                                                                             setPositiveContours=self.setPositiveContours.isChecked(),
                                                                                             setNegativeContours=self.setNegativeContours.isChecked(),
                                                                                             useSameMultiplier=self.setUseSameMultiplier.isChecked(),
                                                                                             useDefaultLevels=self.setDefaults.isChecked(),
                                                                                             useDefaultMultiplier=self.setDefaults.isChecked())

        # put the new values into the widgets (will queue changes)
        if posBase:
            self.positiveContourBaseData.setValue(posBase)
        if negBase:
            self.negativeContourBaseData.setValue(negBase)
        if posMult:
            self.positiveMultiplierData.setValue(posMult)
        if negMult:
            self.negativeMultiplierData.setValue(negMult)
        if posLevels:
            self.positiveContourCountData.setValue(posLevels)
        if negLevels:
            self.negativeContourCountData.setValue(negLevels)

    def _fillPullDowns(self):
        fillColourPulldown(self.positiveColourBox, allowAuto=False, includeGradients=True)
        fillColourPulldown(self.negativeColourBox, allowAuto=False, includeGradients=True)

    def _populateColour(self):
        """Populate colour tab from self.spectrum
        Blocking to be performed by tab container
        """
        # clear all changes
        self._changes.clear()

        with self._changes.blockChanges():
            self.positiveContoursCheckBox.setChecked(self.spectrum.includePositiveContours)
            self.positiveContourBaseData.setValue(self.spectrum.positiveContourBase)
            self.positiveMultiplierData.setValue(float(self.spectrum.positiveContourFactor))
            self.positiveContourCountData.setValue(int(self.spectrum.positiveContourCount))
            _setColourPulldown(self.positiveColourBox, self.spectrum.positiveContourColour)

            self.negativeContoursCheckBox.setChecked(self.spectrum.includeNegativeContours)
            self.negativeContourBaseData.setValue(-abs(self.spectrum.negativeContourBase))
            self.negativeMultiplierData.setValue(self.spectrum.negativeContourFactor)
            self.negativeContourCountData.setValue(self.spectrum.negativeContourCount)
            _setColourPulldown(self.negativeColourBox, self.spectrum.negativeContourColour)

        self._populateCheckBoxes()

    def _getChangeState(self):
        """Get the change state from the parent widget
        """
        return self._parent._getChangeState()

    def _populateCheckBoxes(self):
        """Populate the checkbox from preferences and fill the pullDown from the list of spectra
        """
        if not hasattr(self, '_copyCheckBoxes'):
            return

        with self._changes.blockChanges():
            checkBoxList = self.preferences.general._copySpectraSettingsNd
            if checkBoxList:
                for cc, checkBox in enumerate(checkBoxList):
                    state = checkBoxList[cc]
                    self._copyCheckBoxes[cc].setChecked(state)

            if self._copyToSpectra:
                texts = [SELECTND] + [spectrum.pid for spectrum in self._copyToSpectra if spectrum != self.spectrum]
                self._copyToSpectraPullDown.modifyTexts(texts)

    def _cleanWidgetQueue(self):
        """Clean the items from the stateChange queue
        """
        self._changes.clear()

    @queueStateChange(_verifyPopupApply)
    def _queueChangePositiveContourDisplay(self, spectrum, state):
        if (state == QtCore.Qt.Checked) != spectrum.includePositiveContours:
            return partial(self._changePositiveContourDisplay, spectrum, state)

    def _changePositiveContourDisplay(self, spectrum, state):
        if state == QtCore.Qt.Checked:
            spectrum.includePositiveContours = True
            for spectrumView in spectrum.spectrumViews:
                spectrumView.displayPositiveContours = True
        else:
            self.spectrum.includePositiveContours = False
            for spectrumView in spectrum.spectrumViews:
                spectrumView.displayPositiveContours = False

    @queueStateChange(_verifyPopupApply)
    def _queueChangeNegativeContourDisplay(self, spectrum, state):
        if (state == QtCore.Qt.Checked) != spectrum.includeNegativeContours:
            return partial(self._changeNegativeContourDisplay, spectrum, state)

    def _changeNegativeContourDisplay(self, spectrum, state):
        if state == QtCore.Qt.Checked:
            spectrum.includeNegativeContours = True
            for spectrumView in spectrum.spectrumViews:
                spectrumView.displayNegativeContours = True
        else:
            spectrum.includeNegativeContours = False
            for spectrumView in spectrum.spectrumViews:
                spectrumView.displayNegativeContours = False

    @queueStateChange(_verifyPopupApply)
    def _queueChangePositiveContourBase(self, spectrum, textFromValue, value):
        specValue = textFromValue(spectrum.positiveContourBase)
        if value >= 0 and textFromValue(value) != specValue:
            returnVal = partial(self._changePositiveContourBase, spectrum, value)
        else:
            returnVal = None

        # check linked attribute
        if self.linkContoursCheckBox.isChecked():
            self.negativeContourBaseData.set(-value)
        return returnVal

    def _changePositiveContourBase(self, spectrum, value):
        spectrum.positiveContourBase = float(value)

    @queueStateChange(_verifyPopupApply)
    def _queueChangePositiveContourFactor(self, spectrum, textFromValue, value):
        specValue = textFromValue(spectrum.positiveContourFactor)
        if value >= 0 and textFromValue(value) != specValue:
            returnVal = partial(self._changePositiveContourFactor, spectrum, value)
        else:
            returnVal = None

        # check linked attribute
        if self.linkContoursCheckBox.isChecked():
            self.negativeMultiplierData.set(value)
        return returnVal

    def _changePositiveContourFactor(self, spectrum, value):
        spectrum.positiveContourFactor = float(value)

    @queueStateChange(_verifyPopupApply)
    def _queueChangePositiveContourCount(self, spectrum, value):
        if value > 0 and value != spectrum.positiveContourCount:
            returnVal = partial(self._changePositiveContourCount, spectrum, value)
        else:
            returnVal = None

        # check linked attribute
        if self.linkContoursCheckBox.isChecked():
            self.negativeContourCountData.set(value)
        return returnVal

    def _changePositiveContourCount(self, spectrum, value):
        spectrum.positiveContourCount = int(value)

    @queueStateChange(_verifyPopupApply)
    def _queueChangeNegativeContourBase(self, spectrum, textFromValue, value):
        specValue = textFromValue(spectrum.negativeContourBase)
        if value <= 0 and textFromValue(value) != specValue:
            returnVal = partial(self._changeNegativeContourBase, spectrum, value)
        else:
            returnVal = None

        # check linked attribute
        if self.linkContoursCheckBox.isChecked():
            self.positiveContourBaseData.set(-value)
        return returnVal

    def _changeNegativeContourBase(self, spectrum, value):
        # force to be negative
        value = -abs(value)
        spectrum.negativeContourBase = float(value)

    @queueStateChange(_verifyPopupApply)
    def _queueChangeNegativeContourFactor(self, spectrum, textFromValue, value):
        specValue = textFromValue(spectrum.negativeContourFactor)
        if value >= 0 and textFromValue(value) != specValue:
            returnVal = partial(self._changeNegativeContourFactor, spectrum, value)
        else:
            returnVal = None

        # check linked attribute
        if self.linkContoursCheckBox.isChecked():
            self.positiveMultiplierData.set(value)
        return returnVal

    def _changeNegativeContourFactor(self, spectrum, value):
        spectrum.negativeContourFactor = float(value)

    @queueStateChange(_verifyPopupApply)
    def _queueChangeNegativeContourCount(self, spectrum, value):
        if value > 0 and value != spectrum.negativeContourCount:
            returnVal = partial(self._changeNegativeContourCount, spectrum, value)
        else:
            returnVal = None

        # check linked attribute
        if self.linkContoursCheckBox.isChecked():
            self.positiveContourCountData.set(value)
        return returnVal

    def _changeNegativeContourCount(self, spectrum, value):
        spectrum.negativeContourCount = int(value)

    # spectrum positiveContourColour button and pulldown
    def _queueChangePosSpectrumColour(self, spectrum):
        dialog = ColourDialog(self)
        newColour = dialog.getColor()
        if newColour is not None:
            addNewColour(newColour)
            self._parent._fillPullDowns()
            self.positiveColourBox.setCurrentText(spectrumColours[newColour.name()])

    @queueStateChange(_verifyPopupApply)
    def _queueChangePosColourComboIndex(self, spectrum, value):
        if value >= 0:
            colName = colourNameNoSpace(self.positiveColourBox.getText())
            if colName in spectrumColours.values():
                colName = list(spectrumColours.keys())[list(spectrumColours.values()).index(colName)]
            if colName != spectrum.positiveContourColour:
                # and list(spectrumColours.keys())[value] != spectrum.positiveContourColour:
                return partial(self._changePosColourComboIndex, spectrum, value)

    def _changePosColourComboIndex(self, spectrum, value):
        colName = colourNameNoSpace(self.positiveColourBox.currentText())
        if colName in spectrumColours.values():
            newColour = list(spectrumColours.keys())[list(spectrumColours.values()).index(colName)]
        else:
            newColour = colName

        if newColour:
            spectrum.positiveContourColour = newColour

    # spectrum negativeContourColour button and pulldown
    def _queueChangeNegSpectrumColour(self, spectrum):
        dialog = ColourDialog(self)
        newColour = dialog.getColor()
        if newColour is not None:
            addNewColour(newColour)
            self._parent._fillPullDowns()
            self.negativeColourBox.setCurrentText(spectrumColours[newColour.name()])

    @queueStateChange(_verifyPopupApply)
    def _queueChangeNegColourComboIndex(self, spectrum, value):
        if value >= 0:
            colName = colourNameNoSpace(self.negativeColourBox.getText())
            if colName in spectrumColours.values():
                colName = list(spectrumColours.keys())[list(spectrumColours.values()).index(colName)]
            if colName != spectrum.negativeContourColour:
                # and list(spectrumColours.keys())[value] != spectrum.negativeContourColour:
                return partial(self._changeNegColourComboIndex, spectrum, value)

    def _changeNegColourComboIndex(self, spectrum, value):
        colName = colourNameNoSpace(self.negativeColourBox.currentText())
        if colName in spectrumColours.values():
            newColour = list(spectrumColours.keys())[list(spectrumColours.values()).index(colName)]
        else:
            newColour = colName

        if newColour:
            spectrum.negativeContourColour = newColour

    # methods for copying the spectrum attributes to the others in the pulldown
    # should be contained within the undo/revert mechanism

    def _copyLinkContours(self, fromSpectrumTab):
        state = fromSpectrumTab.linkContoursCheckBox.get()
        self.linkContoursCheckBox.set(state)

    def _copyShowPositive(self, fromSpectrumTab):
        state = fromSpectrumTab.positiveContoursCheckBox.get()
        self.positiveContoursCheckBox.set(state)

    def _copyPositiveBaseLevel(self, fromSpectrumTab):
        value = fromSpectrumTab.positiveContourBaseData.get()
        self.positiveContourBaseData.set(value)

    def _copyPositiveMultiplier(self, fromSpectrumTab):
        value = fromSpectrumTab.positiveMultiplierData.get()
        self.positiveMultiplierData.set(value)

    def _copyPositiveContours(self, fromSpectrumTab):
        value = fromSpectrumTab.positiveContourCountData.get()
        self.positiveContourCountData.set(value)

    def _copyPositiveContourColour(self, fromSpectrumTab):
        name = fromSpectrumTab.positiveColourBox.currentText()
        colour = getSpectrumColour(name, defaultReturn='#')
        _setColourPulldown(self.positiveColourBox, colour)

    def _copyShowNegative(self, fromSpectrumTab):
        state = fromSpectrumTab.negativeContoursCheckBox.get()
        self.negativeContoursCheckBox.set(state)

    def _copyNegativeBaseLevel(self, fromSpectrumTab):
        value = fromSpectrumTab.negativeContourBaseData.get()
        self.negativeContourBaseData.set(value)

    def _copyNegativeMultiplier(self, fromSpectrumTab):
        value = fromSpectrumTab.negativeMultiplierData.get()
        self.negativeMultiplierData.set(value)

    def _copyNegativeContours(self, fromSpectrumTab):
        value = fromSpectrumTab.negativeContourCountData.get()
        self.negativeContourCountData.set(value)

    def _copyNegativeContourColour(self, fromSpectrumTab):
        name = fromSpectrumTab.negativeColourBox.currentText()
        colour = getSpectrumColour(name, defaultReturn='#')
        _setColourPulldown(self.negativeColourBox, colour)

    def _copyButtonClicked(self, checkBox, checkBoxIndex, state):
        """Set the state of the checkBox in preferences
        """
        checkBoxList = self.preferences.general._copySpectraSettingsNd
        if checkBoxList and checkBoxIndex < len(checkBoxList):
            checkBoxList[checkBoxIndex] = state

    def _copyActionClicked(self):
        """Copy action clicked - call the copy method from the parent Tab widget
        """
        if self._showCopyOptions:
            toSpectraPids = self._copyToSpectraPullDown.getText()
            if toSpectraPids == SELECTND:
                toSpectra = [spectrum for spectrum in self._copyToSpectra if spectrum != self.spectrum]
            else:
                toSpectra = [self.application.project.getByPid(toSpectraPids)]

            # call the parent tab copy action
            self._parent.copySpectra(self.spectrum, toSpectra)

    def _copySpectrumAttributes(self, fromSpectrumTab):
        """Copy the attributes to the other spectra
        """
        if self._showCopyOptions:
            checkBoxList = self.preferences.general._copySpectraSettingsNd
            if checkBoxList and len(checkBoxList) == len(self._copyList):
                for cc, copyFunc in enumerate(self._copyList):
                    # call the copy function if checked
                    if checkBoxList[cc] and self.spectrum and fromSpectrumTab.spectrum:
                        copyFunc(fromSpectrumTab)

    def setCopyOptionsVisible(self, value):
        """Show/hide the copyOptions widgets
        """
        if not isinstance(value, bool):
            raise TypeError('Error: value must be a boolean')

        self._showCopyOptions = value
        for widg in self._copyWidgetSet:
            widg.setVisible(value)


class ColourTab(Widget):
    def __init__(self, parent=None, mainWindow=None, spectrum=None, item=None, colourOnly=False,
                 showCopyOptions=False, copyToSpectra=None):

        super().__init__(parent, setLayout=True, spacing=DEFAULTSPACING)

        self._parent = parent
        self.mainWindow = mainWindow
        self.application = self.mainWindow.application
        self.project = self.mainWindow.project
        self.preferences = self.application.preferences

        # check that the spectrum and the copyToSpectra list are correctly defined
        getByPid = self.application.project.getByPid
        self.spectrum = getByPid(spectrum) if isinstance(spectrum, str) else spectrum
        if not isinstance(self.spectrum, (Spectrum, type(None))):
            raise TypeError('spectrum must be of type Spectrum or None')

        if not isinstance(copyToSpectra, (Iterable, type(None))):
            raise TypeError('copyToSpectra must be of type Iterable/None')
        if copyToSpectra:
            self._copyToSpectra = [getByPid(spectrum) if isinstance(spectrum, str) else spectrum for spectrum in copyToSpectra]
            for spec in self._copyToSpectra:
                if not isinstance(spec, (Spectrum, type(None))):
                    raise TypeError('copyToSpectra is not defined correctly.')
        else:
            self._copyToSpectra = None

        self.item = item
        self.spectrum = spectrum
        self._changes = ChangeDict()
        self.atomCodes = ()

        self._showCopyOptions = showCopyOptions

        self._copyWidgetSet = set()
        self._topRow = 7
        self._checkBoxCol = 4

        # if showCopyOptions:
        copyLabel = Label(self, text="Copy Selected\nAttribute", grid=(self._topRow - 1, self._checkBoxCol), vAlign='t', hAlign='l')
        self._addToCopyWidgetSet(copyLabel)

        Label(self, text="Colour", vAlign='t', hAlign='l', grid=(7, 0))
        self.positiveColourBox = PulldownList(self, vAlign='t', grid=(7, 1))

        # populate initial pulldown
        fillColourPulldown(self.positiveColourBox, allowAuto=False, includeGradients=True)
        self.positiveColourBox.currentIndexChanged.connect(partial(self._queueChangeSliceComboIndex, spectrum))

        # add a colour dialog button
        self.colourButton = Button(self, vAlign='t', hAlign='l', grid=(7, 2),
                                   icon='icons/colours', hPolicy='fixed')
        self.colourButton.clicked.connect(partial(self._queueSetSpectrumColour, spectrum))

        self._copyList = (self._copyPositiveContourColour,
                          )

        self._copyCheckBoxes = []

        # add the checkboxes and keep a list of selected in the preferences (so it will be saved)
        if self.preferences.general._copySpectraSettings1d and len(self.preferences.general._copySpectraSettings1d) == len(self._copyList):
            # read existing settings
            for rr, opt in enumerate(self._copyList):
                thisCheckBox = CheckBox(self, grid=(rr + self._topRow, self._checkBoxCol),
                                        checkable=True, checked=self.preferences.general._copySpectraSettings1d[rr], hAlign='c')
                self._copyCheckBoxes.append(thisCheckBox)
                thisCheckBox.setCallback(partial(self._copyButtonClicked, thisCheckBox, rr))

                self._addToCopyWidgetSet(thisCheckBox)
        else:
            # create a new list in preferences
            self.preferences.general._copySpectraSettings1d = [True] * len(self._copyList)
            for rr, opt in enumerate(self._copyList):
                thisCheckBox = CheckBox(self, grid=(rr + self._topRow, self._checkBoxCol),
                                        checkable=True, checked=True, hAlign='c')
                self._copyCheckBoxes.append(thisCheckBox)
                thisCheckBox.setCallback(partial(self._copyButtonClicked, thisCheckBox, rr))

                self._addToCopyWidgetSet(thisCheckBox)

        # add the spectrum selection pulldown to the bottom and a copy action button
        self._copyToSpectraPullDown = PulldownListCompoundWidget(self, labelText="Copy to",
                                                                 grid=(len(self._copyList) + self._topRow, 0),
                                                                 gridSpan=(1, self._checkBoxCol + 1), vAlign='t', hAlign='r')
        self._copyButton = Button(self, text='Copy', grid=(len(self._copyList) + self._topRow + 1, self._checkBoxCol), hAlign='r',
                                  callback=self._copyActionClicked)

        Spacer(self, 5, 5, QtWidgets.QSizePolicy.MinimumExpanding, QtWidgets.QSizePolicy.Expanding,
               grid=(len(self._copyList) + self._topRow + 2, 1), gridSpan=(1, 1))

        self._addToCopyWidgetSet(self._copyToSpectraPullDown)
        self._addToCopyWidgetSet(self._copyButton)

    def _updateSpectra(self, spectrum, copyToSpectra):
        # check that the spectrum and the copyToSpectra list are correctly defined
        getByPid = self.application.project.getByPid
        self.spectrum = getByPid(spectrum) if isinstance(spectrum, str) else spectrum
        if not isinstance(self.spectrum, (Spectrum, type(None))):
            raise TypeError('spectrum must be of type Spectrum or None')

        if not isinstance(copyToSpectra, (Iterable, type(None))):
            raise TypeError('copyToSpectra must be of type Iterable/None')
        if copyToSpectra:
            self._copyToSpectra = [getByPid(spectrum) if isinstance(spectrum, str) else spectrum for spectrum in copyToSpectra]
            for spec in self._copyToSpectra:
                if not isinstance(spec, (Spectrum, type(None))):
                    raise TypeError('copyToSpectra is not defined correctly.')
        else:
            self._copyToSpectra = None

    def _fillPullDowns(self):
        fillColourPulldown(self.positiveColourBox, allowAuto=False, includeGradients=True)

    def _populateColour(self):
        """Populate dimensions tab from self.spectrum
        Blocking to be performed by tab container
        """
        # clear all changes
        self._changes.clear()

        with self._changes.blockChanges():
            _setColourPulldown(self.positiveColourBox, self.spectrum.sliceColour)

        self._populateCheckBoxes()

    def _getChangeState(self):
        """Get the change state from the parent widget
        """
        return self._parent._getChangeState()

    def _populateCheckBoxes(self):
        """Populate the checkbox from preferences and fill the pullDown from the list of spectra
        """
        if not hasattr(self, '_copyCheckBoxes'):
            return

        with self._changes.blockChanges():
            checkBoxList = self.preferences.general._copySpectraSettings1d
            if checkBoxList:
                for cc, checkBox in enumerate(checkBoxList):
                    state = checkBoxList[cc]
                    try:
                        self._copyCheckBoxes[cc].setChecked(state)
                    except Exception as es:
                        pass

            if self._copyToSpectra:
                texts = [SELECT1D] + [spectrum.pid for spectrum in self._copyToSpectra if spectrum != self.spectrum]
                self._copyToSpectraPullDown.modifyTexts(texts)

    # spectrum sliceColour button and pulldown
    def _queueSetSpectrumColour(self, spectrum):
        dialog = ColourDialog(self)
        newColour = dialog.getColor()
        if newColour is not None:
            addNewColour(newColour)
            self._parent._fillPullDowns()
            self.positiveColourBox.setCurrentText(spectrumColours[newColour.name()])

    @queueStateChange(_verifyPopupApply)
    def _queueChangeSliceComboIndex(self, spectrum, value):
        if value >= 0:
            colName = colourNameNoSpace(self.positiveColourBox.getText())
            if colName in spectrumColours.values():
                colName = list(spectrumColours.keys())[list(spectrumColours.values()).index(colName)]
            if colName != spectrum.sliceColour:
                # and list(spectrumColours.keys())[value] != spectrum.sliceColour:
                return partial(self._changedSliceComboIndex, spectrum, value)

    def _changedSliceComboIndex(self, spectrum, value):
        colName = colourNameNoSpace(self.positiveColourBox.currentText())
        if colName in spectrumColours.values():
            newColour = list(spectrumColours.keys())[list(spectrumColours.values()).index(colName)]
        else:
            newColour = colName

        if newColour:
            spectrum.sliceColour = newColour

    def _copyPositiveContourColour(self, fromSpectrumTab):
        name = fromSpectrumTab.positiveColourBox.currentText()
        colour = getSpectrumColour(name, defaultReturn='#')
        _setColourPulldown(self.positiveColourBox, colour)

    def _copyButtonClicked(self, checkBox, checkBoxIndex, state):
        """Set the state of the checkBox in preferences
        """
        checkBoxList = self.preferences.general._copySpectraSettings1d
        if checkBoxList and checkBoxIndex < len(checkBoxList):
            checkBoxList[checkBoxIndex] = state

    def _copyActionClicked(self):
        """Copy action clicked - call the copy method from the parent Tab widget
        """
        if self._showCopyOptions:
            toSpectraPids = self._copyToSpectraPullDown.getText()
            if toSpectraPids == SELECT1D:
                toSpectra = [spectrum for spectrum in self._copyToSpectra if spectrum != self.spectrum]
            else:
                toSpectra = [self.application.project.getByPid(toSpectraPids)]

            # call the parent tab copy action
            self._parent.copySpectra(self.spectrum, toSpectra)

    def _copySpectrumAttributes(self, fromSpectrumTab):
        """Copy the attributes to the other spectra
        """
        if self._showCopyOptions:
            checkBoxList = self.preferences.general._copySpectraSettings1d
            if checkBoxList and len(checkBoxList) == len(self._copyList):
                for cc, copyFunc in enumerate(self._copyList):
                    # call the copy function if checked
                    if checkBoxList[cc] and self.spectrum and fromSpectrumTab.spectrum:
                        copyFunc(fromSpectrumTab)

    def setCopyOptionsVisible(self, value):
        """Show/hide the copyOptions widgets
        """
        if not isinstance(value, bool):
            raise TypeError('Error: value must be a boolean')

        self._showCopyOptions = value
        for widg in self._copyWidgetSet:
            widg.setVisible(value)

    def _addToCopyWidgetSet(self, widget):
        """Add widgets to a set so that we can set visible/invisible at any time
        """
        if not self._copyWidgetSet:
            self._copyWidgetSet = set()
        self._copyWidgetSet.add(widget)
        widget.setVisible(self._showCopyOptions)

    def _cleanWidgetQueue(self):
        """Clean the items from the stateChange queue
        """
        self._changes.clear()


class ColourFrameABC(Frame):
    POSITIVECOLOUR = False
    NEGATIVECOLOUR = False
    SLICECOLOUR = False
    EDITMODE = True

    def __init__(self, parent=None, mainWindow=None, container=None, editMode=False, spectrumGroup=None, item=None, **kwds):

        super().__init__(parent, **kwds)

        self._parent = parent
        self._container = container  # master widget, that this is attached to
        self.mainWindow = mainWindow
        self.application = self.mainWindow.application
        self.project = self.mainWindow.project
        self.preferences = self.application.preferences

        # check that the spectrum and the copyToSpectra list are correctly defined
        getByPid = self.application.project.getByPid
        if editMode:
            self.spectrumGroup = getByPid(spectrumGroup) if isinstance(spectrumGroup, str) else spectrumGroup
            if not isinstance(self.spectrumGroup, SpectrumGroup):
                raise TypeError('spectrumGroup must be of type SpectrumGroup or None')
        else:
            # create a dummy container to hold the colours
            self.spectrumGroup = AttrDict()
            self.spectrumGroup.positiveContourColour = None
            self.spectrumGroup.negativeContourColour = None
            self.spectrumGroup.sliceColour = None

        self.EDITMODE = editMode

        self.item = item
        self._changes = ChangeDict()

        row = 0
        if self.POSITIVECOLOUR:
            Label(self, text="Group Positive Contour Colour", vAlign='t', hAlign='l', grid=(row, 0))
            self.positiveColourBox = PulldownList(self, vAlign='t', grid=(row, 1))
            self.positiveColourButton = Button(self, grid=(row, 2), vAlign='t', hAlign='l',
                                               icon='icons/colours', hPolicy='fixed')
            self.positiveColourButton.clicked.connect(partial(self._queueChangePosSpectrumColour, self.spectrumGroup))
            row += 1

        if self.NEGATIVECOLOUR:
            Label(self, text="Group Negative Contour Colour", vAlign='t', hAlign='l', grid=(row, 0))
            self.negativeColourBox = PulldownList(self, vAlign='t', grid=(row, 1))
            self.negativeColourButton = Button(self, grid=(row, 2), vAlign='t', hAlign='l',
                                               icon='icons/colours', hPolicy='fixed')
            self.negativeColourButton.clicked.connect(partial(self._queueChangeNegSpectrumColour, self.spectrumGroup))
            row += 1

        if self.SLICECOLOUR:
            Label(self, text="Group Slice Colour", vAlign='t', hAlign='l', grid=(row, 0))
            self.sliceColourBox = PulldownList(self, vAlign='t', grid=(row, 1))
            self.sliceColourButton = Button(self, grid=(row, 2), vAlign='t', hAlign='l',
                                            icon='icons/colours', hPolicy='fixed')
            self.sliceColourButton.clicked.connect(partial(self._queueChangeSliceColour, self.spectrumGroup))
            row += 1

        self._fillPullDowns()

        if self.POSITIVECOLOUR:
            self.positiveColourBox.currentIndexChanged.connect(partial(self._queueChangePosColourComboIndex, self.spectrumGroup))
        if self.NEGATIVECOLOUR:
            self.negativeColourBox.currentIndexChanged.connect(partial(self._queueChangeNegColourComboIndex, self.spectrumGroup))
        if self.SLICECOLOUR:
            self.sliceColourBox.currentIndexChanged.connect(partial(self._queueChangeSliceComboIndex, self.spectrumGroup))

    def _updateSpectrumGroup(self, spectrumGroup):
        # check that the spectrum and the copyToSpectra list are correctly defined
        getByPid = self.application.project.getByPid
        self.spectrumGroup = getByPid(spectrumGroup) if isinstance(spectrumGroup, str) else spectrumGroup
        if not isinstance(self.spectrumGroup, (SpectrumGroup, type(None))):
            raise TypeError('spectrumGroup must be of type SpectrumGroup or None')

    def _fillPullDowns(self):
        if self.POSITIVECOLOUR:
            fillColourPulldown(self.positiveColourBox, allowAuto=False, includeGradients=True, allowNone=True)
        if self.NEGATIVECOLOUR:
            fillColourPulldown(self.negativeColourBox, allowAuto=False, includeGradients=True, allowNone=True)
        if self.SLICECOLOUR:
            fillColourPulldown(self.sliceColourBox, allowAuto=False, includeGradients=True, allowNone=True)

    def _populateColour(self):
        """Populate dimensions tab from self.spectrum
        Blocking to be performed by tab container
        """
        # clear all changes
        self._changes.clear()

        with self._changes.blockChanges():
            if self.POSITIVECOLOUR:
                _setColourPulldown(self.positiveColourBox, self.spectrumGroup.positiveContourColour, allowAuto=False, includeGradients=True, allowNone=True)
            if self.NEGATIVECOLOUR:
                _setColourPulldown(self.negativeColourBox, self.spectrumGroup.negativeContourColour, allowAuto=False, includeGradients=True, allowNone=True)
            if self.SLICECOLOUR:
                _setColourPulldown(self.sliceColourBox, self.spectrumGroup.sliceColour, allowAuto=False, includeGradients=True, allowNone=True)

    def _getChangeState(self):
        """Get the change state from the parent widget
        """
        return self._container._getChangeState()

    # spectrum positiveContourColour button and pulldown
    def _queueChangePosSpectrumColour(self, spectrum):
        dialog = ColourDialog(self)
        newColour = dialog.getColor()
        if newColour is not None:
            addNewColour(newColour)
            self._container._fillPullDowns()
            self.positiveColourBox.setCurrentText(spectrumColours[newColour.name()])

    @queueStateChange(_verifyPopupApply)
    def _queueChangePosColourComboIndex(self, spectrumGroup, value):
        if value >= 0:
            colName = colourNameNoSpace(self.positiveColourBox.getText())
            if colName in spectrumColours.values():
                colName = list(spectrumColours.keys())[list(spectrumColours.values()).index(colName)]
            if colName != spectrumGroup.positiveContourColour:
                # and list(spectrumColours.keys())[value] != spectrumGroup.positiveContourColour:
                return partial(self._changePosColourComboIndex, spectrumGroup, value)

    def _changePosColourComboIndex(self, spectrumGroup, value):
        colName = colourNameNoSpace(self.positiveColourBox.currentText())
        if colName in spectrumColours.values():
            newColour = list(spectrumColours.keys())[list(spectrumColours.values()).index(colName)]
        else:
            newColour = colName

        _value = newColour or None
        spectrumGroup.positiveContourColour = _value

    # spectrum negativeContourColour button and pulldown
    def _queueChangeNegSpectrumColour(self, spectrum):
        dialog = ColourDialog(self)
        newColour = dialog.getColor()
        if newColour is not None:
            addNewColour(newColour)
            self._container._fillPullDowns()
            self.negativeColourBox.setCurrentText(spectrumColours[newColour.name()])

    @queueStateChange(_verifyPopupApply)
    def _queueChangeNegColourComboIndex(self, spectrumGroup, value):
        if value >= 0:
            colName = colourNameNoSpace(self.negativeColourBox.getText())
            if colName in spectrumColours.values():
                colName = list(spectrumColours.keys())[list(spectrumColours.values()).index(colName)]
            if colName != spectrumGroup.negativeContourColour:
                # and list(spectrumColours.keys())[value] != spectrumGroup.negativeContourColour:
                return partial(self._changeNegColourComboIndex, spectrumGroup, value)

    def _changeNegColourComboIndex(self, spectrumGroup, value):
        colName = colourNameNoSpace(self.negativeColourBox.currentText())
        if colName in spectrumColours.values():
            newColour = list(spectrumColours.keys())[list(spectrumColours.values()).index(colName)]
        else:
            newColour = colName

        _value = newColour or None
        spectrumGroup.negativeContourColour = _value

    # spectrum sliceColour button and pulldown
    def _queueChangeSliceColour(self, spectrumGroup):
        dialog = ColourDialog(self)
        newColour = dialog.getColor()
        if newColour is not None:
            addNewColour(newColour)
            self._container._fillPullDowns()
            self.sliceColourBox.setCurrentText(spectrumColours[newColour.name()])

    @queueStateChange(_verifyPopupApply)
    def _queueChangeSliceComboIndex(self, spectrumGroup, value):
        if value >= 0:
            colName = colourNameNoSpace(self.sliceColourBox.getText())
            if colName in spectrumColours.values():
                colName = list(spectrumColours.keys())[list(spectrumColours.values()).index(colName)]
            if colName != spectrumGroup.sliceColour:
                # and list(spectrumColours.keys())[value] != spectrumGroup.sliceColour:
                return partial(self._changedSliceComboIndex, spectrumGroup, value)

    def _changedSliceComboIndex(self, spectrumGroup, value):
        colName = colourNameNoSpace(self.sliceColourBox.currentText())
        if colName in spectrumColours.values():
            newColour = list(spectrumColours.keys())[list(spectrumColours.values()).index(colName)]
        else:
            newColour = colName

        _value = newColour or None
        spectrumGroup.sliceColour = _value

    def _cleanWidgetQueue(self):
        """Clean the items from the stateChange queue
        """
        self._changes.clear()


class Colour1dFrame(ColourFrameABC):
    POSITIVECOLOUR = False
    NEGATIVECOLOUR = False
    SLICECOLOUR = True


class ColourNdFrame(ColourFrameABC):
    POSITIVECOLOUR = True
    NEGATIVECOLOUR = True
    SLICECOLOUR = False<|MERGE_RESOLUTION|>--- conflicted
+++ resolved
@@ -14,7 +14,7 @@
 # Last code modification
 #=========================================================================================
 __modifiedBy__ = "$modifiedBy: Ed Brooksbank $"
-__dateModified__ = "$dateModified: 2021-02-03 10:22:41 +0000 (Wed, February 03, 2021) $"
+__dateModified__ = "$dateModified: 2021-02-04 12:07:36 +0000 (Thu, February 04, 2021) $"
 __version__ = "$Revision: 3.0.3 $"
 #=========================================================================================
 # Created
@@ -28,9 +28,15 @@
 from functools import partial
 from PyQt5 import QtWidgets, QtCore
 from itertools import permutations
-from collections import Iterable
+from collections import Iterable, OrderedDict
+
 from ccpn.core.Spectrum import MAXALIASINGRANGE, Spectrum
-from collections import OrderedDict
+from ccpn.core.SpectrumGroup import SpectrumGroup
+from ccpn.core.lib.ContextManagers import undoStackBlocking, undoBlock
+from ccpn.core.lib.ContextManagers import undoStackBlocking
+from ccpn.core.lib.SpectrumLib import getContourLevelsFromNoise
+from ccpn.core.lib.ContextManagers import queueStateChange
+
 from ccpn.ui.gui.widgets.Button import Button
 from ccpn.ui.gui.widgets.CheckBox import CheckBox
 from ccpn.ui.gui.widgets.ColourDialog import ColourDialog
@@ -42,18 +48,8 @@
 from ccpn.ui.gui.widgets.Spinbox import Spinbox
 from ccpn.ui.gui.widgets.Widget import Widget
 from ccpn.ui.gui.popups.ExperimentTypePopup import _getExperimentTypes
-from ccpn.util.Colour import spectrumColours, addNewColour, fillColourPulldown, \
-    colourNameNoSpace, _setColourPulldown, getSpectrumColour
 from ccpn.ui.gui.widgets.MessageDialog import showWarning
 from ccpn.ui.gui.widgets.Tabs import Tabs
-<<<<<<< HEAD
-from ccpn.util.Logging import getLogger
-from ccpn.util.isotopes import isotopeRecords
-=======
-from ccpn.util.Constants import DEFAULT_ISOTOPE_DICT
->>>>>>> d19a55cb
-from ccpn.util.OrderedSet import OrderedSet
-from ccpn.core.lib.ContextManagers import undoStackBlocking, undoBlock
 from ccpn.ui.gui.popups.ValidateSpectraPopup import SpectrumValidator, SpectrumPathRow
 from ccpn.ui.gui.guiSettings import getColours, DIVIDER
 from ccpn.ui.gui.widgets.HLine import HLine
@@ -61,15 +57,16 @@
 from ccpn.ui.gui.widgets.Spacer import Spacer
 from ccpn.ui.gui.widgets.DialogButtonBox import DialogButtonBox
 from ccpn.ui.gui.popups.Dialog import CcpnDialogMainWidget, handleDialogApply, _verifyPopupApply
-from ccpn.core.lib.ContextManagers import undoStackBlocking
-from ccpn.core.lib.SpectrumLib import getContourLevelsFromNoise
-from ccpn.core.lib.ContextManagers import queueStateChange
-# from ccpn.ui.gui.popups.ValidateSpectraPopup import ValidateSpectraForSpectrumPopup
 from ccpn.ui.gui.lib.ChangeStateHandler import changeState, ChangeDict
-from ccpn.core.SpectrumGroup import SpectrumGroup
 from ccpn.ui.gui.widgets.Frame import Frame
 from ccpn.ui.gui.popups.AttributeEditorPopupABC import _complexAttribContainer
+
 from ccpn.util.AttrDict import AttrDict
+from ccpn.util.Colour import spectrumColours, addNewColour, fillColourPulldown, \
+    colourNameNoSpace, _setColourPulldown, getSpectrumColour
+from ccpn.util.Logging import getLogger
+from ccpn.util.isotopes import isotopeRecords
+from ccpn.util.OrderedSet import OrderedSet
 
 
 SPECTRA = ['1H', 'STD', 'Relaxation Filtered', 'Water LOGSY']
@@ -472,10 +469,6 @@
         self.application = self.mainWindow.application
         self.project = self.mainWindow.project
 
-        # self.pythonConsole = mainWindow.pythonConsole
-        # self.logger = getLogger()  # self.spectrum.project._logger
-
-
         self.item = item
         self.spectrum = spectrum
         self._changes = ChangeDict()
@@ -508,24 +501,7 @@
                                            enabled=(not self.spectrum.isEmptySpectrum())
                                            )
         row += 1
-<<<<<<< HEAD
-        # Label(self, text="Path", vAlign='t', hAlign='l', grid=(row, 0))
-        # self.pathData = LineEdit(self, textAlignment='left', vAlign='t', grid=(row, 1))
-        # self.pathData.setValidator(SpectrumValidator(parent=self.pathData, obj=self.spectrum))
-        # self.pathButton = Button(self, grid=(row, 2), callback=partial(self._getSpectrumFile, self.spectrum), icon='icons/directory')
-
-        # self.spectrumData = {}
-        # self.spectrumData[spectrum] = (self.pathData, self.pathButton, Label)
-        # self._setPathData(spectrum)
-        # self.pathData.editingFinished.connect(partial(self._queueSetSpectrumPath, self.spectrum))
-
-        # try:
-        #     index = spectrum.project.chemicalShiftLists.index(spectrum.chemicalShiftList)
-        # except:
-        #     index = 0
-=======
-
->>>>>>> d19a55cb
+
         Label(self, text="Chemical Shift List ", vAlign='t', hAlign='l', grid=(row, 0))
         self.chemicalShiftListPulldown = PulldownList(self, vAlign='t', grid=(row, 1),
                                                       callback=partial(self._queueChemicalShiftListChange, spectrum))
@@ -619,34 +595,6 @@
         Spacer(self, 5, 5, QtWidgets.QSizePolicy.MinimumExpanding, QtWidgets.QSizePolicy.MinimumExpanding,
                grid=(row, 1), gridSpan=(1, 1))
 
-<<<<<<< HEAD
-    # def _setPathData(self, spectrum):
-    #     """Set the pathData widgets from the spectrum.
-    #     """
-    #     # from ValidateSpectraPopup...
-    #     if spectrum and spectrum in self.spectrumData:
-    #         pathData, pathButton, pathLabel = self.spectrumData[spectrum]
-    #
-    #         apiDataStore = spectrum._apiDataSource.dataStore
-    #         if not apiDataStore:
-    #             pathData.setText('<None>')
-    #         elif apiDataStore.dataLocationStore.name == 'standard':
-    #
-    #             # this fails on the first loading of V2 projects - ordering issue?
-    #             dataUrlName = apiDataStore.dataUrl.name
-    #             if dataUrlName == 'insideData':
-    #                 pathData.setText('$INSIDE/%s' % apiDataStore.path)
-    #             elif dataUrlName == 'alongsideData':
-    #                 pathData.setText('$ALONGSIDE/%s' % apiDataStore.path)
-    #             elif dataUrlName == 'remoteData':
-    #                 pathData.setText('$DATA/%s' % apiDataStore.path)
-    #         else:
-    #             pathData.setText(apiDataStore.fullPath)
-    #
-    #         pathData.validator().resetCheck()
-
-=======
->>>>>>> d19a55cb
     def _fillPullDowns(self):
         if self.spectrum.dimensionCount == 1:
             fillColourPulldown(self.colourBox, allowAuto=False, includeGradients=False)
@@ -746,10 +694,6 @@
 
     def _changeSpectrumName(self, spectrum, name):
         spectrum.rename(name)
-<<<<<<< HEAD
-        # self._writeLoggingMessage("spectrum.rename('%s')" % str(name))
-=======
->>>>>>> d19a55cb
 
     @queueStateChange(_verifyPopupApply)
     def _queueSpectrumCommentChange(self, spectrum, value):
@@ -758,10 +702,6 @@
 
     def _changeSpectrumComment(self, spectrum, comment):
         spectrum.comment = comment
-<<<<<<< HEAD
-        # self._writeLoggingMessage("spectrum.comment = '%s'" % str(comment))
-=======
->>>>>>> d19a55cb
 
     @queueStateChange(_verifyPopupApply)
     def _queueSpectrumScaleChange(self, spectrum, textFromValue, value):
@@ -771,11 +711,6 @@
 
     def _setSpectrumScale(self, spectrum, scale):
         spectrum.scale = float(scale)
-<<<<<<< HEAD
-        # self._writeLoggingMessage("spectrum.scale = %s" % str(scale))
-        # self.pythonConsole.writeConsoleCommand("spectrum.scale = %s" % scale, spectrum=spectrum)
-=======
->>>>>>> d19a55cb
 
     @queueStateChange(_verifyPopupApply)
     def _queueNoiseLevelDataChange(self, spectrum, textFromValue, value):
@@ -785,10 +720,6 @@
 
     def _setNoiseLevelData(self, spectrum, noise):
         spectrum.noiseLevel = float(noise)
-<<<<<<< HEAD
-        # self._writeLoggingMessage("spectrum.noiseLevel = %s" % str(noise))
-=======
->>>>>>> d19a55cb
 
     @queueStateChange(_verifyPopupApply)
     def _queueChemicalShiftListChange(self, spectrum, item):
@@ -814,23 +745,9 @@
         self.chemicalShiftListPulldown.setData(self.chemicalShiftListPulldown.texts)
         self.chemicalShiftListPulldown.setCurrentIndex(insertionIndex)
         self.spectrum.chemicalShiftList = newChemicalShiftList
-<<<<<<< HEAD
-        # self._writeLoggingMessage("""newChemicalShiftList = project.newChemicalShiftList()
-        #                         spectrum.chemicalShiftList = newChemicalShiftList""")
-        # self.pythonConsole.writeConsoleCommand('spectrum.chemicalShiftList = chemicalShiftList', chemicalShiftList=newChemicalShiftList, spectrum=spectrum)
-        # self.logger.info('spectrum.chemicalShiftList = chemicalShiftList')
 
     def _setChemicalShiftList(self, spectrum, item):
         self.spectrum.chemicalShiftList = spectrum.project.getByPid(item)
-        # self.pythonConsole.writeConsoleCommand('spectrum.newChemicalShiftList = chemicalShiftList', chemicalShiftList=spectrum.chemicalShiftList,
-        #                                        spectrum=spectrum)
-        # self._writeLoggingMessage("""chemicalShiftList = project.getByPid('%s')
-        #                           spectrum.chemicalShiftList = chemicalShiftList""" % spectrum.chemicalShiftList.pid)
-=======
-
-    def _setChemicalShiftList(self, spectrum, item):
-        self.spectrum.chemicalShiftList = spectrum.project.getByPid(item)
->>>>>>> d19a55cb
 
     @queueStateChange(_verifyPopupApply)
     def _queueSampleChange(self, spectrum, value):
@@ -849,75 +766,6 @@
 
     def _setSpectrumType(self, spectrum, expType):
         spectrum.experimentType = expType
-<<<<<<< HEAD
-        # self.pythonConsole.writeConsoleCommand('spectrum.experimentType = experimentType', experimentType=expType, spectrum=self.spectrum)
-        # self._writeLoggingMessage("spectrum.experimentType = '%s'" % expType)
-
-    # @queueStateChange(_verifyApply)
-    # def _getSpectrumFile(self, spectrum, option):
-    #     """Get the path from the widget and call the open dialog.
-    #     option is used by the decorator to give a unique function call id
-    #     """
-    #     if spectrum and spectrum in self.spectrumData:
-    #         pathData, pathButton, pathLabel = self.spectrumData[spectrum]
-    #         filePath = ccpnUtil.expandDollarFilePath(self.project, spectrum, pathData.text().strip())
-    #
-    #         dialog = FileDialog(self, text='Select Spectrum File', directory=filePath,
-    #                             fileMode=1, acceptMode=0,
-    #                             preferences=self.application.preferences.general)
-    #         directory = dialog.selectedFiles()
-    #         if directory:
-    #             newFilePath = directory[0]
-    #
-    #             if spectrum.filePath != newFilePath:
-    #
-    #                 from ccpnmodel.ccpncore.lib.Io import Formats as ioFormats
-    #
-    #                 dataType, subType, usePath = ioFormats.analyseUrl(newFilePath)
-    #                 if dataType == 'Spectrum':
-    #                     with undoStackBlocking():
-    #                         self._setPathDataFromUrl(spectrum, newFilePath)
-    #
-    #                     return partial(self._setSpectrumFilePath, spectrum, newFilePath)
-
-    # @queueStateChange(_verifyApply)
-    # def _queueSetSpectrumPath(self, spectrum, option):
-    #     """Get the path from the lineEdit
-    #     option is used by the decorator to give a unique function call id
-    #     """
-    #     if spectrum and spectrum in self.spectrumData:
-    #         pathData, pathButton, pathLabel = self.spectrumData[spectrum]
-    #         newFilePath = ccpnUtil.expandDollarFilePath(self.project, spectrum, pathData.text().strip())
-    #
-    #         if spectrum.filePath != newFilePath:
-    #
-    #             from ccpnmodel.ccpncore.lib.Io import Formats as ioFormats
-    #
-    #             dataType, subType, usePath = ioFormats.analyseUrl(newFilePath)
-    #             if dataType == 'Spectrum':
-    #                 return partial(self._setSpectrumFilePath, spectrum, newFilePath)
-
-        # # TODO: Find a way to convert to the shortened path without setting the value in the model,
-        # #       then move this back to _setSpectrumPath
-        # apiDataSource = self.spectrum._apiDataSource
-        # apiDataStore = apiDataSource.dataStore
-        #
-        # if not apiDataStore or apiDataStore.dataLocationStore.name != 'standard':
-        #     raise NotImplemented('Non-standard API data store locations are invalid.')
-        #
-        # dataUrlName = apiDataStore.dataUrl.name
-        # apiPathName = apiDataStore.path
-        # if dataUrlName == 'insideData':
-        #     shortenedPath = '$INSIDE/{}'.format(apiPathName)
-        # elif dataUrlName == 'alongsideData':
-        #     shortenedPath = '$ALONGSIDE/{}'.format(apiPathName)
-        # elif dataUrlName == 'remoteData':
-        #     shortenedPath = '$DATA/{}'.format(apiPathName)
-        # else:
-        #     shortenedPath = apiDataStore.fullPath
-        # self.pathData.setText(shortenedPath)
-=======
->>>>>>> d19a55cb
 
     # spectrum sliceColour button and pulldown
     def _queueSetSpectrumColour(self, spectrum):
@@ -948,11 +796,6 @@
 
         if newColour:
             spectrum.sliceColour = newColour
-<<<<<<< HEAD
-            # self._writeLoggingMessage("spectrum.sliceColour = '%s'" % newColour)
-            # self.pythonConsole.writeConsoleCommand("spectrum.sliceColour '%s'" % newColour, spectrum=spectrum)
-=======
->>>>>>> d19a55cb
 
     @queueStateChange(_verifyPopupApply)
     def _queueSpinningRateChange(self, spectrum, textFromValue, value):
@@ -962,11 +805,6 @@
 
     def _setSpinningRate(self, spectrum, value):
         spectrum.spinningRate = float(value)
-<<<<<<< HEAD
-        # self._writeLoggingMessage("spectrum.spinningRate = %s" % str(value))
-        # self.pythonConsole.writeConsoleCommand("spectrum.spinningRate = %s" % value, spectrum=spectrum)
-=======
->>>>>>> d19a55cb
 
     @queueStateChange(_verifyPopupApply)
     def _queueTemperatureChange(self, spectrum, textFromValue, value):
@@ -976,11 +814,6 @@
 
     def _setTemperature(self, spectrum, value):
         spectrum.temperature = float(value)
-<<<<<<< HEAD
-        # self._writeLoggingMessage("spectrum.temperature = %s" % str(value))
-        # self.pythonConsole.writeConsoleCommand("spectrum.temperature = %s" % value, spectrum=spectrum)
-=======
->>>>>>> d19a55cb
 
 
 class DimensionsTab(Widget):
