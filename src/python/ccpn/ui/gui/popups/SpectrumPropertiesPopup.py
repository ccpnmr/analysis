"""
Module Documentation here
"""
#=========================================================================================
# Licence, Reference and Credits
#=========================================================================================
__copyright__ = "Copyright (C) CCPN project (https://www.ccpn.ac.uk) 2014 - 2024"
__credits__ = ("Ed Brooksbank, Morgan Hayward, Victoria A Higman, Luca Mureddu, Eliza Płoskoń",
               "Timothy J Ragan, Brian O Smith, Daniel Thompson",
               "Gary S Thompson & Geerten W Vuister")
__licence__ = ("CCPN licence. See https://ccpn.ac.uk/software/licensing/")
__reference__ = ("Skinner, S.P., Fogh, R.H., Boucher, W., Ragan, T.J., Mureddu, L.G., & Vuister, G.W.",
                 "CcpNmr AnalysisAssign: a flexible platform for integrated NMR analysis",
                 "J.Biomol.Nmr (2016), 66, 111-124, https://doi.org/10.1007/s10858-016-0060-y")
#=========================================================================================
# Last code modification
#=========================================================================================
__modifiedBy__ = "$modifiedBy: Ed Brooksbank $"
<<<<<<< HEAD
__dateModified__ = "$dateModified: 2024-08-23 19:23:05 +0100 (Fri, August 23, 2024) $"
__version__ = "$Revision: 3.2.5 $"
=======
__dateModified__ = "$dateModified: 2023-11-02 15:53:00 +0000 (Thu, November 02, 2023) $"
__version__ = "$Revision: 3.2.1 $"
>>>>>>> d2f51b47
#=========================================================================================
# Created
#=========================================================================================
__author__ = "$Author: CCPN $"
__date__ = "$Date: 2017-03-30 11:28:58 +0100 (Thu, March 30, 2017) $"
#=========================================================================================
# Start of code
#=========================================================================================

import numpy as np
from functools import partial
from PyQt5 import QtWidgets, QtCore, QtGui
from itertools import permutations
from collections.abc import Iterable
import typing
import pandas as pd

from ccpn.core.Spectrum import Spectrum
from ccpn.core.SpectrumGroup import SpectrumGroup
from ccpn.core.lib.ContextManagers import undoStackBlocking
from ccpn.core.lib.SpectrumLib import getContourLevelsFromNoise, MAXALIASINGRANGE, CoherenceOrder, \
    MagnetisationTransferParameters, _getApiExpTransfers
from ccpn.core.lib.ContextManagers import queueStateChange

from ccpn.ui.gui.guiSettings import getColours, DIVIDER
from ccpn.ui.gui.widgets.Button import Button
from ccpn.ui.gui.widgets.CheckBox import CheckBox
from ccpn.ui.gui.widgets.ColourDialog import ColourDialog
from ccpn.ui.gui.widgets.DoubleSpinbox import ScientificDoubleSpinBox
from ccpn.ui.gui.widgets.FilteringPulldownList import FilteringPulldownList
from ccpn.ui.gui.widgets.Label import Label
from ccpn.ui.gui.widgets.LineEdit import LineEdit
from ccpn.ui.gui.widgets.PulldownList import PulldownList
from ccpn.ui.gui.widgets.Spinbox import Spinbox
from ccpn.ui.gui.widgets.Widget import Widget
from ccpn.ui.gui.widgets.MessageDialog import showWarning
from ccpn.ui.gui.widgets.Tabs import Tabs
from ccpn.ui.gui.widgets.Frame import Frame, ScrollableFrame
from ccpn.ui.gui.widgets.HLine import HLine
from ccpn.ui.gui.widgets.CompoundWidgets import PulldownListCompoundWidget
from ccpn.ui.gui.widgets.Spacer import Spacer
from ccpn.ui.gui.widgets.MagnetisationTransferTable import MagnetisationTransferTable
from ccpn.ui.gui.popups.ExperimentTypePopup import _getExperimentTypes
from ccpn.ui.gui.popups.ValidateSpectraPopup import SpectrumPathRow
from ccpn.ui.gui.popups.Dialog import CcpnDialogMainWidget, handleDialogApply, _verifyPopupApply
from ccpn.ui.gui.lib.ChangeStateHandler import changeState, ChangeDict
from ccpn.ui.gui.lib.DynamicSizeAdjust import dynamicSizeAdjust

from ccpn.util.AttrDict import AttrDict
from ccpn.util.Colour import spectrumColours, addNewColour, fillColourPulldown, \
    colourNameNoSpace, _setColourPulldown, getSpectrumColour
from ccpn.util.isotopes import isotopeRecords
from ccpn.util.OrderedSet import OrderedSet
from ccpn.ui.gui.popups.AttributeEditorPopupABC import getAttributeTipText


SPECTRA = ['1H', 'STD', 'Relaxation Filtered', 'Water LOGSY']
DEFAULTSPACING = (3, 3)
TABMARGINS = (1, 10, 1, 5)  # l, t, r, b
SELECTALL = '<All>'
SELECT1D = '<All 1D Spectra>'
SELECTND = '<All nD Spectra>'

ORIENTATIONS = {'h'                 : QtCore.Qt.Horizontal,
                'horizontal'        : QtCore.Qt.Horizontal,
                'v'                 : QtCore.Qt.Vertical,
                'vertical'          : QtCore.Qt.Vertical,
                QtCore.Qt.Horizontal: QtCore.Qt.Horizontal,
                QtCore.Qt.Vertical  : QtCore.Qt.Vertical,
                }


def _updateGl(self, spectrumList):
    from ccpn.ui.gui.lib.OpenGL.CcpnOpenGL import GLNotifier

    # # spawn a redraw of the contours
    # for spec in spectrumList:
    #     for specViews in spec.spectrumViews:
    #         specViews.buildContours = True

    GLSignals = GLNotifier(parent=self)
    GLSignals.emitPaintEvent()


#=========================================================================================
# SpectrumPropertiesPopupABC - Base-class for dialogs
#=========================================================================================

class SpectrumPropertiesPopupABC(CcpnDialogMainWidget):
    # The values on the 'General' and 'Dimensions' tabs are queued as partial functions when set.
    # The apply button then steps through each tab, and calls each function in the _changes dictionary
    # in order to set the parameters.

    FIXEDWIDTH = False
    FIXEDHEIGHT = False

    MINIMUM_WIDTH_PER_TAB = 120
    MINIMUM_WIDTH = 500
    BORDER_OFFSET = 20

    def __init__(self, parent=None, mainWindow=None, spectrum=None,
                 title='Spectrum Properties', **kwds):

        super().__init__(parent, setLayout=True, windowTitle=title, **kwds)

        self.mainWindow = mainWindow
        self.application = mainWindow.application
        self.project = mainWindow.application.project
        self.current = mainWindow.application.current
        self.spectrum = spectrum

        self.tabWidget = Tabs(self.mainWidget, setLayout=True, grid=(0, 0), focusPolicy='strong')

        # dynamically change the width of the popup when the tab is changed
        self.tabWidget.currentChanged.connect(self._resizeWidthToTab)

        # enable the buttons
        self.setOkButton(callback=self._okClicked)
        self.setApplyButton(callback=self._applyClicked)
        self.setCancelButton(callback=self._cancelClicked)
        self.setHelpButton(callback=self._helpClicked, enabled=False)
        self.setRevertButton(callback=self._revertClicked, enabled=False)
        self.setDefaultButton(CcpnDialogMainWidget.CANCELBUTTON)

    def _postInit(self):
        """post-initialise functions
        CCPN-Internal to be called at the end of __init__
        """
        super()._postInit()

        self.tabs = tuple(self.tabWidget.widget(ii) for ii in range(self.tabWidget.count()))
        self._populate()

        self._okButton = self.getButton(self.OKBUTTON)
        self._applyButton = self.getButton(self.APPLYBUTTON)
        self._revertButton = self.getButton(self.RESETBUTTON)

    def _fillPullDowns(self):
        """Set the primary classType for the child list attached to this container
        """
        # MUST BE SUBCLASSED
        raise NotImplementedError("Code error: function not implemented")

    def _keyPressEvent(self, event):
        if event.key() == QtCore.Qt.Key_Enter:
            pass

    def _populate(self):
        """Set the primary classType for the child list attached to this container
        """
        # MUST BE SUBCLASSED
        raise NotImplementedError("Code error: function not implemented")

    def _getChangeState(self):
        """Get the change state of the contained widgets
        """
        # MUST BE SUBCLASSED
        raise NotImplementedError("Code error: function not implemented")

    def _revertClicked(self):
        """Revert button signal comes here
        Revert (roll-back) the state of the project to before the popup was opened
        """
        if self.project and self.project._undo:
            for undos in range(self._currentNumApplies):
                self.project._undo.undo()

        self._populate()
        self._okButton.setEnabled(False)
        self._applyButton.setEnabled(False)
        self._revertButton.setEnabled(False)

    def _applyChanges(self):
        """
        The apply button has been clicked
        Define an undo block for setting the properties of the object
        If there is an error setting any values then generate an error message
          If anything has been added to the undo queue then remove it with application.undo()
          repopulate the popup widgets

        This is controlled by a series of dicts that contain change functions - operations that are scheduled
        by changing items in the popup. These functions are executed when the Apply or OK buttons are clicked

        Return True unless any errors occurred
        """

        if not self.tabs:
            raise RuntimeError("Code error: tabs not implemented")

        _tabs = self.getActiveTabList()

        # get the list of widgets that have been changed - exit if all empty
        allChanges = any(t._changes for t in _tabs if t is not None)
        if not allChanges:
            return True

        # handle clicking of the Apply/OK button
        with handleDialogApply(self) as error:

            # get the list of spectra that have changed - for refreshing the displays
            spectrumList = []
            for t in _tabs:
                if t is not None:
                    changes = t._changes
                    if changes:
                        spectrumList.append(t.spectrum)

            # add an undo item to redraw these spectra
            with undoStackBlocking() as addUndoItem:
                addUndoItem(undo=partial(_updateGl, self, spectrumList))

            # apply all functions to the spectra
            for t in _tabs:
                if t is not None:
                    changes = t._changes
                    if changes:
                        self._applyAllChanges(changes)

            # add a redo item to redraw these spectra
            with undoStackBlocking() as addUndoItem:
                addUndoItem(redo=partial(_updateGl, self, spectrumList))

            # rebuild the contours as required
            for spec in spectrumList:
                for specViews in spec.spectrumViews:
                    specViews.buildContours = True
            _updateGl(self, spectrumList)

        # everything has happened - disable the apply button
        self._applyButton.setEnabled(False)

        # check for any errors
        if error.errorValue:
            # repopulate popup on an error
            self._populate()
            return False

        # remove all changes
        for tab in _tabs:
            tab._changes = ChangeDict()

        self._currentNumApplies += 1
        self._revertButton.setEnabled(True)
        return True

    def copySpectra(self, fromSpectrum, toSpectra):
        """Copy the contents of tabs to other spectra
        """
        # MUST BE SUBCLASSED
        raise NotImplementedError("Code error: function not implemented")

    def getActiveTabList(self):
        """Return the list of active tabs
        """
        # MUST BE SUBCLASSED
        raise NotImplementedError("Code error: function not implemented")

    def _resizeWidthToTab(self, tab):
        """change the width to the selected tab
        """
        # create a single-shot - waits until gui is up-to-date before firing first iteration of size adjust
        QtCore.QTimer.singleShot(0, partial(dynamicSizeAdjust, self, sizeFunction=self._targetSize,
                                            adjustWidth=True, adjustHeight=False))

    def _targetSize(self) -> typing.Optional[tuple]:
        """Get the size of the widget to match the popup to.

        Returns the size of the clicked tab, or None if there is an error.
        None will terminate the iteration.

        :return: size of target widget, or None.
        """
        try:
            # get the widths of the tabWidget and the current tab to match against
            tab = self.tabWidget.currentWidget()
            targetSize = tab._scrollContents.sizeHint() + QtCore.QSize(self.BORDER_OFFSET, 2 * self.BORDER_OFFSET)

            # match against the tab-container
            sourceSize = self.tabWidget.size()

            return targetSize, sourceSize

        except Exception:
            return None


#=========================================================================================
# _SpectrumPropertiesFrame
#=========================================================================================

class _SpectrumPropertiesFrame(ScrollableFrame):

    def __init__(self, *args, **kwds):
        super(_SpectrumPropertiesFrame, self).__init__(*args, **kwds)
        self._widget = None

    # def _revertClicked(self):
    #     """Revert button signal comes here
    #     Revert (roll-back) the state of the project to before the popup was opened
    #     """
    #     if self._widget:
    #         return self._thisparent.parent()._revertClicked()
    #
    # def _getChangeState(self):
    #     """Get the change state from the popup tabs
    #     """
    #     if self._widget:
    #         return self._thisparent.parent()._getChangeState()

    def addWidget(self, widget, *args):
        """Add a widget to the frame
        """
        self.getLayout().addWidget(widget, *args)
        self._widget = widget


#=========================================================================================
# SpectrumPropertiesPopup
#=========================================================================================

class SpectrumPropertiesPopup(SpectrumPropertiesPopupABC):
    # The values on the 'General' and 'Dimensions' tabs are queued as partial functions when set.
    # The apply button then steps through each tab, and calls each function in the _changes dictionary
    # in order to set the parameters.

    def __init__(self, parent=None, mainWindow=None, spectrum=None,
                 title='Spectrum Properties', **kwds):

        super().__init__(parent=parent, mainWindow=mainWindow,
                         spectrum=spectrum, title=title, **kwds)

        # define first, as calling routines are dependant on existence of attributes
        self._generalTab = None
        self._dimensionsTab = None
        self._contoursTab = None

        self._generalTab = self._dimensionsTab = self._contoursTab = None
        self.setWindowTitle(f'Spectrum Properties: {spectrum.name}')
        if spectrum.dimensionCount == 1:
            for (tabName, attrName, tabFunc) in (('General', '_generalTab', partial(GeneralTab, container=self, mainWindow=self.mainWindow, spectrum=spectrum)),
                                                 ('Dimensions', '_dimensionsTab', partial(DimensionsTab, container=self, mainWindow=self.mainWindow, spectrum=spectrum, dimensions=spectrum.dimensionCount)),
                                                 ):
                fr = _SpectrumPropertiesFrame(self.mainWidget, setLayout=True, spacing=DEFAULTSPACING,
                                              scrollBarPolicies=('never', 'asNeeded'), margins=TABMARGINS)

                self.tabWidget.addTab(fr.scrollArea, tabName)
                _tab = tabFunc(parent=fr)
                fr.addWidget(_tab, 0, 0)  # add to the gridlayout
                setattr(self, attrName, _tab)

            self.tabWidget.setCurrentIndex(1)

        else:
            for (tabName, attrName, tabFunc) in (('General', '_generalTab', partial(GeneralTab, container=self, mainWindow=self.mainWindow, spectrum=spectrum)),
                                                 ('Dimensions', '_dimensionsTab', partial(DimensionsTab, container=self, mainWindow=self.mainWindow, spectrum=spectrum, dimensions=spectrum.dimensionCount)),
                                                 ('Contours', '_contoursTab', partial(ContoursTab, container=self, mainWindow=self.mainWindow, spectrum=spectrum, showCopyOptions=False)),
                                                 ):
                fr = _SpectrumPropertiesFrame(self.mainWidget, setLayout=True, spacing=DEFAULTSPACING,
                                              scrollBarPolicies=('never', 'asNeeded'), margins=TABMARGINS)

                self.tabWidget.addTab(fr.scrollArea, tabName)
                _tab = tabFunc(parent=fr)
                fr.addWidget(_tab, 0, 0)  # add to the gridlayout
                setattr(self, attrName, _tab)

            self.tabWidget.setCurrentIndex(2)

    def _fillPullDowns(self):
        if self.spectrum.dimensionCount == 1:
            self._generalTab._fillPullDowns()
        else:
            self._contoursTab._fillPullDowns()

    def _populate(self):
        """Populate the widgets in the tabs
        """
        with self.blockWidgetSignals():
            if self._generalTab:
                self._generalTab._populateGeneral()
            if self._dimensionsTab:
                self._dimensionsTab._populateDimension()
            if self._contoursTab:
                self._contoursTab._populateColour()

    def _revertClicked(self):
        """Revert button signal comes here
        Revert (roll-back) the state of the project to before the popup was opened
        """
        # reset the references so that the pulldowns return to correct state
        self._dimensionsTab._referenceExperiment = None
        self._dimensionsTab._referenceDimensions = None
        super()._revertClicked()

    def _getChangeState(self):
        """Get the change state from the popup tabs
        """
        if not self._changes.enabled:
            return None

        applyState = True
        revertState = False
        tabs = self.getActiveTabList()
        allChanges = any(t._changes for t in tabs if t is not None)

        return changeState(self, allChanges, applyState, revertState, self._okButton, self._applyButton, self._revertButton, self._currentNumApplies)

    def getActiveTabList(self):
        """Return the list of active tabs
        """
        return tuple(tab for tab in (self._generalTab, self._dimensionsTab, self._contoursTab) if tab is not None)


#=========================================================================================
# SpectrumDisplayPropertiesPopupNd
#=========================================================================================

class SpectrumDisplayPropertiesPopupNd(SpectrumPropertiesPopupABC):
    """All spectra in the current display are added as tabs
    The apply button then steps through each tab, and calls each function in the _changes dictionary
    in order to set the parameters.
    """

    def __init__(self, parent=None, mainWindow=None, spectrum=None, orderedSpectrumViews=None,
                 title='SpectrumDisplay Properties', **kwds):
        super().__init__(parent=parent, mainWindow=mainWindow,
                         spectrum=spectrum, title=title, **kwds)

        self.orderedSpectrumViews = orderedSpectrumViews
        self.orderedSpectra = OrderedSet([spec.spectrum for spec in self.orderedSpectrumViews])

        for specNum, thisSpec in enumerate(self.orderedSpectra):
            contoursTab = ContoursTab(parent=self, container=self, mainWindow=self.mainWindow,
                                      spectrum=thisSpec,
                                      showCopyOptions=True if len(self.orderedSpectra) > 1 else False,
                                      copyToSpectra=self.orderedSpectra)
            self.tabWidget.addTab(contoursTab, thisSpec.name)
            contoursTab.setContentsMargins(*TABMARGINS)

        self.tabWidget.setTabClickCallback(self._tabClicked)

    def _fillPullDowns(self):
        for aTab in self.tabs:
            aTab._fillPullDowns()

    def _populate(self):
        """Populate the widgets in the tabs
        """
        for aTab in self.tabs:
            aTab._populateColour()

    def _getChangeState(self):
        """Get the change state from the colour tabs
        """
        applyState = True
        revertState = False
        tabs = self.getActiveTabList()
        allChanges = any(t._changes for t in tabs if t is not None)

        return changeState(self, allChanges, applyState, revertState, self._okButton, self._applyButton, self._revertButton, self._currentNumApplies)

    def _tabClicked(self, index):
        """Callback for clicking a tab - needed for refilling the checkboxes and populating the pulldown
        """
        if hasattr(self.tabs[index], '_populateCheckBoxes'):
            self.tabs[index]._populateCheckBoxes()

    def copySpectra(self, fromSpectrum, toSpectra):
        """Copy the contents of tabs to other spectra
        """
        for aTab in self.tabs:
            if aTab.spectrum == fromSpectrum:
                fromSpectrumTab = aTab
                for aTab in [tab for tab in self.tabs if tab != fromSpectrumTab and tab.spectrum in toSpectra]:
                    try:
                        aTab._copySpectrumAttributes(fromSpectrumTab)
                    except Exception as es:
                        pass

    def getActiveTabList(self):
        """Return the list of active tabs
        """
        return tuple(self.tabWidget.widget(ii) for ii in range(self.tabWidget.count()))


#=========================================================================================
# SpectrumDisplayPropertiesPopup1d
#=========================================================================================

class SpectrumDisplayPropertiesPopup1d(SpectrumPropertiesPopupABC):
    """All spectra in the current display are added as tabs
    The apply button then steps through each tab, and calls each function in the _changes dictionary
    in order to set the parameters.
    """

    def __init__(self, parent=None, mainWindow=None, spectrum=None, orderedSpectrumViews=None,
                 title='SpectrumDisplay Properties', **kwds):

        super().__init__(parent=parent, mainWindow=mainWindow,
                         spectrum=spectrum, title=title, **kwds)

        self.orderedSpectrumViews = orderedSpectrumViews
        self.orderedSpectra = [spec.spectrum for spec in self.orderedSpectrumViews]

        for specNum, thisSpec in enumerate(self.orderedSpectra):
            colourTab = ColourTab(parent=self, container=self, mainWindow=self.mainWindow,
                                  spectrum=thisSpec,
                                  showCopyOptions=True if len(self.orderedSpectra) > 1 else False,
                                  copyToSpectra=self.orderedSpectra
                                  )
            self.tabWidget.addTab(colourTab, thisSpec.name)
            colourTab.setContentsMargins(*TABMARGINS)

        self.tabWidget.setTabClickCallback(self._tabClicked)

    def _fillPullDowns(self):
        for aTab in self.tabs:
            aTab._fillPullDowns()

    def _populate(self):
        """Populate the widgets in the tabs
        """
        for aTab in self.tabs:
            aTab._populateColour()

    def _getChangeState(self):
        """Get the change state from the colour tabs
        """
        applyState = True
        revertState = False
        tabs = self.getActiveTabList()
        allChanges = any(t._changes for t in tabs if t is not None)

        return changeState(self, allChanges, applyState, revertState, self._okButton, self._applyButton, self._revertButton, self._currentNumApplies)

    def _tabClicked(self, index):
        """Callback for clicking a tab - needed for refilling the checkboxes and populating the pulldown
        """
        if hasattr(self.tabs[index], '_populateCheckBoxes'):
            self.tabs[index]._populateCheckBoxes()

    def copySpectra(self, fromSpectrum, toSpectra):
        """Copy the contents of tabs to other spectra
        """
        for aTab in self.tabs:
            if aTab.spectrum == fromSpectrum:
                fromSpectrumTab = aTab
                for aTab in [tab for tab in self.tabs if tab != fromSpectrumTab and tab.spectrum in toSpectra]:
                    try:
                        aTab._copySpectrumAttributes(fromSpectrumTab)
                    except Exception as es:
                        pass

    def getActiveTabList(self):
        """Return the list of active tabs
        """
        return tuple(self.tabWidget.widget(ii) for ii in range(self.tabWidget.count()))


#=========================================================================================
# GeneralTab
#=========================================================================================

class _SpectrumPathRow(SpectrumPathRow):
    """Just a class to re-jig the columns"""
    SELECT_COLLUMN = 4  # Not used
    LABEL_COLLUMN = 0
    DATAFORMAT_COLLUMN = 5  # Not used
    DATA_COLLUMN = 1
    BUTTON_COLLUMN = 2
    RELOAD_COLLUMN = 3  # Not used


class GeneralTab(Widget):
    def __init__(self, parent=None, container=None, mainWindow=None, spectrum=None, item=None, colourOnly=False):

        super().__init__(parent, setLayout=True, spacing=DEFAULTSPACING)  # ejb
        self.setWindowTitle("Spectrum Properties")

        self._parent = parent
        self._container = container  # master widget that this is attached to
        self.mainWindow = mainWindow
        self.application = self.mainWindow.application
        self.project = self.mainWindow.project

        self.item = item
        self.spectrum = spectrum
        self._changes = ChangeDict()
        self.atomCodes = ()

        self.experimentTypes = spectrum._project._experimentTypeMap

        row = 0
        self.layout().addItem(QtWidgets.QSpacerItem(row, 5), 0, 0)
        Spacer(self, 5, 1, QtWidgets.QSizePolicy.Minimum, QtWidgets.QSizePolicy.Minimum,
               grid=(row, 3))
        row += 1

        Label(self, text="Pid ", vAlign='t', hAlign='l', grid=(row, 0), tipText=getAttributeTipText(Spectrum, 'pid'))
        self.spectrumPidLabel = Label(self, vAlign='t', grid=(row, 1))
        row += 1

        Label(self, text="Name ", grid=(row, 0), tipText=getAttributeTipText(Spectrum, 'name'))
        self.nameData = LineEdit(self, textAlignment='left', vAlign='t', grid=(row, 1), backgroundText='> Enter name <')
        self.nameData.textChanged.connect(partial(self._queueSpectrumNameChange, spectrum))  # ejb - was editingFinished
        row += 1

        Label(self, text="Comment ", grid=(row, 0), tipText=getAttributeTipText(Spectrum, 'comment'))
        self.commentData = LineEdit(self, textAlignment='left', vAlign='t', grid=(row, 1), backgroundText='> Optional <')
        self.commentData.textChanged.connect(partial(self._queueSpectrumCommentChange, spectrum))  # ejb - was editingFinished
        row += 1

        self.spectrumRow = _SpectrumPathRow(parentWidget=self, rowIndex=row, labelText='Path',
                                            spectrum=self.spectrum,
                                            enabled=(not self.spectrum.isEmptySpectrum()),
                                            callback=self._queueSpectrumPathChange,
                                            )
        row += 1

        from ccpn.core.lib.SpectrumDataSources.SpectrumDataSourceABC import getDataFormats

        _dataFormats = list(getDataFormats().keys())
        Label(self, text="DataFormat ", grid=(row, 0), tipText=getAttributeTipText(Spectrum, 'Format of the binary data defined by path'))
        self.dataFormatWidget = PulldownList(parent=self, vAlign='t', grid=(row, 1), editable=False, texts=_dataFormats,
                                             )
        self.dataFormatWidget.select(self.spectrum.dataFormat)
        self.dataFormatWidget.disable()
        row += 1

        Label(self, text="Chemical Shift List ", vAlign='t', hAlign='l', grid=(row, 0), tipText=getAttributeTipText(Spectrum, 'chemicalShiftList'))
        self.chemicalShiftListPulldown = PulldownList(self, vAlign='t', grid=(row, 1),
                                                      callback=partial(self._queueChemicalShiftListChange, spectrum))
        row += 1

        Label(self, text="Sample", vAlign='t', hAlign='l', grid=(row, 0), tipText=getAttributeTipText(Spectrum, 'sample'))
        self.samplesPulldownList = PulldownList(self, vAlign='t', grid=(row, 1))
        self.samplesPulldownList.currentIndexChanged.connect(partial(self._queueSampleChange, spectrum))
        row += 1

        if spectrum.dimensionCount == 1:
            Label(self, text="Colour", vAlign='t', hAlign='l', grid=(row, 0), tipText=getAttributeTipText(Spectrum, 'sliceColour'))
            self.colourBox = PulldownList(self, vAlign='t', grid=(row, 1))

            # populate initial pulldown
            fillColourPulldown(self.colourBox, allowAuto=False, includeGradients=False)

            self.colourBox.currentIndexChanged.connect(partial(self._queueChangeSliceComboIndex, spectrum))
            colourButton = Button(self, vAlign='t', hAlign='l', grid=(row, 2), hPolicy='fixed',
                                  callback=partial(self._queueSetSpectrumColour, spectrum), icon='icons/colours')
            row += 1

            Label(self, text="Reference Experiment Type ", vAlign='t', hAlign='l', grid=(row, 0), tipText=getAttributeTipText(Spectrum, 'experimentType'))
            self.spectrumType = FilteringPulldownList(self, vAlign='t', grid=(row, 1))
            spButton = Button(self, grid=(row, 2),
                              callback=partial(self._raiseExperimentFilterPopup, spectrum),
                              hPolicy='fixed', icon='icons/applications-system')

            # Added to account for renaming of experiments
            self.spectrumType.currentIndexChanged.connect(partial(self._queueSetSpectrumType, spectrum))
            row += 1

            Label(self, text="Spinning Rate (Hz)", grid=(row, 0), hAlign='l', tipText=getAttributeTipText(Spectrum, 'spinningRate'))
            self.spinningRateData = ScientificDoubleSpinBox(self, vAlign='t', grid=(row, 1), min=0, max=100000.0)
            self.spinningRateData.valueChanged.connect(partial(self._queueSpinningRateChange, spectrum, self.spinningRateData.textFromValue))
            row += 1

            Label(self, text="Temperature", grid=(row, 0), hAlign='l', tipText=getAttributeTipText(Spectrum, 'temperature'))
            self.temperatureData = ScientificDoubleSpinBox(self, vAlign='t', grid=(row, 1), min=0, max=1000.0)
            self.temperatureData.valueChanged.connect(partial(self._queueTemperatureChange, spectrum, self.temperatureData.textFromValue))
            row += 1

            Label(self, text='Spectrum Scaling', vAlign='t', hAlign='l', grid=(row, 0), tipText=getAttributeTipText(Spectrum, 'scale'))
            self.spectrumScalingData = ScientificDoubleSpinBox(self, vAlign='t', grid=(row, 1), min=-1e12, max=1e12, decimals=8)
            self.spectrumScalingData.valueChanged.connect(partial(self._queueSpectrumScaleChange, spectrum, self.spectrumScalingData.textFromValue))
            row += 1

            Label(self, text="Date Recorded ", vAlign='t', hAlign='l', grid=(row, 0))
            Label(self, text='n/a', vAlign='t', hAlign='l', grid=(row, 1))
            row += 1

            Label(self, text="Noise Level ", vAlign='t', hAlign='l', grid=(row, 0), tipText=getAttributeTipText(Spectrum, 'noiseLevel'))
            self.noiseLevelData = ScientificDoubleSpinBox(self, vAlign='t', hAlign='l', grid=(row, 1))

            self.noiseLevelData.valueChanged.connect(partial(self._queueNoiseLevelDataChange, spectrum, self.noiseLevelData.textFromValue))
            row += 1

        else:
            _specLabel = Label(self, text="Reference Experiment Type ", vAlign='t', hAlign='l', grid=(row, 0), tipText=getAttributeTipText(Spectrum, 'experimentType'))
            self.spectrumType = FilteringPulldownList(self, vAlign='t', grid=(row, 1))
            _specButton = Button(self, grid=(row, 2),
                                 callback=partial(self._raiseExperimentFilterPopup, spectrum),
                                 hPolicy='fixed', icon='icons/applications-system')

            self.spectrumType.currentIndexChanged.connect(partial(self._queueSetSpectrumType, spectrum))
            _specLabel.setVisible(False)
            self.spectrumType.setVisible(False)
            _specButton.setVisible(False)
            row += 1

            Label(self, text="Spinning rate (Hz)", grid=(row, 0), hAlign='l', tipText=getAttributeTipText(Spectrum, 'spinningRate'))
            self.spinningRateData = ScientificDoubleSpinBox(self, vAlign='t', grid=(row, 1), min=0, max=100000.0)
            self.spinningRateData.valueChanged.connect(partial(self._queueSpinningRateChange, spectrum, self.spinningRateData.textFromValue))
            row += 1

            Label(self, text="Temperature", grid=(row, 0), hAlign='l', tipText=getAttributeTipText(Spectrum, 'temperature'))
            self.temperatureData = ScientificDoubleSpinBox(self, vAlign='t', grid=(row, 1), min=0, max=1000.0)
            self.temperatureData.valueChanged.connect(partial(self._queueTemperatureChange, spectrum, self.temperatureData.textFromValue))
            row += 1

            spectrumScalingLabel = Label(self, text='Spectrum Scaling', vAlign='t', grid=(row, 0), tipText=getAttributeTipText(Spectrum, 'scale'))
            self.spectrumScalingData = ScientificDoubleSpinBox(self, vAlign='t', grid=(row, 1), min=-1e12, max=1e12, decimals=8)
            self.spectrumScalingData.valueChanged.connect(partial(self._queueSpectrumScaleChange, spectrum, self.spectrumScalingData.textFromValue))
            row += 1

            noiseLevelLabel = Label(self, text="Noise Level ", vAlign='t', hAlign='l', grid=(row, 0), tipText=getAttributeTipText(Spectrum, 'noiseLevel'))
            self.noiseLevelData = ScientificDoubleSpinBox(self, vAlign='t', grid=(row, 1))
            self.layout().addItem(QtWidgets.QSpacerItem(26, 10), row, 2)
            row += 1

            self.noiseLevelData.valueChanged.connect(partial(self._queueNoiseLevelDataChange, spectrum, self.noiseLevelData.textFromValue))

            self.layout().addItem(QtWidgets.QSpacerItem(0, 10), 0, 0)

        Spacer(self, 5, 5, QtWidgets.QSizePolicy.MinimumExpanding, QtWidgets.QSizePolicy.MinimumExpanding,
               grid=(row, 1), gridSpan=(1, 1))

    def _fillPullDowns(self):
        if self.spectrum.dimensionCount == 1:
            fillColourPulldown(self.colourBox, allowAuto=False, includeGradients=False)

    def _populateGeneral(self):
        """Populate general tab from self.spectrum
        Blocking to be performed by tab container
        """
        from ccpnmodel.ccpncore.lib.spectrum.NmrExpPrototype import priorityNameRemapping

        # clear all changes
        self._changes.clear()

        with self._changes.blockChanges():

            self.spectrumRow.revert()
            self.spectrumPidLabel.setText(self.spectrum.pid)
            self.nameData.setText(self.spectrum.name)
            self.commentData.setText(self.spectrum.comment)

            try:
                index = self.spectrum.project.chemicalShiftLists.index(self.spectrum.chemicalShiftList)
            except Exception:
                index = 0
            self.chemicalShiftListPulldown.setData([csList.pid for csList in self.spectrum.project.chemicalShiftLists] + ['<New>'])
            self.chemicalShiftListPulldown.setIndex(index)

            self.samplesPulldownList.clear()
            # add a blank item
            self.samplesPulldownList.addItem('', None)
            for sample in self.spectrum.project.samples:
                self.samplesPulldownList.addItem(sample.name, sample)
            if self.spectrum.sample is not None:
                self.samplesPulldownList.select(self.spectrum.sample.name)

            # add the colour button just for 1d spectra
            if self.spectrum.dimensionCount == 1:
                _setColourPulldown(self.colourBox, self.spectrum.sliceColour)

            experimentTypes = _getExperimentTypes(self.spectrum.project, self.spectrum)
            texts = ('',) + tuple(experimentTypes.keys()) if experimentTypes else ()
            objects = ('',) + tuple(experimentTypes.values()) if experimentTypes else ()
            self.spectrumType.setData(texts=texts, objects=objects)

            if (text := self.spectrum.experimentType):
                # reference-experiment is set
                key = self.spectrum.synonym or text
                # Added to account for renaming of experiments
                key = priorityNameRemapping.get(key, key)

                if (idx := self.spectrumType.findText(key)) > 0:
                    self.spectrumType.setCurrentIndex(idx)

            value = self.spectrum.spinningRate
            self.spinningRateData.setValue(value if value is not None else 0)

            value = self.spectrum.temperature
            self.temperatureData.setValue(value if value is not None else 0)

            value = self.spectrum.scale
            self.spectrumScalingData.setValue(value if value is not None else 0)

            value = self.spectrum.noiseLevel
            self.noiseLevelData.setValue(value if value is not None else 0)

    def _getChangeState(self):
        """Get the change state from the parent widget
        """
        return self._container._getChangeState()

    # @queueStateChange(_verifyPopupApply)
    # def _queueSetValidateDataUrl(self, dataUrl, newUrl, urlValid, dim):
    #     """Set the new url in the dataUrl
    #     dim is required by the decorator to give a unique id for dataUrl row
    #     """
    #     if newUrl != dataUrl.url.path:
    #         return partial(self._validatePreferencesDataUrl, dataUrl, newUrl, urlValid, dim)
    #
    # def _validatePreferencesDataUrl(self, dataUrl, newUrl, urlValid, dim):
    #     """Put the new dataUrl into the dataUrl and the preferences.general.dataPath
    #     Extra step incase urlValid needs to be checked
    #     """
    #     self._validateFrame.dataUrlFunc(dataUrl, newUrl)
    #
    # @queueStateChange(_verifyPopupApply)
    # def _queueSetValidateFilePath(self, spectrum, filePath, dim):
    #     """Set the new filePath for the spectrum
    #     dim is required by the decorator to give a unique id for filePath row
    #     """
    #     if filePath != spectrum.filePath:
    #         return partial(self._validateFrame.filePathFunc, spectrum, filePath)

    @queueStateChange(_verifyPopupApply)
    def _queueSpectrumNameChange(self, spectrum, value):
        if value != spectrum.name:
            return partial(self._changeSpectrumName, spectrum, value)

    def _changeSpectrumName(self, spectrum, name):
        spectrum.rename(name)

    @queueStateChange(_verifyPopupApply)
    def _queueSpectrumPathChange(self, value):
        """Callback when validating text of the spectrumRow instance
        """
        if self.spectrumRow.hasChanged:
            return self._changeSpectrumPath

    def _changeSpectrumPath(self):
        """Method queued to update the spectrum row on apply
        """
        self.spectrumRow.update()

    @queueStateChange(_verifyPopupApply)
    def _queueSpectrumCommentChange(self, spectrum, value):
        if value != spectrum.comment:
            return partial(self._changeSpectrumComment, spectrum, value)

    def _changeSpectrumComment(self, spectrum, comment):
        spectrum.comment = comment

    @queueStateChange(_verifyPopupApply)
    def _queueSpectrumScaleChange(self, spectrum, textFromValue, value):
        specValue = textFromValue(spectrum.scale)
        if value >= 0 and textFromValue(value) != specValue:
            return partial(self._setSpectrumScale, spectrum, value)

    def _setSpectrumScale(self, spectrum, scale):
        spectrum.scale = float(scale)

    @queueStateChange(_verifyPopupApply)
    def _queueNoiseLevelDataChange(self, spectrum, textFromValue, value):
        specValue = textFromValue(spectrum.noiseLevel) if spectrum.noiseLevel else None
        if textFromValue(value) != specValue:
            return partial(self._setNoiseLevelData, spectrum, value)

    def _setNoiseLevelData(self, spectrum, noise):
        spectrum.noiseLevel = float(noise)

    @queueStateChange(_verifyPopupApply)
    def _queueChemicalShiftListChange(self, spectrum, item):
        if item == '<New>':
            listLen = len(self.chemicalShiftListPulldown.texts)
            return partial(self._setNewChemicalShiftList, spectrum, listLen)
        else:
            value = spectrum.project.getByPid(item)
            if value and value != spectrum.chemicalShiftList:
                return partial(self._setChemicalShiftList, spectrum, item)

    def _raiseExperimentFilterPopup(self, spectrum):
        from ccpn.ui.gui.popups.ExperimentFilterPopup import ExperimentFilterPopup

        popup = ExperimentFilterPopup(parent=self.mainWindow, mainWindow=self.mainWindow, spectrum=spectrum)
        popup.exec_()
        self.spectrumType.select(popup.expType)

    def _setNewChemicalShiftList(self, spectrum, listLen):
        newChemicalShiftList = spectrum.project.newChemicalShiftList()
        insertionIndex = listLen - 1
        self.chemicalShiftListPulldown.texts.insert(insertionIndex, newChemicalShiftList.pid)
        self.chemicalShiftListPulldown.setData(self.chemicalShiftListPulldown.texts)
        self.chemicalShiftListPulldown.setCurrentIndex(insertionIndex)
        self.spectrum.chemicalShiftList = newChemicalShiftList

    def _setChemicalShiftList(self, spectrum, item):
        self.spectrum.chemicalShiftList = spectrum.project.getByPid(item)

    @queueStateChange(_verifyPopupApply)
    def _queueSampleChange(self, spectrum, _value):
        _text, sample = self.samplesPulldownList.getSelected()
        return partial(self._changeSampleSpectrum, spectrum, sample)

    @staticmethod
    def _changeSampleSpectrum(spectrum, sample):
        spectrum.sample = sample

    @queueStateChange(_verifyPopupApply)
    def _queueSetSpectrumType(self, spectrum, value):
        if self.spectrumType.getObject() is not None:
            expType = self.spectrumType.objects[value] if 0 <= value < len(self.spectrumType.objects) else None
            if expType != spectrum.experimentType:
                return partial(self._setSpectrumType, spectrum, expType)

    @staticmethod
    def _setSpectrumType(spectrum, expType):
        spectrum.experimentType = expType or None

    # spectrum sliceColour button and pulldown
    def _queueSetSpectrumColour(self, spectrum):
        dialog = ColourDialog(self)

        newColour = dialog.getColor()
        if newColour:
            addNewColour(newColour)
            self._container._fillPullDowns()
            self.colourBox.setCurrentText(spectrumColours[newColour.name()])

    @queueStateChange(_verifyPopupApply)
    def _queueChangeSliceComboIndex(self, spectrum, value):
        if value >= 0:
            colName = colourNameNoSpace(self.colourBox.getText())
            if colName in spectrumColours.values():
                colName = list(spectrumColours.keys())[list(spectrumColours.values()).index(colName)]
            if colName != spectrum.sliceColour:
                # and list(spectrumColours.keys())[value] != spectrum.sliceColour:
                return partial(self._changedSliceComboIndex, spectrum, value)

    def _changedSliceComboIndex(self, spectrum, value):
        colName = colourNameNoSpace(self.colourBox.currentText())
        if colName in spectrumColours.values():
            newColour = list(spectrumColours.keys())[list(spectrumColours.values()).index(colName)]
        else:
            newColour = colName

        if newColour:
            spectrum.sliceColour = newColour

    @queueStateChange(_verifyPopupApply)
    def _queueSpinningRateChange(self, spectrum, textFromValue, value):
        specValue = textFromValue(spectrum.spinningRate or 0.0)
        if value >= 0 and textFromValue(value) != specValue:
            return partial(self._setSpinningRate, spectrum, value)

    def _setSpinningRate(self, spectrum, value):
        spectrum.spinningRate = float(value)

    @queueStateChange(_verifyPopupApply)
    def _queueTemperatureChange(self, spectrum, textFromValue, value):
        specValue = textFromValue(spectrum.temperature or 0.0)
        if value >= 0 and textFromValue(value) != specValue:
            return partial(self._setTemperature, spectrum, value)

    def _setTemperature(self, spectrum, value):
        spectrum.temperature = float(value)


#=========================================================================================
# DimensionsTab
#=========================================================================================

class DimensionsTab(Widget):
    def __init__(self, parent=None, container=None, mainWindow=None, spectrum=None, dimensions=None):
        super().__init__(parent, setLayout=True, spacing=DEFAULTSPACING)

        self._parent = parent
        self._container = container  # master widget that this is attached to
        self.mainWindow = mainWindow
        self.spectrum = spectrum
        self.dimensions = dimensions
        self._magTransfers = self.spectrum.magnetisationTransfers

        self._changes = ChangeDict()
        self._referenceExperiment = self.spectrum.experimentType
        self._referenceDimensions = self.spectrum.referenceExperimentDimensions
        self._warningShown = False

        Label(self, text="Dimension ", grid=(1, 0), hAlign='l', vAlign='t', )

        self.layout().addItem(QtWidgets.QSpacerItem(0, 10), 0, 0)
        for i in range(dimensions):
            dimLabel = Label(self, text='%s' % str(i + 1), grid=(1, i + 1), vAlign='t', hAlign='l')

        self.axisCodeEdits = [i for i in range(dimensions)]
        self.isotopeCodePullDowns = np.empty((dimensions, len(CoherenceOrder)), dtype=object)
        self.coherenceOrderPullDowns = [i for i in range(dimensions)]
        self.referenceDimensionPullDowns = [i for i in range(dimensions)]

        self._pointCountsLabels = [i for i in range(dimensions)]
        self._dimensionTypesLabels = [i for i in range(dimensions)]
        self.spectralWidthsData = [i for i in range(dimensions)]
        self.spectralWidthsHzData = [i for i in range(dimensions)]
        self.spectrometerFrequenciesData = [i for i in range(dimensions)]

        self.spectralReferencingData = [i for i in range(dimensions)]
        self.spectralReferencingDataPoints = [i for i in range(dimensions)]
        self.spectralAssignmentToleranceData = [i for i in range(dimensions)]
        self.spectralDoubleCursorOffset = [i for i in range(dimensions)]

        self.foldingModesCheckBox = [i for i in range(dimensions)]
        # self.invertedCheckBox = [i for i in range(dimensions)]
        self.minAliasingPullDowns = [i for i in range(dimensions)]
        self.maxAliasingPullDowns = [i for i in range(dimensions)]

        self._isotopeList = [r.isotopeCode for r in isotopeRecords.values() if r.spin > 0]  # All isotopes with a spin
        self._coherenceOrderList = CoherenceOrder.names()
        numCohOrders = max(CoherenceOrder.dataValues())

        row = 2
        Label(self, text="Axis Code ", grid=(row, 0), vAlign='t', hAlign='l', tipText=getAttributeTipText(Spectrum, 'axisCodes'))

        row += 1
        Label(self, text="Isotope Code ", grid=(row, 0), vAlign='t', hAlign='l', tipText=getAttributeTipText(Spectrum, 'isotopeCodes'))

        row += numCohOrders
        Label(self, text="Coherence Order ", grid=(row, 0), vAlign='t', hAlign='l', tipText=getAttributeTipText(Spectrum, 'coherenceOrders'))

        row += 1
        _specLabel = Label(self, text="Reference Experiment Type ", grid=(row, 0), vAlign='t', hAlign='l', tipText=getAttributeTipText(Spectrum, 'experimentType'))

        row += 1
        _refLabel = Label(self, text="Reference Experiment Dimensions ", grid=(row, 0), vAlign='t', hAlign='l', tipText=getAttributeTipText(Spectrum, 'referenceExperimentDimensions'))

        row += 1
        # spacer for 'copy' button

        row += 1
        _magTransferLabel = Label(self, text="Magnetisation Transfers ", grid=(row, 0), vAlign='t', hAlign='l', tipText=getAttributeTipText(Spectrum, 'magnetisationTransfers'))
        if dimensions < 2:
            _magTransferLabel.setVisible(False)

        row += 1
        hLine = HLine(self, grid=(row, 0), gridSpan=(1, dimensions + 2), colour=getColours()[DIVIDER], height=15)
        hLine.setContentsMargins(5, 0, 0, 0)

        row += 1
        Label(self, text="Point Counts ", grid=(row, 0), vAlign='t', hAlign='l', tipText=getAttributeTipText(Spectrum, 'pointCounts'))

        row += 1
        Label(self, text="Dimension Type ", grid=(row, 0), vAlign='t', hAlign='l', tipText=getAttributeTipText(Spectrum, 'dimensionTypes'))

        row += 1
        Label(self, text="Spectrum Width (ppm) ", grid=(row, 0), vAlign='t', hAlign='l', tipText=getAttributeTipText(Spectrum, 'spectralWidths'))

        row += 1
        Label(self, text="Spectral Width (Hz) ", grid=(row, 0), vAlign='t', hAlign='l', tipText=getAttributeTipText(Spectrum, 'spectralWidthsHz'))

        row += 1
        Label(self, text="Spectrometer Frequency (MHz) ", grid=(row, 0), vAlign='t', hAlign='l', tipText=getAttributeTipText(Spectrum, 'spectrometerFrequencies'))

        row += 1
        Label(self, text="Referencing (ppm) ", grid=(row, 0), vAlign='t', hAlign='l', tipText=getAttributeTipText(Spectrum, 'referenceValues'))

        row += 1
        Label(self, text="Referencing (points)", grid=(row, 0), vAlign='t', hAlign='l', tipText=getAttributeTipText(Spectrum, 'referencePoints'))

        row += 1
        Label(self, text="Assignment Tolerance ", grid=(row, 0), hAlign='l', tipText=getAttributeTipText(Spectrum, 'assignmentTolerances'))

        row += 1
        Label(self, text="Second Cursor Offset (Hz) ", grid=(row, 0), hAlign='l', tipText=getAttributeTipText(Spectrum, 'doubleCrosshairOffsets'))

        row += 1
        hLine = HLine(self, grid=(row, 0), gridSpan=(1, dimensions + 2), colour=getColours()[DIVIDER], height=15)
        hLine.setContentsMargins(5, 0, 0, 0)

        row += 1
        Label(self, text="Show Aliased Regions", grid=(row, 0), hAlign='l')

        row += 1
        Label(self, text="Dimension is Circular", grid=(row, 0), hAlign='l', tipText=getAttributeTipText(Spectrum, 'foldingModes'))

        # # Not implemented yet
        # row += 1
        # Label(self, text="Dimension is Inverted", grid=(row, 0), hAlign='l', tipText=getAttributeTipText(Spectrum, 'invertedModes'))

        row += 1
        Label(self, text="Aliasing Limits         Upperbound", grid=(row, 0), hAlign='r', tipText=getAttributeTipText(Spectrum, 'aliasingLimits'))

        row += 1
        Label(self, text="Lowerbound", grid=(row, 0), hAlign='r')

        # add set of widgets for each dimension
        for i in range(dimensions):
            row = 2
            self.axisCodeEdits[i] = LineEdit(self, grid=(row, i + 1), vAlign='t', hAlign='l')
            self.axisCodeEdits[i].textChanged.connect(partial(self._queueSetAxisCodes, spectrum, ))
            # self.axisCodeEdits[i].text, i))

            row += 1
            for dd in range(numCohOrders):
                self.isotopeCodePullDowns[i, dd] = PulldownList(self, grid=(row + dd, i + 1), vAlign='t')
                self.isotopeCodePullDowns[i, dd].setData(self._isotopeList)
                self.isotopeCodePullDowns[i, dd].currentIndexChanged.connect(partial(self._queueSetIsotopeCodes, spectrum, self.isotopeCodePullDowns[i, dd].getText, i, dd))

            row += numCohOrders
            self.coherenceOrderPullDowns[i] = PulldownList(self, grid=(row, i + 1), vAlign='t')
            self.coherenceOrderPullDowns[i].setData(self._coherenceOrderList)
            self.coherenceOrderPullDowns[i].currentIndexChanged.connect(partial(self._queueSetCoherenceOrders, spectrum, self.coherenceOrderPullDowns[i].getText, i))

            row += 1
            if i == 0:
                # reference experiment type - editable because has a search-completer
                self.spectrumType = FilteringPulldownList(self, vAlign='t', grid=(row, i + 1), gridSpan=(1, dimensions))
                _specButton = Button(self, grid=(row, i + 1 + dimensions),
                                     callback=partial(self._raiseExperimentFilterPopup, spectrum),
                                     hPolicy='fixed', icon='icons/applications-system')
                # Added to account for renaming of experiments
                self.spectrumType.currentIndexChanged.connect(partial(self._queueSetSpectrumType, spectrum))

                if self.dimensions < 2:
                    # hide as not required for 1d
                    _specLabel.setVisible(False)
                    self.spectrumType.setVisible(False)
                    _specButton.setVisible(False)
                    _refLabel.setVisible(False)

            row += 1
            # reference axis codes
            _refPullDown = self.referenceDimensionPullDowns[i] = PulldownList(self, grid=(row, i + 1), vAlign='t')
            self.referenceDimensionPullDowns[i].currentIndexChanged.connect(partial(self._queueSetReferenceDimensions, spectrum, ))  #self.referenceDimensionPullDowns[i].getText, i))
            if self.dimensions < 2:
                # hide as not required for 1d
                _refPullDown.setVisible(False)

            row += 1
            if i == 0:
                # button to copy to axis Codes
                _copyBox = Frame(self, setLayout=True, grid=(row, i + 1), gridSpan=(1, dimensions))
                _copyButton = Button(_copyBox, text='Copy to Axis Codes', grid=(0, 0), hAlign='r',
                                     callback=self._copyReferenceExperiments,
                                     tipText='Copy all non-empty reference experiment dimensions to axis codes')
                if self.dimensions < 2:
                    # hide as not required for 1d
                    _copyBox.setVisible(False)

            row += 1
            if i == 0:
                # magnetisation transfer table
                _data = pd.DataFrame(columns=MagnetisationTransferParameters)
                _refMagTransfer = self.magnetisationTransferTable = MagnetisationTransferTable(self,
                                                                                               spectrum=self.spectrum,
                                                                                               df=_data,
                                                                                               showVerticalHeader=False,
                                                                                               borderWidth=1,
                                                                                               _resize=True,
                                                                                               setHeightToRows=True,
                                                                                               setWidthToColumns=True,
                                                                                               setOnHeaderOnly=True)
                _refMagTransfer.setSizePolicy(QtWidgets.QSizePolicy.MinimumExpanding, QtWidgets.QSizePolicy.Minimum)
                self.getLayout().addWidget(_refMagTransfer, row, i + 1, 1, dimensions + 2)

                if self.dimensions < 2:
                    # hide as not required for 1d
                    _refMagTransfer.setVisible(False)
                self.magnetisationTransferTable.tableChanged.connect(partial(self._queueSetMagnetisationTransfers, spectrum))

            row += 1
            # HLine spacer

            row += 1
            self._pointCountsLabels[i] = Label(self, grid=(row, i + 1), vAlign='t', hAlign='l')

            row += 1
            self._dimensionTypesLabels[i] = Label(self, grid=(row, i + 1), vAlign='t', hAlign='l')

            row += 1
            self.spectralWidthsData[i] = ScientificDoubleSpinBox(self, grid=(row, i + 1), vAlign='t', hAlign='l', decimals=3, step=0.1)
            self.spectralWidthsData[i].valueChanged.connect(partial(self._queueSetSpectralWidths, spectrum, i,
                                                                    self.spectralWidthsData[i].textFromValue))

            row += 1
            self.spectralWidthsHzData[i] = ScientificDoubleSpinBox(self, grid=(row, i + 1), vAlign='t', hAlign='l', decimals=3, step=0.1)
            self.spectralWidthsHzData[i].valueChanged.connect(partial(self._queueSetSpectralWidthsHz, spectrum, i,
                                                                      self.spectralWidthsHzData[i].textFromValue))

            row += 1
            self.spectrometerFrequenciesData[i] = ScientificDoubleSpinBox(self, grid=(row, i + 1), vAlign='t', hAlign='l', decimals=3, step=0.1)
            self.spectrometerFrequenciesData[i].valueChanged.connect(partial(self._queueSetSpectrometerFrequencies, spectrum, i,
                                                                             self.spectrometerFrequenciesData[i].textFromValue))

            row += 1
            self.spectralReferencingData[i] = ScientificDoubleSpinBox(self, grid=(row, i + 1), vAlign='t', hAlign='l', decimals=3, step=0.1)
            self.spectralReferencingData[i].valueChanged.connect(partial(self._queueSetDimensionReferencing, spectrum, i,
                                                                         self.spectralReferencingData[i].textFromValue))

            row += 1
            self.spectralReferencingDataPoints[i] = ScientificDoubleSpinBox(self, grid=(row, i + 1), vAlign='t', hAlign='l', decimals=3, step=0.1)
            self.spectralReferencingDataPoints[i].valueChanged.connect(partial(self._queueSetPointDimensionReferencing, spectrum, i,
                                                                               self.spectralReferencingDataPoints[i].textFromValue))

            row += 1
            self.spectralAssignmentToleranceData[i] = ScientificDoubleSpinBox(self, grid=(row, i + 1), hAlign='l', decimals=3, step=0.1)
            self.spectralAssignmentToleranceData[i].valueChanged.connect(partial(self._queueSetAssignmentTolerances, spectrum, i,
                                                                                 self.spectralAssignmentToleranceData[i].textFromValue))

            row += 1
            self.spectralDoubleCursorOffset[i] = ScientificDoubleSpinBox(self, grid=(row, i + 1), hAlign='l', decimals=3, step=0.1)
            self.spectralDoubleCursorOffset[i].valueChanged.connect(partial(self._queueSetDoubleCursorOffset, spectrum, i,
                                                                            self.spectralDoubleCursorOffset[i].textFromValue))

            # space
            row += 2
            if i == 0:
                # only need 1 checkbox in the first column
                # showFolded = spectrum.displayFoldedContours
                self.displayedFoldedContours = CheckBox(self, grid=(row, i + 1), vAlign='t')
                self.displayedFoldedContours.clicked.connect(partial(self._queueSetDisplayFoldedContours, spectrum, self.displayedFoldedContours.isChecked))

            row += 1
            self.foldingModesCheckBox[i] = CheckBox(self, grid=(row, i + 1), vAlign='t')
            self.foldingModesCheckBox[i].clicked.connect(partial(self._queueSetFoldingModes, spectrum, self.foldingModesCheckBox[i].isChecked, i))
            # disabled until getRegion correctly fetches mirrored/inverted regions
            self.foldingModesCheckBox[i].setEnabled(False)

            # # Not implemented yet
            # row += 1
            # self.invertedCheckBox[i] = CheckBox(self, grid=(row, i + 1), vAlign='t')
            # self.invertedCheckBox[i].clicked.connect(partial(self._queueSetInvertedModes, spectrum, self.invertedCheckBox[i].isChecked, i))
            # # disabled until getRegion correctly fetches mirrored/inverted regions
            # self.invertedCheckBox[i].setEnabled(False)

            # max aliasing
            row += 1
            self.maxAliasingPullDowns[i] = PulldownList(self, grid=(row, i + 1), vAlign='t', )
            self.maxAliasingPullDowns[i].activated.connect(partial(self._queueSetMaxAliasing, spectrum, self.maxAliasingPullDowns[i].getText, i))

            # min aliasing
            row += 1
            self.minAliasingPullDowns[i] = PulldownList(self, grid=(row, i + 1), vAlign='t', )
            self.minAliasingPullDowns[i].activated.connect(partial(self._queueSetMinAliasing, spectrum, self.minAliasingPullDowns[i].getText, i))

<<<<<<< HEAD
        # add preferred order widgets for Nd and
        if spectrum.dimensionCount > 1:
            row += 1
            hLine = HLine(self, grid=(row, 0), gridSpan=(1, dimensions + 2), colour=getColours()[DIVIDER], height=15)
            hLine.setContentsMargins(5, 0, 0, 0)
=======
        # add preferred order widgets
        row += 1
        hLine = HLine(self, grid=(row, 0), gridSpan=(1, dimensions + 1), colour=getColours()[DIVIDER], height=15, divisor=2)
        hLine.setContentsMargins(5, 0, 0, 0)
>>>>>>> d2f51b47

        row += 1
        self.preferredAxisOrderPulldown = PulldownListCompoundWidget(self, labelText="Preferred Dimension Order",
                                                                     grid=(row, 0), gridSpan=(1, dimensions + 1), vAlign='t', tipText=getAttributeTipText(Spectrum, 'setDimensionOrdering'))
        self.preferredAxisOrderPulldown.pulldownList.setCallback(partial(self._queueSetSpectrumOrderingComboIndex, spectrum))

        row += 1
        Spacer(self, 5, 5, QtWidgets.QSizePolicy.MinimumExpanding, QtWidgets.QSizePolicy.MinimumExpanding,
               grid=(row, dimensions + 1), gridSpan=(1, 1))

    def _fillPreferredWidgetFromAxisTexts(self):
        """Fill the pullDown during preSelect
        """
        with self.blockWidgetSignals(self.preferredAxisOrderPulldown):
            self._populatePreferredOrder()

    def _populatePreferredOrder(self):
        """Fill the pullDown with the currently available permutations of the axis codes
        """
        specOrder = tuple(self.spectrum._preferredAxisOrdering) if self.spectrum._preferredAxisOrdering is not None else None

        axisCodeTexts = tuple(ss.text() for ss in self.axisCodeEdits)
        ll = ['<None>']

        if self.spectrum.dimensionCount == 1:
            # a bit of a hack, but, for 1d the specOrder is saved as (0,) or (1,) which is potentially dangerous
            #   but is changed to (0, 1) or (1, 0) for the popup
            axisCodeTexts += ('intensity',)
            if len(specOrder) == 1:
                specOrder += (1-specOrder[0],)

        # add permutations for the axes
        axisPerms = permutations([axisCode for axisCode in axisCodeTexts])
        axisOrder = tuple(permutations(list(range(len(axisCodeTexts)))))
        ll += [" ".join(ax for ax in perm) for perm in axisPerms]

        self.preferredAxisOrderPulldown.pulldownList.setData(ll)

        if specOrder is not None:
            specIndex = axisOrder.index(specOrder) + 1
            self.preferredAxisOrderPulldown.setIndex(specIndex)
        else:
            self.preferredAxisOrderPulldown.setIndex(0)

    @queueStateChange(_verifyPopupApply)
    def _queueSetSpectrumOrderingComboIndex(self, spectrum, item):
        if item:
            index = self.preferredAxisOrderPulldown.getIndex()

            axisCodes = spectrum.axisCodes
            if self.spectrum.dimensionCount > 1:
                axisOrder = tuple(permutations(list(range(len(axisCodes)))))
                value = tuple(axisOrder[index - 1])
                if value != spectrum._preferredAxisOrdering:
                    return partial(self._setSpectrumOrdering, spectrum, value)

            else:
                axisCodes += ['intensity']

                axisOrder = tuple(permutations(list(range(len(axisCodes)))))
                value = tuple(axisOrder[index - 1])
                if value != spectrum._preferredAxisOrdering:
                    return partial(self._setSpectrumOrdering, spectrum, value[:1])  # only store the first value

    @staticmethod
    def _setSpectrumOrdering(spectrum, value):
        """Set the preferred axis ordering from the pullDown selection
        """
        spectrum._preferredAxisOrdering = value

    def _fillPullDowns(self):
        pass

    def _getOnlyAvailable(self, expType):
        """Set the reference dimensions for those that only have one option when changing experiment-type
        """
        if (self._referenceExperiment or self.spectrum.experimentType) is None:
            return

        # get the nucleus codes from the current isotope codes
        refDimensions = list(self._referenceDimensions or self.spectrum.referenceExperimentDimensions)

        _referenceLists = [['', ] for val in refDimensions]
        _refDimensions = [val if val else '' for val in refDimensions]

        # get the permutations of the available experiment dimensions
        matches = self.spectrum.getAvailableReferenceExperimentDimensions(_experimentType=expType)
        if matches:
            for ac in matches:
                for ii in range(self.dimensions):
                    if ac[ii] not in _referenceLists[ii]:
                        _referenceLists[ii].append(ac[ii])

        for ii, (refList, ref, combo) in enumerate(zip(_referenceLists, _refDimensions, self.referenceDimensionPullDowns)):
            if len(refList) == 2:
                refDimensions[ii] = refList[1]
                combo.setIndex(1)

        self._referenceDimensions = tuple(refDimensions)

    def _populateReferenceDimensions(self):
        """Populate the references dimensions from the current experiment and the current value
        """
        # get the nucleus codes from the current isotope codes
        refDimensions = self._referenceDimensions or self.spectrum.referenceExperimentDimensions

        if (self._referenceExperiment or self.spectrum.experimentType) is None:
            _referenceLists = [['', val] if val else ['', ] for val in refDimensions]
            _refDimensions = [val if val else '' for val in refDimensions]

            for ii, (refList, ref) in enumerate(zip(_referenceLists, _refDimensions)):
                self.referenceDimensionPullDowns[ii].setData(refList)
                self.referenceDimensionPullDowns[ii].setIndex(refList.index(ref))

        else:
            _referenceLists = [['', ] for val in refDimensions]
            _refDimensions = [val if val else '' for val in refDimensions]

            # get the permutations of the available experiment dimensions
            matches = self.spectrum.getAvailableReferenceExperimentDimensions(_experimentType=self._referenceExperiment)
            if matches:
                for ac in matches:
                    for ii in range(self.dimensions):
                        if ac[ii] not in _referenceLists[ii]:
                            _referenceLists[ii].append(ac[ii])

            for ii, (refList, ref, combo) in enumerate(zip(_referenceLists, _refDimensions, self.referenceDimensionPullDowns)):
                model = combo.model()
                if ref not in refList:
                    refList.append(ref)
                    combo.setData(list(refList))
                    self.referenceDimensionPullDowns[ii].set(ref)
                    color = QtGui.QColor('red')
                    itm = model.item(len(refList) - 1)
                    itm.setData(color, QtCore.Qt.ForegroundRole)
                else:
                    # clears/resets the foreground colours
                    combo.setData(list(refList))
                    combo.set(ref)
                combo.update()

    def _populateExperimentType(self):
        """Populate the experimentType pulldown
        """
        from ccpnmodel.ccpncore.lib.spectrum.NmrExpPrototype import priorityNameRemapping

        experimentTypes = _getExperimentTypes(self.spectrum.project, self.spectrum)
        texts = ('',) + tuple(experimentTypes.keys()) if experimentTypes else ()
        objects = ('',) + tuple(experimentTypes.values()) if experimentTypes else ()
        self.spectrumType.setData(texts=texts, objects=objects)

        self._referenceExperiment = None
        if (text := self.spectrum.experimentType):
            # reference-experiment is set
            key = self.spectrum.synonym or text
            key = priorityNameRemapping.get(key, key)

            if (idx := self.spectrumType.findText(key)) > 0:
                self.spectrumType.setCurrentIndex(idx)
                self._referenceExperiment = key

    def _populateMagnetisationTransfers(self):
        """Populate the magnetisation transfers table
        """
        # refDimensions = self._referenceDimensions or self.spectrum.referenceExperimentDimensions
        refDimensions = tuple(val.getText() or None for val in self.referenceDimensionPullDowns) or self.spectrum.referenceExperimentDimensions
        refExperimentName = self.spectrumType.getText()

        if (self._referenceExperiment or self.spectrum.experimentType) is None:
            _referenceLists = [['', val] if val else ['', ] for val in refDimensions]
            _refDimensions = [val if val else '' for val in refDimensions]

            for ii, (refList, ref) in enumerate(zip(_referenceLists, _refDimensions)):
                self.referenceDimensionPullDowns[ii].setData(refList)
                self.referenceDimensionPullDowns[ii].setIndex(refList.index(ref))

        if self._referenceExperiment:
            # need the same behaviour as the api - defaults to axisCode if not defined
            magTransfers = _getApiExpTransfers(self.spectrum, refExperimentName, [(ref or ax) for ref, ax in zip(refDimensions, self.spectrum.axisCodes)])
            editable = False

        else:
            magTransfers = self._magTransfers
            editable = True

        self.magnetisationTransferTable.populateTable(magTransfers, editable=editable)

    def _populateDimension(self):
        """Populate dimensions tab from self.spectrum
        Blocking to be performed by tab container
        """
        # clear all changes
        self._changes.clear()

        with self._changes.blockChanges():

            self.aliasLim = self.spectrum.aliasingLimits
            self.aliasInds = self.spectrum.aliasingIndexes
            # self.axesReversed = self.spectrum.axesReversed
            self.foldLim = tuple(sorted(lim) for lim in self.spectrum.foldingLimits)
            self.deltaLim = self.spectrum.spectralWidths  # tuple(max(lim) - min(lim) for lim in self.foldLim)

            isoCodes = self.spectrum.mqIsotopeCodes
            cohOrders = self.spectrum.coherenceOrders
            for i in range(self.dimensions):
                value = self.spectrum.axisCodes[i]
                self.axisCodeEdits[i].setText('<None>' if value is None else str(value))

                cohCount = CoherenceOrder.get(cohOrders[i]).dataValue
                dimIsoCodes = isoCodes[i]
                for cc in range(cohCount):
                    self.isotopeCodePullDowns[i, cc].setVisible(True)
                    if cc < len(dimIsoCodes) and dimIsoCodes[cc] in self._isotopeList:
                        self.isotopeCodePullDowns[i, cc].setIndex(self._isotopeList.index(dimIsoCodes[cc]))
                    else:
                        # maybe too small
                        self.isotopeCodePullDowns[i, cc].setIndex(0)
                for cc in range(cohCount, max(CoherenceOrder.dataValues())):
                    self.isotopeCodePullDowns[i, cc].setVisible(False)

                if self.spectrum.coherenceOrders[i] in self._coherenceOrderList:
                    self.coherenceOrderPullDowns[i].setIndex(self._coherenceOrderList.index(self.spectrum.coherenceOrders[i]))

                self._pointCountsLabels[i].setText(str(self.spectrum.pointCounts[i]))
                self._dimensionTypesLabels[i].setText(self.spectrum.dimensionTypes[i])

                value = self.spectrum.spectralWidths[i]
                self.spectralWidthsData[i].setValue(value or 0.0)

                value = self.spectrum.spectralWidthsHz[i]
                self.spectralWidthsHzData[i].setValue(value or 0.0)

                value = self.spectrum.spectrometerFrequencies[i]
                self.spectrometerFrequenciesData[i].setValue(value or 0.0)

                value = self.spectrum.referenceValues[i]
                self.spectralReferencingData[i].setValue(value or 0.0)

                value = self.spectrum.referencePoints[i]
                self.spectralReferencingDataPoints[i].setValue(value or 0.0)

                value = self.spectrum.assignmentTolerances[i]
                self.spectralAssignmentToleranceData[i].setValue(value or 0.0)

                value = self.spectrum.doubleCrosshairOffsets[i]
                self.spectralDoubleCursorOffset[i].setValue(value or 0.0)

                if i == 0:
                    # hack just to show one
                    value = self.spectrum.displayFoldedContours
                    self.displayedFoldedContours.setChecked(value)

                fModes = self.spectrum.foldingModes
                dd = {'circular': True, 'mirror': False, None: True}  # swapped because inverted checkbox
                self.foldingModesCheckBox[i].setChecked(dd[fModes[i]])
                # self.invertedCheckBox[i].setChecked(False)  # not implemented yet

                # pullDown for min/max aliasing
                aliasMaxRange = list(max(self.foldLim[i]) + rr * self.deltaLim[i] for rr in range(MAXALIASINGRANGE, -1, -1))
                aliasMinRange = list(min(self.foldLim[i]) + rr * self.deltaLim[i] for rr in range(0, -MAXALIASINGRANGE - 1, -1))
                aliasMaxText = [f'{MAXALIASINGRANGE - ii}   ({aa:.3f} ppm)' for ii, aa in enumerate(aliasMaxRange)]
                aliasMinText = [f'{-ii}   ({aa:.3f} ppm)' for ii, aa in enumerate(aliasMinRange)]

                self.maxAliasingPullDowns[i].setData(aliasMaxText)
                # _close = (max(self.aliasLim[i]) - max(self.foldLim[i]) + self.deltaLim[i] / 2) // self.deltaLim[i]
                # self.maxAliasingPullDowns[i].setIndex(MAXALIASINGRANGE - int(_close))
                # just use the aliasingIndexes
                self.maxAliasingPullDowns[i].setIndex(MAXALIASINGRANGE - self.aliasInds[i][1])

                self.minAliasingPullDowns[i].setData(aliasMinText)
                # _close = (min(self.foldLim[i]) - min(self.aliasLim[i]) + self.deltaLim[i] / 2) // self.deltaLim[i]
                # self.minAliasingPullDowns[i].setIndex(int(_close))
                self.minAliasingPullDowns[i].setIndex(-self.aliasInds[i][0])

            self.preferredAxisOrderPulldown.setPreSelect(self._fillPreferredWidgetFromAxisTexts)
            self._populatePreferredOrder()

            self._populateExperimentType()
            self._populateReferenceDimensions()
            self._populateMagnetisationTransfers()

    def _getChangeState(self):
        """Get the change state from the parent widget
        """
        return self._container._getChangeState()

    @queueStateChange(_verifyPopupApply)
    def _queueSetAssignmentTolerances(self, spectrum, dim, textFromValue, value):
        specValue = textFromValue(spectrum.assignmentTolerances[dim] or 0.0)  # this means they are not being set
        if textFromValue(value) != specValue:
            return partial(self._setAssignmentTolerances, spectrum, dim, value)

    def _setAssignmentTolerances(self, spectrum, dim, value):
        assignmentTolerances = list(spectrum.assignmentTolerances)
        assignmentTolerances[dim] = float(value)
        spectrum.assignmentTolerances = assignmentTolerances

    @queueStateChange(_verifyPopupApply)
    def _queueSetDoubleCursorOffset(self, spectrum, dim, textFromValue, value):
        specValue = textFromValue(spectrum.doubleCrosshairOffsets[dim] or 0.0)
        if textFromValue(value) != specValue:
            return partial(self._setDoubleCursorOffset, spectrum, dim, value)

    def _setDoubleCursorOffset(self, spectrum, dim, value):
        doubleCrosshairOffsets = list(spectrum.doubleCrosshairOffsets)
        doubleCrosshairOffsets[dim] = float(value)
        spectrum.doubleCrosshairOffsets = doubleCrosshairOffsets

    @queueStateChange(_verifyPopupApply)
    def _queueSetAxisCodes(self, spectrum, _value):  #valueGetter, dim): # dim required to make the changeState unique per dim
        # set the axisCodes in single operation
        value = tuple(val.text() for val in self.axisCodeEdits)
        if value != spectrum.axisCodes:
            return partial(self._setAxisCodes, spectrum, value)  #, dim, value)

        # repopulate the preferred axis order pulldown
        self._fillPreferredWidgetFromAxisTexts()

    def _setAxisCodes(self, spectrum, value):

        count = 0
        for sd in self.mainWindow.spectrumDisplays:
            if sd.strips and spectrum in sd.strips[0].spectra:
                # set the border to red
                sd.mainWidget.setStyleSheet('Frame { border: 3px solid #FF1234; }')
                sd.mainWidget.setEnabled(False)
                for strp in sd.strips:
                    strp.setEnabled(False)
                    count += 1

        if count:
            showWarning('Change Axis Code', 'Changing Axis Codes can result in incorrect handling of axes in open Spectrum Displays.\n'
                                            'Please close and reopen any Spectrum Displays outlined in red.')

        spectrum.axisCodes = value

    @queueStateChange(_verifyPopupApply)
    def _queueSetIsotopeCodes(self, spectrum, valueGetter, dim, coherenceOrder, _value):
        value = valueGetter()
        dimMqCode = spectrum.mqIsotopeCodes[dim]
        mqCode = dimMqCode[coherenceOrder] if coherenceOrder < len(dimMqCode) else 'SQ'  # may be shorter if not defined
        if value != mqCode:
            return partial(self._setIsotopeCodes, spectrum, dim, value)

    def _setIsotopeCodes(self, spectrum, dim, value=None):
        self._updateIsotopeCodes(spectrum, dim)
        if not self._warningShown:
            showWarning('Change Isotope Code', 'Caution is advised when changing isotope codes\n'
                                               'It can adversely affect spectrumDisplays and peak/integral/multiplet lists.')
            self._warningShown = True

    def _updateIsotopeCodes(self, spectrum, dim):
        mqIsotopeCodes = list(spectrum.mqIsotopeCodes)
        cohOrders = spectrum.coherenceOrders
        mqIsotopeCodes[dim] = [self.isotopeCodePullDowns[dim, cc].get() for cc in range(CoherenceOrder.get(cohOrders[dim]).dataValue)]
        spectrum.mqIsotopeCodes = mqIsotopeCodes

    @queueStateChange(_verifyPopupApply)
    def _queueSetCoherenceOrders(self, spectrum, valueGetter, dim, _value):
        value = valueGetter()

        # change visibility
        cohOrders = self.coherenceOrderPullDowns[dim].get()
        cohCount = CoherenceOrder.get(cohOrders).dataValue
        for cc in range(cohCount):
            self.isotopeCodePullDowns[dim, cc].setVisible(True)
        for cc in range(cohCount, max(CoherenceOrder.dataValues())):
            self.isotopeCodePullDowns[dim, cc].setVisible(False)

        if value != spectrum.coherenceOrders[dim]:
            return partial(self._setCoherenceOrders, spectrum, dim, value)

    def _setCoherenceOrders(self, spectrum, dim, value):
        coherenceOrders = list(spectrum.coherenceOrders)
        coherenceOrders[dim] = str(value)
        spectrum.coherenceOrders = coherenceOrders
        # fix the length of the mqIsotopeCodes if not updated
        self._setIsotopeCodes(spectrum, dim)

    def _raiseExperimentFilterPopup(self, spectrum):
        from ccpn.ui.gui.popups.ExperimentFilterPopup import ExperimentFilterPopup

        popup = ExperimentFilterPopup(parent=self.mainWindow, mainWindow=self.mainWindow, spectrum=spectrum)
        popup.exec_()
        self.spectrumType.select(popup.expType)

    @queueStateChange(_verifyPopupApply, last=False)
    def _queueSetSpectrumType(self, spectrum, value):
        result = None
        if self.spectrumType.getObject() is not None:
            expType = self.spectrumType.objects[value] if 0 <= value < len(self.spectrumType.objects) else None
            if expType != spectrum.experimentType:
                self._referenceExperiment = expType or None
                self._magTransfers = None if self._referenceExperiment else self.spectrum.magnetisationTransfers

                result = partial(self._setSpectrumType, spectrum, expType)

                # set the only options here if available
                self._getOnlyAvailable(expType)

                if not expType:
                    # flag magTransfers to change if setting to empty - keeps current list
                    self._queueSetMagnetisationTransfers(self.spectrum, keepMagTransfers=True)

        # update the reference-dimensions and the magnetisation-transfers
        with self.blockWidgetSignals(blockUpdates=False):
            self._populateReferenceDimensions()
            self._populateMagnetisationTransfers()

        # update the reference-dimensions from the new experiment-type
        self._queueSetReferenceDimensions(spectrum, None)

        return result

    def _setSpectrumType(self, spectrum, expType):
        spectrum.experimentType = expType or None

    @queueStateChange(_verifyPopupApply)
    def _queueSetReferenceDimensions(self, spectrum, _value):  #valueGetter, dim):
        # set the referenceDimensions in single operation
        value = tuple(val.getText() or None for val in self.referenceDimensionPullDowns)

        _refDims = []
        # set colour depending on selection
        for ii, combo in enumerate(self.referenceDimensionPullDowns):
            _text = combo.getText() or None
            _refDims.append(_text)

            index = combo.currentIndex()
            model = combo.model()
            item = model.item(index)
            if item is not None:
                color = item.foreground().color()
                if len([True for _combo in self.referenceDimensionPullDowns if _text and _text == _combo.getText()]) > 1:
                    color = QtGui.QColor('red')
                # use the palette to change the colour of the selection text - may not work for other themes
                palette = combo.palette()
                palette.setColor(QtGui.QPalette.Text, color)
                combo.setPalette(palette)

        self._referenceDimensions = tuple(_refDims)

        result = None
        if value != spectrum.referenceExperimentDimensions:
            result = partial(self._setReferenceDimensions, spectrum, value)  #, dim, value)

        with self.blockWidgetSignals(blockUpdates=False):
            self._populateMagnetisationTransfers()

        return result

    def _setReferenceDimensions(self, spectrum, value):  #, dim, value):
        """Set the value for a single referenceDimension
        - this can lead to non-unique values
        """
        spectrum.referenceExperimentDimensions = value

    @queueStateChange(_verifyPopupApply)
    def _queueSetMagnetisationTransfers(self, spectrum, keepMagTransfers=False):
        # get the magTransfers
        value = self.magnetisationTransferTable.getMagnetisationTransfers()
        self._magTransfers = value if (self.spectrumType.getObject() is not None or keepMagTransfers) else None

        if sorted(value) != sorted(self.spectrum.magnetisationTransfers):
            return partial(self._setMagnetisationTransfers, spectrum, value)

    def _setMagnetisationTransfers(self, spectrum, value):  #, dim, value):
        """Set the magnetisationTransfers for the spectrum
        """
        spectrum._setMagnetisationTransfers(value)

    def _copyReferenceExperiments(self):
        """Copy the reference experiment dimensions to the axisCode lineEdits
        """
        # get list of all non-empty reference experiments
        _texts = [_combo.getText() for _combo in self.referenceDimensionPullDowns if _combo.getText()]
        if len(_texts) != len(set(_texts)):
            showWarning('Copy to Axis Codes', 'Reference experiment dimensions contains duplicates')

        else:
            for axisEdit, refPulldown in zip(self.axisCodeEdits, self.referenceDimensionPullDowns):
                _text = refPulldown.getText() or None
                if _text:
                    axisEdit.set(_text)

    #~~~~~~~~~~~~~~~~~~~~~~~~~~~~~~~~~~~~~~~~~~~~~~~~~~~~~~~~~~~~~~~~~~~~~~~~~~~~~

    @queueStateChange(_verifyPopupApply)
    def _queueSetSpectralWidths(self, spectrum, dim, textFromValue, value):
        specValue = textFromValue(spectrum.spectralWidths[dim])
        if textFromValue(value) != specValue:
            return partial(self._setSpectralWidths, spectrum, dim, value)

    def _setSpectralWidths(self, spectrum, dim, value):
        spectralWidths = list(spectrum.spectralWidths)
        spectralWidths[dim] = float(value)
        spectrum.spectralWidths = spectralWidths

    @queueStateChange(_verifyPopupApply)
    def _queueSetSpectralWidthsHz(self, spectrum, dim, textFromValue, value):
        specValue = textFromValue(spectrum.spectralWidthsHz[dim])
        if textFromValue(value) != specValue:
            return partial(self._setSpectralWidthsHz, spectrum, dim, value)

    def _setSpectralWidthsHz(self, spectrum, dim, value):
        spectralWidthsHz = list(spectrum.spectralWidthsHz)
        spectralWidthsHz[dim] = float(value)
        spectrum.spectralWidthsHz = spectralWidthsHz

    @queueStateChange(_verifyPopupApply)
    def _queueSetSpectrometerFrequencies(self, spectrum, dim, textFromValue, value):
        specValue = textFromValue(spectrum.spectrometerFrequencies[dim])
        if textFromValue(value) != specValue:
            return partial(self._setSpectrometerFrequencies, spectrum, dim, value)

    def _setSpectrometerFrequencies(self, spectrum, dim, value):
        spectrometerFrequencies = list(spectrum.spectrometerFrequencies)
        spectrometerFrequencies[dim] = float(value)
        spectrum.spectrometerFrequencies = spectrometerFrequencies

    #~~~~~~~~~~~~~~~~~~~~~~~~~~~~~~~~~~~~~~~~~~~~~~~~~~~~~~~~~~~~~~~~~~~~~~~~~~~~~

    @queueStateChange(_verifyPopupApply)
    def _queueSetDimensionReferencing(self, spectrum, dim, textFromValue, value):
        specValue = textFromValue(spectrum.referenceValues[dim])
        if textFromValue(value) != specValue:
            return partial(self._setDimensionReferencing, spectrum, dim, value)

    def _setDimensionReferencing(self, spectrum, dim, value):
        spectrumReferencing = list(spectrum.referenceValues)
        spectrumReferencing[dim] = float(value)
        spectrum.referenceValues = spectrumReferencing

    @queueStateChange(_verifyPopupApply)
    def _queueSetPointDimensionReferencing(self, spectrum, dim, textFromValue, value):
        specValue = textFromValue(spectrum.referencePoints[dim] or 0.0)
        if textFromValue(value) != specValue:
            return partial(self._setPointDimensionReferencing, spectrum, dim, value)

    def _setPointDimensionReferencing(self, spectrum, dim, value):
        spectrumReferencing = list(spectrum.referencePoints)
        spectrumReferencing[dim] = float(value)
        spectrum.referencePoints = spectrumReferencing

    @queueStateChange(_verifyPopupApply)
    def _queueSetMinAliasing(self, spectrum, valueGetter, dim, _value):
        _index = self.minAliasingPullDowns[dim].getSelectedIndex()
        minValue = min(self.foldLim[dim]) - _index * self.deltaLim[dim]
        if abs(minValue - min(spectrum.aliasingLimits[dim])) > 1e-8:  # for rounding errors
            returnVal = partial(self._setMinAliasing, self.spectrum, dim, minValue)
            return returnVal

    def _setMinAliasing(self, spectrum, dim, value):
        alias = list(spectrum.aliasingLimits)
        value = float(value)
        alias[dim] = (value, max(alias[dim][1], value))
        spectrum.aliasingLimits = tuple(alias)

    @queueStateChange(_verifyPopupApply)
    def _queueSetMaxAliasing(self, spectrum, valueGetter, dim, _value):
        _index = MAXALIASINGRANGE - self.maxAliasingPullDowns[dim].getSelectedIndex()
        maxValue = max(self.foldLim[dim]) + _index * self.deltaLim[dim]
        if abs(maxValue - max(spectrum.aliasingLimits[dim])) > 1e-8:  # for rounding errors
            returnVal = partial(self._setMaxAliasing, spectrum, dim, maxValue)
            return returnVal

    def _setMaxAliasing(self, spectrum, dim, value):
        alias = list(spectrum.aliasingLimits)
        value = float(value)
        alias[dim] = (min(alias[dim][0], value), value)
        spectrum.aliasingLimits = tuple(alias)

    @queueStateChange(_verifyPopupApply)
    def _queueSetFoldingModes(self, spectrum, valueGetter, dim, _value):
        dd = {False: 'mirror', True: 'circular', None: None}  # swapped because inverted checkbox
        value = dd[valueGetter()]
        if value != spectrum.foldingModes[dim]:
            return partial(self._setFoldingModes, spectrum, dim, value)

    def _setFoldingModes(self, spectrum, dim, value):
        folding = list(spectrum.foldingModes)
        folding[dim] = value
        spectrum.foldingModes = tuple(folding)

    # @queueStateChange(_verifyPopupApply)
    # def _queueSetInvertedModes(self, spectrum, valueGetter, dim, _value):
    #     # not implemented yet
    #     pass
    #
    # def _setInvertedModes(self, spectrum, dim, value):
    #     # not implemented yet
    #     pass

    @queueStateChange(_verifyPopupApply)
    def _queueSetDisplayFoldedContours(self, spectrum, valueGetter, _value):
        value = valueGetter()
        if value != spectrum.displayFoldedContours:
            return partial(self._setDisplayFoldedContours, spectrum, value)

    def _setDisplayFoldedContours(self, spectrum, value):
        spectrum.displayFoldedContours = bool(value)


#=========================================================================================
# ContoursTab
#=========================================================================================

class ContoursTab(Widget):

    def __init__(self, parent=None, container=None, mainWindow=None, spectrum=None, showCopyOptions=False, copyToSpectra=None):

        super().__init__(parent, setLayout=True, spacing=DEFAULTSPACING)

        self._parent = parent
        self._container = container  # master widget that this is attached to
        self.mainWindow = mainWindow
        self.application = mainWindow.application
        self.preferences = self.application.preferences

        # check that the spectrum and the copyToSpectra list are correctly defined
        getByPid = self.application.project.getByPid
        self.spectrum = getByPid(spectrum) if isinstance(spectrum, str) else spectrum
        if not isinstance(self.spectrum, (Spectrum, type(None))):
            raise TypeError('spectrum must be of type Spectrum or None')

        if not isinstance(copyToSpectra, (Iterable, type(None))):
            raise TypeError('copyToSpectra must be of type Iterable/None')
        if copyToSpectra:
            self._copyToSpectra = [getByPid(spectrum) if isinstance(spectrum, str) else spectrum for spectrum in copyToSpectra]
            for spec in self._copyToSpectra:
                if not isinstance(spec, (Spectrum, type(None))):
                    raise TypeError('copyToSpectra is not defined correctly.')
        else:
            self._copyToSpectra = None

        # store the options for which spectra to copy to when clicking the copy button (if active)
        self._showCopyOptions = showCopyOptions

        self._changes = ChangeDict()
        self._copyWidgetSet = set()

        row = 0
        col = 1
        self._checkBoxCol = 4

        #GST adds a correctly sized right margin
        Spacer(self, 5, 1, QtWidgets.QSizePolicy.Minimum, QtWidgets.QSizePolicy.Minimum,
               grid=(row, 3))
        self.layout().addItem(QtWidgets.QSpacerItem(0, 10), row, col)

        # if showCopyOptions:
        copyLabel = Label(self, text="Copy Selected\nAttribute", grid=(row, self._checkBoxCol), vAlign='t', hAlign='l')
        self._addToCopyWidgetSet(copyLabel)

        row += 1
        self._topRow = row
        linkContoursLabel = Label(self, text="Link Contours", grid=(row, col), vAlign='t', hAlign='l')
        self.linkContoursCheckBox = CheckBox(self, grid=(row, col + 1), checked=True, vAlign='t', hAlign='l')

        row += 1
        positiveContoursLabel = Label(self, text="Show Positive Contours", grid=(row, col), vAlign='t', hAlign='l', tipText=getAttributeTipText(Spectrum, 'includePositiveContours'))
        self.positiveContoursCheckBox = CheckBox(self, grid=(row, col + 1), vAlign='t', hAlign='l')
        self.positiveContoursCheckBox.stateChanged.connect(partial(self._queueChangePositiveContourDisplay, spectrum))

        row += 1
        positiveContourBaseLabel = Label(self, text="Positive Base Level", grid=(row, col), vAlign='c', hAlign='l', tipText=getAttributeTipText(Spectrum, 'positiveContourBase'))
        self.positiveContourBaseData = ScientificDoubleSpinBox(self, grid=(row, col + 1), vAlign='t', min=0.1, max=1e12)
        self.positiveContourBaseData.valueChanged.connect(partial(self._queueChangePositiveContourBase, spectrum, self.positiveContourBaseData.textFromValue))

        # Changed to get less quickly to zero - but DoubleSpinBox is NOT right for this
        self.positiveContourBaseData.setSingleStep(self.positiveContourBaseData.value() * 0.1)

        row += 1
        positiveMultiplierLabel = Label(self, text="Positive Multiplier", grid=(row, col), vAlign='c', hAlign='l', tipText=getAttributeTipText(Spectrum, 'positiveContourFactor'))
        self.positiveMultiplierData = ScientificDoubleSpinBox(self, grid=(row, col + 1), vAlign='t', min=0.0, decimals=3, step=0.01)
        self.positiveMultiplierData.valueChanged.connect(partial(self._queueChangePositiveContourFactor, spectrum, self.positiveMultiplierData.textFromValue))

        row += 1
        positiveContourCountLabel = Label(self, text="Number of positive contours", grid=(row, col), vAlign='c', hAlign='l', tipText=getAttributeTipText(Spectrum, 'positiveContourCount'))
        self.positiveContourCountData = Spinbox(self, grid=(row, col + 1), vAlign='t', min=1)
        self.positiveContourCountData.valueChanged.connect(partial(self._queueChangePositiveContourCount, spectrum))

        row += 1
        positiveContourColourLabel = Label(self, text="Positive Contour Colour", grid=(row, col), vAlign='c', hAlign='l', tipText=getAttributeTipText(Spectrum, 'positiveContourColour'))
        self.positiveColourBox = PulldownList(self, grid=(row, col + 1), vAlign='t')
        self.negativeColourBox = PulldownList(self, grid=(row, col + 1), vAlign='t')

        # populate initial pulldown
        spectrumColourKeys = list(spectrumColours.keys())
        fillColourPulldown(self.positiveColourBox, allowAuto=False, includeGradients=True)
        fillColourPulldown(self.negativeColourBox, allowAuto=False, includeGradients=True)

        self.positiveColourButton = Button(self, grid=(row, col + 2), vAlign='t', hAlign='l',
                                           icon='icons/colours', hPolicy='fixed')
        self.positiveColourButton.clicked.connect(partial(self._queueChangePosSpectrumColour, spectrum))

        row += 1
        negativeContoursLabel = Label(self, text="Show Negative Contours", grid=(row, col), vAlign='c', hAlign='l', tipText=getAttributeTipText(Spectrum, 'includeNegativeContours'))
        self.negativeContoursCheckBox = CheckBox(self, grid=(row, col + 1), vAlign='t', hAlign='l')
        # self.negativeContoursCheckBox.setChecked(self.spectrum.includeNegativeContours)
        self.negativeContoursCheckBox.stateChanged.connect(partial(self._queueChangeNegativeContourDisplay, spectrum))

        row += 1
        negativeContourBaseLabel = Label(self, text="Negative Base Level", grid=(row, col), vAlign='c', hAlign='l', tipText=getAttributeTipText(Spectrum, 'negativeContourBase'))
        self.negativeContourBaseData = ScientificDoubleSpinBox(self, grid=(row, col + 1), vAlign='t', min=-1e12, max=-0.1)

        self.negativeContourBaseData.valueChanged.connect(partial(self._queueChangeNegativeContourBase, spectrum, self.negativeContourBaseData.textFromValue))

        # Changed to get less quickly to zero - but DoubleSpinBox is NOT right for this
        self.negativeContourBaseData.setSingleStep((self.negativeContourBaseData.value() * -1) * 0.1)

        row += 1
        negativeMultiplierLabel = Label(self, text="Negative Multiplier", grid=(row, col), vAlign='c', hAlign='l', tipText=getAttributeTipText(Spectrum, 'negativeContourFactor'))
        self.negativeMultiplierData = ScientificDoubleSpinBox(self, grid=(row, col + 1), vAlign='t', min=0.0, decimals=3, step=0.01)
        self.negativeMultiplierData.valueChanged.connect(partial(self._queueChangeNegativeContourFactor, spectrum, self.negativeMultiplierData.textFromValue))

        row += 1
        negativeContourCountLabel = Label(self, text="Number of negative contours", grid=(row, col), vAlign='c', hAlign='l', tipText=getAttributeTipText(Spectrum, 'negativeContourCount'))
        self.negativeContourCountData = Spinbox(self, grid=(row, col + 1), vAlign='t', min=1)
        self.negativeContourCountData.valueChanged.connect(partial(self._queueChangeNegativeContourCount, spectrum))

        row += 1
        negativeContourColourLabel = Label(self, text="Negative Contour Colour", grid=(row, col), vAlign='c', hAlign='l', tipText=getAttributeTipText(Spectrum, 'negativeContourColour'))

        self.positiveColourBox.currentIndexChanged.connect(partial(self._queueChangePosColourComboIndex, spectrum))
        self.negativeColourBox.currentIndexChanged.connect(partial(self._queueChangeNegColourComboIndex, spectrum))

        self.negativeColourButton = Button(self, grid=(row, col + 2), icon='icons/colours', hPolicy='fixed',
                                           vAlign='t', hAlign='l')
        self.negativeColourButton.clicked.connect(partial(self._queueChangeNegSpectrumColour, spectrum))

        # move to the correct row
        self.getLayout().addWidget(self.negativeColourBox, row, col + 1)

        # if showCopyOptions:
        # add a column of checkBoxes on the left for copying across spectra
        self._copyList = (self._copyLinkContours,
                          self._copyShowPositive,
                          self._copyPositiveBaseLevel,
                          self._copyPositiveMultiplier,
                          self._copyPositiveContours,
                          self._copyPositiveContourColour,
                          self._copyShowNegative,
                          self._copyNegativeBaseLevel,
                          self._copyNegativeMultiplier,
                          self._copyNegativeContours,
                          self._copyNegativeContourColour)

        self._copyCheckBoxes = []

        # add the checkboxes and keep a list of selected in the preferences (so it will be saved)
        if self.preferences.general._copySpectraSettingsNd and len(self.preferences.general._copySpectraSettingsNd) == len(self._copyList):
            # read existing settings
            for rr, opt in enumerate(self._copyList):
                thisCheckBox = CheckBox(self, grid=(rr + self._topRow, self._checkBoxCol),
                                        checkable=True, checked=self.preferences.general._copySpectraSettingsNd[rr], hAlign='c')
                self._copyCheckBoxes.append(thisCheckBox)
                thisCheckBox.setCallback(partial(self._copyButtonClicked, thisCheckBox, rr))

                self._addToCopyWidgetSet(thisCheckBox)
        else:
            # create a new list in preferences
            self.preferences.general._copySpectraSettingsNd = [True] * len(self._copyList)
            for rr, opt in enumerate(self._copyList):
                thisCheckBox = CheckBox(self, grid=(rr + self._topRow, self._checkBoxCol),
                                        checkable=True, checked=True, hAlign='c')
                self._copyCheckBoxes.append(thisCheckBox)
                thisCheckBox.setCallback(partial(self._copyButtonClicked, thisCheckBox, rr))

                self._addToCopyWidgetSet(thisCheckBox)

        # add the spectrum selection pulldown to the bottom and a copy action button
        self._copyToSpectraPullDown = PulldownListCompoundWidget(self, labelText="Copy to",
                                                                 grid=(len(self._copyList) + self._topRow, 0),
                                                                 gridSpan=(1, self._checkBoxCol + 1), vAlign='t', hAlign='r')
        self._copyButton = Button(self, text='Copy', grid=(len(self._copyList) + self._topRow + 1, self._checkBoxCol), hAlign='r',
                                  callback=self._copyActionClicked)

        self._addToCopyWidgetSet(self._copyToSpectraPullDown)
        self._addToCopyWidgetSet(self._copyButton)

        # end showCopyList widgets

        row += 1
        Spacer(self, 5, 5, QtWidgets.QSizePolicy.MinimumExpanding, QtWidgets.QSizePolicy.MinimumExpanding,
               grid=(row + 3, col + 1), gridSpan=(1, 1))

    def _updateSpectra(self, spectrum, copyToSpectra):
        # check that the spectrum and the copyToSpectra list are correctly defined
        getByPid = self.application.project.getByPid
        self.spectrum = getByPid(spectrum) if isinstance(spectrum, str) else spectrum
        if not isinstance(self.spectrum, (Spectrum, type(None))):
            raise TypeError('spectrum must be of type Spectrum or None')

        if not isinstance(copyToSpectra, (Iterable, type(None))):
            raise TypeError('copyToSpectra must be of type Iterable/None')
        if copyToSpectra:
            self._copyToSpectra = [getByPid(spectrum) if isinstance(spectrum, str) else spectrum for spectrum in copyToSpectra]
            for spec in self._copyToSpectra:
                if not isinstance(spec, (Spectrum, type(None))):
                    raise TypeError('copyToSpectra is not defined correctly.')
        else:
            self._copyToSpectra = None

    def _addToCopyWidgetSet(self, widget):
        """Add widgets to a set so that we can set visible/invisible at any time
        """
        if not self._copyWidgetSet:
            self._copyWidgetSet = set()
        self._copyWidgetSet.add(widget)
        widget.setVisible(self._showCopyOptions)

    def _setContourLevels(self):
        """Estimate the contour levels for the current spectrum
        """
        posBase, negBase, posMult, negMult, posLevels, negLevels = getContourLevelsFromNoise(self.spectrum,
                                                                                             setPositiveContours=self.setPositiveContours.isChecked(),
                                                                                             setNegativeContours=self.setNegativeContours.isChecked(),
                                                                                             useSameMultiplier=self.setUseSameMultiplier.isChecked(),
                                                                                             useDefaultLevels=self.setDefaults.isChecked(),
                                                                                             useDefaultMultiplier=self.setDefaults.isChecked())

        # put the new values into the widgets (will queue changes)
        if posBase:
            self.positiveContourBaseData.setValue(posBase)
        if negBase:
            self.negativeContourBaseData.setValue(negBase)
        if posMult:
            self.positiveMultiplierData.setValue(posMult)
        if negMult:
            self.negativeMultiplierData.setValue(negMult)
        if posLevels:
            self.positiveContourCountData.setValue(posLevels)
        if negLevels:
            self.negativeContourCountData.setValue(negLevels)

    def _fillPullDowns(self):
        fillColourPulldown(self.positiveColourBox, allowAuto=False, includeGradients=True)
        fillColourPulldown(self.negativeColourBox, allowAuto=False, includeGradients=True)

    def _populateColour(self):
        """Populate colour tab from self.spectrum
        Blocking to be performed by tab container
        """
        # clear all changes
        self._changes.clear()

        with self._changes.blockChanges():
            self.positiveContoursCheckBox.setChecked(self.spectrum.includePositiveContours)
            self.positiveContourBaseData.setValue(self.spectrum.positiveContourBase)
            self.positiveMultiplierData.setValue(float(self.spectrum.positiveContourFactor))
            self.positiveContourCountData.setValue(int(self.spectrum.positiveContourCount))
            _setColourPulldown(self.positiveColourBox, self.spectrum.positiveContourColour)

            self.negativeContoursCheckBox.setChecked(self.spectrum.includeNegativeContours)
            self.negativeContourBaseData.setValue(-abs(self.spectrum.negativeContourBase))
            self.negativeMultiplierData.setValue(self.spectrum.negativeContourFactor)
            self.negativeContourCountData.setValue(self.spectrum.negativeContourCount)
            _setColourPulldown(self.negativeColourBox, self.spectrum.negativeContourColour)

        self._populateCheckBoxes()

    def _getChangeState(self):
        """Get the change state from the parent widget
        """
        return self._container._getChangeState()

    def _populateCheckBoxes(self):
        """Populate the checkbox from preferences and fill the pullDown from the list of spectra
        """
        if not hasattr(self, '_copyCheckBoxes'):
            return

        with self._changes.blockChanges():
            checkBoxList = self.preferences.general._copySpectraSettingsNd
            if checkBoxList:
                for cc, checkBox in enumerate(checkBoxList):
                    state = checkBoxList[cc]
                    self._copyCheckBoxes[cc].setChecked(state)

            if self._copyToSpectra:
                texts = [SELECTND] + [spectrum.pid for spectrum in self._copyToSpectra if spectrum != self.spectrum]
                self._copyToSpectraPullDown.modifyTexts(texts)

    def _cleanWidgetQueue(self):
        """Clean the items from the stateChange queue
        """
        self._changes.clear()

    @queueStateChange(_verifyPopupApply)
    def _queueChangePositiveContourDisplay(self, spectrum, state):
        if (state == QtCore.Qt.Checked) != spectrum.includePositiveContours:
            return partial(self._changePositiveContourDisplay, spectrum, state)

    def _changePositiveContourDisplay(self, spectrum, state):
        if state == QtCore.Qt.Checked:
            spectrum.includePositiveContours = True
            for spectrumView in spectrum.spectrumViews:
                spectrumView.displayPositiveContours = True
        else:
            self.spectrum.includePositiveContours = False
            for spectrumView in spectrum.spectrumViews:
                spectrumView.displayPositiveContours = False

    @queueStateChange(_verifyPopupApply)
    def _queueChangeNegativeContourDisplay(self, spectrum, state):
        if (state == QtCore.Qt.Checked) != spectrum.includeNegativeContours:
            return partial(self._changeNegativeContourDisplay, spectrum, state)

    def _changeNegativeContourDisplay(self, spectrum, state):
        if state == QtCore.Qt.Checked:
            spectrum.includeNegativeContours = True
            for spectrumView in spectrum.spectrumViews:
                spectrumView.displayNegativeContours = True
        else:
            spectrum.includeNegativeContours = False
            for spectrumView in spectrum.spectrumViews:
                spectrumView.displayNegativeContours = False

    @queueStateChange(_verifyPopupApply)
    def _queueChangePositiveContourBase(self, spectrum, textFromValue, value):
        specValue = textFromValue(spectrum.positiveContourBase)
        if value >= 0 and textFromValue(value) != specValue:
            returnVal = partial(self._changePositiveContourBase, spectrum, value)
        else:
            returnVal = None

        # check linked attribute
        if self.linkContoursCheckBox.isChecked():
            self.negativeContourBaseData.set(-value)
        return returnVal

    def _changePositiveContourBase(self, spectrum, value):
        spectrum.positiveContourBase = float(value)

    @queueStateChange(_verifyPopupApply)
    def _queueChangePositiveContourFactor(self, spectrum, textFromValue, value):
        specValue = textFromValue(spectrum.positiveContourFactor)
        if value >= 0 and textFromValue(value) != specValue:
            returnVal = partial(self._changePositiveContourFactor, spectrum, value)
        else:
            returnVal = None

        # check linked attribute
        if self.linkContoursCheckBox.isChecked():
            self.negativeMultiplierData.set(value)
        return returnVal

    def _changePositiveContourFactor(self, spectrum, value):
        spectrum.positiveContourFactor = float(value)

    @queueStateChange(_verifyPopupApply)
    def _queueChangePositiveContourCount(self, spectrum, value):
        if value > 0 and value != spectrum.positiveContourCount:
            returnVal = partial(self._changePositiveContourCount, spectrum, value)
        else:
            returnVal = None

        # check linked attribute
        if self.linkContoursCheckBox.isChecked():
            self.negativeContourCountData.set(value)
        return returnVal

    def _changePositiveContourCount(self, spectrum, value):
        spectrum.positiveContourCount = int(value)

    @queueStateChange(_verifyPopupApply)
    def _queueChangeNegativeContourBase(self, spectrum, textFromValue, value):
        specValue = textFromValue(spectrum.negativeContourBase)
        if value <= 0 and textFromValue(value) != specValue:
            returnVal = partial(self._changeNegativeContourBase, spectrum, value)
        else:
            returnVal = None

        # check linked attribute
        if self.linkContoursCheckBox.isChecked():
            self.positiveContourBaseData.set(-value)
        return returnVal

    def _changeNegativeContourBase(self, spectrum, value):
        # force to be negative
        value = -abs(value)
        spectrum.negativeContourBase = float(value)

    @queueStateChange(_verifyPopupApply)
    def _queueChangeNegativeContourFactor(self, spectrum, textFromValue, value):
        specValue = textFromValue(spectrum.negativeContourFactor)
        if value >= 0 and textFromValue(value) != specValue:
            returnVal = partial(self._changeNegativeContourFactor, spectrum, value)
        else:
            returnVal = None

        # check linked attribute
        if self.linkContoursCheckBox.isChecked():
            self.positiveMultiplierData.set(value)
        return returnVal

    def _changeNegativeContourFactor(self, spectrum, value):
        spectrum.negativeContourFactor = float(value)

    @queueStateChange(_verifyPopupApply)
    def _queueChangeNegativeContourCount(self, spectrum, value):
        if value > 0 and value != spectrum.negativeContourCount:
            returnVal = partial(self._changeNegativeContourCount, spectrum, value)
        else:
            returnVal = None

        # check linked attribute
        if self.linkContoursCheckBox.isChecked():
            self.positiveContourCountData.set(value)
        return returnVal

    def _changeNegativeContourCount(self, spectrum, value):
        spectrum.negativeContourCount = int(value)

    # spectrum positiveContourColour button and pulldown
    def _queueChangePosSpectrumColour(self, spectrum):
        dialog = ColourDialog(self)
        newColour = dialog.getColor()
        if newColour is not None:
            addNewColour(newColour)
            self._container._fillPullDowns()
            self.positiveColourBox.setCurrentText(spectrumColours[newColour.name()])

    @queueStateChange(_verifyPopupApply)
    def _queueChangePosColourComboIndex(self, spectrum, value):
        if value >= 0:
            colName = colourNameNoSpace(self.positiveColourBox.getText())
            if colName in spectrumColours.values():
                colName = list(spectrumColours.keys())[list(spectrumColours.values()).index(colName)]
            if colName != spectrum.positiveContourColour:
                # and list(spectrumColours.keys())[value] != spectrum.positiveContourColour:
                return partial(self._changePosColourComboIndex, spectrum, value)

    def _changePosColourComboIndex(self, spectrum, value):
        colName = colourNameNoSpace(self.positiveColourBox.currentText())
        if colName in spectrumColours.values():
            newColour = list(spectrumColours.keys())[list(spectrumColours.values()).index(colName)]
        else:
            newColour = colName

        if newColour:
            spectrum.positiveContourColour = newColour

    # spectrum negativeContourColour button and pulldown
    def _queueChangeNegSpectrumColour(self, spectrum):
        dialog = ColourDialog(self)
        newColour = dialog.getColor()
        if newColour is not None:
            addNewColour(newColour)
            self._container._fillPullDowns()
            self.negativeColourBox.setCurrentText(spectrumColours[newColour.name()])

    @queueStateChange(_verifyPopupApply)
    def _queueChangeNegColourComboIndex(self, spectrum, value):
        if value >= 0:
            colName = colourNameNoSpace(self.negativeColourBox.getText())
            if colName in spectrumColours.values():
                colName = list(spectrumColours.keys())[list(spectrumColours.values()).index(colName)]
            if colName != spectrum.negativeContourColour:
                # and list(spectrumColours.keys())[value] != spectrum.negativeContourColour:
                return partial(self._changeNegColourComboIndex, spectrum, value)

    def _changeNegColourComboIndex(self, spectrum, value):
        colName = colourNameNoSpace(self.negativeColourBox.currentText())
        if colName in spectrumColours.values():
            newColour = list(spectrumColours.keys())[list(spectrumColours.values()).index(colName)]
        else:
            newColour = colName

        if newColour:
            spectrum.negativeContourColour = newColour

    # methods for copying the spectrum attributes to the others in the pulldown
    # should be contained within the undo/revert mechanism

    def _copyLinkContours(self, fromSpectrumTab):
        state = fromSpectrumTab.linkContoursCheckBox.get()
        self.linkContoursCheckBox.set(state)

    def _copyShowPositive(self, fromSpectrumTab):
        state = fromSpectrumTab.positiveContoursCheckBox.get()
        self.positiveContoursCheckBox.set(state)

    def _copyPositiveBaseLevel(self, fromSpectrumTab):
        value = fromSpectrumTab.positiveContourBaseData.get()
        self.positiveContourBaseData.set(value)

    def _copyPositiveMultiplier(self, fromSpectrumTab):
        value = fromSpectrumTab.positiveMultiplierData.get()
        self.positiveMultiplierData.set(value)

    def _copyPositiveContours(self, fromSpectrumTab):
        value = fromSpectrumTab.positiveContourCountData.get()
        self.positiveContourCountData.set(value)

    def _copyPositiveContourColour(self, fromSpectrumTab):
        name = fromSpectrumTab.positiveColourBox.currentText()
        colour = getSpectrumColour(name, defaultReturn='#')
        _setColourPulldown(self.positiveColourBox, colour)

    def _copyShowNegative(self, fromSpectrumTab):
        state = fromSpectrumTab.negativeContoursCheckBox.get()
        self.negativeContoursCheckBox.set(state)

    def _copyNegativeBaseLevel(self, fromSpectrumTab):
        value = fromSpectrumTab.negativeContourBaseData.get()
        self.negativeContourBaseData.set(value)

    def _copyNegativeMultiplier(self, fromSpectrumTab):
        value = fromSpectrumTab.negativeMultiplierData.get()
        self.negativeMultiplierData.set(value)

    def _copyNegativeContours(self, fromSpectrumTab):
        value = fromSpectrumTab.negativeContourCountData.get()
        self.negativeContourCountData.set(value)

    def _copyNegativeContourColour(self, fromSpectrumTab):
        name = fromSpectrumTab.negativeColourBox.currentText()
        colour = getSpectrumColour(name, defaultReturn='#')
        _setColourPulldown(self.negativeColourBox, colour)

    def _copyButtonClicked(self, checkBox, checkBoxIndex, state):
        """Set the state of the checkBox in preferences
        """
        checkBoxList = self.preferences.general._copySpectraSettingsNd
        if checkBoxList and checkBoxIndex < len(checkBoxList):
            checkBoxList[checkBoxIndex] = state

    def _copyActionClicked(self):
        """Copy action clicked - call the copy method from the parent Tab widget
        """
        if self._showCopyOptions:
            toSpectraPids = self._copyToSpectraPullDown.getText()
            if toSpectraPids == SELECTND:
                toSpectra = [spectrum for spectrum in self._copyToSpectra if spectrum != self.spectrum]
            else:
                toSpectra = [self.application.project.getByPid(toSpectraPids)]

            # call the parent tab copy action
            self._container.copySpectra(self.spectrum, toSpectra)

    def _copySpectrumAttributes(self, fromSpectrumTab):
        """Copy the attributes to the other spectra
        """
        if self._showCopyOptions:
            checkBoxList = self.preferences.general._copySpectraSettingsNd
            if checkBoxList and len(checkBoxList) == len(self._copyList):
                for cc, copyFunc in enumerate(self._copyList):
                    # call the copy function if checked
                    if checkBoxList[cc] and self.spectrum and fromSpectrumTab.spectrum:
                        copyFunc(fromSpectrumTab)

    def setCopyOptionsVisible(self, value):
        """Show/hide the copyOptions widgets
        """
        if not isinstance(value, bool):
            raise TypeError('Error: value must be a boolean')

        self._showCopyOptions = value
        for widg in self._copyWidgetSet:
            widg.setVisible(value)


#=========================================================================================
# ColourTab
#=========================================================================================

class ColourTab(Widget):
    def __init__(self, parent=None, container=None, mainWindow=None, spectrum=None, item=None, colourOnly=False,
                 showCopyOptions=False, copyToSpectra=None):

        super().__init__(parent, setLayout=True, spacing=DEFAULTSPACING)

        self._parent = parent
        self._container = container  # master widget that this is attached to
        self.mainWindow = mainWindow
        self.application = self.mainWindow.application
        self.project = self.mainWindow.project
        self.preferences = self.application.preferences

        # check that the spectrum and the copyToSpectra list are correctly defined
        getByPid = self.application.project.getByPid
        self.spectrum = getByPid(spectrum) if isinstance(spectrum, str) else spectrum
        if not isinstance(self.spectrum, (Spectrum, type(None))):
            raise TypeError('spectrum must be of type Spectrum or None')

        if not isinstance(copyToSpectra, (Iterable, type(None))):
            raise TypeError('copyToSpectra must be of type Iterable/None')
        if copyToSpectra:
            self._copyToSpectra = [getByPid(spectrum) if isinstance(spectrum, str) else spectrum for spectrum in copyToSpectra]
            for spec in self._copyToSpectra:
                if not isinstance(spec, (Spectrum, type(None))):
                    raise TypeError('copyToSpectra is not defined correctly.')
        else:
            self._copyToSpectra = None

        self.item = item
        self.spectrum = spectrum
        self._changes = ChangeDict()
        self.atomCodes = ()

        self._showCopyOptions = showCopyOptions

        self._copyWidgetSet = set()
        self._topRow = 7
        self._checkBoxCol = 4

        # if showCopyOptions:
        copyLabel = Label(self, text="Copy Selected\nAttribute", grid=(self._topRow - 1, self._checkBoxCol), vAlign='t', hAlign='l')
        self._addToCopyWidgetSet(copyLabel)

        Label(self, text="Colour", vAlign='t', hAlign='l', grid=(7, 0), tipText=getAttributeTipText(Spectrum, 'sliceColour'))
        self.positiveColourBox = PulldownList(self, vAlign='t', grid=(7, 1))

        # populate initial pulldown
        fillColourPulldown(self.positiveColourBox, allowAuto=False, includeGradients=True)
        self.positiveColourBox.currentIndexChanged.connect(partial(self._queueChangeSliceComboIndex, spectrum))

        # add a colour dialog button
        self.colourButton = Button(self, vAlign='t', hAlign='l', grid=(7, 2),
                                   icon='icons/colours', hPolicy='fixed')
        self.colourButton.clicked.connect(partial(self._queueSetSpectrumColour, spectrum))

        self._copyList = (self._copyPositiveContourColour,
                          )

        self._copyCheckBoxes = []

        # add the checkboxes and keep a list of selected in the preferences (so it will be saved)
        if self.preferences.general._copySpectraSettings1d and len(self.preferences.general._copySpectraSettings1d) == len(self._copyList):
            # read existing settings
            for rr, opt in enumerate(self._copyList):
                thisCheckBox = CheckBox(self, grid=(rr + self._topRow, self._checkBoxCol),
                                        checkable=True, checked=self.preferences.general._copySpectraSettings1d[rr], hAlign='c')
                self._copyCheckBoxes.append(thisCheckBox)
                thisCheckBox.setCallback(partial(self._copyButtonClicked, thisCheckBox, rr))

                self._addToCopyWidgetSet(thisCheckBox)
        else:
            # create a new list in preferences
            self.preferences.general._copySpectraSettings1d = [True] * len(self._copyList)
            for rr, opt in enumerate(self._copyList):
                thisCheckBox = CheckBox(self, grid=(rr + self._topRow, self._checkBoxCol),
                                        checkable=True, checked=True, hAlign='c')
                self._copyCheckBoxes.append(thisCheckBox)
                thisCheckBox.setCallback(partial(self._copyButtonClicked, thisCheckBox, rr))

                self._addToCopyWidgetSet(thisCheckBox)

        # add the spectrum selection pulldown to the bottom and a copy action button
        self._copyToSpectraPullDown = PulldownListCompoundWidget(self, labelText="Copy to",
                                                                 grid=(len(self._copyList) + self._topRow, 0),
                                                                 gridSpan=(1, self._checkBoxCol + 1), vAlign='t', hAlign='r')
        self._copyButton = Button(self, text='Copy', grid=(len(self._copyList) + self._topRow + 1, self._checkBoxCol), hAlign='r',
                                  callback=self._copyActionClicked)

        Spacer(self, 5, 5, QtWidgets.QSizePolicy.MinimumExpanding, QtWidgets.QSizePolicy.Expanding,
               grid=(len(self._copyList) + self._topRow + 2, 1), gridSpan=(1, 1))

        self._addToCopyWidgetSet(self._copyToSpectraPullDown)
        self._addToCopyWidgetSet(self._copyButton)

    def _updateSpectra(self, spectrum, copyToSpectra):
        # check that the spectrum and the copyToSpectra list are correctly defined
        getByPid = self.application.project.getByPid
        self.spectrum = getByPid(spectrum) if isinstance(spectrum, str) else spectrum
        if not isinstance(self.spectrum, (Spectrum, type(None))):
            raise TypeError('spectrum must be of type Spectrum or None')

        if not isinstance(copyToSpectra, (Iterable, type(None))):
            raise TypeError('copyToSpectra must be of type Iterable/None')
        if copyToSpectra:
            self._copyToSpectra = [getByPid(spectrum) if isinstance(spectrum, str) else spectrum for spectrum in copyToSpectra]
            for spec in self._copyToSpectra:
                if not isinstance(spec, (Spectrum, type(None))):
                    raise TypeError('copyToSpectra is not defined correctly.')
        else:
            self._copyToSpectra = None

    def _fillPullDowns(self):
        fillColourPulldown(self.positiveColourBox, allowAuto=False, includeGradients=True)

    def _populateColour(self):
        """Populate dimensions tab from self.spectrum
        Blocking to be performed by tab container
        """
        # clear all changes
        self._changes.clear()

        with self._changes.blockChanges():
            _setColourPulldown(self.positiveColourBox, self.spectrum.sliceColour)

        self._populateCheckBoxes()

    def _getChangeState(self):
        """Get the change state from the parent widget
        """
        return self._container._getChangeState()

    def _populateCheckBoxes(self):
        """Populate the checkbox from preferences and fill the pullDown from the list of spectra
        """
        if not hasattr(self, '_copyCheckBoxes'):
            return

        with self._changes.blockChanges():
            checkBoxList = self.preferences.general._copySpectraSettings1d
            if checkBoxList:
                for cc, checkBox in enumerate(checkBoxList):
                    state = checkBoxList[cc]
                    try:
                        self._copyCheckBoxes[cc].setChecked(state)
                    except Exception:
                        pass

            if self._copyToSpectra:
                texts = [SELECT1D] + [spectrum.pid for spectrum in self._copyToSpectra if spectrum != self.spectrum]
                self._copyToSpectraPullDown.modifyTexts(texts)

    # spectrum sliceColour button and pulldown
    def _queueSetSpectrumColour(self, spectrum):
        dialog = ColourDialog(self)
        newColour = dialog.getColor()
        if newColour is not None:
            addNewColour(newColour)
            self._container._fillPullDowns()
            self.positiveColourBox.setCurrentText(spectrumColours[newColour.name()])

    @queueStateChange(_verifyPopupApply)
    def _queueChangeSliceComboIndex(self, spectrum, value):
        if value >= 0:
            colName = colourNameNoSpace(self.positiveColourBox.getText())
            if colName in spectrumColours.values():
                colName = list(spectrumColours.keys())[list(spectrumColours.values()).index(colName)]
            if colName != spectrum.sliceColour:
                # and list(spectrumColours.keys())[value] != spectrum.sliceColour:
                return partial(self._changedSliceComboIndex, spectrum, value)

    def _changedSliceComboIndex(self, spectrum, value):
        colName = colourNameNoSpace(self.positiveColourBox.currentText())
        if colName in spectrumColours.values():
            newColour = list(spectrumColours.keys())[list(spectrumColours.values()).index(colName)]
        else:
            newColour = colName

        if newColour:
            spectrum.sliceColour = newColour

    def _copyPositiveContourColour(self, fromSpectrumTab):
        name = fromSpectrumTab.positiveColourBox.currentText()
        colour = getSpectrumColour(name, defaultReturn='#')
        _setColourPulldown(self.positiveColourBox, colour)

    def _copyButtonClicked(self, checkBox, checkBoxIndex, state):
        """Set the state of the checkBox in preferences
        """
        checkBoxList = self.preferences.general._copySpectraSettings1d
        if checkBoxList and checkBoxIndex < len(checkBoxList):
            checkBoxList[checkBoxIndex] = state

    def _copyActionClicked(self):
        """Copy action clicked - call the copy method from the parent Tab widget
        """
        if self._showCopyOptions:
            toSpectraPids = self._copyToSpectraPullDown.getText()
            if toSpectraPids == SELECT1D:
                toSpectra = [spectrum for spectrum in self._copyToSpectra if spectrum != self.spectrum]
            else:
                toSpectra = [self.application.project.getByPid(toSpectraPids)]

            # call the parent tab copy action
            self._container.copySpectra(self.spectrum, toSpectra)

    def _copySpectrumAttributes(self, fromSpectrumTab):
        """Copy the attributes to the other spectra
        """
        if self._showCopyOptions:
            checkBoxList = self.preferences.general._copySpectraSettings1d
            if checkBoxList and len(checkBoxList) == len(self._copyList):
                for cc, copyFunc in enumerate(self._copyList):
                    # call the copy function if checked
                    if checkBoxList[cc] and self.spectrum and fromSpectrumTab.spectrum:
                        copyFunc(fromSpectrumTab)

    def setCopyOptionsVisible(self, value):
        """Show/hide the copyOptions widgets
        """
        if not isinstance(value, bool):
            raise TypeError('Error: value must be a boolean')

        self._showCopyOptions = value
        for widg in self._copyWidgetSet:
            widg.setVisible(value)

    def _addToCopyWidgetSet(self, widget):
        """Add widgets to a set so that we can set visible/invisible at any time
        """
        if not self._copyWidgetSet:
            self._copyWidgetSet = set()
        self._copyWidgetSet.add(widget)
        widget.setVisible(self._showCopyOptions)

    def _cleanWidgetQueue(self):
        """Clean the items from the stateChange queue
        """
        self._changes.clear()


#=========================================================================================
# ColourFrameABC
#=========================================================================================

class ColourFrameABC(Frame):
    POSITIVECOLOUR = False
    NEGATIVECOLOUR = False
    SLICECOLOUR = False
    EDITMODE = True

    def __init__(self, parent=None, mainWindow=None, container=None, editMode=False, spectrumGroup=None, item=None, **kwds):

        super().__init__(parent, **kwds)

        self._parent = parent
        self._container = container  # master widget that this is attached to
        self.mainWindow = mainWindow
        self.application = self.mainWindow.application
        self.project = self.mainWindow.project
        self.preferences = self.application.preferences

        # check that the spectrum and the copyToSpectra list are correctly defined
        getByPid = self.application.project.getByPid
        if editMode:
            self.spectrumGroup = getByPid(spectrumGroup) if isinstance(spectrumGroup, str) else spectrumGroup
            if not isinstance(self.spectrumGroup, SpectrumGroup):
                raise TypeError('spectrumGroup must be of type SpectrumGroup or None')
        else:
            # create a dummy container to hold the colours
            self.spectrumGroup = AttrDict()
            self.spectrumGroup.positiveContourColour = None
            self.spectrumGroup.negativeContourColour = None
            self.spectrumGroup.sliceColour = None

        self.EDITMODE = editMode

        self.item = item
        self._changes = ChangeDict()

        row = 0
        if self.POSITIVECOLOUR:
            Label(self, text="Group Positive Contour Colour", vAlign='t', hAlign='l', grid=(row, 0), tipText=getAttributeTipText(SpectrumGroup, 'positiveContourColour'))
            self.positiveColourBox = PulldownList(self, vAlign='t', grid=(row, 1))
            self.positiveColourButton = Button(self, grid=(row, 2), vAlign='t', hAlign='l',
                                               icon='icons/colours', hPolicy='fixed')
            self.positiveColourButton.clicked.connect(partial(self._queueChangePosSpectrumColour, self.spectrumGroup))
            row += 1

        if self.NEGATIVECOLOUR:
            Label(self, text="Group Negative Contour Colour", vAlign='t', hAlign='l', grid=(row, 0), tipText=getAttributeTipText(SpectrumGroup, 'negativeContourColour'))
            self.negativeColourBox = PulldownList(self, vAlign='t', grid=(row, 1))
            self.negativeColourButton = Button(self, grid=(row, 2), vAlign='t', hAlign='l',
                                               icon='icons/colours', hPolicy='fixed')
            self.negativeColourButton.clicked.connect(partial(self._queueChangeNegSpectrumColour, self.spectrumGroup))
            row += 1

        if self.SLICECOLOUR:
            Label(self, text="Group Slice Colour", vAlign='t', hAlign='l', grid=(row, 0), tipText=getAttributeTipText(SpectrumGroup, 'sliceColour'))
            self.sliceColourBox = PulldownList(self, vAlign='t', grid=(row, 1))
            self.sliceColourButton = Button(self, grid=(row, 2), vAlign='t', hAlign='l',
                                            icon='icons/colours', hPolicy='fixed')
            self.sliceColourButton.clicked.connect(partial(self._queueChangeSliceColour, self.spectrumGroup))
            self.copySliceColourButton = Button(self, text='Copy to All Spectra', grid=(row, 3), vAlign='t', hAlign='l',
                                                hPolicy='fixed')
            self.copySliceColourButton.clicked.connect(partial(self._queueChangeSliceColourToAll, self.spectrumGroup))
            row += 1

        self._fillPullDowns()

        if self.POSITIVECOLOUR:
            self.positiveColourBox.currentIndexChanged.connect(partial(self._queueChangePosColourComboIndex, self.spectrumGroup))
        if self.NEGATIVECOLOUR:
            self.negativeColourBox.currentIndexChanged.connect(partial(self._queueChangeNegColourComboIndex, self.spectrumGroup))
        if self.SLICECOLOUR:
            self.sliceColourBox.currentIndexChanged.connect(partial(self._queueChangeSliceComboIndex, self.spectrumGroup))

    def _updateSpectrumGroup(self, spectrumGroup):
        # check that the spectrum and the copyToSpectra list are correctly defined
        getByPid = self.application.project.getByPid
        self.spectrumGroup = getByPid(spectrumGroup) if isinstance(spectrumGroup, str) else spectrumGroup
        if not isinstance(self.spectrumGroup, (SpectrumGroup, type(None))):
            raise TypeError('spectrumGroup must be of type SpectrumGroup or None')

    def _fillPullDowns(self):
        if self.POSITIVECOLOUR:
            fillColourPulldown(self.positiveColourBox, allowAuto=False, includeGradients=True, allowNone=True)
        if self.NEGATIVECOLOUR:
            fillColourPulldown(self.negativeColourBox, allowAuto=False, includeGradients=True, allowNone=True)
        if self.SLICECOLOUR:
            fillColourPulldown(self.sliceColourBox, allowAuto=False, includeGradients=True, allowNone=True)

    def _populateColour(self):
        """Populate dimensions tab from self.spectrum
        Blocking to be performed by tab container
        """
        # clear all changes
        self._changes.clear()

        with self._changes.blockChanges():
            if self.POSITIVECOLOUR:
                _setColourPulldown(self.positiveColourBox, self.spectrumGroup.positiveContourColour, allowAuto=False, includeGradients=True, allowNone=True)
            if self.NEGATIVECOLOUR:
                _setColourPulldown(self.negativeColourBox, self.spectrumGroup.negativeContourColour, allowAuto=False, includeGradients=True, allowNone=True)
            if self.SLICECOLOUR:
                _setColourPulldown(self.sliceColourBox, self.spectrumGroup.sliceColour, allowAuto=False, includeGradients=True, allowNone=True)

    def _getChangeState(self):
        """Get the change state from the parent widget
        """
        return self._container._getChangeState()

    # spectrum positiveContourColour button and pulldown
    def _queueChangePosSpectrumColour(self, spectrum):
        dialog = ColourDialog(self)
        newColour = dialog.getColor()
        if newColour is not None:
            addNewColour(newColour)
            self._container._fillPullDowns()
            self.positiveColourBox.setCurrentText(spectrumColours[newColour.name()])

    @queueStateChange(_verifyPopupApply)
    def _queueChangePosColourComboIndex(self, spectrumGroup, value):
        if value >= 0:
            colName = colourNameNoSpace(self.positiveColourBox.getText())
            if colName in spectrumColours.values():
                colName = list(spectrumColours.keys())[list(spectrumColours.values()).index(colName)]
            if colName != spectrumGroup.positiveContourColour:
                # and list(spectrumColours.keys())[value] != spectrumGroup.positiveContourColour:
                return partial(self._changePosColourComboIndex, spectrumGroup, value)

    def _changePosColourComboIndex(self, spectrumGroup, value):
        colName = colourNameNoSpace(self.positiveColourBox.currentText())
        if colName in spectrumColours.values():
            newColour = list(spectrumColours.keys())[list(spectrumColours.values()).index(colName)]
        else:
            newColour = colName

        _value = newColour or None
        spectrumGroup.positiveContourColour = _value

    # spectrum negativeContourColour button and pulldown
    def _queueChangeNegSpectrumColour(self, spectrum):
        dialog = ColourDialog(self)
        newColour = dialog.getColor()
        if newColour is not None:
            addNewColour(newColour)
            self._container._fillPullDowns()
            self.negativeColourBox.setCurrentText(spectrumColours[newColour.name()])

    @queueStateChange(_verifyPopupApply)
    def _queueChangeNegColourComboIndex(self, spectrumGroup, value):
        if value >= 0:
            colName = colourNameNoSpace(self.negativeColourBox.getText())
            if colName in spectrumColours.values():
                colName = list(spectrumColours.keys())[list(spectrumColours.values()).index(colName)]
            if colName != spectrumGroup.negativeContourColour:
                # and list(spectrumColours.keys())[value] != spectrumGroup.negativeContourColour:
                return partial(self._changeNegColourComboIndex, spectrumGroup, value)

    def _changeNegColourComboIndex(self, spectrumGroup, value):
        colName = colourNameNoSpace(self.negativeColourBox.currentText())
        if colName in spectrumColours.values():
            newColour = list(spectrumColours.keys())[list(spectrumColours.values()).index(colName)]
        else:
            newColour = colName

        _value = newColour or None
        spectrumGroup.negativeContourColour = _value

    # spectrum sliceColour button and pulldown
    def _queueChangeSliceColour(self, spectrumGroup):
        dialog = ColourDialog(self)
        newColour = dialog.getColor()
        if newColour is not None:
            addNewColour(newColour)
            self._container._fillPullDowns()
            self.sliceColourBox.setCurrentText(spectrumColours[newColour.name()])

    def _queueChangeSliceColourToAll(self, spectrumGroup):
        for spectrum in spectrumGroup.spectra:
            self._changedSliceComboIndex(spectrum, value='')

    @queueStateChange(_verifyPopupApply)
    def _queueChangeSliceComboIndex(self, spectrumGroup, value):
        if value >= 0:
            colName = colourNameNoSpace(self.sliceColourBox.getText())
            if colName in spectrumColours.values():
                colName = list(spectrumColours.keys())[list(spectrumColours.values()).index(colName)]
            if colName != spectrumGroup.sliceColour:
                # and list(spectrumColours.keys())[value] != spectrumGroup.sliceColour:
                return partial(self._changedSliceComboIndex, spectrumGroup, value)

    def _changedSliceComboIndex(self, spectrumGroup, value):
        colName = colourNameNoSpace(self.sliceColourBox.currentText())
        if colName in spectrumColours.values():
            newColour = list(spectrumColours.keys())[list(spectrumColours.values()).index(colName)]
        else:
            newColour = colName

        _value = newColour or None
        spectrumGroup.sliceColour = _value

    def _cleanWidgetQueue(self):
        """Clean the items from the stateChange queue
        """
        self._changes.clear()


#=========================================================================================
# Colour1dFrame
#=========================================================================================

class Colour1dFrame(ColourFrameABC):
    POSITIVECOLOUR = False
    NEGATIVECOLOUR = False
    SLICECOLOUR = True


#=========================================================================================
# ColourNdFrame
#=========================================================================================

class ColourNdFrame(ColourFrameABC):
    POSITIVECOLOUR = True
    NEGATIVECOLOUR = True
    SLICECOLOUR = False<|MERGE_RESOLUTION|>--- conflicted
+++ resolved
@@ -16,13 +16,8 @@
 # Last code modification
 #=========================================================================================
 __modifiedBy__ = "$modifiedBy: Ed Brooksbank $"
-<<<<<<< HEAD
 __dateModified__ = "$dateModified: 2024-08-23 19:23:05 +0100 (Fri, August 23, 2024) $"
 __version__ = "$Revision: 3.2.5 $"
-=======
-__dateModified__ = "$dateModified: 2023-11-02 15:53:00 +0000 (Thu, November 02, 2023) $"
-__version__ = "$Revision: 3.2.1 $"
->>>>>>> d2f51b47
 #=========================================================================================
 # Created
 #=========================================================================================
@@ -1258,18 +1253,10 @@
             self.minAliasingPullDowns[i] = PulldownList(self, grid=(row, i + 1), vAlign='t', )
             self.minAliasingPullDowns[i].activated.connect(partial(self._queueSetMinAliasing, spectrum, self.minAliasingPullDowns[i].getText, i))
 
-<<<<<<< HEAD
-        # add preferred order widgets for Nd and
-        if spectrum.dimensionCount > 1:
-            row += 1
-            hLine = HLine(self, grid=(row, 0), gridSpan=(1, dimensions + 2), colour=getColours()[DIVIDER], height=15)
-            hLine.setContentsMargins(5, 0, 0, 0)
-=======
         # add preferred order widgets
         row += 1
         hLine = HLine(self, grid=(row, 0), gridSpan=(1, dimensions + 1), colour=getColours()[DIVIDER], height=15, divisor=2)
         hLine.setContentsMargins(5, 0, 0, 0)
->>>>>>> d2f51b47
 
         row += 1
         self.preferredAxisOrderPulldown = PulldownListCompoundWidget(self, labelText="Preferred Dimension Order",
