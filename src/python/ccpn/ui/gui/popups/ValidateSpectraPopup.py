"""
Module Documentation here
"""
#=========================================================================================
# Licence, Reference and Credits
#=========================================================================================
<<<<<<< HEAD
__copyright__ = ""
__credits__ = ""
__licence__ = ("")
__reference__ = ("")
=======
__copyright__ = "Copyright (C) CCPN project (http://www.ccpn.ac.uk) 2014 - 2021"
__credits__ = ("Ed Brooksbank, Luca Mureddu, Timothy J Ragan & Geerten W Vuister")
__licence__ = ("CCPN licence. See http://www.ccpn.ac.uk/v3-software/downloads/license")
__reference__ = ("Skinner, S.P., Fogh, R.H., Boucher, W., Ragan, T.J., Mureddu, L.G., & Vuister, G.W.",
                 "CcpNmr AnalysisAssign: a flexible platform for integrated NMR analysis",
                 "J.Biomol.Nmr (2016), 66, 111-124, http://doi.org/10.1007/s10858-016-0060-y")
>>>>>>> d19a55cb
#=========================================================================================
# Last code modification:
#=========================================================================================
<<<<<<< HEAD
__modifiedBy__ = "$modifiedBy: geertenv $"
__dateModified__ = "$dateModified$"
__version__ = "$Revision$"
=======
__modifiedBy__ = "$modifiedBy: Ed Brooksbank $"
__dateModified__ = "$dateModified: 2021-01-22 15:44:50 +0000 (Fri, January 22, 2021) $"
__version__ = "$Revision: 3.0.3 $"
>>>>>>> d19a55cb
#=========================================================================================
# Created:
#=========================================================================================
__author__ = "$Author: Ed Brooksbank $"
__date__ = "$Date$"
#=========================================================================================
# Start of code
#=========================================================================================

import os
from functools import partial
from collections import OrderedDict

from PyQt5 import QtWidgets, QtGui

from ccpn.core.lib import Util as ccpnUtil
from ccpn.core.lib.DataStore import DataRedirection, DataStore, PathRedirections
from ccpn.util.Path import aPath, Path
from ccpn.util.Logging import getLogger

from ccpn.framework.Application import getApplication


from ccpn.ui.gui.widgets.Button import Button
from ccpn.ui.gui.widgets.ButtonList import ButtonList
<<<<<<< HEAD
from ccpn.ui.gui.widgets.FileDialog import FileDialog
=======
from ccpn.ui.gui.widgets.FileDialog import OtherFileDialog, SpectrumFileDialog
>>>>>>> d19a55cb
from ccpn.ui.gui.widgets.Label import Label
from ccpn.ui.gui.widgets.LineEdit import LineEdit
from ccpn.ui.gui.widgets.ScrollArea import ScrollArea
from ccpn.ui.gui.widgets.Frame import Frame
from ccpn.ui.gui.guiSettings import getColours, DIVIDER
from ccpn.ui.gui.popups.Dialog import CcpnDialog
from ccpn.ui.gui.widgets.Spacer import Spacer
from ccpn.ui.gui.widgets.HLine import HLine
from ccpn.ui.gui.widgets.RadioButtons import RadioButtons
from ccpn.ui.gui.widgets.Splitter import Splitter
from ccpn.ui.gui.widgets.MessageDialog import showWarning


VALID_ROWCOLOUR = QtGui.QColor('palegreen')
VALID_CHANGED_ROWCOLOUR =  QtGui.QColor('darkseagreen')
WARNING_ROWCOLOUR = QtGui.QColor('orange')
INVALID_ROWCOLOUR = QtGui.QColor('lightpink')
INVALID_CHANGED_ROWCOLOUR = QtGui.QColor('red')


class ValidatorABC(QtGui.QValidator):

    def __init__(self, obj, parent=None, callback=None):
        QtGui.QValidator.__init__(self, parent=parent)
        self.obj = obj
        self.callback = callback

        self._isValid = True  # The result of the validator

    def validate(self, p_str, p_int):
<<<<<<< HEAD
=======
        if self.validationType != 'exists':
            raise NotImplemented('%s only checks that the path exists', self.__class__.__name__)

        palette = self.parent().palette()

        filePath = _expandFilePath(self.spectrum._project, self.spectrum, p_str)
        if os.path.exists(filePath):
            if filePath == self.spectrum.filePath:
                palette.setColor(QtGui.QPalette.Base, VALIDROWCOLOUR)
            else:
                from ccpnmodel.ccpncore.lib.Io import Formats as ioFormats

                # NOTE:ED - only search the current filePath
                dataType, subType, usePath = ioFormats.analyseUrl(filePath, recursiveSearch=False)
                if dataType == 'Spectrum':
                    palette.setColor(QtGui.QPalette.Base, VALIDROWCOLOUR)
                else:
                    palette.setColor(QtGui.QPalette.Base, INVALIDROWCOLOUR)
>>>>>>> d19a55cb

        self._isValid = self.isValid(p_str.strip())
        if self._isValid:
            state = QtGui.QValidator.Acceptable
        else:
            state = QtGui.QValidator.Intermediate

        if self.callback:
            self.callback(self)

        return state, p_str, p_int

    def isValid(self, value):
        "return True is value is valid; should be subclassed"
        raise NotImplementedError('Implement %s.isValid' % self.__class__.__name__)


class PathRowABC(object):
    """Implements all functionality for a row with label, text and button to select a file path
    """

    validatorClass = None  # Requires subclassing
    dialogFileMode = 1

<<<<<<< HEAD
    LABELWIDGET_MIN_WIDTH = 200
=======
    def validate(self, p_str, p_int):
        if self.validationType != 'exists':
            raise NotImplemented('%s only checks that the path exists', self.__class__.__name__)

        palette = self.parent().palette()

        filePath = p_str
        if os.path.isdir(filePath):

            # validate dataStores
            localStores = tuple(store for store in self.dataUrl.sortedDataStores()) if self.dataUrl else ()
            for store in localStores:
                # if not os.path.exists(os.path.join(filePath, store.path)):
                if not os.path.exists(DIRSEP.join([filePath, store.path])):
                    palette.setColor(QtGui.QPalette.Base, INVALIDROWCOLOUR)
                    break
            else:
                palette.setColor(QtGui.QPalette.Base, self.baseColour)
>>>>>>> d19a55cb

    def __init__(self, parentWidget, row, labelText, obj, enabled=True, callback=None):
        """
        :param parent:
        :param labelText:
        :param row:
        :param obj: object being displayed
        :param callback: func(self) is called when changing value of the dataWidget
        """
        if self.validatorClass is None:
            raise NotImplementedError('Define %s.validatorClass' % self.__class__.__name__)

        self.labelText = labelText
        self.obj = obj
        self.enabled = enabled
        self.callback = callback    # callback for this row upon change of value /validate()
                                    # if defined called as: callback(self)

        self.row= None  # Undefined
        self.isValid = True
        self.validator = None  # validator instance of type self.validatorClass
        self.initialValue = None
        self.labelWidget = None
        self.dataWidget = None
        self.buttonWidget = None

        self.initDone = False
        self._addRow(widget=parentWidget, row=row)
        self.initDone = True

    @property
    def text(self):
        "Return the text content of the dataWidget"
        return self.getText()

    @text.setter
    def text(self, value):
        self.setText(value)

    @property
    def hasChanged(self):
        """Return True if the text value has changed"""
        return (self.initialValue != self.text) #and not self._firstTime

    @property
    def isNotValid(self):
        return not self.isValid

    def _addRow(self, widget, row):
        """Add the row to widget
        returns self
        """
        self.row = row
        self.labelWidget = Label(widget, text=self.labelText, grid=(row, 0))
        self.labelWidget.setMinimumWidth(self.LABELWIDGET_MIN_WIDTH)
        self.dataWidget = LineEdit(widget, textAlignment='left', grid=(row, 1))

        if self.enabled:
            self.validator = self.validatorClass(obj=self.obj, parent=self.dataWidget, callback= self._validatorCallback)
            self.dataWidget.setValidator(self.validator)
        else:
            # set to italic/grey
            oldFont = self.dataWidget.font()
            oldFont.setItalic(True)
            self.dataWidget.setFont(oldFont)

        self.buttonWidget = Button(widget, grid=(self.row, 2), callback=self._getDialog,
                                   icon='icons/directory')
        # initialise
        self.initialValue = self.getPath()
        self._setDataInWidget(self.initialValue)
        self.setEnabled(self.enabled)

        return self

    def _getDialog(self):

        dialogPath = self.getDialogPath()
        dialog = FileDialog(parent=self.buttonWidget, text='Select path', directory=str(dialogPath),
                            fileMode=self.dialogFileMode) #, acceptMode=0)
        choices = dialog.selectedFiles()
        if choices is not None and len(choices) > 0 and len(choices[0]) > 0:
            newPath = choices[0]
            # We sometimes get silly results back; just checking here
            if aPath(newPath).exists():
                self.setPath(newPath)
                self._setDataInWidget(newPath)

    def _setDataInWidget(self, path):
        "Populate the dataWidget and validate"
        self.setText(path)
        self.validate()

    def setEnabled(self, enable):
        " Enable or disable the row"
        if self.labelWidget is None:
            raise RuntimeError('No row widgets defined')
        self.enabled = enable
        self.labelWidget.setEnabled(self.enabled)
        self.dataWidget.setEnabled(self.enabled)
        self.buttonWidget.setVisible(self.enabled)

    def setLabel(self, text):
        "Set the labelWidget to text"
        if self.labelWidget is None:
            raise RuntimeError('No row widgets defined')
        self.labelWidget.setText(text)

    def getText(self):
        "Get the textWidget text"
        if self.dataWidget is None:
            raise RuntimeError('No row widgets defined')
        return self.dataWidget.text()

    def setText(self, text):
        "Set the textWidget to text"
        if self.dataWidget is None:
            raise RuntimeError('No row widgets defined')
        self.dataWidget.setText(text)

    def setPath(self, path):
        "Set the path name of the object; requires subclassing"
        pass

    def getPath(self) -> str:
        "Get the path name from the object to edit; requires subclassing"
        pass

    def getDialogPath(self) -> str:
        "Get the directory path to start the selection dialog; optionally can be subclassed"
        dirPath = Path.home()
        return str(dirPath)

    def update(self):
        "Call self.path with current value"
        self.setPath(self.getText())

    def _validatorCallback(self, validator):
        """Callback for the validator instance; set path if valid
        Also call self.callback (if defined)
        """
        self.isValid = validator._isValid
        if self.isValid and self.initDone:     # This avoids setting on initialisation
            self.update()
        self.colourRow()

        if self.callback:
            self.callback(self)

    def validate(self):
        "Validate the row, return True if valid"
        if self.validator is not None:
            self.validator.validate(self.text, 0)
            self.isValid = self.validator._isValid
        return self.isValid

    def setColour(self, colour):
        "Set the (base) colour of the dataWidget"
        if isinstance(colour,str):
            colour = QtGui.QColor(colour)
        if not isinstance(colour, QtGui.QColor):
            raise ValueError('Invalid colour ("%s"' % colour)
        palette = self.dataWidget.palette()
        palette.setColor(QtGui.QPalette.Base, colour)
        self.dataWidget.setPalette(palette)

    def colourRow(self):
        """Set colours of row depending on its state
        """
        # row is valid
        if self.isValid:
            if self.hasChanged:
                self.setColour(VALID_CHANGED_ROWCOLOUR)
            else:
                self.setColour(VALID_ROWCOLOUR)

        # row is not valid
        else:
            if self.hasChanged:
                self.setColour(INVALID_CHANGED_ROWCOLOUR)
            else:
                self.setColour(INVALID_ROWCOLOUR)

    def setVisible(self, visible):
        "set visibilty of row"
        self.labelWidget.setVisible(visible)
        self.dataWidget.setVisible(visible)
        self.buttonWidget.setVisible(visible)
# end class


class SpectrumValidator(ValidatorABC):

    def isValid(self, value):
        "return True is value is valid"
        ds = DataStore.newFromPath(value, autoRedirect=False)
        return ds.exists()
# end class


class SpectrumPathRow(PathRowABC):
    """
    A class to implement a row for spectrum paths
    """
    #~~~~~~~~~~~~~~~~~~~~~~~~~~~~~~~~~~~~~~~~~~~~~~~~~~~~~~~
    dialogFileMode = 1
    validatorClass = SpectrumValidator
    #~~~~~~~~~~~~~~~~~~~~~~~~~~~~~~~~~~~~~~~~~~~~~~~~~~~~~~~

    def getPath(self) -> str:
        "Get the filePath from spectrum"
        return str(self.obj.filePath)

    def setPath(self, path):
        "set the filePath of Spectrum"
        # For speed reasons, we check if it any different from before, or was not valid to start with
        oldPath = self.getPath()
        if path != oldPath or not self.obj.hasValidPath():
            self.obj.filePath = path

    def getDialogPath(self) -> str:
        "Get the directory path to start the selection"
        return str(self.obj.path.parent)
# end class


# NOT USED
# class DataUrlValidator(ValidatorABC):
#
#     def isValid(self, value):
#         "return True is value is valid"
#         filePath = aPath(value)
#         return filePath.exists() and filePath.is_dir()
# # end class

# class UrlPathRow(PathRowABC):
#     """
#     A class to implement a row for url paths
#     """
#     validatorClass = DataUrlValidator
#     dialogFileMode = 2
#
#     def getPath(self):
#         return self.obj.url.path
#
#     def setPath(self, path):
#         # self.obj.url.path = path not allowed?
#         oldPath = self.getPath()
#         if oldPath != path:
#             dataUrl = self.obj
#             dataUrl.url = dataUrl.url.clone(path=path)
# # end class


class RedirectPathRow(PathRowABC):
    """
    A class to implement a row for Redirection object
    """
    #~~~~~~~~~~~~~~~~~~~~~~~~~~~~~~~~~~~~~~~~~~~~~~~~~~~~~~~

    dialogFileMode = 2
    # validatorClass = DataUrlValidator

    class validatorClass(ValidatorABC):
        "Validator implementation"
        def isValid(self, value):
            "return True is value is valid"
            filePath = aPath(value)
            return filePath.exists() and filePath.is_dir()

    #~~~~~~~~~~~~~~~~~~~~~~~~~~~~~~~~~~~~~~~~~~~~~~~~~~~~~~~

    def getPath(self):
        return str(self.obj.path)

    def setPath(self, path):
        self.obj.path = aPath(path)
# end class


# Radiobuttons
VALID_SPECTRA = 'valid'
INVALID_SPECTRA = 'invalid'
CHANGED_SPECTRA = 'changed'
ALL_SPECTRA = 'all'
buttons = (ALL_SPECTRA, VALID_SPECTRA, INVALID_SPECTRA, CHANGED_SPECTRA)


class ValidateSpectraPopup(CcpnDialog):
    """
    Class to generate a popup to validate the paths of the (selected) spectra.
    """

    def __init__(self, parent=None, mainWindow=None, spectra=None,
                 title='Validate Spectra', defaultSelected='all', **kwds):

        super().__init__(parent, setLayout=True, windowTitle=title, **kwds)

        self.mainWindow = mainWindow
        self.application = mainWindow.application
        self.project = mainWindow.application.project
        self.current = mainWindow.application.current
        self.preferences = self.application.preferences

        if spectra is None:
            self.spectra = self.project.spectra
        else:
            self.spectra = spectra

        self.defaultSelected = buttons.index(defaultSelected) \
            if defaultSelected in buttons else buttons.index(ALL_SPECTRA)


<<<<<<< HEAD
        self.redirectData = OrderedDict()  # dict with (redirection, RedirectPathRow) tuples
        self.spectrumData = OrderedDict()  # dict with (spectrum, SpectrumPathRow) tuples
        self.dataRow = None # remember the $DATA row

        # TODO I think there is a QT bug here - need to set a dummy button first otherwise a click is emitted, will investigate
        rogueButton = Button(self, grid=(0, 0))
        rogueButton.hide()
=======
            newUrl = urlData.text().strip()
            dialog = SpectrumFileDialog(parent=self, acceptMode='select', directory=newUrl, _useDirectoryOnly=True)
            dialog._show()
            directory = dialog.selectedFiles()
            if directory and len(directory) > 0:
                newUrl = directory[0]

                # newUrl cannot be '' otherwise the api cannot re-load the project
                if newUrl:

                    # populate the widget
                    self._populateUrlData(dataUrl, newFilePath=newUrl)

                    # only accept valid paths from the urlData box
                    urlValid = urlData.validator().checkState == QtGui.QValidator.Acceptable

                    # NOTE:ED AUTOUPDATE
                    if not self.AUTOUPDATE and self._dataUrlCallback:
                        self._dataUrlCallback(dataUrl, newUrl, urlValid, urlNum)
                        self._validateSpectra()
>>>>>>> d19a55cb

        row = 0

        # put widget intro here

        # set up a scroll area
        self.dataUrlScrollArea = ScrollArea(self, setLayout=True, grid=(row, 0), gridSpan=(1, 3))
        self.dataUrlScrollArea.setWidgetResizable(True)
        self.dataUrlScrollAreaWidgetContents = Frame(self, setLayout=True, showBorder=False)
        self.dataUrlScrollArea.setWidget(self.dataUrlScrollAreaWidgetContents)
        self.dataUrlScrollAreaWidgetContents.setSizePolicy(QtWidgets.QSizePolicy.MinimumExpanding, QtWidgets.QSizePolicy.MinimumExpanding)
        self.dataUrlScrollArea.setSizePolicy(QtWidgets.QSizePolicy.MinimumExpanding, QtWidgets.QSizePolicy.MinimumExpanding)
        self.dataUrlScrollArea.setStyleSheet("""ScrollArea { border: 0px; }""")
        # self.dataUrlScrollArea.setFixedHeight(120)
        row += 1

        # populate the widget with a list of spectrum buttons and filepath buttons
        scrollRow = 0
        for idx, redirect in enumerate(PathRedirections()):
            _row = RedirectPathRow(parentWidget=self.dataUrlScrollAreaWidgetContents, row=scrollRow,
                                   obj=redirect,
                                   labelText=redirect.identifier, enabled=(idx==0),
                                   callback=self._dataRowCallback)
            if idx == 0: self.dataRow = _row  # remember the row for $DATA
            self.redirectData[redirect] = _row
            scrollRow += 1

        # finalise the dataUrlScrollArea
        Spacer(self.dataUrlScrollAreaWidgetContents, 2, 2,
               QtWidgets.QSizePolicy.MinimumExpanding, QtWidgets.QSizePolicy.MinimumExpanding,
               grid=(scrollRow, 1), gridSpan=(1, 1))
        row += 1

        #~~~~~~~~~~~~~~~~~~~~~~~~~~~~~~~~~~~~~~~~~~~~~~~~~~~~~~~

        self._spectrumFrame = Frame(self, setLayout=True, grid=(row, 0), gridSpan=(1, 3), showBorder=False)

        specRow = 0
        HLine(self._spectrumFrame, grid=(specRow, 0), gridSpan=(1, 3), colour=getColours()[DIVIDER], height=15)
        specRow += 1

        # radiobuttons
        self.buttonFrame = Frame(self._spectrumFrame, setLayout=True, showBorder=False, fShape='noFrame',
                                 grid=(specRow, 0), gridSpan=(1, 3),
                                 vAlign='top', hAlign='left')
        self.showValidLabel = Label(self.buttonFrame, text="Show spectra: ", vAlign='t', grid=(0, 0), bold=True)
        self.showValid = RadioButtons(self.buttonFrame,
                                      texts=['%s  '%b for b in buttons], # hack to add some space!
                                      selectedInd=self.defaultSelected,
                                      callback=self._radiobuttonsCallback,
                                      direction='h',
                                      grid=(0, 1), hAlign='l',
                                      tipTexts=None,
                                      )
        specRow += 1

        self._spectrumFrame.addSpacer(5,10, grid=(specRow,0))
        specRow += 1

        # set up a scroll area
        self.spectrumScrollArea = ScrollArea(self._spectrumFrame, setLayout=True, grid=(specRow, 0), gridSpan=(1, 3))
        self.spectrumScrollArea.setWidgetResizable(True)
        self.spectrumScrollAreaWidgetContents = Frame(self, setLayout=True, showBorder=False)
        self.spectrumScrollArea.setWidget(self.spectrumScrollAreaWidgetContents)
        self.spectrumScrollAreaWidgetContents.setSizePolicy(QtWidgets.QSizePolicy.MinimumExpanding, QtWidgets.QSizePolicy.MinimumExpanding)
        self.spectrumScrollArea.setSizePolicy(QtWidgets.QSizePolicy.Expanding, QtWidgets.QSizePolicy.Expanding)
        self.spectrumScrollArea.setStyleSheet("""ScrollArea { border: 0px; }""")
        specRow += 1

        # populate the widget with a list of spectrum buttons and filepath buttons
        scrollRow = 0
        for sp in self.project.spectra:
            enabled = (not sp.isEmptySpectrum())
            _row = SpectrumPathRow(parentWidget=self.spectrumScrollAreaWidgetContents, row=scrollRow,
                                   labelText=sp.pid, obj=sp, enabled=enabled,
                                   callback=self._spectrumRowCallback)
            scrollRow += 1
            self.spectrumData[sp] = _row

        # finalise the spectrumScrollArea
        Spacer(self.spectrumScrollAreaWidgetContents, 2, 2,
               QtWidgets.QSizePolicy.MinimumExpanding, QtWidgets.QSizePolicy.MinimumExpanding,
               grid=(scrollRow, 1), gridSpan=(1, 1))

        self._spectrumFrame.addSpacer(5,10, grid=(specRow,0))
        specRow  += 1

        #~~~~~~~~~~~~~~~~~~~~~~~~~~~~~~~~~~~~~~~~~~~~~~~~~~~~~~~

        row = 1
        self.splitter = Splitter(self, grid=(row, 0), setLayout=True, horizontal=False, gridSpan=(1,3))
        self.splitter.addWidget(self.dataUrlScrollArea)
        self.splitter.addWidget(self._spectrumFrame)
        self.getLayout().addWidget(self.splitter, row, 0, 1, 3)
        # self.splitter.setStretchFactor(0, 5)
        # self.splitter.setStretchFactor(1, 1)
        self.splitter.setChildrenCollapsible(False)
        self.splitter.setSizePolicy(QtWidgets.QSizePolicy.Expanding, QtWidgets.QSizePolicy.Expanding)
        row += 1

        # add exit buttons
        self.applyButtons = ButtonList(self, texts=['Close'],
                                       callbacks=[self._closeButton],
                                       tipTexts=[''], direction='h',
                                       hAlign='r', grid=(row, 0), gridSpan=(1, 3))

        self.setMinimumHeight(500)
        self.setMinimumWidth(800)
        # self.setFixedWidth(self.sizeHint().width()+24)

    # def exec_(self):
    #     "catch errors"
    #     try:
    #         super().exec_()
    #     except Exception as es:
    #         showWarning('An error occured', str(es), parent=self)
    #         raise es

    def _radiobuttonsCallback(self):
        """Toggle rows on or off depending on their state and the settings of the radio buttons
        Callback for the radio buttons
        """
        for spectrum, row in self.spectrumData.items():
            self._showRow(row)

    def _showRow(self, row):
        """show row depending on isValid, hasChanged of row and settings of radio buttons
        """
        doShow = True
        if hasattr(self, 'showValid') and self.showValid is not None:  # just checking that the widget exist
                                                                       # (not the case on initialisation!)
            ind = self.showValid.getIndex()
            if ind == buttons.index(VALID_SPECTRA) and not row.isValid:  # show only valid
                doShow = False
            elif ind == buttons.index(INVALID_SPECTRA) and row.isValid: # show only invalid
                doShow = False
            elif ind == buttons.index(CHANGED_SPECTRA) and not row.hasChanged: # show only changed
                doShow = False
            else:  # show all
                doShow = True
        row.setVisible(doShow)

    def _spectrumRowCallback(self, row):
        """
<<<<<<< HEAD
        Callback used for spectrum rows
        Modify colours of #DATA rows
        Toggle row on or off depending on its state and the settings of the radio buttons
=======
        if spectrum and spectrum in self.spectrumData:
            pathData, pathButton, pathLabel, pathUrlLabel = self.spectrumData[spectrum]
            specNum = list(self.spectrumData.keys()).index(spectrum)

            filePath = _expandFilePath(self.project, spectrum, pathData.text())
            dialog = SpectrumFileDialog(parent=self, acceptMode='select', directory=filePath)
            dialog._show()
            directory = dialog.selectedFiles()
            if directory and len(directory) > 0:
                newFilePath = directory[0]

                # if spectrum.filePath != newFilePath:

                from ccpnmodel.ccpncore.lib.Io import Formats as ioFormats

                dataType, subType, usePath = ioFormats.analyseUrl(newFilePath)
                if dataType == 'Spectrum':
                    pass

                # # populate the widget
                # self._populatePathDataFromUrl(spectrum, newFilePath)

                # NOTE:ED AUTOUPDATE
                if not self.AUTOUPDATE and self._filePathCallback:
                    self._filePathCallback(spectrum, newFilePath, specNum)
                    self._validateDataUrls()
                else:
                    # define a function to update the filePath
                    self.filePathFunc(spectrum, newFilePath)

                    # spectrum.filePath = newFilePath

                # else:
                #     getLogger().warning('Not a spectrum file: %s - (%s, %s)' % (newFilePath, dataType, subType))

                # set the widget text
                self._populatePathData(spectrum)
                # self._validateAll()

    def _populatePathDataFromUrl(self, spectrum, newFilePath):
        """Set the pathData widgets from the filePath
        Creates a temporary dataUrl to get the required data location
        to populate the widget
>>>>>>> d19a55cb
        """

        # Special case: set WARNING colour of the rows starting with $DATA if not correct
        if row.text.startswith(DataRedirection().identifier) \
            and self.dataRow is not None and self.dataRow.isNotValid \
            and row.isNotValid:
                row.setColour(WARNING_ROWCOLOUR)

        self._showRow(row)

    def _dataRowCallback(self, dataRow):
        """Callback from $DATA url to validate all the spectrum rows as $DATA may have changed.
        """
        # always update the dataRow
        dataRow.update()

<<<<<<< HEAD
        for spectrum, row in self.spectrumData.items():
            if row == dataRow:
                raise RuntimeError('row == dataRow: this should never happen!')
            row.validate()

    def _closeButton(self):
        self.accept()
=======
            from ccpnmodel.ccpncore.lib.Io import Formats as ioFormats

            newFilePath = _expandFilePath(self.project, spectrum, pathData.text())
            dataType, subType, usePath = ioFormats.analyseUrl(newFilePath)
            if dataType == 'Spectrum':
                pass

            # current spectrum dataUrl
            if spectrum._wrappedData.dataStore is None:
                getLogger().warning("Spectrum is not stored, cannot change file path")
                return

            dataUrl = spectrum._wrappedData.dataStore.dataUrl
            cursorPosition = pathData.cursorPosition()

            # NOTE:ED AUTOUPDATE
            if not self.AUTOUPDATE and self._filePathCallback:
                self._filePathCallback(spectrum, newFilePath, specNum)
                self._validateDataUrls()
            else:
                # define a function to update the filePath
                # print('>>>  filePath callback')
                self.filePathFunc(spectrum, newFilePath)

            # dataUrl may have changed
            newDataUrl = spectrum._wrappedData.dataStore.dataUrl
            if (dataUrl != newDataUrl):
                # add new dataPath to widget list and cleanup(later)
                self._addNewUrlWidgets()
                self._clearOldUrlWidgets()

            # else:
            #     getLogger().warning('Not a spectrum file: %s - (%s, %s)' % (newFilePath, dataType, subType))

            # set the widget text
            if update:
                self._populatePathData(spectrum)
            # diffLen = len(dataUrl.name) - len(newDataUrl.name)
            # print('>>> cursorPos', diffLen, dataUrl.name, newDataUrl.name)

            diffLen = len(dataUrl.url.path) - len(newDataUrl.url.path)
            # print('>>> cursorPos', diffLen, dataUrl.name, newDataUrl.name)

            pathData.setCursorPosition(cursorPosition)
            # pathData.setCursorPosition(cursorPosition + (diffLen if cursorPosition > len(dataUrl.name) else 0))

    def _toggleValid(self):
        ind = self.showValid.getIndex()
        if ind == 0:
            valid = True
            allVisible = False
        elif ind == 1:
            valid = False
            allVisible = False
        else:
            valid = True
            allVisible = True

        for spectrum in self.spectra:
            visible = True if allVisible else (spectrum.isValidPath is valid)
            if spectrum in self.spectrumData:
                widgets = self.spectrumData[spectrum]
                for widg in widgets:
                    widg.setVisible(visible)

    def _findDataPath(self, storeType):
        dataUrl = self.project._apiNmrProject.root.findFirstDataLocationStore(
                name=STANDARD).findFirstDataUrl(name=storeType)
        return dataUrl.url.dataLocation

    def _findDataUrl(self, storeType):
        dataUrl = self.project._apiNmrProject.root.findFirstDataLocationStore(
                name=STANDARD).findFirstDataUrl(name=storeType)
        if dataUrl:
            return (dataUrl,)
        else:
            return ()

    def _validateDataUrls(self):
        # print('>>> _validateDataUrls')
        for url in self.allUrls:
            self._populateUrlData(url)
            # _setUrlData(self, url, self.dataUrlData[url])
            if not (url and url.url and url.url.path):
                self._badUrls = True

    def _validateSpectra(self):
        # print('>>> _validateSpectra')
        if self.spectra:
            for spectrum in self.spectra:
                self._populatePathData(spectrum)

    def _validateAll(self):
        """Validate all the objects as the dataUrls may have changed.
        """
        # print('>>> validateAll')

        self._validateDataUrls()
        self._validateSpectra()

        # self._badUrls = False
        # for url in self.allUrls:
        #     self._setUrlData(url)
        #     # _setUrlData(self, url, self.dataUrlData[url])
        #     print('  >>> vvv', url.url.path)
        #     if not url.url.path:
        #         print('    >>> vvv', url.url.path)
        #         self._badUrls = True
        # print('>>> vvv')
        #
        # if self.spectra:
        #     for spectrum in self.spectra:
        #         self._setPathData(spectrum)

        # if self.ENABLECLOSEBUTTON:
        #     applyButtons = getattr(self._parent, 'applyButtons', None)
        #     if applyButtons:
        #         applyButtons.getButton('Close').setEnabled(not self._badUrls)
>>>>>>> d19a55cb

    def _apply(self):
        # apply all the buttons
        pass
        self.accept()

    # def closeEvent(self, event):
    #     # don't close if there any empty urls, which cause an api crash
    #     if not self._badUrls:
    #         super().closeEvent(event)
    #     else:
    #         event.ignore()
    #         showWarning(str(self.windowTitle()), 'Project contains empty dataUrls')<|MERGE_RESOLUTION|>--- conflicted
+++ resolved
@@ -4,36 +4,23 @@
 #=========================================================================================
 # Licence, Reference and Credits
 #=========================================================================================
-<<<<<<< HEAD
-__copyright__ = ""
-__credits__ = ""
-__licence__ = ("")
-__reference__ = ("")
-=======
 __copyright__ = "Copyright (C) CCPN project (http://www.ccpn.ac.uk) 2014 - 2021"
 __credits__ = ("Ed Brooksbank, Luca Mureddu, Timothy J Ragan & Geerten W Vuister")
 __licence__ = ("CCPN licence. See http://www.ccpn.ac.uk/v3-software/downloads/license")
 __reference__ = ("Skinner, S.P., Fogh, R.H., Boucher, W., Ragan, T.J., Mureddu, L.G., & Vuister, G.W.",
                  "CcpNmr AnalysisAssign: a flexible platform for integrated NMR analysis",
                  "J.Biomol.Nmr (2016), 66, 111-124, http://doi.org/10.1007/s10858-016-0060-y")
->>>>>>> d19a55cb
-#=========================================================================================
-# Last code modification:
-#=========================================================================================
-<<<<<<< HEAD
-__modifiedBy__ = "$modifiedBy: geertenv $"
-__dateModified__ = "$dateModified$"
-__version__ = "$Revision$"
-=======
+#=========================================================================================
+# Last code modification
+#=========================================================================================
 __modifiedBy__ = "$modifiedBy: Ed Brooksbank $"
-__dateModified__ = "$dateModified: 2021-01-22 15:44:50 +0000 (Fri, January 22, 2021) $"
+__dateModified__ = "$dateModified: 2021-02-04 12:07:36 +0000 (Thu, February 04, 2021) $"
 __version__ = "$Revision: 3.0.3 $"
->>>>>>> d19a55cb
-#=========================================================================================
-# Created:
+#=========================================================================================
+# Created
 #=========================================================================================
 __author__ = "$Author: Ed Brooksbank $"
-__date__ = "$Date$"
+__date__ = "$Date: 2021-02-04 11:28:53 +0000 (Thu, February 04, 2021) $"
 #=========================================================================================
 # Start of code
 #=========================================================================================
@@ -54,11 +41,7 @@
 
 from ccpn.ui.gui.widgets.Button import Button
 from ccpn.ui.gui.widgets.ButtonList import ButtonList
-<<<<<<< HEAD
-from ccpn.ui.gui.widgets.FileDialog import FileDialog
-=======
-from ccpn.ui.gui.widgets.FileDialog import OtherFileDialog, SpectrumFileDialog
->>>>>>> d19a55cb
+from ccpn.ui.gui.widgets.FileDialog import SpectrumFileDialog
 from ccpn.ui.gui.widgets.Label import Label
 from ccpn.ui.gui.widgets.LineEdit import LineEdit
 from ccpn.ui.gui.widgets.ScrollArea import ScrollArea
@@ -89,27 +72,6 @@
         self._isValid = True  # The result of the validator
 
     def validate(self, p_str, p_int):
-<<<<<<< HEAD
-=======
-        if self.validationType != 'exists':
-            raise NotImplemented('%s only checks that the path exists', self.__class__.__name__)
-
-        palette = self.parent().palette()
-
-        filePath = _expandFilePath(self.spectrum._project, self.spectrum, p_str)
-        if os.path.exists(filePath):
-            if filePath == self.spectrum.filePath:
-                palette.setColor(QtGui.QPalette.Base, VALIDROWCOLOUR)
-            else:
-                from ccpnmodel.ccpncore.lib.Io import Formats as ioFormats
-
-                # NOTE:ED - only search the current filePath
-                dataType, subType, usePath = ioFormats.analyseUrl(filePath, recursiveSearch=False)
-                if dataType == 'Spectrum':
-                    palette.setColor(QtGui.QPalette.Base, VALIDROWCOLOUR)
-                else:
-                    palette.setColor(QtGui.QPalette.Base, INVALIDROWCOLOUR)
->>>>>>> d19a55cb
 
         self._isValid = self.isValid(p_str.strip())
         if self._isValid:
@@ -134,28 +96,7 @@
     validatorClass = None  # Requires subclassing
     dialogFileMode = 1
 
-<<<<<<< HEAD
     LABELWIDGET_MIN_WIDTH = 200
-=======
-    def validate(self, p_str, p_int):
-        if self.validationType != 'exists':
-            raise NotImplemented('%s only checks that the path exists', self.__class__.__name__)
-
-        palette = self.parent().palette()
-
-        filePath = p_str
-        if os.path.isdir(filePath):
-
-            # validate dataStores
-            localStores = tuple(store for store in self.dataUrl.sortedDataStores()) if self.dataUrl else ()
-            for store in localStores:
-                # if not os.path.exists(os.path.join(filePath, store.path)):
-                if not os.path.exists(DIRSEP.join([filePath, store.path])):
-                    palette.setColor(QtGui.QPalette.Base, INVALIDROWCOLOUR)
-                    break
-            else:
-                palette.setColor(QtGui.QPalette.Base, self.baseColour)
->>>>>>> d19a55cb
 
     def __init__(self, parentWidget, row, labelText, obj, enabled=True, callback=None):
         """
@@ -234,8 +175,8 @@
     def _getDialog(self):
 
         dialogPath = self.getDialogPath()
-        dialog = FileDialog(parent=self.buttonWidget, text='Select path', directory=str(dialogPath),
-                            fileMode=self.dialogFileMode) #, acceptMode=0)
+        dialog = SpectrumFileDialog(parent=self.buttonWidget, text='Select path', directory=str(dialogPath),
+                                    fileMode=self.dialogFileMode) #, acceptMode=0)
         choices = dialog.selectedFiles()
         if choices is not None and len(choices) > 0 and len(choices[0]) > 0:
             newPath = choices[0]
@@ -469,7 +410,6 @@
             if defaultSelected in buttons else buttons.index(ALL_SPECTRA)
 
 
-<<<<<<< HEAD
         self.redirectData = OrderedDict()  # dict with (redirection, RedirectPathRow) tuples
         self.spectrumData = OrderedDict()  # dict with (spectrum, SpectrumPathRow) tuples
         self.dataRow = None # remember the $DATA row
@@ -477,28 +417,6 @@
         # TODO I think there is a QT bug here - need to set a dummy button first otherwise a click is emitted, will investigate
         rogueButton = Button(self, grid=(0, 0))
         rogueButton.hide()
-=======
-            newUrl = urlData.text().strip()
-            dialog = SpectrumFileDialog(parent=self, acceptMode='select', directory=newUrl, _useDirectoryOnly=True)
-            dialog._show()
-            directory = dialog.selectedFiles()
-            if directory and len(directory) > 0:
-                newUrl = directory[0]
-
-                # newUrl cannot be '' otherwise the api cannot re-load the project
-                if newUrl:
-
-                    # populate the widget
-                    self._populateUrlData(dataUrl, newFilePath=newUrl)
-
-                    # only accept valid paths from the urlData box
-                    urlValid = urlData.validator().checkState == QtGui.QValidator.Acceptable
-
-                    # NOTE:ED AUTOUPDATE
-                    if not self.AUTOUPDATE and self._dataUrlCallback:
-                        self._dataUrlCallback(dataUrl, newUrl, urlValid, urlNum)
-                        self._validateSpectra()
->>>>>>> d19a55cb
 
         row = 0
 
@@ -643,55 +561,9 @@
 
     def _spectrumRowCallback(self, row):
         """
-<<<<<<< HEAD
         Callback used for spectrum rows
         Modify colours of #DATA rows
         Toggle row on or off depending on its state and the settings of the radio buttons
-=======
-        if spectrum and spectrum in self.spectrumData:
-            pathData, pathButton, pathLabel, pathUrlLabel = self.spectrumData[spectrum]
-            specNum = list(self.spectrumData.keys()).index(spectrum)
-
-            filePath = _expandFilePath(self.project, spectrum, pathData.text())
-            dialog = SpectrumFileDialog(parent=self, acceptMode='select', directory=filePath)
-            dialog._show()
-            directory = dialog.selectedFiles()
-            if directory and len(directory) > 0:
-                newFilePath = directory[0]
-
-                # if spectrum.filePath != newFilePath:
-
-                from ccpnmodel.ccpncore.lib.Io import Formats as ioFormats
-
-                dataType, subType, usePath = ioFormats.analyseUrl(newFilePath)
-                if dataType == 'Spectrum':
-                    pass
-
-                # # populate the widget
-                # self._populatePathDataFromUrl(spectrum, newFilePath)
-
-                # NOTE:ED AUTOUPDATE
-                if not self.AUTOUPDATE and self._filePathCallback:
-                    self._filePathCallback(spectrum, newFilePath, specNum)
-                    self._validateDataUrls()
-                else:
-                    # define a function to update the filePath
-                    self.filePathFunc(spectrum, newFilePath)
-
-                    # spectrum.filePath = newFilePath
-
-                # else:
-                #     getLogger().warning('Not a spectrum file: %s - (%s, %s)' % (newFilePath, dataType, subType))
-
-                # set the widget text
-                self._populatePathData(spectrum)
-                # self._validateAll()
-
-    def _populatePathDataFromUrl(self, spectrum, newFilePath):
-        """Set the pathData widgets from the filePath
-        Creates a temporary dataUrl to get the required data location
-        to populate the widget
->>>>>>> d19a55cb
         """
 
         # Special case: set WARNING colour of the rows starting with $DATA if not correct
@@ -708,7 +580,6 @@
         # always update the dataRow
         dataRow.update()
 
-<<<<<<< HEAD
         for spectrum, row in self.spectrumData.items():
             if row == dataRow:
                 raise RuntimeError('row == dataRow: this should never happen!')
@@ -716,126 +587,6 @@
 
     def _closeButton(self):
         self.accept()
-=======
-            from ccpnmodel.ccpncore.lib.Io import Formats as ioFormats
-
-            newFilePath = _expandFilePath(self.project, spectrum, pathData.text())
-            dataType, subType, usePath = ioFormats.analyseUrl(newFilePath)
-            if dataType == 'Spectrum':
-                pass
-
-            # current spectrum dataUrl
-            if spectrum._wrappedData.dataStore is None:
-                getLogger().warning("Spectrum is not stored, cannot change file path")
-                return
-
-            dataUrl = spectrum._wrappedData.dataStore.dataUrl
-            cursorPosition = pathData.cursorPosition()
-
-            # NOTE:ED AUTOUPDATE
-            if not self.AUTOUPDATE and self._filePathCallback:
-                self._filePathCallback(spectrum, newFilePath, specNum)
-                self._validateDataUrls()
-            else:
-                # define a function to update the filePath
-                # print('>>>  filePath callback')
-                self.filePathFunc(spectrum, newFilePath)
-
-            # dataUrl may have changed
-            newDataUrl = spectrum._wrappedData.dataStore.dataUrl
-            if (dataUrl != newDataUrl):
-                # add new dataPath to widget list and cleanup(later)
-                self._addNewUrlWidgets()
-                self._clearOldUrlWidgets()
-
-            # else:
-            #     getLogger().warning('Not a spectrum file: %s - (%s, %s)' % (newFilePath, dataType, subType))
-
-            # set the widget text
-            if update:
-                self._populatePathData(spectrum)
-            # diffLen = len(dataUrl.name) - len(newDataUrl.name)
-            # print('>>> cursorPos', diffLen, dataUrl.name, newDataUrl.name)
-
-            diffLen = len(dataUrl.url.path) - len(newDataUrl.url.path)
-            # print('>>> cursorPos', diffLen, dataUrl.name, newDataUrl.name)
-
-            pathData.setCursorPosition(cursorPosition)
-            # pathData.setCursorPosition(cursorPosition + (diffLen if cursorPosition > len(dataUrl.name) else 0))
-
-    def _toggleValid(self):
-        ind = self.showValid.getIndex()
-        if ind == 0:
-            valid = True
-            allVisible = False
-        elif ind == 1:
-            valid = False
-            allVisible = False
-        else:
-            valid = True
-            allVisible = True
-
-        for spectrum in self.spectra:
-            visible = True if allVisible else (spectrum.isValidPath is valid)
-            if spectrum in self.spectrumData:
-                widgets = self.spectrumData[spectrum]
-                for widg in widgets:
-                    widg.setVisible(visible)
-
-    def _findDataPath(self, storeType):
-        dataUrl = self.project._apiNmrProject.root.findFirstDataLocationStore(
-                name=STANDARD).findFirstDataUrl(name=storeType)
-        return dataUrl.url.dataLocation
-
-    def _findDataUrl(self, storeType):
-        dataUrl = self.project._apiNmrProject.root.findFirstDataLocationStore(
-                name=STANDARD).findFirstDataUrl(name=storeType)
-        if dataUrl:
-            return (dataUrl,)
-        else:
-            return ()
-
-    def _validateDataUrls(self):
-        # print('>>> _validateDataUrls')
-        for url in self.allUrls:
-            self._populateUrlData(url)
-            # _setUrlData(self, url, self.dataUrlData[url])
-            if not (url and url.url and url.url.path):
-                self._badUrls = True
-
-    def _validateSpectra(self):
-        # print('>>> _validateSpectra')
-        if self.spectra:
-            for spectrum in self.spectra:
-                self._populatePathData(spectrum)
-
-    def _validateAll(self):
-        """Validate all the objects as the dataUrls may have changed.
-        """
-        # print('>>> validateAll')
-
-        self._validateDataUrls()
-        self._validateSpectra()
-
-        # self._badUrls = False
-        # for url in self.allUrls:
-        #     self._setUrlData(url)
-        #     # _setUrlData(self, url, self.dataUrlData[url])
-        #     print('  >>> vvv', url.url.path)
-        #     if not url.url.path:
-        #         print('    >>> vvv', url.url.path)
-        #         self._badUrls = True
-        # print('>>> vvv')
-        #
-        # if self.spectra:
-        #     for spectrum in self.spectra:
-        #         self._setPathData(spectrum)
-
-        # if self.ENABLECLOSEBUTTON:
-        #     applyButtons = getattr(self._parent, 'applyButtons', None)
-        #     if applyButtons:
-        #         applyButtons.getButton('Close').setEnabled(not self._badUrls)
->>>>>>> d19a55cb
 
     def _apply(self):
         # apply all the buttons
