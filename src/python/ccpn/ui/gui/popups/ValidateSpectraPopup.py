"""
Module Documentation here
"""
#=========================================================================================
# Licence, Reference and Credits
#=========================================================================================
__copyright__ = "Copyright (C) CCPN project (http://www.ccpn.ac.uk) 2014 - 2021"
__credits__ = ("Ed Brooksbank, Luca Mureddu, Timothy J Ragan & Geerten W Vuister")
__licence__ = ("CCPN licence. See http://www.ccpn.ac.uk/v3-software/downloads/license")
__reference__ = ("Skinner, S.P., Fogh, R.H., Boucher, W., Ragan, T.J., Mureddu, L.G., & Vuister, G.W.",
                 "CcpNmr AnalysisAssign: a flexible platform for integrated NMR analysis",
                 "J.Biomol.Nmr (2016), 66, 111-124, http://doi.org/10.1007/s10858-016-0060-y")
#=========================================================================================
# Last code modification
#=========================================================================================
__modifiedBy__ = "$modifiedBy: Ed Brooksbank $"
<<<<<<< HEAD
__dateModified__ = "$dateModified: 2021-02-22 16:41:38 +0000 (Mon, February 22, 2021) $"
=======
__dateModified__ = "$dateModified: 2021-02-04 12:07:36 +0000 (Thu, February 04, 2021) $"
>>>>>>> bd845cbd
__version__ = "$Revision: 3.0.3 $"
#=========================================================================================
# Created
#=========================================================================================
__author__ = "$Author: Ed Brooksbank $"
__date__ = "$Date: 2021-02-04 11:28:53 +0000 (Thu, February 04, 2021) $"
#=========================================================================================
# Start of code
#=========================================================================================

import os
from functools import partial
from collections import OrderedDict

from PyQt5 import QtWidgets, QtGui

from ccpn.core.lib import Util as ccpnUtil
from ccpn.core.lib.DataStore import DataRedirection, DataStore, PathRedirections
from ccpn.util.Path import aPath, Path
from ccpn.util.Logging import getLogger

from ccpn.framework.Application import getApplication

<<<<<<< HEAD
=======

>>>>>>> bd845cbd
from ccpn.ui.gui.widgets.Button import Button
from ccpn.ui.gui.widgets.ButtonList import ButtonList
from ccpn.ui.gui.widgets.FileDialog import SpectrumFileDialog
from ccpn.ui.gui.widgets.Label import Label
from ccpn.ui.gui.widgets.LineEdit import LineEdit
from ccpn.ui.gui.widgets.ScrollArea import ScrollArea
from ccpn.ui.gui.widgets.Frame import Frame
from ccpn.ui.gui.guiSettings import getColours, DIVIDER
from ccpn.ui.gui.popups.Dialog import CcpnDialog
from ccpn.ui.gui.widgets.Spacer import Spacer
from ccpn.ui.gui.widgets.HLine import HLine
from ccpn.ui.gui.widgets.RadioButtons import RadioButtons
from ccpn.ui.gui.widgets.Splitter import Splitter
from ccpn.ui.gui.widgets.MessageDialog import showWarning


VALID_ROWCOLOUR = QtGui.QColor('palegreen')
<<<<<<< HEAD
VALID_CHANGED_ROWCOLOUR = QtGui.QColor('darkseagreen')
=======
VALID_CHANGED_ROWCOLOUR =  QtGui.QColor('darkseagreen')
>>>>>>> bd845cbd
WARNING_ROWCOLOUR = QtGui.QColor('orange')
INVALID_ROWCOLOUR = QtGui.QColor('lightpink')
INVALID_CHANGED_ROWCOLOUR = QtGui.QColor('red')


class ValidatorABC(QtGui.QValidator):

    def __init__(self, obj, parent=None, callback=None):
        QtGui.QValidator.__init__(self, parent=parent)
        self.obj = obj
        self.callback = callback

        self._isValid = True  # The result of the validator

    def validate(self, p_str, p_int):

        self._isValid = self.isValid(p_str.strip())
        if self._isValid:
            state = QtGui.QValidator.Acceptable
        else:
            state = QtGui.QValidator.Intermediate

        if self.callback:
            self.callback(self)

        return state, p_str, p_int

    def isValid(self, value):
<<<<<<< HEAD
        """return True is value is valid; should be subclassed"""
=======
        "return True is value is valid; should be subclassed"
>>>>>>> bd845cbd
        raise NotImplementedError('Implement %s.isValid' % self.__class__.__name__)


class PathRowABC(object):
    """Implements all functionality for a row with label, text and button to select a file path
    """
<<<<<<< HEAD

    validatorClass = None  # Requires subclassing
    dialogFileMode = 1

    LABELWIDGET_MIN_WIDTH = 200

    def __init__(self, parentWidget, row, labelText, obj, enabled=True, callback=None):
        """
        :param parentWidget:
=======

    validatorClass = None  # Requires subclassing
    dialogFileMode = 1

    LABELWIDGET_MIN_WIDTH = 200

    def __init__(self, parentWidget, row, labelText, obj, enabled=True, callback=None):
        """
        :param parent:
>>>>>>> bd845cbd
        :param labelText:
        :param row:
        :param obj: object being displayed
        :param callback: func(self) is called when changing value of the dataWidget
        """
        if self.validatorClass is None:
            raise NotImplementedError('Define %s.validatorClass' % self.__class__.__name__)

        self.labelText = labelText
        self.obj = obj
        self.enabled = enabled
<<<<<<< HEAD
        self.callback = callback  # callback for this row upon change of value /validate()
        # if defined called as: callback(self)

        self.row = None  # Undefined
=======
        self.callback = callback    # callback for this row upon change of value /validate()
                                    # if defined called as: callback(self)

        self.row= None  # Undefined
>>>>>>> bd845cbd
        self.isValid = True
        self.validator = None  # validator instance of type self.validatorClass
        self.initialValue = None
        self.labelWidget = None
        self.dataWidget = None
        self.buttonWidget = None

        self.initDone = False
        self._addRow(widget=parentWidget, row=row)
        self.initDone = True

    @property
    def text(self):
<<<<<<< HEAD
        """Return the text content of the dataWidget"""
=======
        "Return the text content of the dataWidget"
>>>>>>> bd845cbd
        return self.getText()

    @text.setter
    def text(self, value):
        self.setText(value)

    @property
    def hasChanged(self):
        """Return True if the text value has changed"""
<<<<<<< HEAD
        return (self.initialValue != self.text)  #and not self._firstTime
=======
        return (self.initialValue != self.text) #and not self._firstTime
>>>>>>> bd845cbd

    @property
    def isNotValid(self):
        return not self.isValid

    def _addRow(self, widget, row):
        """Add the row to widget
        returns self
        """
        self.row = row
        self.labelWidget = Label(widget, text=self.labelText, grid=(row, 0))
        self.labelWidget.setMinimumWidth(self.LABELWIDGET_MIN_WIDTH)
        self.dataWidget = LineEdit(widget, textAlignment='left', grid=(row, 1))

        if self.enabled:
<<<<<<< HEAD
            self.validator = self.validatorClass(obj=self.obj, parent=self.dataWidget, callback=self._validatorCallback)
=======
            self.validator = self.validatorClass(obj=self.obj, parent=self.dataWidget, callback= self._validatorCallback)
>>>>>>> bd845cbd
            self.dataWidget.setValidator(self.validator)
        else:
            # set to italic/grey
            oldFont = self.dataWidget.font()
            oldFont.setItalic(True)
            self.dataWidget.setFont(oldFont)

        self.buttonWidget = Button(widget, grid=(self.row, 2), callback=self._getDialog,
                                   icon='icons/directory')
        # initialise
        self.initialValue = self.getPath()
        self._setDataInWidget(self.initialValue)
        self.setEnabled(self.enabled)

        return self

    def _getDialog(self):

<<<<<<< HEAD
        dialog = SpectrumFileDialog(parent=self.buttonWidget, acceptMode='select')
        dialog._show()

=======
        dialogPath = self.getDialogPath()
        dialog = SpectrumFileDialog(parent=self.buttonWidget, directory=str(dialogPath),
                                    fileMode=self.dialogFileMode) #, acceptMode=0)
>>>>>>> bd845cbd
        choices = dialog.selectedFiles()
        if choices is not None and len(choices) > 0 and len(choices[0]) > 0:
            newPath = choices[0]
            # We sometimes get silly results back; just checking here
            if aPath(newPath).exists():
                self.setPath(newPath)
                self._setDataInWidget(newPath)

    def _setDataInWidget(self, path):
<<<<<<< HEAD
        """Populate the dataWidget and validate"""
=======
        "Populate the dataWidget and validate"
>>>>>>> bd845cbd
        self.setText(path)
        self.validate()

    def setEnabled(self, enable):
<<<<<<< HEAD
        """Enable or disable the row"""
=======
        " Enable or disable the row"
>>>>>>> bd845cbd
        if self.labelWidget is None:
            raise RuntimeError('No row widgets defined')
        self.enabled = enable
        self.labelWidget.setEnabled(self.enabled)
        self.dataWidget.setEnabled(self.enabled)
        self.buttonWidget.setVisible(self.enabled)

    def setLabel(self, text):
<<<<<<< HEAD
        """Set the labelWidget to text"""
=======
        "Set the labelWidget to text"
>>>>>>> bd845cbd
        if self.labelWidget is None:
            raise RuntimeError('No row widgets defined')
        self.labelWidget.setText(text)

    def getText(self):
<<<<<<< HEAD
        """Get the textWidget text"""
=======
        "Get the textWidget text"
>>>>>>> bd845cbd
        if self.dataWidget is None:
            raise RuntimeError('No row widgets defined')
        return self.dataWidget.text()

    def setText(self, text):
<<<<<<< HEAD
        """Set the textWidget to text"""
=======
        "Set the textWidget to text"
>>>>>>> bd845cbd
        if self.dataWidget is None:
            raise RuntimeError('No row widgets defined')
        self.dataWidget.setText(text)

    def setPath(self, path):
<<<<<<< HEAD
        """Set the path name of the object; requires subclassing"""
        pass

    def getPath(self) -> str:
        """Get the path name from the object to edit; requires subclassing"""
        pass

    def getDialogPath(self) -> str:
        """Get the directory path to start the selection dialog; optionally can be subclassed"""
=======
        "Set the path name of the object; requires subclassing"
        pass

    def getPath(self) -> str:
        "Get the path name from the object to edit; requires subclassing"
        pass

    def getDialogPath(self) -> str:
        "Get the directory path to start the selection dialog; optionally can be subclassed"
>>>>>>> bd845cbd
        dirPath = Path.home()
        return str(dirPath)

    def update(self):
<<<<<<< HEAD
        """Call self.path with current value"""
=======
        "Call self.path with current value"
>>>>>>> bd845cbd
        self.setPath(self.getText())

    def _validatorCallback(self, validator):
        """Callback for the validator instance; set path if valid
        Also call self.callback (if defined)
        """
        self.isValid = validator._isValid
<<<<<<< HEAD
        if self.isValid and self.initDone:  # This avoids setting on initialisation
=======
        if self.isValid and self.initDone:     # This avoids setting on initialisation
>>>>>>> bd845cbd
            self.update()
        self.colourRow()

        if self.callback:
            self.callback(self)

    def validate(self):
<<<<<<< HEAD
        """Validate the row, return True if valid"""
=======
        "Validate the row, return True if valid"
>>>>>>> bd845cbd
        if self.validator is not None:
            self.validator.validate(self.text, 0)
            self.isValid = self.validator._isValid
        return self.isValid

    def setColour(self, colour):
<<<<<<< HEAD
        """Set the (base) colour of the dataWidget"""
        if isinstance(colour, str):
=======
        "Set the (base) colour of the dataWidget"
        if isinstance(colour,str):
>>>>>>> bd845cbd
            colour = QtGui.QColor(colour)
        if not isinstance(colour, QtGui.QColor):
            raise ValueError('Invalid colour ("%s"' % colour)
        palette = self.dataWidget.palette()
        palette.setColor(QtGui.QPalette.Base, colour)
        self.dataWidget.setPalette(palette)

    def colourRow(self):
        """Set colours of row depending on its state
        """
        # row is valid
        if self.isValid:
            if self.hasChanged:
                self.setColour(VALID_CHANGED_ROWCOLOUR)
            else:
                self.setColour(VALID_ROWCOLOUR)
<<<<<<< HEAD

        # row is not valid
        else:
            if self.hasChanged:
                self.setColour(INVALID_CHANGED_ROWCOLOUR)
            else:
                self.setColour(INVALID_ROWCOLOUR)

    def setVisible(self, visible):
        """set visibilty of row"""
        self.labelWidget.setVisible(visible)
        self.dataWidget.setVisible(visible)
        self.buttonWidget.setVisible(visible)


# end class


class SpectrumValidator(ValidatorABC):

    def isValid(self, value):
        """return True is value is valid"""
        ds = DataStore.newFromPath(value, autoRedirect=False)
        return ds.exists()


# end class


class SpectrumPathRow(PathRowABC):
    """
    A class to implement a row for spectrum paths
    """
    #~~~~~~~~~~~~~~~~~~~~~~~~~~~~~~~~~~~~~~~~~~~~~~~~~~~~~~~
    dialogFileMode = 1
    validatorClass = SpectrumValidator

    #~~~~~~~~~~~~~~~~~~~~~~~~~~~~~~~~~~~~~~~~~~~~~~~~~~~~~~~

    def getPath(self) -> str:
        """Get the filePath from spectrum"""
        return str(self.obj.filePath)

    def setPath(self, path):
        """set the filePath of Spectrum"""
        # For speed reasons, we check if it any different from before, or was not valid to start with
        oldPath = self.getPath()
        if path != oldPath or not self.obj.hasValidPath():
            self.obj.filePath = path

    def getDialogPath(self) -> str:
        """Get the directory path to start the selection"""
        return str(self.obj.path.parent)


# end class


# NOT USED
# class DataUrlValidator(ValidatorABC):
#
#     def isValid(self, value):
#         "return True is value is valid"
#         filePath = aPath(value)
#         return filePath.exists() and filePath.is_dir()
# # end class

# class UrlPathRow(PathRowABC):
#     """
#     A class to implement a row for url paths
#     """
#     validatorClass = DataUrlValidator
#     dialogFileMode = 2
#
#     def getPath(self):
#         return self.obj.url.path
#
#     def setPath(self, path):
#         # self.obj.url.path = path not allowed?
#         oldPath = self.getPath()
#         if oldPath != path:
#             dataUrl = self.obj
#             dataUrl.url = dataUrl.url.clone(path=path)
# # end class


class RedirectPathRow(PathRowABC):
    """
    A class to implement a row for Redirection object
    """
    #~~~~~~~~~~~~~~~~~~~~~~~~~~~~~~~~~~~~~~~~~~~~~~~~~~~~~~~

    dialogFileMode = 2


    # validatorClass = DataUrlValidator

    class validatorClass(ValidatorABC):
        """Validator implementation"""

        def isValid(self, value):
            """return True is value is valid"""
            filePath = aPath(value)
            return filePath.exists() and filePath.is_dir()


    #~~~~~~~~~~~~~~~~~~~~~~~~~~~~~~~~~~~~~~~~~~~~~~~~~~~~~~~

    def getPath(self):
        return str(self.obj.path)

    def setPath(self, path):
        self.obj.path = aPath(path)


# end class


# Radiobuttons
VALID_SPECTRA = 'valid'
INVALID_SPECTRA = 'invalid'
CHANGED_SPECTRA = 'changed'
ALL_SPECTRA = 'all'
buttons = (ALL_SPECTRA, VALID_SPECTRA, INVALID_SPECTRA, CHANGED_SPECTRA)


class ValidateSpectraPopup(CcpnDialog):
    """
    Class to generate a popup to validate the paths of the (selected) spectra.
    """

    def __init__(self, parent=None, mainWindow=None, spectra=None,
                 title='Validate Spectra', defaultSelected='all', **kwds):

        super().__init__(parent, setLayout=True, windowTitle=title, **kwds)

        self.mainWindow = mainWindow
        self.application = mainWindow.application
        self.project = mainWindow.application.project
        self.current = mainWindow.application.current
        self.preferences = self.application.preferences

        if spectra is None:
            self.spectra = self.project.spectra
        else:
            self.spectra = spectra

        self.defaultSelected = buttons.index(defaultSelected) \
            if defaultSelected in buttons else buttons.index(ALL_SPECTRA)

        self.redirectData = OrderedDict()  # dict with (redirection, RedirectPathRow) tuples
        self.spectrumData = OrderedDict()  # dict with (spectrum, SpectrumPathRow) tuples
        self.dataRow = None  # remember the $DATA row

        # TODO I think there is a QT bug here - need to set a dummy button first otherwise a click is emitted, will investigate
        rogueButton = Button(self, grid=(0, 0))
        rogueButton.hide()

        row = 0

        # put widget intro here

        # set up a scroll area
        self.dataUrlScrollArea = ScrollArea(self, setLayout=True, grid=(row, 0), gridSpan=(1, 3))
        self.dataUrlScrollArea.setWidgetResizable(True)
        self.dataUrlScrollAreaWidgetContents = Frame(self, setLayout=True, showBorder=False)
        self.dataUrlScrollArea.setWidget(self.dataUrlScrollAreaWidgetContents)
        self.dataUrlScrollAreaWidgetContents.setSizePolicy(QtWidgets.QSizePolicy.MinimumExpanding, QtWidgets.QSizePolicy.MinimumExpanding)
        self.dataUrlScrollArea.setSizePolicy(QtWidgets.QSizePolicy.MinimumExpanding, QtWidgets.QSizePolicy.MinimumExpanding)
        self.dataUrlScrollArea.setStyleSheet("""ScrollArea { border: 0px; }""")
        # self.dataUrlScrollArea.setFixedHeight(120)
        row += 1

        # populate the widget with a list of spectrum buttons and filepath buttons
        scrollRow = 0
        for idx, redirect in enumerate(PathRedirections()):
            _row = RedirectPathRow(parentWidget=self.dataUrlScrollAreaWidgetContents, row=scrollRow,
                                   obj=redirect,
                                   labelText=redirect.identifier, enabled=(idx == 0),
                                   callback=self._dataRowCallback)
            if idx == 0: self.dataRow = _row  # remember the row for $DATA
            self.redirectData[redirect] = _row
            scrollRow += 1

        # finalise the dataUrlScrollArea
        Spacer(self.dataUrlScrollAreaWidgetContents, 2, 2,
               QtWidgets.QSizePolicy.MinimumExpanding, QtWidgets.QSizePolicy.MinimumExpanding,
               grid=(scrollRow, 1), gridSpan=(1, 1))
        row += 1

        #~~~~~~~~~~~~~~~~~~~~~~~~~~~~~~~~~~~~~~~~~~~~~~~~~~~~~~~

        self._spectrumFrame = Frame(self, setLayout=True, grid=(row, 0), gridSpan=(1, 3), showBorder=False)

        specRow = 0
        HLine(self._spectrumFrame, grid=(specRow, 0), gridSpan=(1, 3), colour=getColours()[DIVIDER], height=15)
        specRow += 1

        # radiobuttons
        self.buttonFrame = Frame(self._spectrumFrame, setLayout=True, showBorder=False, fShape='noFrame',
                                 grid=(specRow, 0), gridSpan=(1, 3),
                                 vAlign='top', hAlign='left')
        self.showValidLabel = Label(self.buttonFrame, text="Show spectra: ", vAlign='t', grid=(0, 0), bold=True)
        self.showValid = RadioButtons(self.buttonFrame,
                                      texts=['%s  ' % b for b in buttons],  # hack to add some space!
                                      selectedInd=self.defaultSelected,
                                      callback=self._radiobuttonsCallback,
                                      direction='h',
                                      grid=(0, 1), hAlign='l',
                                      tipTexts=None,
                                      )
        specRow += 1

        self._spectrumFrame.addSpacer(5, 10, grid=(specRow, 0))
        specRow += 1

        # set up a scroll area
        self.spectrumScrollArea = ScrollArea(self._spectrumFrame, setLayout=True, grid=(specRow, 0), gridSpan=(1, 3))
        self.spectrumScrollArea.setWidgetResizable(True)
        self.spectrumScrollAreaWidgetContents = Frame(self, setLayout=True, showBorder=False)
        self.spectrumScrollArea.setWidget(self.spectrumScrollAreaWidgetContents)
        self.spectrumScrollAreaWidgetContents.setSizePolicy(QtWidgets.QSizePolicy.MinimumExpanding, QtWidgets.QSizePolicy.MinimumExpanding)
        self.spectrumScrollArea.setSizePolicy(QtWidgets.QSizePolicy.Expanding, QtWidgets.QSizePolicy.Expanding)
        self.spectrumScrollArea.setStyleSheet("""ScrollArea { border: 0px; }""")
        specRow += 1

        # populate the widget with a list of spectrum buttons and filepath buttons
        scrollRow = 0
        for sp in self.project.spectra:
            enabled = (not sp.isEmptySpectrum())
            _row = SpectrumPathRow(parentWidget=self.spectrumScrollAreaWidgetContents, row=scrollRow,
                                   labelText=sp.pid, obj=sp, enabled=enabled,
                                   callback=self._spectrumRowCallback)
            scrollRow += 1
            self.spectrumData[sp] = _row

        # finalise the spectrumScrollArea
        Spacer(self.spectrumScrollAreaWidgetContents, 2, 2,
               QtWidgets.QSizePolicy.MinimumExpanding, QtWidgets.QSizePolicy.MinimumExpanding,
               grid=(scrollRow, 1), gridSpan=(1, 1))

        self._spectrumFrame.addSpacer(5, 10, grid=(specRow, 0))
        specRow += 1

        #~~~~~~~~~~~~~~~~~~~~~~~~~~~~~~~~~~~~~~~~~~~~~~~~~~~~~~~

        row = 1
        self.splitter = Splitter(self, grid=(row, 0), setLayout=True, horizontal=False, gridSpan=(1, 3))
        self.splitter.addWidget(self.dataUrlScrollArea)
        self.splitter.addWidget(self._spectrumFrame)
        self.getLayout().addWidget(self.splitter, row, 0, 1, 3)
        # self.splitter.setStretchFactor(0, 5)
        # self.splitter.setStretchFactor(1, 1)
        self.splitter.setChildrenCollapsible(False)
        self.splitter.setSizePolicy(QtWidgets.QSizePolicy.Expanding, QtWidgets.QSizePolicy.Expanding)
        row += 1

        # add exit buttons
        self.applyButtons = ButtonList(self, texts=['Close'],
                                       callbacks=[self._closeButton],
                                       tipTexts=[''], direction='h',
                                       hAlign='r', grid=(row, 0), gridSpan=(1, 3))

        self.setMinimumHeight(500)
        self.setMinimumWidth(800)
        # self.setFixedWidth(self.sizeHint().width()+24)

    # def exec_(self):
    #     "catch errors"
    #     try:
    #         super().exec_()
    #     except Exception as es:
    #         showWarning('An error occurred', str(es), parent=self)
    #         raise es

    def _radiobuttonsCallback(self):
        """Toggle rows on or off depending on their state and the settings of the radio buttons
        Callback for the radio buttons
        """
        for spectrum, row in self.spectrumData.items():
            self._showRow(row)

    def _showRow(self, row):
        """show row depending on isValid, hasChanged of row and settings of radio buttons
        """
        doShow = True
        if hasattr(self, 'showValid') and self.showValid is not None:  # just checking that the widget exist
            # (not the case on initialisation!)
            ind = self.showValid.getIndex()
            if ind == buttons.index(VALID_SPECTRA) and not row.isValid:  # show only valid
                doShow = False
            elif ind == buttons.index(INVALID_SPECTRA) and row.isValid:  # show only invalid
                doShow = False
            elif ind == buttons.index(CHANGED_SPECTRA) and not row.hasChanged:  # show only changed
                doShow = False
            else:  # show all
                doShow = True
        row.setVisible(doShow)

    def _spectrumRowCallback(self, row):
        """
=======

        # row is not valid
        else:
            if self.hasChanged:
                self.setColour(INVALID_CHANGED_ROWCOLOUR)
            else:
                self.setColour(INVALID_ROWCOLOUR)

    def setVisible(self, visible):
        "set visibilty of row"
        self.labelWidget.setVisible(visible)
        self.dataWidget.setVisible(visible)
        self.buttonWidget.setVisible(visible)
# end class


class SpectrumValidator(ValidatorABC):

    def isValid(self, value):
        """return True is value is valid;
        """
        # ds = DataStore.newFromPath(value, autoRedirect=False)
        # return ds.exists()
        return self.obj.hasValidPath()
# end class


class SpectrumPathRow(PathRowABC):
    """
    A class to implement a row for spectrum paths
    """
    #~~~~~~~~~~~~~~~~~~~~~~~~~~~~~~~~~~~~~~~~~~~~~~~~~~~~~~~
    dialogFileMode = 1
    validatorClass = SpectrumValidator
    #~~~~~~~~~~~~~~~~~~~~~~~~~~~~~~~~~~~~~~~~~~~~~~~~~~~~~~~

    def getPath(self) -> str:
        "Get the filePath from spectrum"
        return str(self.obj.filePath)

    def setPath(self, path):
        "set the filePath of Spectrum"
        # For speed reasons, we check if it any different from before, or was not valid to start with
        oldPath = self.getPath()
        if path != oldPath or not self.obj.hasValidPath():
            self.obj.filePath = path

    def getDialogPath(self) -> str:
        "Get the directory path to start the selection"
        return str(self.obj.path.parent)
# end class


# NOT USED
# class DataUrlValidator(ValidatorABC):
#
#     def isValid(self, value):
#         "return True is value is valid"
#         filePath = aPath(value)
#         return filePath.exists() and filePath.is_dir()
# # end class

# class UrlPathRow(PathRowABC):
#     """
#     A class to implement a row for url paths
#     """
#     validatorClass = DataUrlValidator
#     dialogFileMode = 2
#
#     def getPath(self):
#         return self.obj.url.path
#
#     def setPath(self, path):
#         # self.obj.url.path = path not allowed?
#         oldPath = self.getPath()
#         if oldPath != path:
#             dataUrl = self.obj
#             dataUrl.url = dataUrl.url.clone(path=path)
# # end class


class RedirectPathRow(PathRowABC):
    """
    A class to implement a row for Redirection object
    """
    #~~~~~~~~~~~~~~~~~~~~~~~~~~~~~~~~~~~~~~~~~~~~~~~~~~~~~~~

    dialogFileMode = 2
    # validatorClass = DataUrlValidator

    class validatorClass(ValidatorABC):
        "Validator implementation"
        def isValid(self, value):
            "return True is value is valid"
            filePath = aPath(value)
            return filePath.exists() and filePath.is_dir()

    #~~~~~~~~~~~~~~~~~~~~~~~~~~~~~~~~~~~~~~~~~~~~~~~~~~~~~~~

    def getPath(self):
        return str(self.obj.path)

    def setPath(self, path):
        self.obj.path = aPath(path)
# end class


# Radiobuttons
VALID_SPECTRA = 'valid'
INVALID_SPECTRA = 'invalid'
CHANGED_SPECTRA = 'changed'
ALL_SPECTRA = 'all'
buttons = (ALL_SPECTRA, VALID_SPECTRA, INVALID_SPECTRA, CHANGED_SPECTRA)


class ValidateSpectraPopup(CcpnDialog):
    """
    Class to generate a popup to validate the paths of the (selected) spectra.
    """

    def __init__(self, parent=None, mainWindow=None, spectra=None,
                 title='Validate Spectra', defaultSelected='all', **kwds):

        super().__init__(parent, setLayout=True, windowTitle=title, **kwds)

        self.mainWindow = mainWindow
        self.application = mainWindow.application
        self.project = mainWindow.application.project
        self.current = mainWindow.application.current
        self.preferences = self.application.preferences

        if spectra is None:
            self.spectra = self.project.spectra
        else:
            self.spectra = spectra

        self.defaultSelected = buttons.index(defaultSelected) \
            if defaultSelected in buttons else buttons.index(ALL_SPECTRA)


        self.redirectData = OrderedDict()  # dict with (redirection, RedirectPathRow) tuples
        self.spectrumData = OrderedDict()  # dict with (spectrum, SpectrumPathRow) tuples
        self.dataRow = None # remember the $DATA row

        # TODO I think there is a QT bug here - need to set a dummy button first otherwise a click is emitted, will investigate
        rogueButton = Button(self, grid=(0, 0))
        rogueButton.hide()

        row = 0

        # put widget intro here

        # set up a scroll area
        self.dataUrlScrollArea = ScrollArea(self, setLayout=True, grid=(row, 0), gridSpan=(1, 3))
        self.dataUrlScrollArea.setWidgetResizable(True)
        self.dataUrlScrollAreaWidgetContents = Frame(self, setLayout=True, showBorder=False)
        self.dataUrlScrollArea.setWidget(self.dataUrlScrollAreaWidgetContents)
        self.dataUrlScrollAreaWidgetContents.setSizePolicy(QtWidgets.QSizePolicy.MinimumExpanding, QtWidgets.QSizePolicy.MinimumExpanding)
        self.dataUrlScrollArea.setSizePolicy(QtWidgets.QSizePolicy.MinimumExpanding, QtWidgets.QSizePolicy.MinimumExpanding)
        self.dataUrlScrollArea.setStyleSheet("""ScrollArea { border: 0px; }""")
        # self.dataUrlScrollArea.setFixedHeight(120)
        row += 1

        # populate the widget with a list of spectrum buttons and filepath buttons
        scrollRow = 0
        for idx, redirect in enumerate(PathRedirections()):
            _row = RedirectPathRow(parentWidget=self.dataUrlScrollAreaWidgetContents, row=scrollRow,
                                   obj=redirect,
                                   labelText=redirect.identifier, enabled=(idx==0),
                                   callback=self._dataRowCallback)
            if idx == 0: self.dataRow = _row  # remember the row for $DATA
            self.redirectData[redirect] = _row
            scrollRow += 1

        # finalise the dataUrlScrollArea
        Spacer(self.dataUrlScrollAreaWidgetContents, 2, 2,
               QtWidgets.QSizePolicy.MinimumExpanding, QtWidgets.QSizePolicy.MinimumExpanding,
               grid=(scrollRow, 1), gridSpan=(1, 1))
        row += 1

        #~~~~~~~~~~~~~~~~~~~~~~~~~~~~~~~~~~~~~~~~~~~~~~~~~~~~~~~

        self._spectrumFrame = Frame(self, setLayout=True, grid=(row, 0), gridSpan=(1, 3), showBorder=False)

        specRow = 0
        HLine(self._spectrumFrame, grid=(specRow, 0), gridSpan=(1, 3), colour=getColours()[DIVIDER], height=15)
        specRow += 1

        # radiobuttons
        self.buttonFrame = Frame(self._spectrumFrame, setLayout=True, showBorder=False, fShape='noFrame',
                                 grid=(specRow, 0), gridSpan=(1, 3),
                                 vAlign='top', hAlign='left')
        self.showValidLabel = Label(self.buttonFrame, text="Show spectra: ", vAlign='t', grid=(0, 0), bold=True)
        self.showValid = RadioButtons(self.buttonFrame,
                                      texts=['%s  '%b for b in buttons], # hack to add some space!
                                      selectedInd=self.defaultSelected,
                                      callback=self._radiobuttonsCallback,
                                      direction='h',
                                      grid=(0, 1), hAlign='l',
                                      tipTexts=None,
                                      )
        specRow += 1

        self._spectrumFrame.addSpacer(5,10, grid=(specRow,0))
        specRow += 1

        # set up a scroll area
        self.spectrumScrollArea = ScrollArea(self._spectrumFrame, setLayout=True, grid=(specRow, 0), gridSpan=(1, 3))
        self.spectrumScrollArea.setWidgetResizable(True)
        self.spectrumScrollAreaWidgetContents = Frame(self, setLayout=True, showBorder=False)
        self.spectrumScrollArea.setWidget(self.spectrumScrollAreaWidgetContents)
        self.spectrumScrollAreaWidgetContents.setSizePolicy(QtWidgets.QSizePolicy.MinimumExpanding, QtWidgets.QSizePolicy.MinimumExpanding)
        self.spectrumScrollArea.setSizePolicy(QtWidgets.QSizePolicy.Expanding, QtWidgets.QSizePolicy.Expanding)
        self.spectrumScrollArea.setStyleSheet("""ScrollArea { border: 0px; }""")
        specRow += 1

        # populate the widget with a list of spectrum buttons and filepath buttons
        scrollRow = 0
        for sp in self.project.spectra:
            enabled = (not sp.isEmptySpectrum())
            _row = SpectrumPathRow(parentWidget=self.spectrumScrollAreaWidgetContents, row=scrollRow,
                                   labelText='%s  (%s)' % (sp.pid, sp.dataFormat),
                                   obj=sp, enabled=enabled,
                                   callback=self._spectrumRowCallback)
            scrollRow += 1
            self.spectrumData[sp] = _row

        # finalise the spectrumScrollArea
        Spacer(self.spectrumScrollAreaWidgetContents, 2, 2,
               QtWidgets.QSizePolicy.MinimumExpanding, QtWidgets.QSizePolicy.MinimumExpanding,
               grid=(scrollRow, 1), gridSpan=(1, 1))

        self._spectrumFrame.addSpacer(5,10, grid=(specRow,0))
        specRow  += 1

        #~~~~~~~~~~~~~~~~~~~~~~~~~~~~~~~~~~~~~~~~~~~~~~~~~~~~~~~

        row = 1
        self.splitter = Splitter(self, grid=(row, 0), setLayout=True, horizontal=False, gridSpan=(1,3))
        self.splitter.addWidget(self.dataUrlScrollArea)
        self.splitter.addWidget(self._spectrumFrame)
        self.getLayout().addWidget(self.splitter, row, 0, 1, 3)
        # self.splitter.setStretchFactor(0, 5)
        # self.splitter.setStretchFactor(1, 1)
        self.splitter.setChildrenCollapsible(False)
        self.splitter.setSizePolicy(QtWidgets.QSizePolicy.Expanding, QtWidgets.QSizePolicy.Expanding)
        row += 1

        # add exit buttons
        self.applyButtons = ButtonList(self, texts=['Close'],
                                       callbacks=[self._closeButton],
                                       tipTexts=[''], direction='h',
                                       hAlign='r', grid=(row, 0), gridSpan=(1, 3))

        self.setMinimumHeight(500)
        self.setMinimumWidth(800)
        # self.setFixedWidth(self.sizeHint().width()+24)

    # def exec_(self):
    #     "catch errors"
    #     try:
    #         super().exec_()
    #     except Exception as es:
    #         showWarning('An error occured', str(es), parent=self)
    #         raise es

    def _radiobuttonsCallback(self):
        """Toggle rows on or off depending on their state and the settings of the radio buttons
        Callback for the radio buttons
        """
        for spectrum, row in self.spectrumData.items():
            self._showRow(row)

    def _showRow(self, row):
        """show row depending on isValid, hasChanged of row and settings of radio buttons
        """
        doShow = True
        if hasattr(self, 'showValid') and self.showValid is not None:  # just checking that the widget exist
                                                                       # (not the case on initialisation!)
            ind = self.showValid.getIndex()
            if ind == buttons.index(VALID_SPECTRA) and not row.isValid:  # show only valid
                doShow = False
            elif ind == buttons.index(INVALID_SPECTRA) and row.isValid: # show only invalid
                doShow = False
            elif ind == buttons.index(CHANGED_SPECTRA) and not row.hasChanged: # show only changed
                doShow = False
            else:  # show all
                doShow = True
        row.setVisible(doShow)

    def _spectrumRowCallback(self, row):
        """
>>>>>>> bd845cbd
        Callback used for spectrum rows
        Modify colours of #DATA rows
        Toggle row on or off depending on its state and the settings of the radio buttons
        """

        # Special case: set WARNING colour of the rows starting with $DATA if not correct
        if row.text.startswith(DataRedirection().identifier) \
<<<<<<< HEAD
                and self.dataRow is not None and self.dataRow.isNotValid \
                and row.isNotValid:
            row.setColour(WARNING_ROWCOLOUR)
=======
            and self.dataRow is not None and self.dataRow.isNotValid \
            and row.isNotValid:
                row.setColour(WARNING_ROWCOLOUR)
>>>>>>> bd845cbd

        self._showRow(row)

    def _dataRowCallback(self, dataRow):
        """Callback from $DATA url to validate all the spectrum rows as $DATA may have changed.
        """
        # always update the dataRow
        dataRow.update()

        for spectrum, row in self.spectrumData.items():
            if row == dataRow:
                raise RuntimeError('row == dataRow: this should never happen!')
            row.validate()

    def _closeButton(self):
        self.accept()

    def _apply(self):
        # apply all the buttons
        pass
        self.accept()

    # def closeEvent(self, event):
    #     # don't close if there any empty urls, which cause an api crash
    #     if not self._badUrls:
    #         super().closeEvent(event)
    #     else:
    #         event.ignore()
    #         showWarning(str(self.windowTitle()), 'Project contains empty dataUrls')<|MERGE_RESOLUTION|>--- conflicted
+++ resolved
@@ -5,7 +5,8 @@
 # Licence, Reference and Credits
 #=========================================================================================
 __copyright__ = "Copyright (C) CCPN project (http://www.ccpn.ac.uk) 2014 - 2021"
-__credits__ = ("Ed Brooksbank, Luca Mureddu, Timothy J Ragan & Geerten W Vuister")
+__credits__ = ("Ed Brooksbank, Joanna Fox, Victoria A Higman, Luca Mureddu, Eliza Płoskoń",
+               "Timothy J Ragan, Brian O Smith, Gary S Thompson & Geerten W Vuister")
 __licence__ = ("CCPN licence. See http://www.ccpn.ac.uk/v3-software/downloads/license")
 __reference__ = ("Skinner, S.P., Fogh, R.H., Boucher, W., Ragan, T.J., Mureddu, L.G., & Vuister, G.W.",
                  "CcpNmr AnalysisAssign: a flexible platform for integrated NMR analysis",
@@ -14,12 +15,8 @@
 # Last code modification
 #=========================================================================================
 __modifiedBy__ = "$modifiedBy: Ed Brooksbank $"
-<<<<<<< HEAD
-__dateModified__ = "$dateModified: 2021-02-22 16:41:38 +0000 (Mon, February 22, 2021) $"
-=======
-__dateModified__ = "$dateModified: 2021-02-04 12:07:36 +0000 (Thu, February 04, 2021) $"
->>>>>>> bd845cbd
-__version__ = "$Revision: 3.0.3 $"
+__dateModified__ = "$dateModified: 2021-04-20 13:29:27 +0100 (Tue, April 20, 2021) $"
+__version__ = "$Revision: 3.0.4 $"
 #=========================================================================================
 # Created
 #=========================================================================================
@@ -42,10 +39,6 @@
 
 from ccpn.framework.Application import getApplication
 
-<<<<<<< HEAD
-=======
-
->>>>>>> bd845cbd
 from ccpn.ui.gui.widgets.Button import Button
 from ccpn.ui.gui.widgets.ButtonList import ButtonList
 from ccpn.ui.gui.widgets.FileDialog import SpectrumFileDialog
@@ -63,11 +56,7 @@
 
 
 VALID_ROWCOLOUR = QtGui.QColor('palegreen')
-<<<<<<< HEAD
 VALID_CHANGED_ROWCOLOUR = QtGui.QColor('darkseagreen')
-=======
-VALID_CHANGED_ROWCOLOUR =  QtGui.QColor('darkseagreen')
->>>>>>> bd845cbd
 WARNING_ROWCOLOUR = QtGui.QColor('orange')
 INVALID_ROWCOLOUR = QtGui.QColor('lightpink')
 INVALID_CHANGED_ROWCOLOUR = QtGui.QColor('red')
@@ -96,18 +85,13 @@
         return state, p_str, p_int
 
     def isValid(self, value):
-<<<<<<< HEAD
         """return True is value is valid; should be subclassed"""
-=======
-        "return True is value is valid; should be subclassed"
->>>>>>> bd845cbd
         raise NotImplementedError('Implement %s.isValid' % self.__class__.__name__)
 
 
 class PathRowABC(object):
     """Implements all functionality for a row with label, text and button to select a file path
     """
-<<<<<<< HEAD
 
     validatorClass = None  # Requires subclassing
     dialogFileMode = 1
@@ -117,17 +101,6 @@
     def __init__(self, parentWidget, row, labelText, obj, enabled=True, callback=None):
         """
         :param parentWidget:
-=======
-
-    validatorClass = None  # Requires subclassing
-    dialogFileMode = 1
-
-    LABELWIDGET_MIN_WIDTH = 200
-
-    def __init__(self, parentWidget, row, labelText, obj, enabled=True, callback=None):
-        """
-        :param parent:
->>>>>>> bd845cbd
         :param labelText:
         :param row:
         :param obj: object being displayed
@@ -139,17 +112,10 @@
         self.labelText = labelText
         self.obj = obj
         self.enabled = enabled
-<<<<<<< HEAD
         self.callback = callback  # callback for this row upon change of value /validate()
         # if defined called as: callback(self)
 
         self.row = None  # Undefined
-=======
-        self.callback = callback    # callback for this row upon change of value /validate()
-                                    # if defined called as: callback(self)
-
-        self.row= None  # Undefined
->>>>>>> bd845cbd
         self.isValid = True
         self.validator = None  # validator instance of type self.validatorClass
         self.initialValue = None
@@ -163,11 +129,7 @@
 
     @property
     def text(self):
-<<<<<<< HEAD
         """Return the text content of the dataWidget"""
-=======
-        "Return the text content of the dataWidget"
->>>>>>> bd845cbd
         return self.getText()
 
     @text.setter
@@ -177,11 +139,7 @@
     @property
     def hasChanged(self):
         """Return True if the text value has changed"""
-<<<<<<< HEAD
         return (self.initialValue != self.text)  #and not self._firstTime
-=======
-        return (self.initialValue != self.text) #and not self._firstTime
->>>>>>> bd845cbd
 
     @property
     def isNotValid(self):
@@ -197,11 +155,7 @@
         self.dataWidget = LineEdit(widget, textAlignment='left', grid=(row, 1))
 
         if self.enabled:
-<<<<<<< HEAD
             self.validator = self.validatorClass(obj=self.obj, parent=self.dataWidget, callback=self._validatorCallback)
-=======
-            self.validator = self.validatorClass(obj=self.obj, parent=self.dataWidget, callback= self._validatorCallback)
->>>>>>> bd845cbd
             self.dataWidget.setValidator(self.validator)
         else:
             # set to italic/grey
@@ -220,15 +174,9 @@
 
     def _getDialog(self):
 
-<<<<<<< HEAD
         dialog = SpectrumFileDialog(parent=self.buttonWidget, acceptMode='select')
         dialog._show()
 
-=======
-        dialogPath = self.getDialogPath()
-        dialog = SpectrumFileDialog(parent=self.buttonWidget, directory=str(dialogPath),
-                                    fileMode=self.dialogFileMode) #, acceptMode=0)
->>>>>>> bd845cbd
         choices = dialog.selectedFiles()
         if choices is not None and len(choices) > 0 and len(choices[0]) > 0:
             newPath = choices[0]
@@ -238,20 +186,12 @@
                 self._setDataInWidget(newPath)
 
     def _setDataInWidget(self, path):
-<<<<<<< HEAD
         """Populate the dataWidget and validate"""
-=======
-        "Populate the dataWidget and validate"
->>>>>>> bd845cbd
         self.setText(path)
         self.validate()
 
     def setEnabled(self, enable):
-<<<<<<< HEAD
         """Enable or disable the row"""
-=======
-        " Enable or disable the row"
->>>>>>> bd845cbd
         if self.labelWidget is None:
             raise RuntimeError('No row widgets defined')
         self.enabled = enable
@@ -260,37 +200,24 @@
         self.buttonWidget.setVisible(self.enabled)
 
     def setLabel(self, text):
-<<<<<<< HEAD
         """Set the labelWidget to text"""
-=======
-        "Set the labelWidget to text"
->>>>>>> bd845cbd
         if self.labelWidget is None:
             raise RuntimeError('No row widgets defined')
         self.labelWidget.setText(text)
 
     def getText(self):
-<<<<<<< HEAD
         """Get the textWidget text"""
-=======
-        "Get the textWidget text"
->>>>>>> bd845cbd
         if self.dataWidget is None:
             raise RuntimeError('No row widgets defined')
         return self.dataWidget.text()
 
     def setText(self, text):
-<<<<<<< HEAD
         """Set the textWidget to text"""
-=======
-        "Set the textWidget to text"
->>>>>>> bd845cbd
         if self.dataWidget is None:
             raise RuntimeError('No row widgets defined')
         self.dataWidget.setText(text)
 
     def setPath(self, path):
-<<<<<<< HEAD
         """Set the path name of the object; requires subclassing"""
         pass
 
@@ -300,26 +227,11 @@
 
     def getDialogPath(self) -> str:
         """Get the directory path to start the selection dialog; optionally can be subclassed"""
-=======
-        "Set the path name of the object; requires subclassing"
-        pass
-
-    def getPath(self) -> str:
-        "Get the path name from the object to edit; requires subclassing"
-        pass
-
-    def getDialogPath(self) -> str:
-        "Get the directory path to start the selection dialog; optionally can be subclassed"
->>>>>>> bd845cbd
         dirPath = Path.home()
         return str(dirPath)
 
     def update(self):
-<<<<<<< HEAD
         """Call self.path with current value"""
-=======
-        "Call self.path with current value"
->>>>>>> bd845cbd
         self.setPath(self.getText())
 
     def _validatorCallback(self, validator):
@@ -327,11 +239,7 @@
         Also call self.callback (if defined)
         """
         self.isValid = validator._isValid
-<<<<<<< HEAD
         if self.isValid and self.initDone:  # This avoids setting on initialisation
-=======
-        if self.isValid and self.initDone:     # This avoids setting on initialisation
->>>>>>> bd845cbd
             self.update()
         self.colourRow()
 
@@ -339,24 +247,15 @@
             self.callback(self)
 
     def validate(self):
-<<<<<<< HEAD
         """Validate the row, return True if valid"""
-=======
-        "Validate the row, return True if valid"
->>>>>>> bd845cbd
         if self.validator is not None:
             self.validator.validate(self.text, 0)
             self.isValid = self.validator._isValid
         return self.isValid
 
     def setColour(self, colour):
-<<<<<<< HEAD
         """Set the (base) colour of the dataWidget"""
         if isinstance(colour, str):
-=======
-        "Set the (base) colour of the dataWidget"
-        if isinstance(colour,str):
->>>>>>> bd845cbd
             colour = QtGui.QColor(colour)
         if not isinstance(colour, QtGui.QColor):
             raise ValueError('Invalid colour ("%s"' % colour)
@@ -373,7 +272,6 @@
                 self.setColour(VALID_CHANGED_ROWCOLOUR)
             else:
                 self.setColour(VALID_ROWCOLOUR)
-<<<<<<< HEAD
 
         # row is not valid
         else:
@@ -395,11 +293,11 @@
 class SpectrumValidator(ValidatorABC):
 
     def isValid(self, value):
-        """return True is value is valid"""
-        ds = DataStore.newFromPath(value, autoRedirect=False)
-        return ds.exists()
-
-
+        """return True is value is valid;
+        """
+        # ds = DataStore.newFromPath(value, autoRedirect=False)
+        # return ds.exists()
+        return self.obj.hasValidPath()
 # end class
 
 
@@ -605,7 +503,8 @@
         for sp in self.project.spectra:
             enabled = (not sp.isEmptySpectrum())
             _row = SpectrumPathRow(parentWidget=self.spectrumScrollAreaWidgetContents, row=scrollRow,
-                                   labelText=sp.pid, obj=sp, enabled=enabled,
+                                   labelText='%s  (%s)' % (sp.pid, sp.dataFormat),
+                                   obj=sp, enabled=enabled,
                                    callback=self._spectrumRowCallback)
             scrollRow += 1
             self.spectrumData[sp] = _row
@@ -675,300 +574,6 @@
 
     def _spectrumRowCallback(self, row):
         """
-=======
-
-        # row is not valid
-        else:
-            if self.hasChanged:
-                self.setColour(INVALID_CHANGED_ROWCOLOUR)
-            else:
-                self.setColour(INVALID_ROWCOLOUR)
-
-    def setVisible(self, visible):
-        "set visibilty of row"
-        self.labelWidget.setVisible(visible)
-        self.dataWidget.setVisible(visible)
-        self.buttonWidget.setVisible(visible)
-# end class
-
-
-class SpectrumValidator(ValidatorABC):
-
-    def isValid(self, value):
-        """return True is value is valid;
-        """
-        # ds = DataStore.newFromPath(value, autoRedirect=False)
-        # return ds.exists()
-        return self.obj.hasValidPath()
-# end class
-
-
-class SpectrumPathRow(PathRowABC):
-    """
-    A class to implement a row for spectrum paths
-    """
-    #~~~~~~~~~~~~~~~~~~~~~~~~~~~~~~~~~~~~~~~~~~~~~~~~~~~~~~~
-    dialogFileMode = 1
-    validatorClass = SpectrumValidator
-    #~~~~~~~~~~~~~~~~~~~~~~~~~~~~~~~~~~~~~~~~~~~~~~~~~~~~~~~
-
-    def getPath(self) -> str:
-        "Get the filePath from spectrum"
-        return str(self.obj.filePath)
-
-    def setPath(self, path):
-        "set the filePath of Spectrum"
-        # For speed reasons, we check if it any different from before, or was not valid to start with
-        oldPath = self.getPath()
-        if path != oldPath or not self.obj.hasValidPath():
-            self.obj.filePath = path
-
-    def getDialogPath(self) -> str:
-        "Get the directory path to start the selection"
-        return str(self.obj.path.parent)
-# end class
-
-
-# NOT USED
-# class DataUrlValidator(ValidatorABC):
-#
-#     def isValid(self, value):
-#         "return True is value is valid"
-#         filePath = aPath(value)
-#         return filePath.exists() and filePath.is_dir()
-# # end class
-
-# class UrlPathRow(PathRowABC):
-#     """
-#     A class to implement a row for url paths
-#     """
-#     validatorClass = DataUrlValidator
-#     dialogFileMode = 2
-#
-#     def getPath(self):
-#         return self.obj.url.path
-#
-#     def setPath(self, path):
-#         # self.obj.url.path = path not allowed?
-#         oldPath = self.getPath()
-#         if oldPath != path:
-#             dataUrl = self.obj
-#             dataUrl.url = dataUrl.url.clone(path=path)
-# # end class
-
-
-class RedirectPathRow(PathRowABC):
-    """
-    A class to implement a row for Redirection object
-    """
-    #~~~~~~~~~~~~~~~~~~~~~~~~~~~~~~~~~~~~~~~~~~~~~~~~~~~~~~~
-
-    dialogFileMode = 2
-    # validatorClass = DataUrlValidator
-
-    class validatorClass(ValidatorABC):
-        "Validator implementation"
-        def isValid(self, value):
-            "return True is value is valid"
-            filePath = aPath(value)
-            return filePath.exists() and filePath.is_dir()
-
-    #~~~~~~~~~~~~~~~~~~~~~~~~~~~~~~~~~~~~~~~~~~~~~~~~~~~~~~~
-
-    def getPath(self):
-        return str(self.obj.path)
-
-    def setPath(self, path):
-        self.obj.path = aPath(path)
-# end class
-
-
-# Radiobuttons
-VALID_SPECTRA = 'valid'
-INVALID_SPECTRA = 'invalid'
-CHANGED_SPECTRA = 'changed'
-ALL_SPECTRA = 'all'
-buttons = (ALL_SPECTRA, VALID_SPECTRA, INVALID_SPECTRA, CHANGED_SPECTRA)
-
-
-class ValidateSpectraPopup(CcpnDialog):
-    """
-    Class to generate a popup to validate the paths of the (selected) spectra.
-    """
-
-    def __init__(self, parent=None, mainWindow=None, spectra=None,
-                 title='Validate Spectra', defaultSelected='all', **kwds):
-
-        super().__init__(parent, setLayout=True, windowTitle=title, **kwds)
-
-        self.mainWindow = mainWindow
-        self.application = mainWindow.application
-        self.project = mainWindow.application.project
-        self.current = mainWindow.application.current
-        self.preferences = self.application.preferences
-
-        if spectra is None:
-            self.spectra = self.project.spectra
-        else:
-            self.spectra = spectra
-
-        self.defaultSelected = buttons.index(defaultSelected) \
-            if defaultSelected in buttons else buttons.index(ALL_SPECTRA)
-
-
-        self.redirectData = OrderedDict()  # dict with (redirection, RedirectPathRow) tuples
-        self.spectrumData = OrderedDict()  # dict with (spectrum, SpectrumPathRow) tuples
-        self.dataRow = None # remember the $DATA row
-
-        # TODO I think there is a QT bug here - need to set a dummy button first otherwise a click is emitted, will investigate
-        rogueButton = Button(self, grid=(0, 0))
-        rogueButton.hide()
-
-        row = 0
-
-        # put widget intro here
-
-        # set up a scroll area
-        self.dataUrlScrollArea = ScrollArea(self, setLayout=True, grid=(row, 0), gridSpan=(1, 3))
-        self.dataUrlScrollArea.setWidgetResizable(True)
-        self.dataUrlScrollAreaWidgetContents = Frame(self, setLayout=True, showBorder=False)
-        self.dataUrlScrollArea.setWidget(self.dataUrlScrollAreaWidgetContents)
-        self.dataUrlScrollAreaWidgetContents.setSizePolicy(QtWidgets.QSizePolicy.MinimumExpanding, QtWidgets.QSizePolicy.MinimumExpanding)
-        self.dataUrlScrollArea.setSizePolicy(QtWidgets.QSizePolicy.MinimumExpanding, QtWidgets.QSizePolicy.MinimumExpanding)
-        self.dataUrlScrollArea.setStyleSheet("""ScrollArea { border: 0px; }""")
-        # self.dataUrlScrollArea.setFixedHeight(120)
-        row += 1
-
-        # populate the widget with a list of spectrum buttons and filepath buttons
-        scrollRow = 0
-        for idx, redirect in enumerate(PathRedirections()):
-            _row = RedirectPathRow(parentWidget=self.dataUrlScrollAreaWidgetContents, row=scrollRow,
-                                   obj=redirect,
-                                   labelText=redirect.identifier, enabled=(idx==0),
-                                   callback=self._dataRowCallback)
-            if idx == 0: self.dataRow = _row  # remember the row for $DATA
-            self.redirectData[redirect] = _row
-            scrollRow += 1
-
-        # finalise the dataUrlScrollArea
-        Spacer(self.dataUrlScrollAreaWidgetContents, 2, 2,
-               QtWidgets.QSizePolicy.MinimumExpanding, QtWidgets.QSizePolicy.MinimumExpanding,
-               grid=(scrollRow, 1), gridSpan=(1, 1))
-        row += 1
-
-        #~~~~~~~~~~~~~~~~~~~~~~~~~~~~~~~~~~~~~~~~~~~~~~~~~~~~~~~
-
-        self._spectrumFrame = Frame(self, setLayout=True, grid=(row, 0), gridSpan=(1, 3), showBorder=False)
-
-        specRow = 0
-        HLine(self._spectrumFrame, grid=(specRow, 0), gridSpan=(1, 3), colour=getColours()[DIVIDER], height=15)
-        specRow += 1
-
-        # radiobuttons
-        self.buttonFrame = Frame(self._spectrumFrame, setLayout=True, showBorder=False, fShape='noFrame',
-                                 grid=(specRow, 0), gridSpan=(1, 3),
-                                 vAlign='top', hAlign='left')
-        self.showValidLabel = Label(self.buttonFrame, text="Show spectra: ", vAlign='t', grid=(0, 0), bold=True)
-        self.showValid = RadioButtons(self.buttonFrame,
-                                      texts=['%s  '%b for b in buttons], # hack to add some space!
-                                      selectedInd=self.defaultSelected,
-                                      callback=self._radiobuttonsCallback,
-                                      direction='h',
-                                      grid=(0, 1), hAlign='l',
-                                      tipTexts=None,
-                                      )
-        specRow += 1
-
-        self._spectrumFrame.addSpacer(5,10, grid=(specRow,0))
-        specRow += 1
-
-        # set up a scroll area
-        self.spectrumScrollArea = ScrollArea(self._spectrumFrame, setLayout=True, grid=(specRow, 0), gridSpan=(1, 3))
-        self.spectrumScrollArea.setWidgetResizable(True)
-        self.spectrumScrollAreaWidgetContents = Frame(self, setLayout=True, showBorder=False)
-        self.spectrumScrollArea.setWidget(self.spectrumScrollAreaWidgetContents)
-        self.spectrumScrollAreaWidgetContents.setSizePolicy(QtWidgets.QSizePolicy.MinimumExpanding, QtWidgets.QSizePolicy.MinimumExpanding)
-        self.spectrumScrollArea.setSizePolicy(QtWidgets.QSizePolicy.Expanding, QtWidgets.QSizePolicy.Expanding)
-        self.spectrumScrollArea.setStyleSheet("""ScrollArea { border: 0px; }""")
-        specRow += 1
-
-        # populate the widget with a list of spectrum buttons and filepath buttons
-        scrollRow = 0
-        for sp in self.project.spectra:
-            enabled = (not sp.isEmptySpectrum())
-            _row = SpectrumPathRow(parentWidget=self.spectrumScrollAreaWidgetContents, row=scrollRow,
-                                   labelText='%s  (%s)' % (sp.pid, sp.dataFormat),
-                                   obj=sp, enabled=enabled,
-                                   callback=self._spectrumRowCallback)
-            scrollRow += 1
-            self.spectrumData[sp] = _row
-
-        # finalise the spectrumScrollArea
-        Spacer(self.spectrumScrollAreaWidgetContents, 2, 2,
-               QtWidgets.QSizePolicy.MinimumExpanding, QtWidgets.QSizePolicy.MinimumExpanding,
-               grid=(scrollRow, 1), gridSpan=(1, 1))
-
-        self._spectrumFrame.addSpacer(5,10, grid=(specRow,0))
-        specRow  += 1
-
-        #~~~~~~~~~~~~~~~~~~~~~~~~~~~~~~~~~~~~~~~~~~~~~~~~~~~~~~~
-
-        row = 1
-        self.splitter = Splitter(self, grid=(row, 0), setLayout=True, horizontal=False, gridSpan=(1,3))
-        self.splitter.addWidget(self.dataUrlScrollArea)
-        self.splitter.addWidget(self._spectrumFrame)
-        self.getLayout().addWidget(self.splitter, row, 0, 1, 3)
-        # self.splitter.setStretchFactor(0, 5)
-        # self.splitter.setStretchFactor(1, 1)
-        self.splitter.setChildrenCollapsible(False)
-        self.splitter.setSizePolicy(QtWidgets.QSizePolicy.Expanding, QtWidgets.QSizePolicy.Expanding)
-        row += 1
-
-        # add exit buttons
-        self.applyButtons = ButtonList(self, texts=['Close'],
-                                       callbacks=[self._closeButton],
-                                       tipTexts=[''], direction='h',
-                                       hAlign='r', grid=(row, 0), gridSpan=(1, 3))
-
-        self.setMinimumHeight(500)
-        self.setMinimumWidth(800)
-        # self.setFixedWidth(self.sizeHint().width()+24)
-
-    # def exec_(self):
-    #     "catch errors"
-    #     try:
-    #         super().exec_()
-    #     except Exception as es:
-    #         showWarning('An error occured', str(es), parent=self)
-    #         raise es
-
-    def _radiobuttonsCallback(self):
-        """Toggle rows on or off depending on their state and the settings of the radio buttons
-        Callback for the radio buttons
-        """
-        for spectrum, row in self.spectrumData.items():
-            self._showRow(row)
-
-    def _showRow(self, row):
-        """show row depending on isValid, hasChanged of row and settings of radio buttons
-        """
-        doShow = True
-        if hasattr(self, 'showValid') and self.showValid is not None:  # just checking that the widget exist
-                                                                       # (not the case on initialisation!)
-            ind = self.showValid.getIndex()
-            if ind == buttons.index(VALID_SPECTRA) and not row.isValid:  # show only valid
-                doShow = False
-            elif ind == buttons.index(INVALID_SPECTRA) and row.isValid: # show only invalid
-                doShow = False
-            elif ind == buttons.index(CHANGED_SPECTRA) and not row.hasChanged: # show only changed
-                doShow = False
-            else:  # show all
-                doShow = True
-        row.setVisible(doShow)
-
-    def _spectrumRowCallback(self, row):
-        """
->>>>>>> bd845cbd
         Callback used for spectrum rows
         Modify colours of #DATA rows
         Toggle row on or off depending on its state and the settings of the radio buttons
@@ -976,15 +581,9 @@
 
         # Special case: set WARNING colour of the rows starting with $DATA if not correct
         if row.text.startswith(DataRedirection().identifier) \
-<<<<<<< HEAD
                 and self.dataRow is not None and self.dataRow.isNotValid \
                 and row.isNotValid:
             row.setColour(WARNING_ROWCOLOUR)
-=======
-            and self.dataRow is not None and self.dataRow.isNotValid \
-            and row.isNotValid:
-                row.setColour(WARNING_ROWCOLOUR)
->>>>>>> bd845cbd
 
         self._showRow(row)
 
