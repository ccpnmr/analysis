--- conflicted
+++ resolved
@@ -1,5 +1,5 @@
-"""Module Documentation here
-
+"""
+Module Documentation here
 """
 #=========================================================================================
 # Licence, Reference and Credits
@@ -24,15 +24,10 @@
 #=========================================================================================
 # Start of code
 #=========================================================================================
+
+import sys
 from PyQt5 import QtGui, QtWidgets
 
-import sys
-<<<<<<< HEAD
-=======
-from PyQt4 import QtGui, Qt
-# from ccpn.ui.gui.guiSettings import monaco12
-
->>>>>>> 0474d816
 
 class Application(QtWidgets.QApplication):
 
@@ -43,15 +38,6 @@
     self.setApplicationVersion(applicationVersion)
     self.setOrganizationName(organizationName)
     self.setOrganizationDomain(organizationDomain)
-
-  #   Qt.QObject.connect(self, Qt.SIGNAL("focusChanged(QWidget *, QWidget *)"), self.changedFocusSlot)
-  #
-  # def changedFocusSlot(old, now):
-  #   if (now == None and QtGui.QApplication.activeWindow() != None):
-  #     # QtGui.QApplication.activeWindow().setFocus()
-  #     old.activeWindow().clearFocus()
-  #     old.activeWindow().setFocus()
-
 
   def start(self):
     self.exec_()
