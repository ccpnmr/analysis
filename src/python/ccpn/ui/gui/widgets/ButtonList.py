"""Module Documentation here

"""
#=========================================================================================
# Licence, Reference and Credits
#=========================================================================================
__copyright__ = "Copyright (C) CCPN project (http://www.ccpn.ac.uk) 2014 - 2019"
__credits__ = ("Ed Brooksbank, Luca Mureddu, Timothy J Ragan & Geerten W Vuister")
__licence__ = ("CCPN licence. See http://www.ccpn.ac.uk/v3-software/downloads/license")
__reference__ = ("Skinner, S.P., Fogh, R.H., Boucher, W., Ragan, T.J., Mureddu, L.G., & Vuister, G.W.",
                 "CcpNmr AnalysisAssign: a flexible platform for integrated NMR analysis",
                 "J.Biomol.Nmr (2016), 66, 111-124, http://doi.org/10.1007/s10858-016-0060-y")
#=========================================================================================
# Last code modification
#=========================================================================================
__modifiedBy__ = "$modifiedBy: CCPN $"
__dateModified__ = "$dateModified: 2017-07-07 16:32:51 +0100 (Fri, July 07, 2017) $"
__version__ = "$Revision: 3.0.0 $"
#=========================================================================================
# Created
#=========================================================================================
__author__ = "$Author: CCPN $"
__date__ = "$Date: 2017-04-07 10:28:41 +0000 (Fri, April 07, 2017) $"
#=========================================================================================
# Start of code
#=========================================================================================

from PyQt5 import QtCore, QtGui, QtWidgets

from ccpn.framework.PathsAndUrls import ccpnUrl

from ccpn.ui.gui.widgets.Base import Base, FOCUS_DICT
from ccpn.ui.gui.widgets.Icon import Icon
from ccpn.ui.gui.widgets.Button import Button
from ccpn.ui.gui.widgets.WebBrowser import WebBrowser
from ccpn.ui.gui.widgets.Widget import Widget
from ccpn.util.Logging import getLogger

class ButtonListMixin:
    def getButton(self, buttonName: str):
        """
        Return the button with the given name or return None
        :param buttonName(str) - name of the button:
        """
        if buttonName in self.buttonNames.keys():
            return self.buttons[self.buttonNames[buttonName]]

        else:
            getLogger().warning('Button %s not found in the list' % buttonName)

    def setButtonEnabled(self, buttonName: str, enable: bool = True):
        """
        Enable/Disable a button by name
        :param buttonName(str) - name of the button:
        :param enable(bool) - True or False:
        """
        if buttonName in self.buttonNames.keys():
            self.buttons[self.buttonNames[buttonName]].setEnabled(enable)
        else:
            getLogger().warning('Button %s not found in the list' % buttonName)

    def setButtonVisible(self, buttonName: str, visible: bool = True):
        """
        Show/hide a button by name
        :param buttonName(str) - name of the button:
        :param visible(bool) - True or False:
        """
        if buttonName in self.buttonNames.keys():
            if visible:
                self.buttons[self.buttonNames[buttonName]].show()
            else:
                self.buttons[self.buttonNames[buttonName]].hide()
        else:
            getLogger().warning('Button %s not found in the list' % buttonName)


# GST This uses the builtin Qt ButtonBox to make buttons for dialogs behave nicely
# e.g. select correct layout & behaviour for ok / cancel and dangerous buttons
# ButtonList should be treated as deprecated?
class ButtonBoxList(QtWidgets.QDialogButtonBox,Base, ButtonListMixin):

    def __init__(self, parent=None, texts=None, callbacks=None, icons=None,
                 tipTexts=None, direction='h', commands=None, ok='OK', cancel='cancel', destructive=("Discard","Don't Save"),
                 images=None,**kwargs):

        super().__init__(parent)  # ejb - added setLayout
        Base._init(self,**kwargs)

        self._ok = ok.lower()
        self._cancel = cancel.lower()
        self._destructive =  [item.lower() for item in destructive]
        self.buttonNames = {}

        if commands:
            print("qtgui.ButtonList.commands is deprecated; use .callbacks")
            callbacks = commands

        if images:
            print("qtgui.ButtonList.images is deprecated; use .icons")
            icons = images

        if texts is None:
            texts = []

        if callbacks is None:
            callbacks = []

        assert len(texts) == len(callbacks)

        direction = direction.lower()
        self.direction = direction

        if tipTexts is None:
            tipTexts = []

        if icons is None:
            icons = []

        while len(tipTexts) < len(texts):
            tipTexts.append(None)

        while len(icons) < len(texts):
            icons.append(None)

        self.buttons = []
        self.addButtons(texts, callbacks, icons, tipTexts)

        # set focus always on the last button (which is usually the ok, or run button)
        if len(self.buttons) > 0:
            lastButton = self.buttons[-1]
            lastButton.setFocus()

    def addButtons(self, texts, callbacks, icons=None, tipTexts=None):

        if tipTexts is None:
            tipTexts = []

        if icons is None:
            icons = []

        while len(tipTexts) < len(texts):
            tipTexts.append(None)

        while len(icons) < len(texts):
            icons.append(None)

        j = len(self.buttons)

        for i, text in enumerate(texts):
            button = Button(self, text, callbacks[i], icons[i],
                            tipText=tipTexts[i])

            extraWidth = button.fontMetrics().boundingRect('W'*2).width()
            width = button.fontMetrics().boundingRect(text).width()
            height  = button.fontMetrics().boundingRect(text).height()+8
            button.setMinimumWidth(width + extraWidth)
            button.setMinimumHeight(height)
            button.setFocusPolicy(FOCUS_DICT['tab'])

            role = QtWidgets.QDialogButtonBox.ActionRole
            lowerText = text.lower()
            if lowerText == self._ok:
                role = QtWidgets.QDialogButtonBox.AcceptRole
            elif lowerText == self._cancel:
                role = QtWidgets.QDialogButtonBox.RejectRole
            elif lowerText in self._destructive:
                role = QtWidgets.QDialogButtonBox.DestructiveRole

            self.addButton(button,role)
            self.buttons.append(button)
            self.buttonNames[text] = i + j

# this should be treted as dprecated ?
# see ButtonBoxList above
class ButtonList(Widget, ButtonListMixin):
    def __init__(self, parent=None, texts=None, callbacks=None, icons=None,
                 tipTexts=None, direction='h', commands=None, images=None, **kwds):

        super().__init__(parent, setLayout=True, **kwds)  # ejb - added setLayout

        self.buttonNames = {}

        if commands:
            print("qtgui.ButtonList.commands is deprecated; use .callbacks")
            callbacks = commands

        if images:
            print("qtgui.ButtonList.images is deprecated; use .icons")
            icons = images

        if texts is None:
            texts = []

        if callbacks is None:
            callbacks = []

        assert len(texts) == len(callbacks)

        direction = direction.lower()
        self.direction = direction

        if tipTexts is None:
            tipTexts = []

        if icons is None:
            icons = []

        while len(tipTexts) < len(texts):
            tipTexts.append(None)

        while len(icons) < len(texts):
            icons.append(None)

        self.buttons = []
        self.addButtons(texts, callbacks, icons, tipTexts)

        # set focus always on the last button (which is usually the ok, or run button)
        if len(self.buttons) > 0:
            lastButton = self.buttons[-1]
            lastButton.setFocus()

    def addButtons(self, texts, callbacks, icons=None, tipTexts=None):

        if tipTexts is None:
            tipTexts = []

        if icons is None:
            icons = []

        while len(tipTexts) < len(texts):
            tipTexts.append(None)

        while len(icons) < len(texts):
            icons.append(None)

        j = len(self.buttons)

        for i, text in enumerate(texts):
            if 'h' in self.direction:
                grid = (0, i + j)
            else:
                grid = (i + j, 0)

            button = Button(self, text, callbacks[i], icons[i],
                            tipText=tipTexts[i], grid=grid)

            width = button.fontMetrics().boundingRect(text).width() + 7
            button.setMinimumWidth(width * 1.5)

            self.buttons.append(button)
            self.buttonNames[text] = i + j

<<<<<<< HEAD
    def getButton(self, buttonName: str):
        """
        Return the button with the given name or return None
        :param buttonName(str) - name of the button:
        """
        if buttonName in self.buttonNames.keys():
            return self.buttons[self.buttonNames[buttonName]]

        else:
            getLogger().warning('Button %s not found in the list' % buttonName)

    def setButtonEnabled(self, buttonName: str, enable: bool = True):
        """
        Enable/Disable a button by name
        :param buttonName(str) - name of the button:
        :param enable(bool) - True or False:
        """
        if buttonName in self.buttonNames.keys():
            self.buttons[self.buttonNames[buttonName]].setEnabled(enable)
        else:
            getLogger().warning('Button %s not found in the list' % buttonName)

    def setButtonVisible(self, buttonName: str, visible: bool = True):
        """
        Show/hide a button by name
        :param buttonName(str) - name of the button:
        :param visible(bool) - True or False:
        """
        if buttonName in self.buttonNames.keys():
            if visible:
                self.buttons[self.buttonNames[buttonName]].show()
            else:
                self.buttons[self.buttonNames[buttonName]].hide()
        else:
            getLogger().warning('Button %s not found in the list' % buttonName)

    def _insertSpacer(self, index):
        from ccpn.ui.gui.widgets.Spacer import Spacer

        if not (0 <= index < len(self.buttons)):
            raise ValueError('Insert position out of range')

        j = len(self.buttons)
        for i, button in enumerate(self.buttons):
            pos = (i + (1 if i >= index else 0))
            if 'h' in self.direction:
                grid = (0, pos)
            else:
                grid = (pos, 0)

            self.getLayout().addWidget(self.buttons[i], *grid)

        if 'h' in self.direction:
            spacerGrid = (0, index)
            xExpand = QtWidgets.QSizePolicy.Expanding
            yExpand = QtWidgets.QSizePolicy.Fixed
        else:
            spacerGrid = (index, 0)
            xExpand = QtWidgets.QSizePolicy.Fixed
            yExpand = QtWidgets.QSizePolicy.Expanding

        Spacer(self, 25, 5, xExpand, yExpand, grid=spacerGrid)


=======
>>>>>>> b39ea4b9
class UtilityButtonList(ButtonList):

    def __init__(self, parent,
                 webBrowser=None, helpUrl=None, helpMsg=None,
                 doClone=True, doHelp=True, doClose=True,
                 cloneText=None, helpText=None, closeText=None,
                 cloneCmd=None, helpCmd=None, closeCmd=None,
                 cloneTip='Duplicate window', helpTip='Show help', closeTip='Close window',
                 *args, **kwds):

        ButtonList.__init__(self, parent)

        self.helpUrl = helpUrl
        self.helpMsg = helpMsg

        self.popup = parent.window()
        if not isinstance(self.popup, BasePopup):
            self.popup = None

        if self.popup and not webBrowser:
            webBrowser = WebBrowser(self.popup)

        self.webBrowser = webBrowser

        _callbacks = []
        _texts = []
        _icons = []
        _tipTexts = []

        _doActions = [(doClone, cloneCmd, self.duplicatePopup, cloneText, 'icons/window-duplicate.png', cloneTip),
                      (doHelp, helpCmd, self.launchHelp, helpText, 'icons/system-help.png', helpTip),
                      (doClose, closeCmd, self.closePopup, closeText, 'icons/window-close.png', closeTip), ]

        for doAction, userCmd, defaultCmd, text, image, tipText in _doActions:
            if doAction:
                _callbacks.append(userCmd or defaultCmd)
                _tipTexts.append(tipText)
                _texts.append(text)

                if image:
                    icon = Icon(image)
                else:
                    icon = None

                _icons.append(icon)

        self.addButtons(_texts, _callbacks, _icons, _tipTexts)

    def duplicatePopup(self):

        if self.popup:
            try:
                newPopup = self.popup.__class__(self.popup.parent)
                x, y, w, h = self.getGeometry()
                newPopup.setGeometry(x + 25, y + 25, w, h)

            except:
                pass

    def launchHelp(self):

        if self.helpUrl and self.webBrowser:
            self.webBrowser.open(self.helpUrl)

        elif self.popup:
            from ccpn.ui.gui.widgets.WebView import WebViewPopup

            popup = WebViewPopup(self.popup, url=self.helpMsg or ccpnUrl + '/documentation')

    def closePopup(self):

        if self.popup:
            self.popup.close()

        else:
            self.destroy()


if __name__ == '__main__':
    from ccpn.ui.gui.widgets.Application import TestApplication
    from ccpn.ui.gui.widgets.BasePopup import BasePopup
    from ccpn.ui.gui.popups.Dialog import CcpnDialog


    def callback(text):
        print('callback', text)


    texts = ['abc', 'def', 'ghi']
    callbacks = [lambda t=text: callback(t) for text in texts]
    icons = [None, None, 'icons/applications-system.png']

    app = TestApplication()
    popup = CcpnDialog(windowTitle='Test ButtonList')

    # popup.setSize(200,200)
    popup.setGeometry(200, 200, 200, 200)

    buttons = ButtonList(parent=popup, texts=texts, callbacks=callbacks, icons=icons, grid=(2, 2))
    # utils = UtilityButtonList(parent=popup, texts=texts, callbacks=callbacks, helpUrl=ccpnUrl+"/software")

    popup.show()
    popup.raise_()

    app.start()<|MERGE_RESOLUTION|>--- conflicted
+++ resolved
@@ -73,11 +73,38 @@
         else:
             getLogger().warning('Button %s not found in the list' % buttonName)
 
+    def _insertSpacer(self, index):
+        from ccpn.ui.gui.widgets.Spacer import Spacer
+
+        if not (0 <= index < len(self.buttons)):
+            raise ValueError('Insert position out of range')
+
+        j = len(self.buttons)
+        for i, button in enumerate(self.buttons):
+            pos = (i + (1 if i >= index else 0))
+            if 'h' in self.direction:
+                grid = (0, pos)
+            else:
+                grid = (pos, 0)
+
+            self.getLayout().addWidget(self.buttons[i], *grid)
+
+        if 'h' in self.direction:
+            spacerGrid = (0, index)
+            xExpand = QtWidgets.QSizePolicy.Expanding
+            yExpand = QtWidgets.QSizePolicy.Fixed
+        else:
+            spacerGrid = (index, 0)
+            xExpand = QtWidgets.QSizePolicy.Fixed
+            yExpand = QtWidgets.QSizePolicy.Expanding
+
+        Spacer(self, 25, 5, xExpand, yExpand, grid=spacerGrid)
+
 
 # GST This uses the builtin Qt ButtonBox to make buttons for dialogs behave nicely
 # e.g. select correct layout & behaviour for ok / cancel and dangerous buttons
 # ButtonList should be treated as deprecated?
-class ButtonBoxList(QtWidgets.QDialogButtonBox,Base, ButtonListMixin):
+class ButtonBoxList(QtWidgets.QDialogButtonBox, Base, ButtonListMixin):
 
     def __init__(self, parent=None, texts=None, callbacks=None, icons=None,
                  tipTexts=None, direction='h', commands=None, ok='OK', cancel='cancel', destructive=("Discard","Don't Save"),
@@ -170,7 +197,7 @@
             self.buttons.append(button)
             self.buttonNames[text] = i + j
 
-# this should be treted as dprecated ?
+# this should be treated as deprecated?
 # see ButtonBoxList above
 class ButtonList(Widget, ButtonListMixin):
     def __init__(self, parent=None, texts=None, callbacks=None, icons=None,
@@ -250,73 +277,6 @@
             self.buttons.append(button)
             self.buttonNames[text] = i + j
 
-<<<<<<< HEAD
-    def getButton(self, buttonName: str):
-        """
-        Return the button with the given name or return None
-        :param buttonName(str) - name of the button:
-        """
-        if buttonName in self.buttonNames.keys():
-            return self.buttons[self.buttonNames[buttonName]]
-
-        else:
-            getLogger().warning('Button %s not found in the list' % buttonName)
-
-    def setButtonEnabled(self, buttonName: str, enable: bool = True):
-        """
-        Enable/Disable a button by name
-        :param buttonName(str) - name of the button:
-        :param enable(bool) - True or False:
-        """
-        if buttonName in self.buttonNames.keys():
-            self.buttons[self.buttonNames[buttonName]].setEnabled(enable)
-        else:
-            getLogger().warning('Button %s not found in the list' % buttonName)
-
-    def setButtonVisible(self, buttonName: str, visible: bool = True):
-        """
-        Show/hide a button by name
-        :param buttonName(str) - name of the button:
-        :param visible(bool) - True or False:
-        """
-        if buttonName in self.buttonNames.keys():
-            if visible:
-                self.buttons[self.buttonNames[buttonName]].show()
-            else:
-                self.buttons[self.buttonNames[buttonName]].hide()
-        else:
-            getLogger().warning('Button %s not found in the list' % buttonName)
-
-    def _insertSpacer(self, index):
-        from ccpn.ui.gui.widgets.Spacer import Spacer
-
-        if not (0 <= index < len(self.buttons)):
-            raise ValueError('Insert position out of range')
-
-        j = len(self.buttons)
-        for i, button in enumerate(self.buttons):
-            pos = (i + (1 if i >= index else 0))
-            if 'h' in self.direction:
-                grid = (0, pos)
-            else:
-                grid = (pos, 0)
-
-            self.getLayout().addWidget(self.buttons[i], *grid)
-
-        if 'h' in self.direction:
-            spacerGrid = (0, index)
-            xExpand = QtWidgets.QSizePolicy.Expanding
-            yExpand = QtWidgets.QSizePolicy.Fixed
-        else:
-            spacerGrid = (index, 0)
-            xExpand = QtWidgets.QSizePolicy.Fixed
-            yExpand = QtWidgets.QSizePolicy.Expanding
-
-        Spacer(self, 25, 5, xExpand, yExpand, grid=spacerGrid)
-
-
-=======
->>>>>>> b39ea4b9
 class UtilityButtonList(ButtonList):
 
     def __init__(self, parent,
