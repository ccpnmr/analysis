#=========================================================================================
# Licence, Reference and Credits
#=========================================================================================
__copyright__ = "Copyright (C) CCPN project (http://www.ccpn.ac.uk) 2014 - 2021"
__credits__ = ("Ed Brooksbank, Luca Mureddu, Timothy J Ragan & Geerten W Vuister")
__licence__ = ("CCPN licence. See http://www.ccpn.ac.uk/v3-software/downloads/license")
__reference__ = ("Skinner, S.P., Fogh, R.H., Boucher, W., Ragan, T.J., Mureddu, L.G., & Vuister, G.W.",
                 "CcpNmr AnalysisAssign: a flexible platform for integrated NMR analysis",
                 "J.Biomol.Nmr (2016), 66, 111-124, http://doi.org/10.1007/s10858-016-0060-y")
#=========================================================================================
# Last code modification
#=========================================================================================
<<<<<<< HEAD
__modifiedBy__ = "$modifiedBy: Luca Mureddu $"
__dateModified__ = "$dateModified: 2021-01-24 17:58:25 +0000 (Sun, January 24, 2021) $"
=======
__modifiedBy__ = "$modifiedBy: Ed Brooksbank $"
__dateModified__ = "$dateModified: 2021-01-25 15:59:22 +0000 (Mon, January 25, 2021) $"
>>>>>>> 816da9e2
__version__ = "$Revision: 3.0.3 $"
#=========================================================================================
# Created
#=========================================================================================
__author__ = "$Author: CCPN $"
__date__ = "$Date: 2017-04-07 10:28:41 +0000 (Fri, April 07, 2017) $"
#=========================================================================================
# Start of code
#=========================================================================================

from PyQt5 import QtGui, QtCore, QtWidgets
from PyQt5.QtCore import pyqtSlot
from ccpn.core.Spectrum import Spectrum
from pyqtgraph.dockarea.Dock import Dock
from pyqtgraph.dockarea.DockArea import DockArea, DockDrop
from pyqtgraph.dockarea.Container import Container
from ccpn.util.Logging import getLogger
from ccpn.ui.gui.lib.GuiSpectrumDisplay import GuiSpectrumDisplay
from ccpn.ui.gui.modules.CcpnModule import CcpnModule
from ccpn.ui.gui.widgets.DropBase import DropBase
from ccpn.ui.gui.widgets.Label import Label
from ccpn.ui.gui.widgets.SideBar import SideBar, SideBarSearchListView
from ccpn.ui.gui.lib.MenuActions import _openItemObject
from ccpn.ui.gui.widgets.Font import Font
# from ccpn.ui.gui.guiSettings import helveticaBold36
from ccpn.ui.gui.widgets.MainWindow import MainWindow
from ccpn.ui.gui.lib.GuiWindow import GuiWindow
from ccpn.ui.gui.guiSettings import getColours, LABEL_FOREGROUND
from ccpn.util.Colour import hexToRgb
from ccpn.ui.gui.lib.mouseEvents import SELECT
from ccpn.ui.gui.widgets.ToolBar import ToolBar
from ccpn.ui.gui.widgets.PlaneToolbar import _StripLabel
from ccpn.ui.gui.widgets.Font import getFont
from functools import partial


ModuleArea = DockArea
Module = Dock
DropAreaLabel = 'Drop Area'
Failed = 'Failed'
MODULEAREA_IGNORELIST = (ToolBar, _StripLabel)


class TempAreaWindow(GuiWindow, MainWindow):
    def __init__(self, area, mainWindow=None, **kwargs):
        MainWindow.__init__(self, **kwargs)
        GuiWindow.__init__(self, mainWindow.application)
        self.setCentralWidget(area)
        self.tempModuleArea = area
        self.mainModuleArea = self.tempModuleArea.home

        self.mainWindow = mainWindow
        self.application = mainWindow.application
        self.project = mainWindow.application.project
        self.current = mainWindow.application.current

        self._setShortcuts()
        self.setMouseMode(SELECT)

        # install handler to resize when moving between displays
        self.window().windowHandle().screenChanged.connect(self._screenChangedEvent)

    @pyqtSlot()
    def _screenChangedEvent(self, *args):
        self._screenChanged(*args)
        self.update()

    def _screenChanged(self, *args):
        getLogger().debug2('tempAreaWindow screenchanged')
        project = self.application.project
        for spectrumDisplay in project.spectrumDisplays:
            for strip in spectrumDisplay.strips:
                strip.refreshDevicePixelRatio()

            # NOTE:ED - set pixelratio for extra axes
            if hasattr(spectrumDisplay, '_rightGLAxis'):
                spectrumDisplay._rightGLAxis.refreshDevicePixelRatio()
            if hasattr(spectrumDisplay, '_bottomGLAxis'):
                spectrumDisplay._bottomGLAxis.refreshDevicePixelRatio()

    def closeEvent(self, *args, **kwargs):
        for module in self.tempModuleArea.ccpnModules:
            module._closeModule()
        if self.tempModuleArea in self.mainModuleArea.tempAreas:
            self.mainModuleArea.tempAreas.remove(self.tempModuleArea)

        # minimise event required here to notify Qt to exit from fullscreen mode
        self.showNormal()
        self.close()

class CcpnModuleArea(ModuleArea, DropBase):

    def __init__(self, mainWindow, **kwargs):

        super().__init__(mainWindow, **kwargs)
        DropBase._init(self, acceptDrops=True)

        self.mainWindow = mainWindow  # a link back to the parent MainWindow
        self.application = mainWindow.application

        self.modules = self.docks
        self.moveModule = self.moveDock
        self.setContentsMargins(0, 0, 0, 0)
        self.currentModuleNames = []
        self._modulesNames = {}
        self._ccpnModules = []

        # self.setAcceptDrops(True) GWV not needed; handled by DropBase init

        self.textLabel = DropAreaLabel
        self.fontLabel = getFont(size='MAXIMUM')
        # if self.mainWindow:
        #     self.fontLabel = self.mainWindow.application._fontSettings.helveticaBold36
        # else: #can be None. for example for testing when developing new GUI modules. Cannot crash just for a font label!
        #     self.fontLabel = Font('Helvetica', 36, bold=False)

        colours = getColours()
        self.colourLabel = hexToRgb(colours[LABEL_FOREGROUND])

        self._dropArea = None  # Needed to know where to add a newmodule when dropping a pid from sideBar
        if self._container is None:
            for i in self.children():
                if isinstance(i, Container):
                    self._container = i

    # def moveDock(self, module, position, neighbor, initTime=False):
    #     """
    #     Move an existing Dock to a new location.
    #     """
    #
    #     if not initTime:
    #         previousArea =  module.getDockArea()
    #         if previousArea != self:
    #             if module.maximised:
    #                 module.toggleMaximised()
    #
    #     super().moveDock(module,position,neighbor)


    def dropEvent(self, event, *args):
        data = self.parseEvent(event)
        source = event.source()

        # drop an item from the sidebar onto the drop area
        if DropBase.PIDS in data and isinstance(data['event'].source(), (SideBar, SideBarSearchListView)):

            # process Pids
            self.mainWindow._processPids(data, position=self.dropArea)

        elif DropBase.URLS in data:
            objs = self.mainWindow._processDroppedItems(data)

            # dropped spectra will automatically open from here
            spectra = [obj for obj in objs if isinstance(obj, Spectrum)]
            _openItemObject(self.mainWindow, spectra, position=self.dropArea)

        if hasattr(source, 'implements') and source.implements('dock'):
            DockArea.dropEvent(self, event, *args)

        # reset the dock area
        self.dropArea = None
        self.overlay.setDropArea(self.dropArea)

        event.accept()

    def _maximisedAttrib(self, widget):
        try:
            getattr(widget, 'maximised')
            return True
        except:
            return False

    def findMaximisedDock(self, event):
        result = None
        targetWidgets = [widget for widget in self.findChildren(QtWidgets.QWidget) if self._maximisedAttrib(widget)]
        maximisedWidgets = [widget for widget in targetWidgets if widget.maximised == True]
        if len(maximisedWidgets) > 0:
            result = maximisedWidgets[0]
        return result

    def dragEnterEvent(self, *args):
        event = args[0]
        maximisedModule = self.findMaximisedDock(event)
        if maximisedModule is not None:
            source = event.source()
            sourceParentModule = None
            try:
                sourceParentModule = source._findModule()
            except:
                pass

            if sourceParentModule is not maximisedModule:
                maximisedModule.handleDragToMaximisedModule(event)

            return

        event = args[0]
        data = self.parseEvent(event)

        if DropBase.PIDS in data and isinstance(data['event'].source(), (SideBar, SideBarSearchListView)):
            DockArea.dragEnterEvent(self, *args)
            event.accept()
        else:
            if isinstance(data['source'], MODULEAREA_IGNORELIST):
                event.ignore()
            else:
                DockDrop.dragEnterEvent(self, *args)
                event.accept()

    def dragLeaveEvent(self, *args):
        event = args[0]

        maximisedWidget = self.findMaximisedDock(event)
        if maximisedWidget is not None:
            maximisedWidget.finishDragToMaximisedModule(event)

        DockArea.dragLeaveEvent(self, *args)
        event.accept()

    def dragMoveEvent(self, *args):
        event = args[0]
        maximisedWidget = self.findMaximisedDock(event)
        if maximisedWidget is not None:
            maximisedWidget.handleDragToMaximisedModule(event)
            return

        event = args[0]
        DockArea.dragMoveEvent(self, *args)
        event.accept()

    def _paint(self, ev):
        p = QtGui.QPainter(self)
        # set font
        p.setFont(self.fontLabel)
        # set colour
        p.setPen(QtGui.QColor(*self.colourLabel))

        # set size
        rgn = self.contentsRect()
        rgn = QtCore.QRect(rgn.left(), rgn.top(), rgn.width(), rgn.height())
        align = QtCore.Qt.AlignVCenter | QtCore.Qt.AlignHCenter
        self.hint = p.drawText(rgn, align, DropAreaLabel)
        p.end()

    def paintEvent(self, ev):
        """
        Draws central label
        """
        if not self.ccpnModules:
            self._paint(ev)

        elif len(self.ccpnModules) == len(self._tempModules()):
            # means all modules are pop-out, so paint the label in the main module area
            self._paint(ev)

    def _updateModuleNames(self):
        for module in self.ccpnModules:
            self._setSerial(module)

    def _setSerial(self, module):
        if module.className in self._modulesNames:
            if [m.className for m in self.ccpnModules].count(module.className) == 0:
                self._modulesNames[module.className] = []
            if isinstance(self._modulesNames[module.className], list):
                self._modulesNames[module.className].append(module.name())
        else:
            self._modulesNames.update({module.className: [module.name()]})

        if module.className in self._modulesNames:
            if not module.serial:
                module.serial = len(list(set(self._modulesNames[module.className])))

    @property
    def ccpnModules(self) -> list:
        'return all current modules in area'
        return self._ccpnModules

    @ccpnModules.getter
    def ccpnModules(self):
        if self is not None:
            ccpnModules = list(self.findAll()[1].values())
            return ccpnModules

    def repopulateModules(self):
        """
        Repopulate all modules to globally refresh all pulldowns, etc.
        """
        modules = self.ccpnModules
        for module in modules:
            if hasattr(module, '_repopulateModule'):
                module._repopulateModule()

    def _tempModules(self):
        """:return list of modules in temp Areas """
        return [a.ccpnModules for a in self.tempAreas]

    def addModule(self, module, position=None, relativeTo=None, **kwds):
        """With these settings the user can close all the modules from the label 'close module' or pop up and
         when re-add a new module it makes sure there is a container available.
        """
        wasMaximised = False

        # seems to add too many containers if relativeTo is None
        if not relativeTo:
            relativeTo = self

        for oldModule in self.modules.values():
            if oldModule.maximised:
                oldModule.toggleMaximised()
                wasMaximised=True

        self._updateModuleNames()

        if not module._restored:
            if not isinstance(module, GuiSpectrumDisplay):  #
                self._setSerial(module)
                newName = module.titleName + module._nameSplitter + str(module.serial)
                module.rename(newName)

        # test that only one instance of the module is opened
        if hasattr(type(module), '_alreadyOpened'):
            _alreadyOpened = getattr(type(module), '_alreadyOpened')

            if _alreadyOpened is True:
                if hasattr(type(module), '_onlySingleInstance'):
                    getLogger().warning('Only one instance of %s allowed' % str(module.name))
                    return
            setattr(type(module), '_alreadyOpened', True)
            setattr(type(module), '_currentModule', module)  # remember the module

        if module is None:
            raise RuntimeError('No module given')

        if position is None:
            position = 'top'

        neededContainer = {
            'bottom': 'vertical',
            'top'   : 'vertical',
            'left'  : 'horizontal',
            'right' : 'horizontal',
            'above' : 'tab',
            'below' : 'tab'
            }[position]

        if relativeTo is None:
            neighbor = None
            container = self.addContainer(neededContainer, self.topContainer)

        ## Determine the container to insert this module into.
        ## If there is no neighbor, then the container is the top.
        else:
            if relativeTo is None or relativeTo is self:
                if self.topContainer is None:
                    container = self
                    neighbor = None
                else:
                    container = self.topContainer
                    neighbor = None
            else:
                if isinstance(relativeTo, str):
                    relativeTo = self.modules[relativeTo]
                container = self.getContainer(relativeTo)
                neighbor = relativeTo

        if not container:
            container = self.addContainer(neededContainer, self.topContainer)

        else:
            if neededContainer != container.type() and container.type() == 'tab':
                neighbor = container
                container = container.container()

            if neededContainer != container.type():

                if neighbor is None:
                    container = self.addContainer(neededContainer, self.topContainer)
                else:
                    container = self.addContainer(neededContainer, neighbor)

        insertPos = {
            'bottom': 'after',
            'top'   : 'before',
            'left'  : 'before',
            'right' : 'after',
            'above' : 'before',
            'below' : 'after'
            }[position]
        if container is not None:
            container.insert(module, insertPos, neighbor)
        else:
            container = self.topContainer
            container.insert(module, insertPos, neighbor)
        module.area = self
        #    self.modules[module.getName()] = module
        # explicitly calling the CcpnModule.name() method as GuiDisplay modules have their name masked by

        # ejb - I think there is a logic error here when adding a module
        #       that leaves the blank display without a parent

        # from ccpn.ui.gui.modules.CcpnModule import CcpnModule
        # self.modules[CcpnModule.name(module)] = module
        self.modules[module.name()] = module  # ejb - testing
        # self.movePythonConsole()
        if self.mainWindow is not None:
            self.mainWindow.application.ccpnModules = self.ccpnModules

        #module.label.sigDragEntered.connect(self._dragEntered)
        if wasMaximised:
            module.toggleMaximised()
        return module

    def makeContainer(self, typ):
        # stop the child containers from collapsing
        new = super(CcpnModuleArea, self).makeContainer(typ)
        new.setChildrenCollapsible(False)
        return new

    def getContainer(self, obj):
        if obj is None:
            return self
        if obj.container() is None:
            for i in self.children():
                if isinstance(i, Container):
                    self._container = i
        return obj.container()

    def apoptose(self):
        if self.temporary and self.topContainer.count() == 0:
            self.topContainer = None
            if self.home:
                self.home.removeTempArea(self)

    def _closeOthers(self, moduleToClose):
        modules = [module for module in self.ccpnModules if module != moduleToClose]
        for module in modules:
            module._closeModule()

    def _closeAll(self):
        for module in self.ccpnModules:
            module._closeModule()

    ## docksOnly is used for in memory save and restore for the module maximise save and restore system
    ## if docksOnly we are saving state to memory and are maximising or restoring docks
    def saveState(self,docksOnly=False):
        """
        Return a serialized (storable) representation of the state of
        all Docks in this DockArea."""

        state = {}
        try:
            getLogger().info('Saving V3.1 Layout')
            state = {'main': ('area',self.childState(self.topContainer,docksOnly), {'id': id(self)}), 'floats': [],
                     'version': "3.1", 'inMemory' : docksOnly}

            for a in self.tempAreas:
                if a is not None:
                    geo = a.win.geometry()
                    geo = (geo.x(), geo.y(), geo.width(), geo.height())
                    areaState = ('area',self.childState(a.topContainer,docksOnly), {'geo' : geo, 'id': id(a)})
                    state['floats'].append(areaState)
        except Exception as e:
            getLogger().warning('Impossible to save layout. %s' % e)
        return state

    def childState(self, obj, docksOnly=False):

        if isinstance(obj, Dock):
            # GST for maximise restore syste
            # maximiseState = {'maximised' : obj.maximised, 'maximiseRestoreState' : obj.maximiseRestoreState, 'titleBarHidden' : obj.titleBarHidden}
            maximiseState =  {}
            # if docksOnly:
            #     objWidgetsState = maximiseState
            # else:
            objWidgetsState = dict(obj.widgetsState, **maximiseState)
            return ('dock', obj.name(), objWidgetsState)
        else:
            childs = []
            if obj is not None:
                for i in range(obj.count()):
                    try:
                        widg = obj.widget(i)
                        if not docksOnly or (docksOnly and isinstance(widg,(Dock,Container))):
                            childList = self.childState(widg, docksOnly)
                            childs.append(childList)
                    except Exception as es:
                        getLogger().warning('Error accessing widget: %s - %s - %s' % (str(es), widg, obj))

                return (obj.type(), childs, obj.saveState())

    def addTempArea(self):
        if self.home is None:
            area = CcpnModuleArea(mainWindow=self.mainWindow)
            area.temporary = True
            area.home = self
            self.tempAreas.append(area)
            win = TempAreaWindow(area, mainWindow=self.mainWindow)
            area.win = win
            win.show()
        else:
            area = self.home.addTempArea()
        # print "added temp area", area, area.window()
        return area

    def restoreState(self, state):
        """
        Restore Dock configuration as generated by saveState.

        Note that this function does not create any Docks--it will only
        restore the arrangement of an existing set of Docks.

        """
        modulesNames = [m.name() for m in self.ccpnModules]

        version = "3.0"
        floatContainer = 'float'
        if 'version' in state:
            version = state['version']
            floatContainer='floats'
            getLogger().debug('Reading from V%s layout format.' % version )

        if 'main' in state:
            ## 1) make dict of all docks and list of existing containers
            containers, docks = self.findAll()

            # GST this appears to be important for the in memory save and restore code
            if self.home is  None:
                oldTemps = self.tempAreas[:]
            else:
                oldTemps = self.home.tempAreas[:]

            if state['main'] is not None:
                # 2) create container structure, move docks into new containers
                self._buildFromState(modulesNames, state['main'], docks, self)

            ## 3) create floating areas, populate
            for s in state[floatContainer]:
                a = None


                # for maximise and restore code
                if version == "3.1":
                    stateId = s[2]['id']

                    if state['inMemory']:
                        for temp in oldTemps:
                            if id(temp) == stateId:
                                a = temp
                                oldTemps.remove(temp)
                                break
                if a is None:
                    a = self.addTempArea()

                # GST this indicates a new format file
                if version == "3.1":
                    a._buildFromState(modulesNames, s, docks, a)
                    a.win.setGeometry(*s[2]['geo'])
                else:
                    a._buildFromState(modulesNames, s[0]['main'], docks, a)
                    a.win.setGeometry(*s[1])

            ## 4) Add any remaining docks to the bottom
            for d in docks.values():
                self.moveDock(d, 'below', None, initTime=True)

            ## 5) kill old containers
            # if is not none  delete
            if state['main'] is not None:
                for c in containers:
                    if c is not None:
                        c.close()
            for a in oldTemps:
                if a is not None:
                    a.apoptose()

            for d in self.ccpnModules:
                if d:
                    if d.className == Failed:
                        d.close()
                        getLogger().warning('Failed to restore: %s' % d.name())

    def _buildFromState(self, openedModulesNames, state, docks, root, depth=0):
        typ, contents, state = state

        if typ == 'dock':
            # try:
            if contents in openedModulesNames:
                obj = docks[contents]
                obj.restoreWidgetsState(**state)
                del docks[contents]
            else:
                obj = CcpnModule(self.mainWindow, contents)
                obj.className = Failed
                label = Label(obj, 'Failed to restore %s' % contents)
                obj.addWidget(label)
                self.addModule(obj)

        # GST only present in v 3.1 layouts
        elif typ == 'area':
            if contents is not None:
                self._buildFromState(openedModulesNames,contents,docks,root,depth)
            obj = None


            # except KeyError:
            #   raise Exception('Cannot restore dock state; no dock with name "%s"' % contents)
        else:
            obj = self.makeContainer(typ)

        if obj is not None:
            if hasattr(root, 'type'):
                root.insert(obj)

            if typ != 'dock':
                for o in contents:
                    self._buildFromState(openedModulesNames, o, docks, obj, depth + 1)
                obj.apoptose(propagate=False)
                obj.restoreState(state)  ## this has to be done later?<|MERGE_RESOLUTION|>--- conflicted
+++ resolved
@@ -10,13 +10,8 @@
 #=========================================================================================
 # Last code modification
 #=========================================================================================
-<<<<<<< HEAD
-__modifiedBy__ = "$modifiedBy: Luca Mureddu $"
-__dateModified__ = "$dateModified: 2021-01-24 17:58:25 +0000 (Sun, January 24, 2021) $"
-=======
 __modifiedBy__ = "$modifiedBy: Ed Brooksbank $"
-__dateModified__ = "$dateModified: 2021-01-25 15:59:22 +0000 (Mon, January 25, 2021) $"
->>>>>>> 816da9e2
+__dateModified__ = "$dateModified: 2021-01-25 16:07:52 +0000 (Mon, January 25, 2021) $"
 __version__ = "$Revision: 3.0.3 $"
 #=========================================================================================
 # Created
@@ -291,7 +286,7 @@
 
     @property
     def ccpnModules(self) -> list:
-        'return all current modules in area'
+        """return all current modules in area"""
         return self._ccpnModules
 
     @ccpnModules.getter
