--- conflicted
+++ resolved
@@ -16,11 +16,7 @@
 # Last code modification
 #=========================================================================================
 __modifiedBy__ = "$modifiedBy: Ed Brooksbank $"
-<<<<<<< HEAD
-__dateModified__ = "$dateModified: 2024-08-23 19:21:19 +0100 (Fri, August 23, 2024) $"
-=======
 __dateModified__ = "$dateModified: 2024-10-10 16:33:04 +0100 (Thu, October 10, 2024) $"
->>>>>>> 33b61831
 __version__ = "$Revision: 3.2.5 $"
 #=========================================================================================
 # Created
@@ -87,13 +83,13 @@
             self.setEnabled(False)
 
         icon = self.style().standardIcon(getattr(QStyle, 'SP_MessageBoxCritical'))
-<<<<<<< HEAD
-        self.feedbackAction = self.addAction(icon, self.TrailingPosition)
-        self.textEdited.connect(self.validate)
-
-        self.allowFeedback = allowFeedback
-        self.validator = validator
-        self.feedback = None
+        self._validator = None
+        self._validateAsIcon = None
+        self._validateAction = self.addAction(icon, self.TrailingPosition)
+
+        self.validateAsIcon = validateAsIcon
+        self.setValidator(validator)
+        self._showIconState(None)
 
         self._setStyle()
 
@@ -115,32 +111,6 @@
                     """
         self.setStyleSheet(_style)
 
-    def setValidator(self, a0):
-=======
-        self._validator = None
-        self._validateAsIcon = None
-        self._validateAction = self.addAction(icon, self.TrailingPosition)
-
-        self.validateAsIcon = validateAsIcon
-        self.setValidator(validator)
-        self._showIconState(None)
-
-    def _setStyle(self):
-        _style = """QLineEdit {
-                    padding: 3px 3px 3px 3px;
-                    background-color: palette(norole);
-                }
-                QLineEdit:disabled {
-                    color: #808080;
-                    background-color: palette(midlight);
-                }
-                QLineEdit:read-only {
-                    color: #808080;
-                }
-                """
-        self.setStyleSheet(_style)
-        QtWidgets.QApplication.instance()._sigPaletteChanged.connect(self._revalidate)
-
     def _revalidate(self, palette):
         if val := (self.validator() or self._validator):
             if hasattr(val, 'baseColour'):
@@ -150,7 +120,6 @@
             val.validate(self.text(), 0)
 
     def setValidator(self, validator: QtGui.QValidator | None):
->>>>>>> 33b61831
         """Overrides the traditional Validator to allow
         the user to write what they want, however if the input is not
         allowed and feedback is enabled then a feedback icon will appear.
