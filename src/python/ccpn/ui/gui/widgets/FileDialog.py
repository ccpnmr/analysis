"""
Module Documentation here
"""
#=========================================================================================
# Licence, Reference and Credits
#=========================================================================================
__copyright__ = "Copyright (C) CCPN project (http://www.ccpn.ac.uk) 2014 - 2021"
__credits__ = ("Ed Brooksbank, Luca Mureddu, Timothy J Ragan & Geerten W Vuister")
__licence__ = ("CCPN licence. See http://www.ccpn.ac.uk/v3-software/downloads/license")
__reference__ = ("Skinner, S.P., Fogh, R.H., Boucher, W., Ragan, T.J., Mureddu, L.G., & Vuister, G.W.",
                 "CcpNmr AnalysisAssign: a flexible platform for integrated NMR analysis",
                 "J.Biomol.Nmr (2016), 66, 111-124, http://doi.org/10.1007/s10858-016-0060-y")
#=========================================================================================
# Last code modification
#=========================================================================================
<<<<<<< HEAD
__modifiedBy__ = "$modifiedBy: Ed Brooksbank $"
__dateModified__ = "$dateModified: 2021-03-12 18:01:39 +0000 (Fri, March 12, 2021) $"
=======
__modifiedBy__ = "$modifiedBy: Luca Mureddu $"
__dateModified__ = "$dateModified: 2021-03-13 15:32:10 +0000 (Sat, March 13, 2021) $"
>>>>>>> aefb7ad8
__version__ = "$Revision: 3.0.3 $"
#=========================================================================================
# Created
#=========================================================================================
__author__ = "$Author: rhfogh $"
__date__ = "$Date: 2017-04-07 10:28:41 +0000 (Fri, April 07, 2017) $"
#=========================================================================================
# Start of code
#=========================================================================================

import sys
import os
from PyQt5 import QtWidgets
from ccpn.util.Path import aPath
from ccpn.util.Common import makeIterableList
from ccpn.util.AttrDict import AttrDict
from ccpn.util.Logging import getLogger
from ccpn.util.decorators import singleton
from ccpn.framework.Application import getApplication


USERDEFAULTPATH = 'userDefaultPath'
USERPROJECTPATH = 'userProjectPath'
USERWORKINGPATH = 'userWorkingPath'
USERDATAPATH = 'dataPath'
USERLAYOUTSPATH = 'userLayoutsPaths'
USERMACROPATH = 'userMacroPath'
USERPLUGINPATH = 'userPluginPath'
USERPIPESPATH = 'userPipesPath'
USERAUXILIARYFILESPATH = 'auxiliaryFilesPath'

# keep for the minute - so I can search for it again
# USEREXPORTPATH = 'userExportPath'


ACCEPTMODEDICT = {
    'open'  : QtWidgets.QFileDialog.AcceptOpen,  # 0
    'load'  : QtWidgets.QFileDialog.AcceptOpen,  # 0
    'save'  : QtWidgets.QFileDialog.AcceptSave,  # 1
    'import': QtWidgets.QFileDialog.AcceptOpen,  # 0
    'export': QtWidgets.QFileDialog.AcceptSave,  # 1
    'select': QtWidgets.QFileDialog.AcceptOpen,  # 0
    'run'   : QtWidgets.QFileDialog.AcceptOpen,  # 0
    }

FILEMODESDICT = {
    'anyFile'      : QtWidgets.QFileDialog.AnyFile,  # 0
    'existingFile' : QtWidgets.QFileDialog.ExistingFile,  # 1
    'directory'    : QtWidgets.QFileDialog.Directory,  # 2
    'directoryOnly': QtWidgets.QFileDialog.Directory,  # 2
    'existingFiles': QtWidgets.QFileDialog.ExistingFiles,  # 3
    }

STATICFUNCTIONDICT = {
    (0, 0)                                                                 : 'getOpenFileName',
    (0, 1)                                                                 : 'getOpenFileName',
    (0, 2)                                                                 : 'getExistingDirectory',
    (0, 3)                                                                 : 'getOpenFileNames',
    (1, 0)                                                                 : 'getSaveFileName',
    (1, 1)                                                                 : 'getSaveFileName',
    (1, 2)                                                                 : 'getSaveFileName',
    (1, 3)                                                                 : 'getSaveFileName',
    (QtWidgets.QFileDialog.AcceptOpen, QtWidgets.QFileDialog.AnyFile)      : 'getOpenFileName',
    (QtWidgets.QFileDialog.AcceptOpen, QtWidgets.QFileDialog.ExistingFile) : 'getOpenFileName',
    (QtWidgets.QFileDialog.AcceptOpen, QtWidgets.QFileDialog.Directory)    : 'getExistingDirectory',
    (QtWidgets.QFileDialog.AcceptOpen, QtWidgets.QFileDialog.ExistingFiles): 'getOpenFileNames',
    (QtWidgets.QFileDialog.AcceptSave, QtWidgets.QFileDialog.AnyFile)      : 'getSaveFileName',
    (QtWidgets.QFileDialog.AcceptSave, QtWidgets.QFileDialog.ExistingFile) : 'getSaveFileName',
    (QtWidgets.QFileDialog.AcceptSave, QtWidgets.QFileDialog.Directory)    : 'getSaveFileName',
    (QtWidgets.QFileDialog.AcceptSave, QtWidgets.QFileDialog.ExistingFiles): 'getSaveFileName',
    }


class FileDialogABC(QtWidgets.QFileDialog):
    """
    Class to implement open/save dialogs
    """
    _initialPaths = {}
    _fileMode = 'anyFile'
    _text = None
    _updatePathOnReject = True
    _multiSelect = False
    restrictDirToFilter = False,

    # path attribute to read from preferences.general dict in __new__
    _initialPath = USERWORKINGPATH

    def __init__(self, parent=None,
                 acceptMode='open',
                 selectFile=None, fileFilter=None, directory=None,
                 useNative=None,
                 _useDirectoryOnly=False,
                 confirmOverwrite=True,
                 **kwds):
        """
        Initialise the dialog widget

        :param parent:
        :param acceptMode: 'open' or 'save'
        :param selectFile: default filename to select - without path
        :param fileFilter: file filter, e.g. '*.zip'
        :param directory: default folder to select
        :param useNative: True/False - use native dialog
        :param confirmOverwrite: True/False - request overwrite if file exists
        :param kwds:
        """

        if _useDirectoryOnly:
            # allow the setting of the directory from the preferences popup
            self._fileMode = 'directoryOnly'
            self._text = ' '.join([self._text, 'Path'])

        # check that the subclass attributes has been defined
        if self._fileMode is None and not self._text:
            raise RuntimeError(f'{self.__class__.__name__} not defined correctly')

        _fm = FILEMODESDICT.get(self._fileMode)
        if _fm is None:
            raise RuntimeError(f'{self.__class__.__name__}: _fileMode \'{self._fileMode}\' not defined')

        _am = ACCEPTMODEDICT.get(acceptMode)
        if _am is None:
            raise TypeError(f'{self.__class__.__name__}: acceptMode \'{acceptMode}\' not defined')

        try:
            # read the preferences from the application
            application = getApplication()
            self._preferences = application.preferences
            _general = self._preferences.general
        except:
            raise RuntimeError('application is not defined')

        if directory is None:
            _path = aPath(_general.get(self._initialPath))
            if not _path:
                raise RuntimeError(f'preferences.general.{self._initialPath} not defined correctly')

            # set the current working path if this is the first time the dialog has been opened
            if self._clsID not in self._initialPaths:
                self._initialPaths[self._clsID] = _path
            directory = self._initialPaths[self._clsID]
            self._setDirectory = False
        else:
            directory = directory
            # not sure why I put this flag in
            self._setDirectory = True

        self._directory = directory

        _txt = self._text.format(acceptMode) if '{}' in self._text else self._text
        _txt = _txt[0].capitalize() + _txt[1:]
        super().__init__(parent, caption=_txt, directory=str(directory), **kwds)

        if not confirmOverwrite:
            self.setOption(QtWidgets.QFileDialog.DontConfirmOverwrite)

        try:
            if self._fileMode == 'directoryOnly':
                # fix obsolete DirectoryOnly
                self.setOption(self.ShowDirsOnly, True)
        except:
            pass

        self._kwds = kwds
        self._selectFile = aPath(selectFile).name if selectFile else None

        self.setFileMode(_fm)
        self._customMultiSelectedFiles = []  #used to multiselect directories and files at the same time. Available only on Non Native
        # self._multiSelect = multiSelection

        self._acceptMode = ACCEPTMODEDICT.get(acceptMode)
        self.setAcceptMode(self._acceptMode)

        if fileFilter is not None:
            self.setNameFilter(fileFilter)
        if selectFile is not None:
            # populates fileDialog with the suggested filename
            self.selectFile(self._selectFile)

        if useNative is not None:
            self.useNative = useNative
        else:
            self.useNative = self._preferences.general.useNative

        # need to do this before setting DontUseNativeDialog (only for non-native?)
        if self.restrictDirToFilter:
            self.filterSelected.connect(self._predir)
            self.directoryEntered.connect(self._dir)
            self._restrictedType = fileFilter

        # self.result is '' (first case) or 0 (second case) if Cancel button selected
        if self.useNative and not sys.platform.lower() == 'linux':

            pass

            # # get the function name from the dict above
            # funcName = self.staticFunctionDict[(acceptMode, fileMode)]
            # self.result = getattr(self, funcName)(caption=text, **kwds)
            # if isinstance(self.result, tuple):
            #     self.result = self.result[0]
        else:
            self.setOption(QtWidgets.QFileDialog.DontUseNativeDialog, not self.useNative)

            # add a multi-selection option - only for non-native dialogs
            for view in self.findChildren((QtWidgets.QListView, QtWidgets.QTreeView)):
                if isinstance(view.model(), QtWidgets.QFileSystemModel):

                    # set the selection mode for the dialog
                    if self._multiSelect:
                        view.setSelectionMode(QtWidgets.QAbstractItemView.ExtendedSelection)
                    else:
                        view.setSelectionMode(QtWidgets.QAbstractItemView.SingleSelection)

            btns = self.findChildren(QtWidgets.QPushButton)
            if btns:
                # search for the open button and connect to the clicked signal
                self.openBtn = [x for x in btns if 'open' in str(x.text()).lower()]
                if self.openBtn:
                    self.openBtn[0].clicked.disconnect()
                    self.openBtn[0].clicked.connect(self._openClicked)

        # NOTE:ED - exec separated from the _init__ to stop threading issues with Windows 10
        #           _show or exec_ must be called after creating a subclassed FileDialogABC object

    @property
    def _clsID(self):
        # returns an id for the current class type for use in storing path
        return self.__class__.__name__

    def getCurrentWorkingPath(self):
        # get the current stored path for this dialog type
        if self._clsID in self._initialPaths:
            return self._initialPaths[self._clsID]

    @property
    def initialPath(self):
        """The initial path that the dialog will be set to on opening.
        Path is stored between instances, and is unique to the subclassed type.
        """
        if self._clsID in self._initialPaths:
            return self._initialPaths[self._clsID]

    @initialPath.setter
    def initialPath(self, value):
        if self._clsID in self._initialPaths:
            self._initialPaths[self._clsID] = value

    def _storePaths(self):
        """Store the current path set - possibly for undo/redo cancelled
        """
        self._tempPaths = self._initialPaths.copy()

    def _restorePaths(self):
        """Restore the current path set - possibly for undo/redo cancelled
        """
        if getattr(self, '_tempPaths', None):
            # keeps the original pointer
            self._initialPaths.clear()
            self._initialPaths.update(self._tempPaths)

    def _show(self):
        """Separated from the _init__ to stop threading issues with Windows 10.
        Must be called after creating a subclassed FileDialogABC object.
        """
        if self.useNative and not sys.platform.lower() == 'linux':
            _fm = FILEMODESDICT.get(self._fileMode)
            funcName = STATICFUNCTIONDICT[(self._acceptMode, _fm)]

            self.result = getattr(self, funcName)(caption=self._text, directory=str(self._directory), **self._kwds)
            if isinstance(self.result, tuple):
                self.result = self.result[0]
        else:
            self.setOption(QtWidgets.QFileDialog.DontUseNativeDialog)
            self.result = self.exec_()

        if self.selectedFiles():
            # empty assumes that the dialog has been rejected
            self._updateCurrentPath()

    def _updateCurrentPath(self):
        """Update the current path
        """
        # accept the dialog and set the current selected folder for next time if directory not originally set
        if self._fileMode == 'directoryOnly':
            absPath = aPath(self.selectedFile())
        else:
            absPath = aPath(self.directory().absolutePath())
        self._initialPaths[self._clsID] = absPath

    def accept(self):
        """Update the current path and exit the dialog.
        """
        self._updateCurrentPath()
        super().accept()

    def reject(self):
        """Update the current path (if required) and exit the dialog.
        """
        self.selectedFiles = lambda: None  # needs to clear the selection when closing
        if self._updatePathOnReject:
            self._updateCurrentPath()
        super().reject()

    def _predir(self, file: str):
        if file.endswith(str(self._restrictedType)):
            self.fileSelected = None

    def _dir(self, directory: str):
        if directory.endswith(str(self._restrictedType)):
            return False

        return True

    def _openClicked(self):
        """Custom action to multiselect files and dir at the same time or just Dirs or just Files. Needed to open a top dir
        containing the spectra. Eg 10 Brukers at once.
        """
        self.tree = self.findChild(QtWidgets.QTreeView)
        if self.tree:
            inds = self.tree.selectionModel().selectedIndexes()
            files = []
            for i in inds:
                if i.column() == 0:
                    files.append(os.path.join(str(self.directory().absolutePath()), str(i.data())))
            self._customMultiSelectedFiles = files

            # NOTE:ED - does this need to hide here?
            self.hide()

    # overrides Qt function, which does not pay any attention to whether Cancel button selected
    def selectedFiles(self):
        """Return the list of selected files
        """
        if self.useNative:
            # get the selected files from the native dialog
            if self.result:
                return makeIterableList(self.result)
            else:
                return []
        else:
            # use our ccpn dialog
            files = super().selectedFiles()
            if files is None:
                files = []
            return files

    def selectedFile(self):
        """Return the first selected file.
        """
        # Qt does not have this but useful if you know you only want one file
        files = self.selectedFiles()
        if files and len(files) > 0:
            return files[0]
        else:
            return None


# Define the subclasses for each dialog

class ProjectFileDialog(FileDialogABC):
    _fileMode = 'directory'
    _text = '{} Project'

    def _updateCurrentPath(self):
        """Update the current path for here and the ProjectSaveFileDialog
        """
        # accept the dialog and set the current selected folder for next time if directory not originally set
        super()._updateCurrentPath()

        # copy the value to the ProjectSaveFileDialog
        absPath = aPath(self.directory().absolutePath())
        self._initialPaths[ProjectSaveFileDialog()._clsID] = absPath

class ProjectSaveFileDialog(FileDialogABC):
    # _fileMode = 'directory'
    _text = '{} Project'

    def _updateCurrentPath(self):
        """Update the current path for here and the ProjectFileDialog
        """
        # accept the dialog and set the current selected folder for next time if directory not originally set
        super()._updateCurrentPath()

        # copy the value to the ProjectFileDialog
        absPath = aPath(self.directory().absolutePath())
        self._initialPaths[ProjectFileDialog()._clsID] = absPath


class DataFileDialog(FileDialogABC):
    _text = '{} Data'


class LayoutsFileDialog(FileDialogABC):
    _initialPath = USERLAYOUTSPATH
    _text = '{} Layout'


class MacrosFileDialog(FileDialogABC):
    _initialPath = USERMACROPATH
    _text = '{} Macro'


class NefFileDialog(FileDialogABC):
    _text = '{} Nef File'


class ArchivesFileDialog(FileDialogABC):
    _text = '{} Archive'


class PluginsFileDialog(FileDialogABC):
    _initialPath = USERPLUGINPATH
    _text = '{} Plugin'


class PreferencesFileDialog(FileDialogABC):
    _text = '{} Preferences'


class SpectrumFileDialog(FileDialogABC):
    _initialPath = USERDATAPATH
    _text = '{} Spectra'
    _fileMode = 'existingFiles'
    _multiSelect = True


class TablesFileDialog(FileDialogABC):
    _text = '{} Table'


class BackupsFileDialog(FileDialogABC):
    _text = '{} Backup'


class AuxiliaryFileDialog(FileDialogABC):
    _initialPath = USERAUXILIARYFILESPATH
    _text = '{} Auxiliary File'


class PipelineFileDialog(FileDialogABC):
    _initialPath = USERPIPESPATH
    _text = '{} Pipeline'


class NMRStarFileDialog(FileDialogABC):
    _text = '{} NMRStar File'


class OtherFileDialog(FileDialogABC):
    _text = '{} File'


class PDFFileDialog(FileDialogABC):
    _text = '{} PDF Document'


class ExportFileDialog(FileDialogABC):
    _text = '{} as'


class ExcelFileDialog(FileDialogABC):
    _text = '{} Excel File'

class ChemCompFileDialog(FileDialogABC):
    _text = '{} Xml File'

class ExecutablesFileDialog(FileDialogABC):
    _text = '{} Executable'


class AdminFileDialog(FileDialogABC):
    _text = '{} Files'
    _fileMode = 'existingFiles'
    _multiSelect = True


class LineButtonFileDialog(FileDialogABC):
    """Special class for a lineEdit button in pipelines
    """

    def __init__(self, parent=None,
                 fileMode=QtWidgets.QFileDialog.AnyFile,
                 text=None,
                 directory=None,
                 fileFilter=None,
                 **kwds):
        self._fileMode = fileMode
        self._text = text
        super().__init__(parent, fileFilter=fileFilter, directory=directory, **kwds)


from ccpn.ui.gui.widgets.LineEdit import LineEdit
from ccpn.ui.gui.widgets.Icon import Icon
from ccpn.ui.gui.widgets.Button import Button
from ccpn.ui.gui.widgets.Widget import Widget
from os.path import expanduser


class LineEditButtonDialog(Widget):
    def __init__(self, parent, textDialog=None, textLineEdit=None, fileMode=None, fileFilter=None, directory=None, **kwds):

        super().__init__(parent, setLayout=True, **kwds)
        self.openPathIcon = Icon('icons/directory')

        if textDialog is None:
            self.textDialog = ''
        else:
            self.textDialog = textDialog

        if textLineEdit is None:
            self.textLineEdit = expanduser("~")
        else:
            self.textLineEdit = textLineEdit

        if fileMode is None:
            self.fileMode = QtWidgets.QFileDialog.AnyFile
        else:
            self.fileMode = fileMode

        self.fileFilter = fileFilter
        self.directory = directory

        tipText = 'Click the icon to select'
        self.lineEdit = LineEdit(self, text=self.textLineEdit, textAlignment='l', hAlign='l', minimumWidth=100,
                                 tipText=tipText, grid=(0, 0))
        self.lineEdit.setEnabled(True)
        self.lineEdit.setSizePolicy(QtWidgets.QSizePolicy.MinimumExpanding,
                                    QtWidgets.QSizePolicy.Minimum)
        button = Button(self, text='', icon=self.openPathIcon, callback=self._openFileDialog, grid=(0, 1), hAlign='c')
        button.setStyleSheet("border: 0px solid transparent")

    def _openFileDialog(self):
        self.fileDialog = LineButtonFileDialog(self, fileMode=self.fileMode, text=self.textDialog,
                                               directory=self.directory, fileFilter=self.fileFilter)
        self.fileDialog._show()
        selectedFile = self.fileDialog.selectedFile()
        if selectedFile:
            self.lineEdit.setText(str(selectedFile))
            return True
        else:
            return False

    def get(self):
        return self.lineEdit.text()

    def setText(self, text):
        self.lineEdit.setText(str(text))


if __name__ == '__main__':
    from ccpn.ui.gui.widgets.Application import TestApplication
    from ccpn.ui.gui.popups.Dialog import CcpnDialog


    app = TestApplication()
    popup = CcpnDialog(windowTitle='Test LineEditButtonDialog')
    slider = OtherFileDialog(parent=popup)
    print(slider.selectedFile())

    popup.show()
    popup.raise_()
    app.start()<|MERGE_RESOLUTION|>--- conflicted
+++ resolved
@@ -13,13 +13,8 @@
 #=========================================================================================
 # Last code modification
 #=========================================================================================
-<<<<<<< HEAD
 __modifiedBy__ = "$modifiedBy: Ed Brooksbank $"
-__dateModified__ = "$dateModified: 2021-03-12 18:01:39 +0000 (Fri, March 12, 2021) $"
-=======
-__modifiedBy__ = "$modifiedBy: Luca Mureddu $"
-__dateModified__ = "$dateModified: 2021-03-13 15:32:10 +0000 (Sat, March 13, 2021) $"
->>>>>>> aefb7ad8
+__dateModified__ = "$dateModified: 2021-03-18 13:29:09 +0000 (Thu, March 18, 2021) $"
 __version__ = "$Revision: 3.0.3 $"
 #=========================================================================================
 # Created
@@ -483,8 +478,10 @@
 class ExcelFileDialog(FileDialogABC):
     _text = '{} Excel File'
 
+
 class ChemCompFileDialog(FileDialogABC):
     _text = '{} Xml File'
+
 
 class ExecutablesFileDialog(FileDialogABC):
     _text = '{} Executable'
