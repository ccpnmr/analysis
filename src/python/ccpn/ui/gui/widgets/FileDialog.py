--- conflicted
+++ resolved
@@ -14,7 +14,7 @@
 # Last code modification
 #=========================================================================================
 __modifiedBy__ = "$modifiedBy: Ed Brooksbank $"
-__dateModified__ = "$dateModified: 2021-01-28 12:58:51 +0000 (Thu, January 28, 2021) $"
+__dateModified__ = "$dateModified: 2021-02-04 12:07:37 +0000 (Thu, February 04, 2021) $"
 __version__ = "$Revision: 3.0.3 $"
 #=========================================================================================
 # Created
@@ -27,13 +27,8 @@
 
 import sys
 import os
-<<<<<<< HEAD
-from PyQt5 import QtWidgets, QtCore
-from ccpn.util.Path import aPath, Path
-=======
 from PyQt5 import QtWidgets
 from ccpn.util.Path import aPath
->>>>>>> d19a55cb
 from ccpn.util.Common import makeIterableList
 from ccpn.util.AttrDict import AttrDict
 from ccpn.util.Logging import getLogger
@@ -171,32 +166,6 @@
             directory = directory
             # not sure why I put this flag in
             self._setDirectory = True
-<<<<<<< HEAD
-        self._pathID = pathID
-        self._updatePathOnReject = updatePathOnReject
-
-        QtWidgets.QFileDialog.__init__(self, parent, caption=text, directory=str(dir), **kwds)
-
-        self.staticFunctionDict = {
-            (0, 0)                               : 'getOpenFileName',
-            (0, 1)                               : 'getOpenFileName',
-            (0, 2)                               : 'getExistingDirectory',
-            (0, 3)                               : 'getOpenFileNames',
-            (1, 0)                               : 'getSaveFileName',
-            (1, 1)                               : 'getSaveFileName',
-            (1, 2)                               : 'getSaveFileName',
-            (1, 3)                               : 'getSaveFileName',
-            (self.AcceptOpen, self.AnyFile)      : 'getOpenFileName',
-            (self.AcceptOpen, self.ExistingFile) : 'getOpenFileName',
-            (self.AcceptOpen, self.Directory)    : 'getExistingDirectory',
-            (self.AcceptOpen, self.ExistingFiles): 'getOpenFileNames',
-            (self.AcceptSave, self.AnyFile)      : 'getSaveFileName',
-            (self.AcceptSave, self.ExistingFile) : 'getSaveFileName',
-            (self.AcceptSave, self.Directory)    : 'getSaveFileName',
-            (self.AcceptSave, self.ExistingFiles): 'getSaveFileName',
-            }
-=======
->>>>>>> d19a55cb
 
         _txt = self._text.format(acceptMode) if '{}' in self._text else self._text
         _txt = _txt[0].capitalize() + _txt[1:]
@@ -377,11 +346,7 @@
 
     # overrides Qt function, which does not pay any attention to whether Cancel button selected
     def selectedFiles(self):
-<<<<<<< HEAD
         """Return the list of selected files
-=======
-        """Get the list of selected files.
->>>>>>> d19a55cb
         """
         if self.useNative:
             # get the selected files from the native dialog
@@ -391,17 +356,13 @@
                 return []
         else:
             # use our ccpn dialog
-<<<<<<< HEAD
-            files = super(FileDialog, self).selectedFiles()
+            files = super().selectedFiles()
             if files is None:
                 files = []
-=======
-            files = super().selectedFiles()
->>>>>>> d19a55cb
             return files
 
     def selectedFile(self):
-        """Get the first selected file.
+        """Return the first selected file.
         """
         # Qt does not have this but useful if you know you only want one file
         files = self.selectedFiles()
