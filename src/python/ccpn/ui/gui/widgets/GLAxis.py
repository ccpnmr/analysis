"""
Module Documentation here
"""
#=========================================================================================
# Licence, Reference and Credits
#=========================================================================================
__copyright__ = "Copyright (C) CCPN project (https://www.ccpn.ac.uk) 2014 - 2023"
__credits__ = ("Ed Brooksbank, Joanna Fox, Victoria A Higman, Luca Mureddu, Eliza Płoskoń",
               "Timothy J Ragan, Brian O Smith, Gary S Thompson & Geerten W Vuister")
__licence__ = ("CCPN licence. See https://ccpn.ac.uk/software/licensing/")
__reference__ = ("Skinner, S.P., Fogh, R.H., Boucher, W., Ragan, T.J., Mureddu, L.G., & Vuister, G.W.",
                 "CcpNmr AnalysisAssign: a flexible platform for integrated NMR analysis",
                 "J.Biomol.Nmr (2016), 66, 111-124, https://doi.org/10.1007/s10858-016-0060-y")
#=========================================================================================
# Last code modification
#=========================================================================================
__modifiedBy__ = "$modifiedBy: Ed Brooksbank $"
<<<<<<< HEAD
__dateModified__ = "$dateModified: 2023-06-01 19:39:58 +0100 (Thu, June 01, 2023) $"
=======
__dateModified__ = "$dateModified: 2023-06-07 13:57:27 +0100 (Wed, June 07, 2023) $"
>>>>>>> 72788c5d
__version__ = "$Revision: 3.1.1 $"
#=========================================================================================
# Created
#=========================================================================================
__author__ = "$Author: Ed Brooksbank $"
__date__ = "$Date: 2021-03-26 15:58:06 +0000 (Fri, March 26, 2021) $"
#=========================================================================================
# Start of code
#=========================================================================================

import math
import time
from contextlib import contextmanager
from typing import Tuple

import numpy as np
from OpenGL import GL
from PyQt5 import QtWidgets, QtGui, QtCore
from PyQt5.QtCore import pyqtSlot, Qt

from ccpn.core.lib.AxisCodeLib import getAxisCodeMatchIndices
from ccpn.util.Constants import AXIS_MATCHATOMTYPE, AXIS_FULLATOMNAME, MOUSEDICTSTRIP
from ccpn.util.Logging import getLogger
from ccpn.ui.gui.guiSettings import getColours, CCPNGLWIDGET_HEXBACKGROUND, CCPNGLWIDGET_BACKGROUND, \
    CCPNGLWIDGET_FOREGROUND, CCPNGLWIDGET_PICKCOLOUR, CCPNGLWIDGET_GRID, CCPNGLWIDGET_HIGHLIGHT, \
    CCPNGLWIDGET_LABELLING, CCPNGLWIDGET_PHASETRACE, CCPNGLWIDGET_ZOOMAREA, CCPNGLWIDGET_PICKAREA, \
    CCPNGLWIDGET_SELECTAREA, CCPNGLWIDGET_ZOOMLINE, CCPNGLWIDGET_MOUSEMOVELINE, CCPNGLWIDGET_HARDSHADE
from ccpn.ui.gui.lib.GuiStrip import STRIP_MINIMUMHEIGHT, STRIP_MINIMUMWIDTH, AxisMenu
from ccpn.ui.gui.lib.OpenGL import CcpnOpenGLDefs as GLDefs
from ccpn.ui.gui.lib.OpenGL.CcpnOpenGL import ZOOMHISTORYSTORE, CURSOR_SOURCE_NONE, CURSOR_SOURCE_OTHER, ZOOMTIMERDELAY, CURSOR_SOURCE_SELF
from ccpn.ui.gui.lib.OpenGL.CcpnOpenGLArrays import GLRENDERMODE_REBUILD, GLRENDERMODE_DRAW, GLVertexArray
from ccpn.ui.gui.lib.OpenGL.CcpnOpenGLDefs import YAXISUNITS1D, PaintModes
from ccpn.ui.gui.lib.OpenGL.CcpnOpenGLFonts import GLString
from ccpn.ui.gui.lib.OpenGL.CcpnOpenGLGlobal import GLGlobalData
from ccpn.ui.gui.lib.OpenGL.CcpnOpenGLNotifier import GLNotifier
from ccpn.ui.gui.lib.OpenGL.CcpnOpenGLViewports import GLViewports
from ccpn.ui.gui.lib.mouseEvents import rightMouse


class Gui1dWidgetAxis(QtWidgets.QOpenGLWidget):
    is1D = True
    AXIS_MARGINRIGHT = 80
    AXIS_MARGINBOTTOM = 25
    AXIS_LINE = 7
    AXIS_OFFSET = 3
    AXIS_INSIDE = False
    YAXISUSEEFORMAT = True
    INVERTXAXIS = True
    INVERTYAXIS = True
    AXISLOCKEDBUTTON = False
    AXISLOCKEDBUTTONALLSTRIPS = False
    SPECTRUMXZOOM = 5.0e1
    SPECTRUMYZOOM = 5.0e1
    SHOWSPECTRUMONPHASING = False
    XAXES = GLDefs.XAXISUNITS
    YAXES = YAXISUNITS1D
    AXIS_MOUSEYOFFSET = AXIS_MARGINBOTTOM + (0 if AXIS_INSIDE else AXIS_LINE)

    def __init__(self, parent, spectrumDisplay=None, mainWindow=None, antiAlias=4, drawRightAxis=False, drawBottomAxis=False,
                 fullHeightRightAxis=False, fullWidthBottomAxis=False):

        # add a flag so that scaling cannot be done until the gl attributes are initialised
        self.glReady = False

        super().__init__(parent)

        # GST add antiAliasing, no perceptible speed impact on my Mac (intel iris graphics!)
        # samples = 4 is good enough but 8 also works well in terms of speed...
        try:
            self.setUpdateBehavior(QtWidgets.QOpenGLWidget.PartialUpdate)
            fmt = QtGui.QSurfaceFormat()
            fmt.setSamples(antiAlias)
            self.setFormat(fmt)

            samples = self.format().samples()  # GST a use for the walrus
            if samples != antiAlias:
                getLogger().warning(f'hardware changed anti-alias level, expected {samples} got {antiAlias}...')
        except Exception as es:
            getLogger().warning(f'error during anti-aliasing setup {str(es)}, anti-aliasing disabled...')

        # flag to display paintGL but keep an empty screen
        self._blankDisplay = False
        self.setAutoFillBackground(False)

        if not spectrumDisplay:  # don't initialise if nothing there
            return

        self.spectrumDisplay = spectrumDisplay

        self.mainWindow = mainWindow
        if mainWindow:
            self.application = mainWindow.application
            self.project = mainWindow.application.project
            self.current = mainWindow.application.current
        else:
            self.application = None
            self.project = None
            self.current = None

        self._preferences = self.application.preferences.general
        self.globalGL = None

        self.setMouseTracking(True)  # generate mouse events when button not pressed

        # always respond to mouse events
        self.setFocusPolicy(QtCore.Qt.StrongFocus)

        self._drawRightAxis = drawRightAxis
        self._drawBottomAxis = drawBottomAxis
        self._fullHeightRightAxis = fullHeightRightAxis
        self._fullWidthBottomAxis = fullWidthBottomAxis

        # initialise all attributes
        self._initialiseAll()

        # set a minimum size so that the strips resize nicely
        self.setMinimumSize(self.AXIS_MARGINRIGHT + 10, self.AXIS_MARGINBOTTOM + 10)
        # if drawRightAxis:
        #     self.setMinimumSize(self.AXIS_MARGINRIGHT + 10, STRIP_MINIMUMHEIGHT)
        # else:
        #     self.setMinimumSize(STRIP_MINIMUMWIDTH, self.AXIS_MARGINBOTTOM + 10)

        # initialise the pyqtsignal notifier
        self.GLSignals = GLNotifier(parent=self, strip=None)

        # # set the pyqtsignal responders
        # self.GLSignals.glXAxisChanged.connect(self._glXAxisChanged)
        # self.GLSignals.glYAxisChanged.connect(self._glYAxisChanged)
        # self.GLSignals.glAllAxesChanged.connect(self._glAllAxesChanged)
        # self.GLSignals.glMouseMoved.connect(self._glMouseMoved)
        # self.GLSignals.glEvent.connect(self._glEvent)
        self.GLSignals.glAxisLockChanged.connect(self._glAxisLockChanged)
        # self.GLSignals.glAxisUnitsChanged.connect(self._glAxisUnitsChanged)

        self.lastPixelRatio = None
        # self.setFixedWidth(self.AXIS_MARGINRIGHT+self.AXIS_LINE)

    @property
    def tilePosition(self) -> Tuple[int, int]:
        """Returns a tuple of the tile coordinates (from top-left)
        tilePosition = (x, y)
        """
        if self.spectrumDisplay.stripArrangement == 'Y':
            return self._tilePosition
        else:
            # return the flipped position
            return (self._tilePosition[1], self._tilePosition[0])

    @tilePosition.setter
    def tilePosition(self, value):
        """Setter for tilePosition
        tilePosition must be a tuple of int (x, y)
        """
        if not isinstance(value, tuple):
            raise ValueError('Expected a tuple for tilePosition')
        if len(value) != 2:
            raise ValueError('Tuple must be (x, y)')
        if any(type(vv) != int for vv in value):
            raise ValueError('Tuple must be of type int')

        self._tilePosition = value

    def setAxisType(self, dimension):
        """Set the current axis type for the axis widget
        0 = X Axis type, 1 = Y Axis type
        Only the required axis is drawn and the widget dimensions are fixed in the other axis
        """
        _axisList = (GLDefs.BOTTOMAXIS, GLDefs.RIGHTAXIS)

        if type(dimension) != int:
            raise TypeError('dimension must be an int')
        if not (0 <= dimension < 2):
            raise TypeError('dimension is out of range')

        self._axisType = _axisList[dimension]
        if dimension == 1:
            self.setFixedWidth(self.AXIS_MARGINRIGHT + (0 if self.AXIS_INSIDE else self.AXIS_LINE))
            self.setMinimumHeight(STRIP_MINIMUMHEIGHT)
        else:
            self.setFixedHeight(self.AXIS_MARGINBOTTOM + (0 if self.AXIS_INSIDE else self.AXIS_LINE))
            self.setMinimumWidth(STRIP_MINIMUMWIDTH)

    def getSmallFont(self, transparent=False):
        # GST tried this, it wrong sometimes, also sometimes it's a float?
        scale = self.viewports.devicePixelRatio
        size = self.globalGL.glSmallFontSize

        _font = list(self.globalGL.fonts.values())[0].closestFont(size * scale)

        if not (0.9999 < scale < 1.0001):
            _font.charHeight = _font.height / scale
            _font.charWidth = _font.width / scale

        return _font

    def getAxisFont(self, transparent=False):
        """Get the font for the axes
        """
        scale = self.viewports.devicePixelRatio
        size = self.globalGL.glAxisFontSize

        # get the correct font depending on the scaling and set the scaled height/width
        _font = list(self.globalGL.fonts.values())[0].closestFont(size * scale)

        if not (0.9999 < scale < 1.0001):
            _font.charHeight = _font.height / scale
            _font.charWidth = _font.width / scale

        return _font


    def paintGL(self):
        """Handle the GL painting
        """
        if self._blankDisplay:
            return

        if self.spectrumDisplay.isDeleted:
            return

        # NOTE:ED - testing, remove later
        self._paintMode = PaintModes.PAINT_ALL

        if self._paintMode == PaintModes.PAINT_NONE:

            # do nothing
            pass

        elif (self._paintMode == PaintModes.PAINT_ALL) or self._leavingWidget:

            # check whether the visible spectra list needs updating
            if self._visibleSpectrumViewsChange:
                self._visibleSpectrumViewsChange = False
                self._updateVisibleSpectrumViews()

            # if there are no spectra then skip the paintGL event
            if not self._ordering:
                return

            with self.glBlocking():
                # simple profile of building all
                self._buildGL()
                self._paintGL()

            # make all following paint events into mouse only
            # so only paints a single frame from an update event
            self._paintMode = PaintModes.PAINT_MOUSEONLY
            self._paintLastFrame = True
            self._leavingWidget = False

        elif self._paintMode == PaintModes.PAINT_MOUSEONLY:
            self._paintLastFrame = False
            self._leavingWidget = False

            # only need to paint the mouse cursor
            self._paintGLMouseOnly()

    @contextmanager
    def glBlocking(self):
        try:
            # stop notifiers and logging interfering with paint event
            self.project.blankNotification()
            self.application._increaseNotificationBlocking()

            yield

        finally:
            # re-enable notifiers
            self.application._decreaseNotificationBlocking()
            self.project.unblankNotification()

    @staticmethod
    def _round_sig(x, sig=6, small_value=1.0e-9):
        try:
            return 0 if x == 0 else round(x, sig - int(math.floor(math.log10(max(abs(x), abs(small_value))))) - 1)
        except ValueError as es:
            return 0

    @staticmethod
    def between(val, l, r):
        return (l - val) * (r - val) <= 0

    @staticmethod
    def _floatFormat(f=0.0, prec=3):
        """return a float string, remove trailing zeros after decimal
        """
        return (('%.' + str(prec) + 'f') % f).rstrip('0').rstrip('.')

    def _intFormat(self, ii=0, prec=0):
        """return an integer string
        """
        return self._floatFormat(ii, 1)

    @staticmethod
    def _eFormat(f=0.0, prec=4):
        """return an exponential with trailing zeroes removed
        """
        s = '%.*e' % (prec, f)
        if 'e' not in s:
            return ''
        mantissa, exp = s.split('e')
        mantissa = mantissa.rstrip('0')
        if mantissa.endswith('.'):
            mantissa += '0'
        if exp := exp.lstrip('0+'):
            return '%se%d' % (mantissa, int(exp)) if exp.startswith('-') else '%se+%d' % (mantissa, int(exp))
        else:
            return f'{mantissa}'

    def _buildAxes(self, gridGLList, axisList=None, scaleGrid=None, r=0.0, g=0.0, b=0.0, transparency=256.0,
                   _includeDiagonal=False, _diagonalList=None, _includeAxis=True):
        """Build the grid
        """

        def getDigit(ll, order):
            ss = '{0:.1f}'.format(ll[3] / order)
            valLen = len(ss)
            return ss[valLen - 3]

        def getDigitLen(ll, order):
            ss = '{0:.1f}'.format(ll[3] / order)
            return len(ss)

        def check(ll):
            # check if a number ends in an even digit
            val = '%.0f' % (ll[3] / ll[4])
            valLen = len(val)
            if val[valLen - 1] in '02468':
                return True

        def valueToRatio(val, x0, x1):
            return (val - x0) / (x1 - x0)

        labelling = {'0': {}, '1': {}}
        axesChanged = False
        _minPow = None
        _minOrder = None
        _minSet = False
        _labelRestrictList = ('0123456789', '0258', '05', '0')

        # check if the width is too small to draw too many grid levels
        boundX = (self.w - self.AXIS_MARGINRIGHT) if self._drawRightAxis else self.w
        boundY = (self.h - self.AXIS_MOUSEYOFFSET) if self._drawBottomAxis else self.h
        scaleBounds = (boundX, boundY)

        if gridGLList.renderMode == GLRENDERMODE_REBUILD:

            # get the list of visible spectrumViews, or the first in the list
            visibleSpectrumViews = [specView for specView in self._ordering if not specView.isDeleted and specView.isDisplayed]
            thisSpecView = visibleSpectrumViews[0] if visibleSpectrumViews else self._ordering[0] if self._ordering and not self._ordering[
                0].isDeleted else None

            if thisSpecView:
                thisSpec = thisSpecView.spectrum

                # generate different axes depending on units - X Axis
                if self.XAXES[self._xUnits] == GLDefs.AXISUNITSPPM:
                    axisLimitL = self.axisL
                    axisLimitR = self.axisR
                    self.XMode = self._floatFormat

                elif self.XAXES[self._xUnits] == GLDefs.AXISUNITSHZ:
                    if self._ordering:

                        if self.is1D:
                            axisLimitL = self.axisL * thisSpec.spectrometerFrequencies[0]
                            axisLimitR = self.axisR * thisSpec.spectrometerFrequencies[0]

                        else:
                            # get the axis ordering from the spectrumDisplay and map to the strip
                            indices = self._spectrumSettings[thisSpecView][GLDefs.SPECTRUM_POINTINDEX]
                            axisLimitL = self.axisL * thisSpec.spectrometerFrequencies[indices[0]]
                            axisLimitR = self.axisR * thisSpec.spectrometerFrequencies[indices[0]]

                    else:
                        # error trap all spectra deleted
                        axisLimitL = self.axisL
                        axisLimitR = self.axisR
                    self.XMode = self._floatFormat

                else:
                    if self._ordering:

                        if self.is1D:
                            axisLimitL = thisSpec.spectrumReferences[0].valueToPoint(self.axisL)
                            axisLimitR = thisSpec.spectrumReferences[0].valueToPoint(self.axisR)

                        else:
                            # get the axis ordering from the spectrumDisplay and map to the strip
                            indices = self._spectrumSettings[thisSpecView][GLDefs.SPECTRUM_POINTINDEX]

                            # map to a point
                            axisLimitL = thisSpec.spectrumReferences[indices[0]].valueToPoint(self.axisL)
                            axisLimitR = thisSpec.spectrumReferences[indices[0]].valueToPoint(self.axisR)

                    else:
                        # error trap all spectra deleted
                        axisLimitL = self.axisL
                        axisLimitR = self.axisR
                    self.XMode = self._intFormat

                # generate different axes depending on units - Y Axis, always use first option for 1d
                if self.is1D:
                    axisLimitT = self.axisT
                    axisLimitB = self.axisB
                    self.YMode = self._eFormat  # '%.6g'

                elif self.YAXES[self._yUnits] == GLDefs.AXISUNITSPPM:
                    axisLimitT = self.axisT
                    axisLimitB = self.axisB
                    self.YMode = self._floatFormat  # '%.3f'

                elif self.YAXES[self._yUnits] == GLDefs.AXISUNITSHZ:
                    if self._ordering:

                        # get the axis ordering from the spectrumDisplay and map to the strip
                        indices = self._spectrumSettings[thisSpecView][GLDefs.SPECTRUM_POINTINDEX]
                        axisLimitT = self.axisT * thisSpec.spectrometerFrequencies[indices[1]]
                        axisLimitB = self.axisB * thisSpec.spectrometerFrequencies[indices[1]]

                    else:
                        # error trap all spectra deleted
                        axisLimitT = self.axisT
                        axisLimitB = self.axisB
                    self.YMode = self._floatFormat  # '%.3f'

                else:
                    if self._ordering:

                        # get the axis ordering from the spectrumDisplay and map to the strip
                        indices = self._spectrumSettings[thisSpecView][GLDefs.SPECTRUM_POINTINDEX]

                        # map to a point
                        axisLimitT = thisSpec.spectrumReferences[indices[1]].valueToPoint(self.axisT)
                        axisLimitB = thisSpec.spectrumReferences[indices[1]].valueToPoint(self.axisB)

                    else:
                        # error trap all spectra deleted
                        axisLimitT = self.axisT
                        axisLimitB = self.axisB
                    self.YMode = self._intFormat  # '%i'

                # ul = np.array([min(self.axisL, self.axisR), min(self.axisT, self.axisB)])
                # br = np.array([max(self.axisL, self.axisR), max(self.axisT, self.axisB)])

                minX = min(axisLimitL, axisLimitR)
                maxX = max(axisLimitL, axisLimitR)
                minY = min(axisLimitT, axisLimitB)
                maxY = max(axisLimitT, axisLimitB)
                ul = np.array([minX, minY])
                br = np.array([maxX, maxY])

                gridGLList.renderMode = GLRENDERMODE_DRAW
                axesChanged = True

                gridGLList.clearArrays()

                vertexList = ()
                indexList = ()
                colorList = ()

                index = 0
                for scaleOrder, i in enumerate(scaleGrid):  #  [2,1,0]:   ## Draw three different scales of grid
                    dist = br - ul
                    nlTarget = 10. ** i
                    _pow = np.log10(abs(dist / nlTarget)) + 0.5
                    d = 10. ** np.floor(_pow)

                    ul1 = np.floor(ul / d) * d
                    br1 = np.ceil(br / d) * d
                    dist = br1 - ul1
                    nl = (dist / d) + 0.5

                    _minPow = np.floor(_pow) if _minPow is None else np.minimum(_minPow, np.floor(_pow))
                    _minOrder = d if _minOrder is None else np.minimum(_minOrder, d)
                    for ax in axisList:  #   range(0,2):  ## Draw grid for both axes

                        c = 30.0 + (scaleOrder * 20)
                        bx = (ax + 1) % 2

                        for x in range(0, int(nl[ax])):
                            p1 = np.array([0., 0.])
                            p2 = np.array([0., 0.])
                            p1[ax] = ul1[ax] + x * d[ax]
                            p2[ax] = p1[ax]
                            p1[bx] = ul[bx]
                            p2[bx] = br[bx]
                            if p1[ax] < min(ul[ax], br[ax]) or p1[ax] > max(ul[ax], br[ax]):
                                continue

                            if i == 1:  # should be largest scale grid
                                d[0] = self._round_sig(d[0], sig=4)
                                d[1] = self._round_sig(d[1], sig=4)

                                if ax == 0:
                                    includeGrid = not (self.XMode == self._intFormat and d[0] < 1 and abs(p1[0] - int(p1[0])) > d[0] / 2.0)
                                else:
                                    includeGrid = not (self.YMode == self._intFormat and d[1] < 1 and abs(p1[1] - int(p1[1])) > d[1] / 2.0)

                                if includeGrid:
                                    if '%.5f' % p1[0] == '%.5f' % p2[0]:  # check whether a vertical line - x axis
                                        pp = self._round_sig(p1[0], sig=10)

                                        # xLabel = str(int(p1[0])) if d[0] >=1 else self.XMode % p1[0]
                                        labelling[str(ax)][pp] = ((i, ax, valueToRatio(p1[0], axisLimitL, axisLimitR),
                                                                   pp, d[0]))
                                    else:
                                        pp = self._round_sig(p1[1], sig=10)

                                        # num = int(p1[1]) if d[1] >=1 else self.XMode % p1[1]
                                        labelling[str(ax)][pp] = ((i, ax, valueToRatio(p1[1], axisLimitB, axisLimitT),
                                                                   pp, d[1]))

                                    # append the new points to the end of nparray, ignoring narrow grids
                                    if scaleBounds[ax] * (scaleOrder + 1) > 225:
                                        indexList += (index, index + 1)
                                        vertexList += (valueToRatio(p1[0], axisLimitL, axisLimitR),
                                                       valueToRatio(p1[1], axisLimitB, axisLimitT),
                                                       valueToRatio(p2[0], axisLimitL, axisLimitR),
                                                       valueToRatio(p2[1], axisLimitB, axisLimitT))

                                        alpha = min([1.0, c / transparency])
                                        colorList += (r, g, b, alpha, r, g, b, alpha)

                                        gridGLList.numVertices += 2
                                        index += 2

                # add the extra axis lines
                if _includeAxis:
                    for ax in axisList:

                        offset = GLDefs.AXISDRAWOFFSET if self.AXIS_INSIDE else (1 - GLDefs.AXISDRAWOFFSET)
                        if ax == 0:
                            # add the x-axis line
                            indexList += (index, index + 1)
                            vertexList += (0.0, offset, 1.0, offset)
                            colorList += (r, g, b, 1.0, r, g, b, 1.0)
                            gridGLList.numVertices += 2
                            index += 2

                        elif ax == 1:
                            # add the y-axis line
                            indexList += (index, index + 1)
                            vertexList += (1.0 - offset, 0.0, 1.0 - offset, 1.0)
                            colorList += (r, g, b, 1.0, r, g, b, 1.0)
                            gridGLList.numVertices += 2
                            index += 2

                # copy the arrays to the GL-store
                gridGLList.vertices = np.array(vertexList, dtype=np.float32)
                gridGLList.indices = np.array(indexList, dtype=np.uint32)
                gridGLList.colors = np.array(colorList, dtype=np.float32)

                # restrict the labelling to the maximum without overlap based on width
                # should be dependent on font size though
                _maxChars = 1
                for k, val in list(labelling['0'].items()):
                    _maxChars = max(_maxChars, getDigitLen(val, _minOrder[0]))
                _width = self.w / (7.0 * _maxChars)  # num of columns
                restrictList = 0
                ll = len(labelling['0'])
                while ll > _width and restrictList < 3:
                    ll /= 2
                    restrictList += 1
                for k, val in list(labelling['0'].items()):
                    if getDigit(val, _minOrder[0]) not in _labelRestrictList[restrictList]:
                        # remove the item
                        del labelling['0'][k]

                _height = self.h / 15.0  # num of rows
                restrictList = 0
                ll = len(labelling['1'])
                while ll > _height and restrictList < 3:
                    ll /= 2
                    restrictList += 1
                for k, val in list(labelling['1'].items()):
                    if getDigit(val, _minOrder[1]) not in _labelRestrictList[restrictList]:
                        # remove the item
                        del labelling['1'][k]

        return labelling, axesChanged

    def buildGrid(self):
        """Build the grids for the mainGrid and the bottom/right axes
        """
        # build the axes
        if self.highlighted:
            if self._axisType == GLDefs.RIGHTAXIS:
                self.axisLabelling, self.axesChanged = self._buildAxes(self.gridList[1], axisList=[1], scaleGrid=[1, 0],
                                                                       r=self.highlightColour[0],
                                                                       g=self.highlightColour[1],
                                                                       b=self.highlightColour[2], transparency=32.0)
            else:  # self._axisType == GLDefs.BOTTOMAXIS:
                self.axisLabelling, self.axesChanged = self._buildAxes(self.gridList[2], axisList=[0], scaleGrid=[1, 0],
                                                                       r=self.highlightColour[0],
                                                                       g=self.highlightColour[1],
                                                                       b=self.highlightColour[2], transparency=32.0)
        else:
            if self._axisType == GLDefs.RIGHTAXIS:
                self.axisLabelling, self.axesChanged = self._buildAxes(self.gridList[1], axisList=[1], scaleGrid=[1, 0],
                                                                       r=self.foreground[0],
                                                                       g=self.foreground[1],
                                                                       b=self.foreground[2], transparency=32.0)
            else:  # self._axisType == GLDefs.BOTTOMAXIS:
                self.axisLabelling, self.axesChanged = self._buildAxes(self.gridList[2], axisList=[0], scaleGrid=[1, 0],
                                                                       r=self.foreground[0],
                                                                       g=self.foreground[1],
                                                                       b=self.foreground[2], transparency=32.0)

        # buffer the lists to VBOs
        for gr in self.gridList[1:]:
            gr.defineIndexVBO()

    def drawGrid(self):
        # set to the mainView and draw the grid
        # self.buildGrid()

        GL.glEnable(GL.GL_BLEND)
        GL.glLineWidth(GLDefs.GLDEFAULTLINETHICKNESS * self.viewports.devicePixelRatio)

        # draw the axes tick marks (effectively the same grid in smaller viewport)
        if self._axesVisible:
            if self._drawRightAxis and self._axisType == GLDefs.RIGHTAXIS:
                # draw the grid marks for the right axis
                self.viewports.setViewport(self._currentRightAxisView)
                self.gridList[1].drawIndexVBO()

            if self._drawBottomAxis and self._axisType == GLDefs.BOTTOMAXIS:
                # draw the grid marks for the bottom axis
                self.viewports.setViewport(self._currentBottomAxisView)
                self.gridList[2].drawIndexVBO()

    @contextmanager
    def _disableGLAliasing(self):
        """Disable aliasing for the contained routines
        """
        try:
            GL.glDisable(GL.GL_MULTISAMPLE)
            yield
        finally:
            GL.glEnable(GL.GL_MULTISAMPLE)

    @contextmanager
    def _enableGLAliasing(self):
        """Enable aliasing for the contained routines
        """
        try:
            GL.glEnable(GL.GL_MULTISAMPLE)
            yield
        finally:
            GL.glDisable(GL.GL_MULTISAMPLE)

    def _buildSpectrumSetting(self, spectrumView, stackCount=0):
        # if spectrumView.spectrum.headerSize == 0:
        #     return

        self._spectrumSettings[spectrumView] = {}

        self._spectrumValues = spectrumView.getVisibleState()

        # set defaults for undefined spectra
        if not self._spectrumValues[0].pointCount:
            dx = -1.0 if self.INVERTXAXIS else -1.0
            fxMax, fxMin = 1.0, -1.0
            fxFoldMax, fxFoldMin = 1.0, -1.0
            dxAF = fxMax - fxMin
            xScale = dx * dxAF

            dy = -1.0 if self.INVERTYAXIS else -1.0
            fyMax, fyMin = 1.0, -1.0
            fyFoldMax, fyFoldMin = 1.0, -1.0
            dyAF = fyMax - fyMin
            yScale = dy * dyAF
            # xAliasingIndex = (0, 0)
            # yAliasingIndex = (0, 0)
            # xFoldingMode = yFoldingMode = None

            self._minXRange = min(self._minXRange, GLDefs.RANGEMINSCALE * dxAF)
            self._maxXRange = max(self._maxXRange, dxAF)
            self._minYRange = min(self._minYRange, GLDefs.RANGEMINSCALE * dyAF)
            self._maxYRange = max(self._maxYRange, dyAF)

        else:

            # get the bounding box of the spectra
            dx = -1.0 if self.INVERTXAXIS else -1.0  # self.sign(self.axisR - self.axisL)
            fxMax, fxMin = self._spectrumValues[0].maxSpectrumFrequency, self._spectrumValues[0].minSpectrumFrequency
            # xAliasingIndex = self._spectrumValues[0].aliasingIndex
            # xFoldingMode = self._spectrumValues[0].foldingMode
            fxFoldMax, fxFoldMin = self._spectrumValues[0].maxFoldingFrequency, self._spectrumValues[0].minFoldingFrequency

            # check tolerances
            if not self._widthsChangedEnough((fxMax, 0.0), (fxMin, 0.0), tol=1e-10):
                fxMax, fxMin = 1.0, -1.0

            dxAF = fxFoldMax - fxFoldMin  # fxMax - fxMin
            xScale = dx * dxAF / self._spectrumValues[0].pointCount

            dy = -1.0 if self.INVERTYAXIS else -1.0  # dy = self.sign(self.axisT - self.axisB)

            if spectrumView.spectrum.intensities is not None and spectrumView.spectrum.intensities.size != 0:
                fyMax = float(np.max(spectrumView.spectrum.intensities))
                fyMin = float(np.min(spectrumView.spectrum.intensities))
            else:
                fyMax, fyMin = 0.0, 0.0
            # yAliasingIndex = (0, 0)
            # yFoldingMode = None

            # check tolerances
            if not self._widthsChangedEnough((fyMax, 0.0), (fyMin, 0.0), tol=1e-10):
                fyMax, fyMin = 1.0, -1.0

            dyAF = fyMax - fyMin
            yScale = dy * dyAF / 1.0

            # set to 1D limits to twice the width of the spectrum and the intensity limit
            self._minXRange = min(self._minXRange, GLDefs.RANGEMINSCALE * dxAF / max(self._spectrumValues[0].pointCount, self.SPECTRUMXZOOM))
            self._maxXRange = max(self._maxXRange, dxAF)
            # self._minYRange = min(self._minYRange, 3.0 * dyAF / self.SPECTRUMYZOOM)
            self._minYRange = min(self._minYRange, self._intensityLimit)
            self._maxYRange = max(self._maxYRange, dyAF)

            self._spectrumSettings[spectrumView][GLDefs.SPECTRUM_STACKEDMATRIX] = np.zeros((16,), dtype=np.float32)

            # if self._stackingMode:
            stX = stackCount * self._stackingValue[0]
            stY = stackCount * self._stackingValue[1]
            # stackCount += 1
            self._spectrumSettings[spectrumView][GLDefs.SPECTRUM_STACKEDMATRIX][0:16] = [1.0, 0.0, 0.0, 0.0,
                                                                                         0.0, 1.0, 0.0, 0.0,
                                                                                         0.0, 0.0, 1.0, 0.0,
                                                                                         stX, stY, 0.0, 1.0]
            self._spectrumSettings[spectrumView][GLDefs.SPECTRUM_STACKEDMATRIXOFFSET] = np.array((stX, stY), dtype=np.float32)

        self._rangeXDefined = True
        self._rangeYDefined = True

        # create modelview matrix for the spectrum to be drawn
        self._spectrumSettings[spectrumView][GLDefs.SPECTRUM_MATRIX] = np.zeros((16,), dtype=np.float32)

        self._spectrumSettings[spectrumView][GLDefs.SPECTRUM_MATRIX][0:16] = [xScale, 0.0, 0.0, 0.0,
                                                                              0.0, yScale, 0.0, 0.0,
                                                                              0.0, 0.0, 1.0, 0.0,
                                                                              fxMax, fyMax, 0.0, 1.0]
        # setup information for the horizontal/vertical traces
        self._spectrumSettings[spectrumView][GLDefs.SPECTRUM_XLIMITS] = (fxMin, fxMax)
        self._spectrumSettings[spectrumView][GLDefs.SPECTRUM_YLIMITS] = (fyMin, fyMax)
        self._spectrumSettings[spectrumView][GLDefs.SPECTRUM_AF] = (dxAF, dyAF)
        self._spectrumSettings[spectrumView][GLDefs.SPECTRUM_SCALE] = (xScale, yScale)
        # self._spectrumSettings[spectrumView][GLDefs.SPECTRUM_SPINNINGRATE] = spectrumView.spectrum.spinningRate
        # self._spectrumSettings[spectrumView][GLDefs.SPECTRUM_ALIASINGINDEX] = (xAliasingIndex, yAliasingIndex)
        # self._spectrumSettings[spectrumView][GLDefs.SPECTRUM_FOLDINGMODE] = (xFoldingMode, yFoldingMode)
        self._spectrumSettings[spectrumView][GLDefs.SPECTRUM_XFOLDLIMITS] = (fxFoldMin, fxFoldMax)

        indices = getAxisCodeMatchIndices(self.spectrumDisplay.axisCodes, spectrumView.spectrum.axisCodes)
        # only need the axes for this spectrum
        indices = indices[:spectrumView.spectrum.dimensionCount]
        self._spectrumSettings[spectrumView][GLDefs.SPECTRUM_POINTINDEX] = indices
        self._spectrumSettings[spectrumView][GLDefs.SPECTRUM_VALUEPERPOINT] = None
        self._spectrumSettings[spectrumView][GLDefs.SPECTRUM_REGIONBOUNDS] = (self._spectrumValues[0].regionBounds, 0)

        self._maxX = max(self._maxX, fxMax)
        self._minX = min(self._minX, fxMin)
        self._maxY = max(self._maxY, fyMax)
        self._minY = min(self._minY, fyMin)

        self._buildAxisCodesWithWildCards()

    def buildSpectra(self):
        if self.spectrumDisplay.isDeleted:
            return

        # self._spectrumSettings = {}
        rebuildFlag = False
        for spectrumView in self._ordering:  # strip.spectrumViews:
            if spectrumView.isDeleted:
                continue

            self._buildSpectrumSetting(spectrumView=spectrumView)
            rebuildFlag = True

    def _buildGL(self):
        """Separate the building of the display from the paint event; not sure that this is required
        """
        # only call if the axes have changed
        # self._updateAxes = True

        # if abs(self.axisL - self.axisR) < 1e-9 or abs(self.axisT - self.axisB) < 1e-9:
        #     return

        if self._updateAxes:
            self.buildGrid()
            self._updateAxes = False

        self.buildSpectra()

    def _paintGLMouseOnly(self):
        """paintGL event - paint only the mouse in Xor mode
        """
        # No mouse cursor
        pass

    def _paintGL(self):
        w = self.w
        h = self.h

        if self._updateBackgroundColour:
            self._updateBackgroundColour = False
            self.setBackgroundColour(self.background, silent=True)

        GL.glClear(GL.GL_COLOR_BUFFER_BIT)
        GL.glEnable(GL.GL_MULTISAMPLE)

        currentShader = self.globalGL._shaderProgram1.makeCurrent()

        # start with the grid mapped to (0..1, 0..1) to remove zoom errors here
        currentShader.setProjectionAxes(self._uPMatrix, 0.0, 1.0, 0.0, 1.0, -1.0, 1.0)
        currentShader.setPMatrix(self._uPMatrix)

        with self._disableGLAliasing():
            # draw the grid components
            self.drawGrid()

        currentShader = self.globalGL._shaderProgramTex.makeCurrent()

        self._axisScale[:4] = [self.pixelX, self.pixelY, 1.0, 1.0]
        currentShader.setAxisScale(self._axisScale)

        # draw the text to the screen
        self.enableTexture()
        self.enableTextClientState()
        self._setViewPortFontScale()

        # make the overlay/axis solid
        currentShader.setBlendEnabled(False)
        self.drawAxisLabels()
        currentShader.setBlendEnabled(True)

        self.disableTextClientState()
        self.disableTexture()

    def _initialiseAll(self):
        """Initialise all attributes for the display
        """
        # if self.glReady: return

        self.w = self.width()
        self.h = self.height()

        self._threads = {}
        self._threadUpdate = False

        self.lastPos = QtCore.QPoint()
        self._mouseX = 0
        self._mouseY = 0
        self._mouseStart = (0.0, 0.0)
        self._mouseEnd = (0.0, 0.0)

        self.pixelX = 1.0
        self.pixelY = 1.0
        self.deltaX = 1.0
        self.deltaY = 1.0
        self.symbolX = 1.0
        self.symbolY = 1.0

        self.peakWidthPixels = 16

        # set initial axis limits - should be changed by strip.display..
        self.axisL = -1.0
        self.axisR = 1.0
        self.axisT = 1.0
        self.axisB = -1.0

        self._zoomHistory = [None] * ZOOMHISTORYSTORE
        self._zoomHistoryCurrent = 0
        self._zoomHistoryHead = 0
        self._zoomHistoryTail = 0
        self._zoomTimerLast = time.time()

        self.base = None
        self.spectrumValues = []

        self.highlighted = False
        self._drawSelectionBox = False
        self._drawMouseMoveLine = False
        self._drawDeltaOffset = False
        self._mouseInLabel = False
        self._selectionMode = 0
        self._startCoordinate = None
        self._endCoordinate = None
        self.cursorSource = CURSOR_SOURCE_NONE  # can be CURSOR_SOURCE_NONE / CURSOR_SOURCE_SELF / CURSOR_SOURCE_OTHER
        self.cursorCoordinate = np.zeros((4,), dtype=np.float32)
        self.doubleCursorCoordinate = np.zeros((4,), dtype=np.float32)

        self._shift = False
        self._command = False
        self._key = ''
        self._isSHIFT = ''
        self._isCTRL = ''
        self._isALT = ''
        self._isMETA = ''

        self._lastClick = None
        self._mousePressed = False
        self._draggingLabel = False

        self.buildMarks = True
        self._marksList = None
        self._infiniteLines = []
        self._regionList = None
        self._orderedAxes = None
        self._axisOrder = None
        self._axisCodes = None
        self._refreshMouse = False
        self._successiveClicks = None  # GWV: Store successive click events for zooming; None means first click not set
        self._dottedCursorCoordinate = None
        self._dottedCursorVisible = None
        self._spectrumBordersVisible = True

        self.gridList = []
        self._gridVisible = True
        self._crosshairVisible = True
        self._sideBandsVisible = True

        self.diagonalGLList = None
        self.diagonalSideBandsGLList = None
        self.boundingBoxes = None
        self._updateAxes = True
        self.axesChanged = False
        self.axisLabelling = {'0': [], '1': []}

        self._axesVisible = True
        self._aspectRatioMode = 0
        self._aspectRatios = {}

        self._fixedAspectX = 1.0
        self._fixedAspectY = 1.0

        self._showSpectraOnPhasing = False
        self._xUnits = 0
        self._yUnits = 0
        self.modeDecimal = [False, False]

        # here for completeness, although they should be updated in rescale
        self._currentView = None
        self._currentRightAxisView = GLDefs.RIGHTAXIS
        self._currentRightAxisBarView = GLDefs.RIGHTAXISBAR
        self._currentBottomAxisView = GLDefs.BOTTOMAXIS
        self._currentBottomAxisBarView = GLDefs.BOTTOMAXISBAR

        self._oldStripIDLabel = None
        self.stripIDString = None
        self._spectrumSettings = {}
        self._newStripID = False

        self._setColourScheme()

        self._updateHTrace = False
        self._updateVTrace = False
        self._lastTracePoint = {}  # [-1, -1]
        self.showActivePhaseTrace = True

        self._applyXLimit = True  #.zoomXLimitApply
        self._applyYLimit = True  #self._preferences.zoomYLimitApply
        self._intensityLimit = True  #self._preferences.intensityLimit

        self._GLIntegralLists = {}
        self._GLIntegralLabels = {}

        self._marksAxisCodes = []

        self._regions = []
        self._infiniteLines = []
        self._buildTextFlag = True

        self._buildMouse = True
        self._mouseCoords = [-1.0, -1.0]
        self.mouseString = None
        # self.diffMouseString = None
        self._symbolLabelling = 0
        self._symbolType = 0
        self._symbolSize = 12
        self._symbolThickness = 1
        self._multipletLabelling = 0
        self._multipletType = 0
        self._aliasEnabled = True
        self._aliasShade = 0.0
        self._aliasLabelsEnabled = True
        self._peakSymbolsEnabled = True
        self._peakLabelsEnabled = True
        self._peakArrowsEnabled = True
        self._multipletSymbolsEnabled = True
        self._multipletLabelsEnabled = True
        self._multipletArrowsEnabled = True

        self._contourThickness = 1
        self._arrowType = 0
        self._arrowSize = 0
        self._arrowMinimum = 0

        self._contourList = {}
        self._hTraces = {}
        self._vTraces = {}
        self._staticHTraces = []
        self._staticVTraces = []
        self._currentTraces = []
        self._axisXLabelling = []
        self._axisYLabelling = []
        self._axisScaleLabelling = []
        self._axisType = GLDefs.BOTTOMAXIS

        self._stackingValue = (0.0, 0.0)
        self._stackingMode = False
        self._hTraceVisible = False
        self._vTraceVisible = False
        self.w = 0
        self.h = 0

        self._uPMatrix = np.zeros((16,), dtype=np.float32)
        self._uMVMatrix = np.zeros((16,), dtype=np.float32)
        self._uVMatrix = np.zeros((16,), dtype=np.float32)
        self._dataMatrix = np.zeros((16,), dtype=np.float32)
        self._aMatrix = np.zeros((16,), dtype=np.float32)
        self._IMatrix = np.zeros((16,), dtype=np.float32)
        self._IMatrix[0:16] = [1.0, 0.0, 0.0, 0.0,
                               0.0, 1.0, 0.0, 0.0,
                               0.0, 0.0, 1.0, 0.0,
                               0.0, 0.0, 0.0, 1.0]

        self.vInv = None
        self.mouseTransform = None

        self._useTexture = np.zeros((1,), dtype=np.int)
        self._axisScale = np.zeros((4,), dtype=np.float32)
        self._background = np.zeros((4,), dtype=np.float32)
        self._parameterList = np.zeros((4,), dtype=np.int32)
        # self._view = np.zeros((4,), dtype=np.float32)
        self._updateBackgroundColour = True

        # get information from the parent class (strip)
        # self.orderedAxes = self.spectrumDisplay.orderedAxes
        self.axisOrder = self.spectrumDisplay.axisOrder
        self.axisCodes = self.spectrumDisplay.axisCodes

        self._dragRegions = set()

        self.resetRangeLimits()

        self._ordering = []
        self._visibleOrdering = []
        self._firstVisible = None
        self.visiblePlaneList = {}
        self.visiblePlaneListPointValues = {}
        self.visiblePlaneDimIndices = {}
        self._visibleSpectrumViewsChange = False
        self._tilePosition = (0, 0)

        self._matchingIsotopeCodes = False

        self._menuActive = False
        self._disableCursorUpdate = False

    def _setColourScheme(self):
        """Update colours from colourScheme
        """
        self.colours = getColours()
        self.hexBackground = self.colours[CCPNGLWIDGET_HEXBACKGROUND]
        self.background = self.colours[CCPNGLWIDGET_BACKGROUND]
        self.foreground = self.colours[CCPNGLWIDGET_FOREGROUND]
        self.mousePickColour = self.colours[CCPNGLWIDGET_PICKCOLOUR]
        self.gridColour = self.colours[CCPNGLWIDGET_GRID]
        self.highlightColour = self.colours[CCPNGLWIDGET_HIGHLIGHT]
        self._labellingColour = self.colours[CCPNGLWIDGET_LABELLING]
        self._phasingTraceColour = self.colours[CCPNGLWIDGET_PHASETRACE]

        self.zoomAreaColour = self.colours[CCPNGLWIDGET_ZOOMAREA]
        self.pickAreaColour = self.colours[CCPNGLWIDGET_PICKAREA]
        self.selectAreaColour = self.colours[CCPNGLWIDGET_SELECTAREA]
        self.zoomLineColour = self.colours[CCPNGLWIDGET_ZOOMLINE]
        self.mouseMoveLineColour = self.colours[CCPNGLWIDGET_MOUSEMOVELINE]

        self.zoomAreaColourHard = (*self.colours[CCPNGLWIDGET_ZOOMAREA][0:3], CCPNGLWIDGET_HARDSHADE)
        self.pickAreaColourHard = (*self.colours[CCPNGLWIDGET_PICKAREA][0:3], CCPNGLWIDGET_HARDSHADE)
        self.selectAreaColourHard = (*self.colours[CCPNGLWIDGET_SELECTAREA][0:3], CCPNGLWIDGET_HARDSHADE)

    def resetRangeLimits(self, allLimits=True):
        # reset zoom limits for the display
        self._minXRange, self._maxXRange = GLDefs.RANGELIMITS
        self._minYRange, self._maxYRange = GLDefs.RANGELIMITS
        self._maxX, self._minX = GLDefs.AXISLIMITS
        self._maxY, self._minY = GLDefs.AXISLIMITS
        if allLimits:
            self._rangeXDefined = False
            self._rangeYDefined = False
            self._minXReached = False
            self._minYReached = False
            self._maxXReached = False
            self._maxYReached = False

            self._minReached = False
            self._maxReached = False

    @pyqtSlot(dict)
    def _glXAxisChanged(self, aDict):
        if self._aspectRatioMode:
            self._glAllAxesChanged(aDict)
            return

        if self.spectrumDisplay.isDeleted:
            return

        sDisplay = aDict[GLNotifier.GLSPECTRUMDISPLAY]
        source = aDict[GLNotifier.GLSOURCE]

        if source != self and sDisplay == self.spectrumDisplay:

            # match only the scale for the X axis
            axisL = aDict[GLNotifier.GLAXISVALUES][GLNotifier.GLLEFTAXISVALUE]
            axisR = aDict[GLNotifier.GLAXISVALUES][GLNotifier.GLRIGHTAXISVALUE]
            row = aDict[GLNotifier.GLAXISVALUES][GLNotifier.GLSTRIPROW]
            col = aDict[GLNotifier.GLAXISVALUES][GLNotifier.GLSTRIPCOLUMN]

            if any(val is None for val in (axisL, axisR, row, col)):
                return

            tilePos = self.tilePosition

            if self._widthsChangedEnough([axisL, self.axisL], [axisR, self.axisR]):
                if self.spectrumDisplay.stripArrangement == 'Y':
                    if tilePos[1] == col:
                        self.axisL = axisL
                        self.axisR = axisR
                    else:
                        diff = (axisR - axisL) / 2.0
                        mid = (self.axisR + self.axisL) / 2.0
                        self.axisL = mid - diff
                        self.axisR = mid + diff

                elif self.spectrumDisplay.stripArrangement == 'X':
                    if tilePos[0] == row:
                        self.axisL = axisL
                        self.axisR = axisR
                    else:
                        diff = (axisR - axisL) / 2.0
                        mid = (self.axisR + self.axisL) / 2.0
                        self.axisL = mid - diff
                        self.axisR = mid + diff
                else:
                    raise
                self._rescaleXAxis()
                # self._storeZoomHistory()

    @pyqtSlot(dict)
    def _glAxisLockChanged(self, aDict):
        if self.spectrumDisplay.isDeleted:
            return

        try:
            self._parentStrip = self.spectrumDisplay.strips[0]
        except:
            return

        if aDict[GLNotifier.GLSOURCE] != self and aDict[GLNotifier.GLSPECTRUMDISPLAY] == self.spectrumDisplay:
            self._aspectRatioMode = aDict[GLNotifier.GLVALUES][0]

            if self._aspectRatioMode:

                # check which is the primary axis and update the opposite axis - similar to wheelEvent
                if self.spectrumDisplay.stripArrangement == 'Y':

                    # strips are arranged in a row
                    self._scaleToYAxis()

                elif self.spectrumDisplay.stripArrangement == 'X':

                    # strips are arranged in a column
                    self._scaleToXAxis()

                elif self.spectrumDisplay.stripArrangement == 'T':

                    # NOTE:ED - Tiled plots not fully implemented yet
                    getLogger().warning('Tiled plots not implemented for spectrumDisplay: %s' % str(self.spectrumDisplay.pid))

                else:
                    getLogger().warning('Strip direction is not defined for spectrumDisplay: %s' % str(self.spectrumDisplay.pid))

            else:
                # paint to update lock button colours
                self.update()

    @pyqtSlot(dict)
    def _glAxisUnitsChanged(self, aDict):
        if self.spectrumDisplay.isDeleted:
            return

        # update the list of visible spectra
        self._updateVisibleSpectrumViews()

        if aDict[GLNotifier.GLSOURCE] != self and aDict[GLNotifier.GLSPECTRUMDISPLAY] == self.spectrumDisplay:

            # read values from dataDict and set units
            if aDict[GLNotifier.GLVALUES]:  # and aDict[GLNotifier.GLVALUES][GLDefs.AXISLOCKASPECTRATIO]:

                self._xUnits = aDict[GLNotifier.GLVALUES][GLDefs.AXISXUNITS]
                self._yUnits = aDict[GLNotifier.GLVALUES][GLDefs.AXISYUNITS]
                if GLDefs.AXISASPECTRATIOMODE in aDict[GLNotifier.GLVALUES]:
                    aRM = aDict[GLNotifier.GLVALUES][GLDefs.AXISASPECTRATIOMODE]

                    if self._aspectRatioMode != aRM:
                        self._aspectRatioMode = aRM

                        changeDict = {GLNotifier.GLSOURCE         : None,
                                      GLNotifier.GLSPECTRUMDISPLAY: self.spectrumDisplay,
                                      GLNotifier.GLVALUES         : (aRM,)
                                      }
                        self._glAxisLockChanged(changeDict)

                    if GLDefs.AXISASPECTRATIOS in aDict[GLNotifier.GLVALUES]:
                        self._aspectRatios.update(aDict[GLNotifier.GLVALUES][GLDefs.AXISASPECTRATIOS])
                        if aRM == 2:
                            self._rescaleAllZoom(rescale=True)

            # spawn rebuild event for the grid
            self._updateAxes = True
            if self.gridList:
                for gr in self.gridList:
                    gr.renderMode = GLRENDERMODE_REBUILD
            self.update()

    def _widthsChangedEnough(self, r1, r2, tol=1e-5):
        if len(r1) != len(r2):
            raise ValueError('WidthsChanged must be the same length')

        for ii in zip(r1, r2):
            if abs(ii[0] - ii[1]) > tol:
                return True

    @pyqtSlot(dict)
    def _glYAxisChanged(self, aDict):
        if self._aspectRatioMode:
            self._glAllAxesChanged(aDict)
            return

        if self.spectrumDisplay.isDeleted:
            return

        sDisplay = aDict[GLNotifier.GLSPECTRUMDISPLAY]
        source = aDict[GLNotifier.GLSOURCE]

        if source != self and sDisplay == self.spectrumDisplay:

            # match the Y axis
            axisB = aDict[GLNotifier.GLAXISVALUES][GLNotifier.GLBOTTOMAXISVALUE]
            axisT = aDict[GLNotifier.GLAXISVALUES][GLNotifier.GLTOPAXISVALUE]
            row = aDict[GLNotifier.GLAXISVALUES][GLNotifier.GLSTRIPROW]
            col = aDict[GLNotifier.GLAXISVALUES][GLNotifier.GLSTRIPCOLUMN]

            if any(val is None for val in (axisB, axisT, row, col)):
                return

            tilePos = self.tilePosition

            if self._widthsChangedEnough([axisB, self.axisB], [axisT, self.axisT]):
                if self.spectrumDisplay.stripArrangement == 'Y':
                    if tilePos[0] == row:
                        self.axisB = axisB
                        self.axisT = axisT
                    else:
                        diff = (axisT - axisB) / 2.0
                        mid = (self.axisT + self.axisB) / 2.0
                        self.axisB = mid - diff
                        self.axisT = mid + diff

                elif self.spectrumDisplay.stripArrangement == 'X':
                    if tilePos[1] == col:
                        self.axisB = axisB
                        self.axisT = axisT
                    else:
                        diff = (axisT - axisB) / 2.0
                        mid = (self.axisT + self.axisB) / 2.0
                        self.axisB = mid - diff
                        self.axisT = mid + diff
                else:
                    raise

                self._rescaleYAxis()
                # self._storeZoomHistory()

    @pyqtSlot(dict)
    def _glAllAxesChanged(self, aDict):
        if self.spectrumDisplay.isDeleted:
            return

        sDisplay = aDict[GLNotifier.GLSPECTRUMDISPLAY]
        source = aDict[GLNotifier.GLSOURCE]

        if source != self and sDisplay == self.spectrumDisplay:

            # match the values for the Y axis, and scale for the X axis
            axisB = aDict[GLNotifier.GLAXISVALUES][GLNotifier.GLBOTTOMAXISVALUE]
            axisT = aDict[GLNotifier.GLAXISVALUES][GLNotifier.GLTOPAXISVALUE]
            axisL = aDict[GLNotifier.GLAXISVALUES][GLNotifier.GLLEFTAXISVALUE]
            axisR = aDict[GLNotifier.GLAXISVALUES][GLNotifier.GLRIGHTAXISVALUE]
            row = aDict[GLNotifier.GLAXISVALUES][GLNotifier.GLSTRIPROW]
            col = aDict[GLNotifier.GLAXISVALUES][GLNotifier.GLSTRIPCOLUMN]

            if any(val is None for val in (axisB, axisT, axisL, axisR, row, col)):
                return

            tilePos = self.tilePosition

            if self._widthsChangedEnough([axisB, self.axisB], [axisT, self.axisT]) and \
                    self._widthsChangedEnough([axisL, self.axisL], [axisR, self.axisR]):

                # # do the matching row and column only unless _useLockedAspect or self._useDefaultAspect are set
                # if not (tilePos[0] == row or tilePos[1] == col) and \
                #         not (self._useLockedAspect or self._useDefaultAspect):
                #     return

                if self.spectrumDisplay.stripArrangement == 'Y':

                    # strips are arranged in a row
                    if tilePos[1] == col:
                        self.axisL = axisL
                        self.axisR = axisR
                    elif self._aspectRatioMode:
                        diff = (axisR - axisL) / 2.0
                        mid = (self.axisR + self.axisL) / 2.0
                        self.axisL = mid - diff
                        self.axisR = mid + diff

                    if tilePos[0] == row:
                        self.axisB = axisB
                        self.axisT = axisT
                    elif self._aspectRatioMode:
                        diff = (axisT - axisB) / 2.0
                        mid = (self.axisT + self.axisB) / 2.0
                        self.axisB = mid - diff
                        self.axisT = mid + diff

                elif self.spectrumDisplay.stripArrangement == 'X':

                    # strips are arranged in a column
                    if tilePos[1] == col:
                        self.axisB = axisB
                        self.axisT = axisT
                    elif self._aspectRatioMode:
                        diff = (axisT - axisB) / 2.0
                        mid = (self.axisT + self.axisB) / 2.0
                        self.axisB = mid - diff
                        self.axisT = mid + diff

                    if tilePos[0] == row:
                        self.axisL = axisL
                        self.axisR = axisR
                    elif self._aspectRatioMode:
                        diff = (axisR - axisL) / 2.0
                        mid = (self.axisR + self.axisL) / 2.0
                        self.axisL = mid - diff
                        self.axisR = mid + diff

                elif self.spectrumDisplay.stripArrangement == 'T':

                    # NOTE:ED - Tiled plots not fully implemented yet
                    pass

                else:
                    # currently ignore - warnings will be logged elsewhere
                    pass

                self._rescaleAllAxes()
                # self._storeZoomHistory()

    @pyqtSlot(dict)
    def _glMouseMoved(self, aDict):
        if self.spectrumDisplay.isDeleted:
            return

        if aDict[GLNotifier.GLSOURCE] != self:
            # self.cursorCoordinate = aDict[GLMOUSECOORDS]
            # self.update()

            mouseMovedDict = aDict[GLNotifier.GLMOUSEMOVEDDICT]

            if self._crosshairVisible:  # or self._updateVTrace or self._updateHTrace:

                exactMatch = (self._preferences.matchAxisCode == AXIS_FULLATOMNAME)
                # indices = getAxisCodeMatchIndices(self.spectrumDisplay.axisCodes[:2], mouseMovedDict[AXIS_ACTIVEAXES], exactMatch=exactMatch)
                #
                # if indices and len(indices) > 1:
                #     for n in range(2):
                #         if indices[n] is not None:
                #
                #             axis = mouseMovedDict[AXIS_ACTIVEAXES][indices[n]]
                #             self.cursorSource = CURSOR_SOURCE_OTHER
                #             self.cursorCoordinate[n] = mouseMovedDict[AXIS_FULLATOMNAME][axis]
                #
                #             # coordinates have already been flipped
                #             self.doubleCursorCoordinate[1 - n] = self.cursorCoordinate[n]
                #
                #         else:
                #             self.cursorSource = CURSOR_SOURCE_OTHER
                #             self.cursorCoordinate[n] = None
                #             self.doubleCursorCoordinate[1 - n] = None

                # self.current.cursorPosition = (self.cursorCoordinate[0], self.cursorCoordinate[1])

                # only need to redraw if we can see the cursor
                # if self._updateVTrace or self._updateHTrace:
                #   self.updateTraces()

                # self._renderCursorOnly()

                # force a redraw to only paint the cursor
                # self._paintMode = PaintModes.PAINT_MOUSEONLY
                # self.update(mode=PaintModes.PAINT_ALL)
                self.update(mode=PaintModes.PAINT_MOUSEONLY)

    def update(self, mode=PaintModes.PAINT_ALL):
        """Update the glWidget with the correct refresh mode
        """
        self._paintMode = mode
        super().update()

    @pyqtSlot(dict)
    def _glEvent(self, aDict):
        """Process events from the application/popups and other strips
        :param aDict - dictionary containing event flags:
        """
        if self.spectrumDisplay.isDeleted:
            return

        if not self.globalGL:
            return

        if aDict:
            if aDict[GLNotifier.GLSOURCE] != self:

                # check the params for actions and update the display
                triggers = aDict[GLNotifier.GLTRIGGERS]
                targets = aDict[GLNotifier.GLTARGETS]

                if triggers or targets:

                    if GLNotifier.GLRESCALE in triggers:
                        self._rescaleXAxis(update=False)

                    if GLNotifier.GLPREFERENCES in triggers:
                        self._preferencesUpdate()
                        self._rescaleXAxis(update=False)

        # repaint
        self.update()

    def initializeGL(self):
        # GLversionFunctions = self.context().versionFunctions()
        # GLversionFunctions.initializeOpenGLFunctions()
        # self._GLVersion = GLversionFunctions.glGetString(GL.GL_VERSION)
        if self.spectrumDisplay.isDeleted:
            getLogger().debug2(f'initializeGL  {self}  {self.spectrumDisplay}')
            return

        # initialise a common to all OpenGL windows
        self.globalGL = GLGlobalData(parent=self, mainWindow=self.mainWindow)  #, strip=None, spectrumDisplay=self.spectrumDisplay)

        # initialise the arrays for the grid and axes
        self.gridList = []
        for li in range(3):
            self.gridList.append(GLVertexArray(numLists=1,
                                               renderMode=GLRENDERMODE_REBUILD,
                                               blendMode=False,
                                               drawMode=GL.GL_LINES,
                                               dimension=2,
                                               GLContext=self))

        # # get the current buffering mode and set the required length to the number of buffers
        # fmt = self.format()
        # self._numBuffers = int(fmt.swapBehavior()) or 2
        # self._glCursorQueue = ()
        # for buf in range(self._numBuffers):
        #     self._glCursorQueue += (GLVertexArray(numLists=1,
        #                                           renderMode=GLRENDERMODE_REBUILD,
        #                                           blendMode=False,
        #                                           drawMode=GL.GL_LINES,
        #                                           dimension=2,
        #                                           GLContext=self),)

        self.viewports = GLViewports()
        self._initialiseViewPorts()

        # This is the correct blend function to ignore stray surface blending functions
        GL.glBlendFuncSeparate(GL.GL_SRC_ALPHA, GL.GL_ONE_MINUS_SRC_ALPHA, GL.GL_ONE, GL.GL_ONE)

        self._setColourScheme()
        self.setBackgroundColour(self.background, silent=True)
        # _shader = self.globalGL._shaderProgramTex
        # _shader.setBlendEnabled(0)
        # _shader.setAlpha(1.0)

        self.updateVisibleSpectrumViews()
        self.initialiseAxes()
        self._attachParentStrip()

        # set the painting mode
        self._paintMode = PaintModes.PAINT_ALL
        self._paintLastFrame = True
        self._leavingWidget = False

        # check that the screen device pixel ratio is correct
        self.refreshDevicePixelRatio()

        # set the pyqtsignal responders
        self.GLSignals.glXAxisChanged.connect(self._glXAxisChanged)
        self.GLSignals.glYAxisChanged.connect(self._glYAxisChanged)
        self.GLSignals.glAllAxesChanged.connect(self._glAllAxesChanged)
        self.GLSignals.glMouseMoved.connect(self._glMouseMoved)
        self.GLSignals.glEvent.connect(self._glEvent)
        # self.GLSignals.glAxisLockChanged.connect(self._glAxisLockChanged)
        self.GLSignals.glAxisUnitsChanged.connect(self._glAxisUnitsChanged)

        self.glReady = True

    def _attachParentStrip(self):
        self._parentStrip.stripResized.connect(self._parentResize)

    def _parentResize(self, size):
        return
        if self._axisType == GLDefs.BOTTOMAXIS:
            # axis widget is an X widget so grab connected width
            self.setMaximumWidth(size[0])

        else:
            # axis widget is a Y widget so grab connected height
            self.setMaximumHeight(size[1])

    # def _clearGLCursorQueue(self):
    #     for glBuf in self._glCursorQueue:
    #         glBuf.clearArrays()
    #     self._glCursorHead = 0
    #     self._glCursorTail = (self._glCursorHead - 1) % self._numBuffers
    #
    # def _advanceGLCursor(self):
    #     """Advance the pointers for the cursor glLists
    #     """
    #     self._glCursorHead = (self._glCursorHead + 1) % self._numBuffers
    #     self._glCursorTail = (self._glCursorHead - 1) % self._numBuffers

    def initialiseAxes(self, strip=None):
        """setup the correct axis range and padding
        """

        # need to get the matching strip at the correct tilePosition
        tilePos = self._tilePosition

        if tilePos[1] == -1:
            # this should be the axes to the right of a row

            if self.spectrumDisplay.stripArrangement == 'Y':
                stripList = self.spectrumDisplay.stripRow(tilePos[0])
            else:
                stripList = self.spectrumDisplay.stripColumn(tilePos[0])

        elif tilePos[0] == -1:
            # this should be the axis at the bottom of a column

            if self.spectrumDisplay.stripArrangement == 'Y':
                stripList = self.spectrumDisplay.stripColumn(tilePos[1])
            else:
                stripList = self.spectrumDisplay.stripRow(tilePos[1])
        else:
            raise ValueError('Badly defined axisWidget position')

        if not stripList:
            getLogger().warning('Error initialising axis widget, no strips found')

        self._orderedAxes = stripList[0].axes
        self._axisCodes = stripList[0].axisCodes
        self._axisOrder = stripList[0].axisOrder

        # use this to link to the parent height/width
        self._parentStrip = stripList[0]

        axis = self._orderedAxes[0]
        if self.INVERTXAXIS:
            self.axisL = max(axis.region[0], axis.region[1])
            self.axisR = min(axis.region[0], axis.region[1])
        else:
            self.axisL = min(axis.region[0], axis.region[1])
            self.axisR = max(axis.region[0], axis.region[1])

        axis = self._orderedAxes[1]
        if self.INVERTYAXIS:
            self.axisB = max(axis.region[0], axis.region[1])
            self.axisT = min(axis.region[0], axis.region[1])
        else:
            self.axisB = min(axis.region[0], axis.region[1])
            self.axisT = max(axis.region[0], axis.region[1])
        self.update()

    def _initialiseViewPorts(self):
        """Initialise all the viewports for the widget
        """
        self.viewports.clearViewports()

        # define the main viewports
        if self.AXIS_INSIDE:
            self.viewports.addViewport(GLDefs.MAINVIEW, self, (0, 'a'), (self.AXIS_MARGINBOTTOM, 'a'),
                                       (-self.AXIS_MARGINRIGHT, 'w'), (-self.AXIS_MARGINBOTTOM, 'h'))

            self.viewports.addViewport(GLDefs.MAINVIEWFULLWIDTH, self, (0, 'a'), (self.AXIS_MARGINBOTTOM, 'a'),
                                       (0, 'w'), (-self.AXIS_MARGINBOTTOM, 'h'))

            self.viewports.addViewport(GLDefs.MAINVIEWFULLHEIGHT, self, (0, 'a'), (0, 'a'),
                                       (-self.AXIS_MARGINRIGHT, 'w'), (0, 'h'))
        else:
            self.viewports.addViewport(GLDefs.MAINVIEW, self, (0, 'a'), (self.AXIS_MARGINBOTTOM + self.AXIS_LINE, 'a'),
                                       (-(self.AXIS_MARGINRIGHT + self.AXIS_LINE), 'w'), (-(self.AXIS_MARGINBOTTOM + self.AXIS_LINE), 'h'))

            self.viewports.addViewport(GLDefs.MAINVIEWFULLWIDTH, self, (0, 'a'), (self.AXIS_MARGINBOTTOM + self.AXIS_LINE, 'a'),
                                       (0, 'w'), (-(self.AXIS_MARGINBOTTOM + self.AXIS_LINE), 'h'))

            self.viewports.addViewport(GLDefs.MAINVIEWFULLHEIGHT, self, (0, 'a'), (0, 'a'),
                                       (-(self.AXIS_MARGINRIGHT + self.AXIS_LINE), 'w'), (0, 'h'))

        # define the viewports for the right axis bar
        if self.AXIS_INSIDE:
            self.viewports.addViewport(GLDefs.RIGHTAXIS, self, (-(self.AXIS_MARGINRIGHT + self.AXIS_LINE), 'w'),
                                       (self.AXIS_MARGINBOTTOM, 'a'),
                                       (self.AXIS_LINE, 'a'), (-self.AXIS_MARGINBOTTOM, 'h'))
            self.viewports.addViewport(GLDefs.RIGHTAXISBAR, self, (-self.AXIS_MARGINRIGHT, 'w'),
                                       (self.AXIS_MARGINBOTTOM, 'a'),
                                       (0, 'w'), (-self.AXIS_MARGINBOTTOM, 'h'))

        else:
            self.viewports.addViewport(GLDefs.RIGHTAXIS, self, (-(self.AXIS_MARGINRIGHT + self.AXIS_LINE), 'w'),
                                       (self.AXIS_MARGINBOTTOM + self.AXIS_LINE, 'a'),
                                       (self.AXIS_LINE, 'a'), (-(self.AXIS_MARGINBOTTOM + self.AXIS_LINE), 'h'))

            self.viewports.addViewport(GLDefs.RIGHTAXISBAR, self, (-self.AXIS_MARGINRIGHT, 'w'),
                                       (self.AXIS_MARGINBOTTOM + self.AXIS_LINE, 'a'),
                                       (0, 'w'), (-(self.AXIS_MARGINBOTTOM + self.AXIS_LINE), 'h'))

        self.viewports.addViewport(GLDefs.FULLRIGHTAXIS, self, (-(self.AXIS_MARGINRIGHT + self.AXIS_LINE), 'w'),
                                   (0, 'a'),
                                   (self.AXIS_LINE, 'a'), (0, 'h'))

        self.viewports.addViewport(GLDefs.FULLRIGHTAXISBAR, self, (-self.AXIS_MARGINRIGHT, 'w'), (0, 'a'),
                                   (0, 'w'), (0, 'h'))

        # define the viewports for the bottom axis bar
        if self.AXIS_INSIDE:
            self.viewports.addViewport(GLDefs.BOTTOMAXIS, self, (0, 'a'), (self.AXIS_MARGINBOTTOM, 'a'),
                                       (-self.AXIS_MARGINRIGHT, 'w'), (self.AXIS_LINE, 'a'))

            self.viewports.addViewport(GLDefs.BOTTOMAXISBAR, self, (0, 'a'), (0, 'a'),
                                       (-self.AXIS_MARGINRIGHT, 'w'), (self.AXIS_MARGINBOTTOM, 'a'))
        else:
            self.viewports.addViewport(GLDefs.BOTTOMAXIS, self, (0, 'a'), (self.AXIS_MARGINBOTTOM, 'a'),
                                       (-(self.AXIS_MARGINRIGHT + self.AXIS_LINE), 'w'), (self.AXIS_LINE, 'a'))

            self.viewports.addViewport(GLDefs.BOTTOMAXISBAR, self, (0, 'a'), (0, 'a'),
                                       (-(self.AXIS_MARGINRIGHT + self.AXIS_LINE), 'w'), (self.AXIS_MARGINBOTTOM, 'a'))

        self.viewports.addViewport(GLDefs.FULLBOTTOMAXIS, self, (0, 'a'), (self.AXIS_MARGINBOTTOM, 'a'),
                                   (0, 'w'), (self.AXIS_LINE, 'a'))

        self.viewports.addViewport(GLDefs.FULLBOTTOMAXISBAR, self, (0, 'a'), (0, 'a'),
                                   (0, 'w'), (self.AXIS_MARGINBOTTOM, 'a'))

        # define the full viewport
        self.viewports.addViewport(GLDefs.FULLVIEW, self, (0, 'a'), (0, 'a'), (0, 'w'), (0, 'h'))

        # define the remaining corner
        self.viewports.addViewport(GLDefs.AXISCORNER, self, (-self.AXIS_MARGINRIGHT, 'w'), (0, 'a'), (0, 'w'), (self.AXIS_MARGINBOTTOM, 'a'))

        # define an empty view (for printing mainly)
        self.viewports.addViewport(GLDefs.BLANKVIEW, self, (0, 'a'), (0, 'a'), (0, 'a'), (0, 'a'))

    def refreshDevicePixelRatio(self):
        """refresh the devicePixelRatio for the viewports
        """
        newPixelRatio = self.devicePixelRatioF()
        if newPixelRatio != self.lastPixelRatio:
            self.lastPixelRatio = newPixelRatio
            if hasattr(self, GLDefs.VIEWPORTSATTRIB):
                self.viewports.devicePixelRatio = newPixelRatio
            self.update()

    def _preferencesUpdate(self):
        """update GL values after the preferences have changed
        """
        self._preferences = self.application.preferences.general
        self._setColourScheme()

        # set the new limits
        self._applyXLimit = self._preferences.zoomXLimitApply
        self._applyYLimit = self._preferences.zoomYLimitApply
        self._intensityLimit = self._preferences.intensityLimit

        # set the flag to update the background in the paint event
        self._updateBackgroundColour = True

    def setBackgroundColour(self, col, silent=False):
        """
        set all background colours in the shaders
        :param col - vec4, 4 element list e.g.: [0.05, 0.05, 0.05, 1.0], very dark gray
        """
        GL.glClearColor(*col)
        self.background = np.array(col, dtype=np.float32)

        self.globalGL._shaderProgramTex.makeCurrent()
        self.globalGL._shaderProgramTex.setBackground(self.background)
        self.globalGL._shaderProgramAlias.makeCurrent()
        self.globalGL._shaderProgramAlias.setBackground(self.background)
        self.globalGL._shaderProgramTexAlias.makeCurrent()
        self.globalGL._shaderProgramTexAlias.setBackground(self.background)
        if not silent:
            self.update()

    def enableTextClientState(self):
        _attribArrayIndex = 1
        GL.glEnableClientState(GL.GL_VERTEX_ARRAY)
        GL.glEnableClientState(GL.GL_COLOR_ARRAY)
        GL.glEnableClientState(GL.GL_TEXTURE_COORD_ARRAY)
        GL.glEnableVertexAttribArray(_attribArrayIndex)

    def disableTextClientState(self):
        _attribArrayIndex = 1
        GL.glDisableClientState(GL.GL_TEXTURE_COORD_ARRAY)
        GL.glDisableClientState(GL.GL_VERTEX_ARRAY)
        GL.glDisableClientState(GL.GL_COLOR_ARRAY)
        GL.glDisableVertexAttribArray(_attribArrayIndex)

    def _setViewPortFontScale(self):
        # set the scale for drawing the overlay text correctly
        self._axisScale[0:4] = [self.deltaX, self.deltaY, 1.0, 1.0]
        self.globalGL._shaderProgramTex.setAxisScale(self._axisScale)
        self.globalGL._shaderProgramTex.setProjectionAxes(self._uPMatrix, 0.0, 1.0, 0, 1.0, -1.0, 1.0)
        self.globalGL._shaderProgramTex.setPTexMatrix(self._uPMatrix)

    def buildAxisLabels(self, refresh=False):
        # build axes labelling
        if refresh or self.axesChanged:

            self._axisXLabelling = []
            self._axisScaleLabelling = []

            if self.highlighted:
                labelColour = self.highlightColour
            else:
                labelColour = self.foreground

            smallFont = self.getAxisFont()

            if self._drawBottomAxis and self._axisType == GLDefs.BOTTOMAXIS:
                # create the X axis labelling
                for axLabel in self.axisLabelling['0'].values():
                    axisX = axLabel[2]
                    axisXLabel = axLabel[3]

                    axisXText = self._intFormat(axisXLabel) if axLabel[4] >= 1 else self.XMode(axisXLabel)

                    self._axisXLabelling.append(GLString(text=axisXText,
                                                         font=smallFont,
                                                         x=axisX - (0.4 * smallFont.charWidth * self.deltaX * len(
                                                                 axisXText)),
                                                         y=self.AXIS_MARGINBOTTOM - GLDefs.TITLEYOFFSET * smallFont.charHeight,

                                                         colour=labelColour, GLContext=self,
                                                         obj=None))

                # append the axisCode
                self._axisXLabelling.append(GLString(text=self._visibleOrderingAxisCodes[0] if self._visibleOrderingAxisCodes else '*',
                                                     font=smallFont,
                                                     x=GLDefs.AXISTEXTXOFFSET * self.deltaX,
                                                     y=self.AXIS_MARGINBOTTOM - GLDefs.TITLEYOFFSET * smallFont.charHeight,
                                                     colour=labelColour, GLContext=self,
                                                     obj=None))
                # and the axis dimensions
                xUnitsLabels = self.XAXES[self._xUnits]
                self._axisXLabelling.append(GLString(text=xUnitsLabels,
                                                     font=smallFont,
                                                     x=1.0 - (self.deltaX * len(xUnitsLabels) * smallFont.charWidth),
                                                     y=self.AXIS_MARGINBOTTOM - GLDefs.TITLEYOFFSET * smallFont.charHeight,
                                                     colour=labelColour, GLContext=self,
                                                     obj=None))

            self._axisYLabelling = []

            if self._drawRightAxis and self._axisType == GLDefs.RIGHTAXIS:
                # create the Y axis labelling
                for xx, ayLabel in enumerate(self.axisLabelling['1'].values()):
                    axisY = ayLabel[2]
                    axisYLabel = ayLabel[3]

                    if self.YAXISUSEEFORMAT:
                        axisYText = self.YMode(axisYLabel)
                    else:
                        axisYText = self._intFormat(axisYLabel) if ayLabel[4] >= 1 else self.YMode(axisYLabel)

                    self._axisYLabelling.append(GLString(text=axisYText,
                                                         font=smallFont,
                                                         x=self.AXIS_OFFSET,
                                                         y=axisY - (GLDefs.AXISTEXTYOFFSET * self.deltaY),
                                                         colour=labelColour, GLContext=self,
                                                         obj=None))

                # append the axisCode
                self._axisYLabelling.append(GLString(text=self._visibleOrderingAxisCodes[1] if self._visibleOrderingAxisCodes and len(self._visibleOrderingAxisCodes) > 1 else '*',
                                                     font=smallFont,
                                                     x=self.AXIS_OFFSET,
                                                     y=1.0 - (GLDefs.TITLEYOFFSET * smallFont.charHeight * self.deltaY),
                                                     colour=labelColour, GLContext=self,
                                                     obj=None))
                # and the axis dimensions
                yUnitsLabels = self.YAXES[self._yUnits]
                self._axisYLabelling.append(GLString(text=yUnitsLabels,
                                                     font=smallFont,
                                                     x=self.AXIS_OFFSET,
                                                     y=1.0 * self.deltaY,
                                                     colour=labelColour, GLContext=self,
                                                     obj=None))

    def drawAxisLabels(self):
        # draw axes labelling

        if self._axesVisible:
            self.buildAxisLabels()

            if self._drawBottomAxis and self._drawRightAxis:
                # NOTE:ED - this case should never occur
                return

            if self._drawBottomAxis and self._axisType == GLDefs.BOTTOMAXIS:
                # put the axis labels into the bottom bar
                self.viewports.setViewport(self._currentBottomAxisBarView)

                # self._axisScale[0:4] = [self.pixelX, 1.0, 1.0, 1.0]
                self._axisScale[0:4] = [self.deltaX, 1.0, 1.0, 1.0]

                self.globalGL._shaderProgramTex.setAxisScale(self._axisScale)
                self.globalGL._shaderProgramTex.setProjectionAxes(self._uPMatrix, 0.0, 1.0, 0,
                                                                  self.AXIS_MARGINBOTTOM, -1.0, 1.0)
                self.globalGL._shaderProgramTex.setPTexMatrix(self._uPMatrix)

                for lb in self._axisXLabelling:
                    lb.drawTextArrayVBO()

            if self._drawRightAxis and self._axisType == GLDefs.RIGHTAXIS:
                # put the axis labels into the right bar
                self.viewports.setViewport(self._currentRightAxisBarView)

                # self._axisScale[0:4] = [1.0, self.pixelY, 1.0, 1.0]
                self._axisScale[0:4] = [1.0, self.deltaY, 1.0, 1.0]

                self.globalGL._shaderProgramTex.setAxisScale(self._axisScale)
                self.globalGL._shaderProgramTex.setProjectionAxes(self._uPMatrix, 0, self.AXIS_MARGINRIGHT,
                                                                  0.0, 1.0, -1.0, 1.0)
                self.globalGL._shaderProgramTex.setPTexMatrix(self._uPMatrix)

                for lb in self._axisYLabelling:
                    lb.drawTextArrayVBO()

    def enableTexture(self):
        GL.glEnable(GL.GL_BLEND)
        # GL.glEnable(GL.GL_TEXTURE_2D)
        # GL.glBindTexture(GL.GL_TEXTURE_2D, smallFont.textureId)

        GL.glActiveTexture(GL.GL_TEXTURE0)
        GL.glBindTexture(GL.GL_TEXTURE_2D, self.getSmallFont()._parent.textureId)
        # GL.glActiveTexture(GL.GL_TEXTURE1)
        # GL.glBindTexture(GL.GL_TEXTURE_2D, self.getSmallFont(transparent=True).textureId)

        # # specific blend function for text overlay
        # GL.glBlendFuncSeparate(GL.GL_SRC_ALPHA, GL.GL_DST_COLOR, GL.GL_ONE, GL.GL_ONE)

    def disableTexture(self):
        GL.glDisable(GL.GL_BLEND)

        # # reset blend function
        # GL.glBlendFuncSeparate(GL.GL_SRC_ALPHA, GL.GL_ONE_MINUS_SRC_ALPHA, GL.GL_ONE, GL.GL_ONE)

    def _testAxisLimits(self, setLimits=False):
        xRange = abs(self.axisL - self.axisR) / 3.0
        yRange = abs(self.axisT - self.axisB) / 3.0
        self._minXReached = False
        self._minYReached = False
        self._maxXReached = False
        self._maxYReached = False

        if xRange < self._minXRange and self._rangeXDefined and self._applyXLimit:
            if setLimits:
                xMid = (self.axisR + self.axisL) / 2.0
                self.axisL = xMid - self._minXRange * self.sign(self.pixelX)
                self.axisR = xMid + self._minXRange * self.sign(self.pixelX)
            self._minXReached = True

        if yRange < self._minYRange and self._rangeYDefined and self._applyYLimit:
            if setLimits:
                yMid = (self.axisT + self.axisB) / 2.0
                self.axisT = yMid + self._minYRange * self.sign(self.pixelY)
                self.axisB = yMid - self._minYRange * self.sign(self.pixelY)
            self._minYReached = True

        if xRange > self._maxXRange and self._rangeXDefined and self._applyXLimit:
            if setLimits:
                xMid = (self.axisR + self.axisL) / 2.0
                self.axisL = xMid - self._maxXRange * self.sign(self.pixelX)
                self.axisR = xMid + self._maxXRange * self.sign(self.pixelX)
            self._maxXReached = True

        if yRange > self._maxYRange and self._rangeYDefined and self._applyYLimit:
            if setLimits:
                yMid = (self.axisT + self.axisB) / 2.0
                self.axisT = yMid + self._maxYRange * self.sign(self.pixelY)
                self.axisB = yMid - self._maxYRange * self.sign(self.pixelY)
            self._maxYReached = True

        self._minReached = self._minXReached or self._minYReached
        self._maxReached = self._maxXReached or self._maxYReached

    def _rescaleAllZoom(self, rescale=True):
        """Reset the zoomto fit the spectra, including aspect checking
        """
        _useFirstDefault = getattr(self.spectrumDisplay, '_useFirstDefault', False)
        if (self._aspectRatioMode or _useFirstDefault):

            # check which is the primary axis and update the opposite axis - similar to wheelEvent
            if self.spectrumDisplay.stripArrangement == 'Y':

                # strips are arranged in a row
                self._scaleToYAxis(rescale=rescale)

            elif self.spectrumDisplay.stripArrangement == 'X':

                # strips are arranged in a column
                self._scaleToXAxis(rescale=rescale)

            elif self.spectrumDisplay.stripArrangement == 'T':

                # NOTE:ED - Tiled plots not fully implemented yet
                getLogger().warning('Tiled plots not implemented for spectrumDisplay: %s' % str(self.spectrumDisplay.pid))

            else:
                getLogger().warning('Strip direction is not defined for spectrumDisplay: %s' % str(self.spectrumDisplay.pid))

        self.rescale()

        # put stuff in here that will change on a resize
        self._updateAxes = True
        for gr in self.gridList:
            gr.renderMode = GLRENDERMODE_REBUILD
        # self._GLPeaks.rescale()
        # self._GLMultiplets.rescale()

        # self._clearAndUpdate(clearKeys=True)
        self.update()

    def _rescaleAllAxes(self, mouseMoveOnly=False, update=True):
        self._testAxisLimits()
        self.rescale()

        # spawn rebuild event for the grid
        self._updateAxes = True
        for gr in self.gridList:
            gr.renderMode = GLRENDERMODE_REBUILD
        if update:
            self.update()

    def _rescaleXAxis(self, rescale=True, update=True):
        self._testAxisLimits()
        self.rescale(rescaleStaticHTraces=False)

        # spawn rebuild event for the grid
        self._updateAxes = True
        if self.gridList:
            for gr in self.gridList:
                gr.renderMode = GLRENDERMODE_REBUILD

        if update:
            self.update()

    def _rescaleYAxis(self, rescale=True, update=True):
        self._testAxisLimits()
        self.rescale(rescaleStaticVTraces=False)

        # spawn rebuild event for the grid
        self._updateAxes = True
        if self.gridList:
            for gr in self.gridList:
                gr.renderMode = GLRENDERMODE_REBUILD

        if update:
            self.update()

    def _storeZoomHistory(self, force=False):
        """Store the current axis state to the zoom history
        """
        currentAxis = (self.axisL, self.axisR, self.axisB, self.axisT)
        zC = self._zoomHistoryCurrent % len(self._zoomHistory)

        # store the current value if current zoom has not been set
        if self._zoomHistory[zC] is None:
            self._zoomHistory[zC] = currentAxis

        if self._widthsChangedEnough(currentAxis, self._zoomHistory[zC], tol=1e-8) or force:
            currentTime = time.time()
            if currentTime - self._zoomTimerLast < ZOOMTIMERDELAY:

                # still on the current zoom item - write new value
                self._zoomHistory[zC] = currentAxis

            else:
                # increment the head of the zoom history
                self._zoomHistoryCurrent += 1
                zC = self._zoomHistoryCurrent % len(self._zoomHistory)
                self._zoomHistory[zC] = currentAxis
                self._zoomHistoryHead = self._zoomHistoryCurrent
                if (self._zoomHistoryHead - self._zoomHistoryTail) >= len(self._zoomHistory):
                    self._zoomHistoryTail = self._zoomHistoryHead - len(self._zoomHistory) + 1

            # reset the timer, so you have to wait another 5 seconds
            self._zoomTimerLast = currentTime

    def getCurrentCursorCoordinate(self):

        if self.cursorSource is None or self.cursorSource == 'self':
            currentPos = self.mapFromGlobal(QtGui.QCursor.pos())

            # calculate mouse coordinate within the mainView
            _mouseX = currentPos.x()
            if not self._fullHeightRightAxis:
                _mouseY = self.height() - currentPos.y() - self.AXIS_MOUSEYOFFSET
                _top = self.height() - self.AXIS_MOUSEYOFFSET
            else:
                _mouseY = self.height() - currentPos.y()
                _top = self.height()

            # translate from screen (0..w, 0..h) to NDC (-1..1, -1..1) to axes (axisL, axisR, axisT, axisB)
            result = self.mouseTransform.dot([_mouseX, _mouseY, 0.0, 1.0])

            # print('updated current pos GLWidget:', currentPos, self.height(), self.AXIS_MOUSEYOFFSET, result[:2])

        else:
            result = self.cursorCoordinate

        return result

    def redrawAxes(self):
        """Redraw the axes when switching strip arrangement
        """
        if self.glReady:
            self._rescaleAllZoom(False)

    def mousePressEvent(self, ev):

        try:
            _row = self.spectrumDisplay.stripRow(0)
            self.current.strip = _row[-1]
        except:
            return

        mx = ev.pos().x()
        if self._drawBottomAxis:
            my = self.height() - ev.pos().y() - self.AXIS_MOUSEYOFFSET
        else:
            my = self.height() - ev.pos().y()
        self._mouseStart = (mx, my)

    def mouseReleaseEvent(self, ev):

        # if no self.current then strip is not defined correctly
        if not getattr(self.current, 'mouseMovedDict', None):
            return

        mx = ev.pos().x()
        if self._drawBottomAxis:
            my = self.height() - ev.pos().y() - self.AXIS_MOUSEYOFFSET
        else:
            my = self.height() - ev.pos().y()
        self._mouseEnd = (mx, my)

        # add a 2-pixel tolerance to the click event - in case of a small wiggle on coordinates
        if not self._widthsChangedEnough(self._mouseStart, self._mouseEnd, tol=2):
            # perform click action
            self._mouseClickEvent(ev)

    def _mouseClickEvent(self, event: QtGui.QMouseEvent, axis=None):
        """handle the mouse click event
        """
        if rightMouse(event) and axis is None:
            # right click on canvas, not the axes

            try:
                _row = self.spectrumDisplay.stripRow(0)
                strip = _row[-1]
            except:
                return

            event.accept()
            mouseInAxis = self._axisType

            strip.contextMenuMode = AxisMenu
            menu = strip._contextMenus.get(strip.contextMenuMode)

            # create a dynamic menu based on the available axisCodes
            menu.clear()
            strip._addItemsToMarkAxesMenuAxesView(mouseInAxis, menu)
            strip._addItemsToCopyAxisFromMenusAxes(mouseInAxis, menu, self.is1D)

            if menu is not None:
                strip.viewStripMenu = menu
            else:
                strip.viewStripMenu = self._getCanvasContextMenu()

            strip._raiseContextMenu(event)

        self.update()

    def _mouseInAxis(self, mousePos):
        h = self.h
        w = self.w

        # find the correct viewport
        if (self._drawRightAxis and self._drawBottomAxis):
            mw = [0, self.AXIS_MARGINBOTTOM, w - self.AXIS_MARGINRIGHT, h - 1]
            ba = [0, 0, w - self.AXIS_MARGINRIGHT, self.AXIS_MARGINBOTTOM - 1]
            ra = [w - self.AXIS_MARGINRIGHT, self.AXIS_MARGINBOTTOM, w, h]

        elif (self._drawBottomAxis):
            mw = [0, self.AXIS_MARGINBOTTOM, w, h - 1]
            ba = [0, 0, w, self.AXIS_MARGINBOTTOM - 1]
            ra = [w, self.AXIS_MARGINBOTTOM, w, h]

        elif (self._drawRightAxis):
            mw = [0, 0, w - self.AXIS_MARGINRIGHT, h - 1]
            ba = [0, 0, w - self.AXIS_MARGINRIGHT, 0]
            ra = [w - self.AXIS_MARGINRIGHT, 0, w, h]

        else:  # no axes visible
            mw = [0, 0, w, h]
            ba = [0, 0, w, 0]
            ra = [w, 0, w, h]

        mx = mousePos.x()
        my = self.height() - mousePos.y()

        if self.between(mx, mw[0], mw[2]) and self.between(my, mw[1], mw[3]):

            # if in the mainView
            return GLDefs.MAINVIEW

        elif self.between(mx, ba[0], ba[2]) and self.between(my, ba[1], ba[3]):

            # in the bottomAxisBar, so zoom in the X axis
            return GLDefs.BOTTOMAXIS

        elif self.between(mx, ra[0], ra[2]) and self.between(my, ra[1], ra[3]):

            # in the rightAxisBar, so zoom in the Y axis
            return GLDefs.RIGHTAXIS

        else:

            # must be in the corner
            return GLDefs.AXISCORNER

    def mouseMoveEvent(self, event):

        self.cursorSource = CURSOR_SOURCE_SELF

        if self.spectrumDisplay.isDeleted:
            return
        if not self._ordering:  # strip.spectrumViews:
            return
        if self._draggingLabel:
            return

        if abs(self.axisL - self.axisR) < 1.0e-6 or abs(self.axisT - self.axisB) < 1.0e-6:
            return

        # reset on the first mouseMove - frees the locked/default axis
        setattr(self.spectrumDisplay, '_useFirstDefault', False)

        currentPos = self.mapFromGlobal(QtGui.QCursor.pos())

        dx = currentPos.x() - self.lastPos.x()
        dy = currentPos.y() - self.lastPos.y()
        self.lastPos = currentPos
        cursorCoordinate = self.getCurrentCursorCoordinate()

        try:
            mouseMovedDict = self.current.mouseMovedDict
        except:
            # initialise a new mouse moved dict
            mouseMovedDict = {MOUSEDICTSTRIP    : None,
                              AXIS_MATCHATOMTYPE: {},
                              AXIS_FULLATOMNAME : {},
                              }

        xPos = yPos = 0
        atTypes = mouseMovedDict[AXIS_MATCHATOMTYPE] = {}
        atCodes = mouseMovedDict[AXIS_FULLATOMNAME] = {}

        for n, (atomType, axis) in enumerate(zip(self.spectrumDisplay.isotopeCodes, self.spectrumDisplay.axes)):
            ats = atTypes.setdefault(atomType, [])
            atcs = atCodes.setdefault(axis.code, [])
            if n == 0:
                xPos = pos = cursorCoordinate[0]
            elif n == 1:
                yPos = pos = cursorCoordinate[1]
            else:
                # for other Nd dimensions
                pos = axis.position

            ats.append(pos)
            atcs.append(pos)

        # if self._matchingIsotopeCodes:
        #     for n, (atomType, axis) in enumerate(zip(self.spectrumDisplay.isotopeCodes, self.spectrumDisplay.axes)):
        #         ats = atTypes.setdefault(atomType, [])
        #         atcs = atCodes.setdefault(axis.code, [])
        #         if n == 0:
        #             xPos = pos = cursorCoordinate[1]
        #         elif n == 1:
        #             yPos = pos = cursorCoordinate[0]
        #         else:
        #             # can ignore the rest
        #             break
        #
        #         ats.append(pos)
        #         atcs.append(pos)

        self.current.cursorPosition = (xPos, yPos)
        self.current.mouseMovedDict = mouseMovedDict

        if int(event.buttons() & (Qt.LeftButton | Qt.RightButton)):
            # Main mouse drag event - handle moving the axes with the mouse

            # only change if moving in the correct axis bar
            if self._drawBottomAxis:
                self.axisL -= dx * self.pixelX
                self.axisR -= dx * self.pixelX
            if self._drawRightAxis:
                self.axisT += dy * self.pixelY
                self.axisB += dy * self.pixelY

            tilePos = self.tilePosition
            self.GLSignals._emitAllAxesChanged(source=self, strip=None, spectrumDisplay=self.spectrumDisplay,
                                               axisB=self.axisB, axisT=self.axisT,
                                               axisL=self.axisL, axisR=self.axisR,
                                               row=tilePos[0], column=tilePos[1])
            # self._selectionMode = 0
            self._rescaleAllAxes(mouseMoveOnly=True)
            # self._storeZoomHistory()

        if not int(event.buttons()):
            self.GLSignals._emitMouseMoved(source=self, coords=cursorCoordinate, mouseMovedDict=mouseMovedDict, mainWindow=self.mainWindow)

        self.update()

    def _resizeGL(self, w, h):
        self.w = w
        self.h = h

        self._rescaleAllZoom(False)

    def sign(self, x):
        return 1.0 if x >= 0 else -1.0

    def _scaleToXAxis(self, rescale=True, update=True):

        _useFirstDefault = getattr(self.spectrumDisplay, '_useFirstDefault', False)
        if (self._aspectRatioMode or _useFirstDefault):  # and self._axisType != GLDefs.BOTTOMAXIS:
            mby = 0.5 * (self.axisT + self.axisB)

            # if self._useDefaultAspect or _useFirstDefault:
            if (self._aspectRatioMode == 2) or _useFirstDefault:
                ax0 = self._getValidAspectRatio(self.spectrumDisplay.axisCodes[0])
                ax1 = self._getValidAspectRatio(self.spectrumDisplay.axisCodes[1])
            else:
                try:
                    ax0, ax1 = self.spectrumDisplay._stripAddMode
                except Exception as es:
                    # just let stripAddMode fail for axis widget
                    ax0 = self.pixelX
                    ax1 = self.pixelY

            width, height = self._parentStrip.mainViewSize()

            ratio = (height / width) * 0.5 * abs((self.axisL - self.axisR) * ax1 / ax0)
            self.axisB = mby + ratio * self.sign(self.axisB - mby)
            self.axisT = mby - ratio * self.sign(mby - self.axisT)

        if rescale:
            self._rescaleAllAxes(update=True)

    def _scaleToYAxis(self, rescale=True, update=True):

        _useFirstDefault = getattr(self.spectrumDisplay, '_useFirstDefault', False)
        if (self._aspectRatioMode or _useFirstDefault):  # and self._axisType != GLDefs.RIGHTAXIS:
            mbx = 0.5 * (self.axisR + self.axisL)

            # if self._useDefaultAspect or _useFirstDefault:
            if (self._aspectRatioMode == 2) or _useFirstDefault:
                ax0 = self._getValidAspectRatio(self.spectrumDisplay.axisCodes[0])
                ax1 = self._getValidAspectRatio(self.spectrumDisplay.axisCodes[1])
            else:
                try:
                    ax0, ax1 = self.spectrumDisplay._stripAddMode
                except Exception as es:
                    # just let stripAddMode fail for axis widget
                    ax0 = self.pixelX
                    ax1 = self.pixelY

            width, height = self._parentStrip.mainViewSize()

            ratio = (width / height) * 0.5 * abs((self.axisT - self.axisB) * ax0 / ax1)
            self.axisL = mbx + ratio * self.sign(self.axisL - mbx)
            self.axisR = mbx - ratio * self.sign(mbx - self.axisR)

        if rescale:
            self._rescaleAllAxes(update=True)

    def _getValidAspectRatio(self, axisCode):
        if self.spectrumDisplay and self.spectrumDisplay.strips and len(self.spectrumDisplay.strips) > 0:
            strip = self.spectrumDisplay.strips[0]
            if not strip.isDeleted:
                ratios = strip._CcpnGLWidget._aspectRatios

                va = [ax for ax in ratios.keys() if ax.upper()[0] == axisCode.upper()[0]]
                if va and len(va) > 0:
                    return ratios[va[0]]
        return 1.0

    def resizeGL(self, w, h):
        # must be set here to catch the change of screen
        if self.spectrumDisplay.isDeleted:
            getLogger().debug2(f'resizeGL  {self}  {self.spectrumDisplay}')
            return

        self.refreshDevicePixelRatio()
        self._resizeGL(w, h)
        if self._aspectRatioMode == 0:
            ratios = None
            if self.spectrumDisplay and self.spectrumDisplay.strips and len(self.spectrumDisplay.strips) > 0:
                strip = self.spectrumDisplay.strips[0]
                if not strip.isDeleted:
                    ratios = strip._CcpnGLWidget._lockedAspectRatios
            self.GLSignals._emitXAxisChanged(source=self, strip=None,
                                             aspectRatios=ratios)

    def rescale(self, rescaleOverlayText=True, rescaleMarksRulers=True,
                rescaleIntegralLists=True, rescaleRegions=True,
                rescaleSpectra=True, rescaleStaticHTraces=True,
                rescaleStaticVTraces=True, rescaleSpectrumLabels=True,
                rescaleLegend=True):
        """Change to axes of the view, axis visibility, scale and rebuild matrices when necessary
        to improve display speed
        """
        try:
            self._parentStrip = self.spectrumDisplay.orderedStrips[0]
        except:
            return

        if self._parentStrip.isDeleted or not self.globalGL:
            return

        if not self.viewports:
            return

        # use the updated size
        w = self.w
        h = self.h

        currentShader = self.globalGL._shaderProgram1.makeCurrent()

        # set projection to axis coordinates
        currentShader.setProjectionAxes(self._uPMatrix, self.axisL, self.axisR, self.axisB,
                                        self.axisT, -1.0, 1.0)
        currentShader.setPMatrix(self._uPMatrix)

        # needs to be offset from (0,0) for mouse scaling
        if self._drawRightAxis and self._drawBottomAxis:

            raise ValueError('Bad axis state - can only have either right axis or bottom axis')

        elif self._drawRightAxis and not self._drawBottomAxis:

            if self._fullHeightRightAxis:
                self._currentRightAxisView = GLDefs.FULLRIGHTAXIS
                self._currentRightAxisBarView = GLDefs.FULLRIGHTAXISBAR
            else:
                self._currentRightAxisView = GLDefs.RIGHTAXIS
                self._currentRightAxisBarView = GLDefs.RIGHTAXISBAR

        elif not self._drawRightAxis and self._drawBottomAxis:

            if self._fullWidthBottomAxis:
                self._currentBottomAxisView = GLDefs.FULLBOTTOMAXIS
                self._currentBottomAxisBarView = GLDefs.FULLBOTTOMAXISBAR
            else:
                self._currentBottomAxisView = GLDefs.BOTTOMAXIS
                self._currentBottomAxisBarView = GLDefs.BOTTOMAXISBAR

        else:
            # do nothing
            pass

        # get the dimensions of the main view for the current strip
        vpwidth, vpheight = self._parentStrip.mainViewSize()
        currentShader.setViewportMatrix(self._uVMatrix, 0, vpwidth, 0, vpheight,
                                        -1.0, 1.0)

        self.pixelX = (self.axisR - self.axisL) / vpwidth
        self.pixelY = (self.axisT - self.axisB) / vpheight
        self.deltaX = 1.0 / vpwidth
        self.deltaY = 1.0 / vpheight

        # self._dataMatrix[0:16] = [self.axisL, self.axisR, self.axisT, self.axisB,
        #                           self.pixelX, self.pixelY, w, h,
        #                           0.2, 1.0, 0.4, 1.0,
        #                           0.3, 0.1, 1.0, 1.0]
        # currentShader.setGLUniformMatrix4fv('dataMatrix', 1, GL.GL_FALSE, self._dataMatrix)
        currentShader.setMVMatrix(self._IMatrix)

        # map mouse coordinates to world coordinates - only needs to change on resize, move soon
        currentShader.setViewportMatrix(self._aMatrix, self.axisL, self.axisR, self.axisB,
                                        self.axisT, -1.0, 1.0)

        # calculate the screen to axes transform
        self.vInv = np.linalg.inv(self._uVMatrix.reshape((4, 4)))
        self.mouseTransform = np.matmul(self._aMatrix.reshape((4, 4)), self.vInv)

        # NOTE:ED - raising numpy runtimewarnings as errors
        # with np.errstate(all='raise'):
        #     try:
        #         self.mouseTransform = np.matmul(self._aMatrix.reshape((4, 4)), self.vInv)
        #     except Exception as es:
        #         # catch runtime error and set to identity
        #         print('>>> RuntimeWarning', str(es))
        #         self.mouseTransform = self._IMatrix

        self.modelViewMatrix = (GL.GLdouble * 16)()
        self.projectionMatrix = (GL.GLdouble * 16)()
        self.viewport = (GL.GLint * 4)()

        # change to the text shader
        currentShader = self.globalGL._shaderProgramTex.makeCurrent()

        currentShader.setProjectionAxes(self._uPMatrix, self.axisL, self.axisR, self.axisB, self.axisT, -1.0, 1.0)
        currentShader.setPTexMatrix(self._uPMatrix)

        self._axisScale[0:4] = [self.pixelX, self.pixelY, 1.0, 1.0]
        # self._view[0:4] = [w - self.AXIS_MARGINRIGHT, h - self.AXIS_MOUSEYOFFSET, 1.0, 1.0]
        # self._view[0:4] = [vpwidth, vpheight, 1.0, 1.0]

        # self._axisScale[0:4] = [1.0/(self.axisR-self.axisL), 1.0/(self.axisT-self.axisB), 1.0, 1.0]
        currentShader.setAxisScale(self._axisScale)
        # currentShader.setGLUniform4fv('viewport', 1, self._view)

    def _updateVisibleSpectrumViews(self):
        """Update the list of visible spectrumViews when change occurs
        """

        # make the list of ordered spectrumViews
        self._ordering = []
        if self.spectrumDisplay and self.spectrumDisplay.strips and len(self.spectrumDisplay.strips) > 0:
            strip = self.spectrumDisplay.strips[0]
            if not strip.isDeleted:
                self._ordering = strip.getSpectrumViews()

        self._ordering = [specView for specView in self._ordering]

        for specView in tuple(self._spectrumSettings.keys()):
            if specView not in self._ordering:
                getLogger().debug(f'>>>_updateVisibleSpectrumViews GLAxis     1D   delete {specView} {id(specView)}')
                getLogger().debug(f'>>> _ordering {[id(spec) for spec in self._ordering]}')
                if specView in self._spectrumSettings:
                    del self._spectrumSettings[specView]
                if specView in self._contourList:
                    self._contourList[specView]._delete()
                    del self._contourList[specView]
                if specView in self._visibleOrdering:
                    self._visibleOrdering.remove(specView)
                for k in self._visibleOrderingDict:
                    sp, _dd = k
                    if sp == specView:
                        self._visibleOrderingDict.remove(k)
                        break

        # make a list of the visible and not-deleted spectrumViews
        # visibleSpectra = [specView.spectrum for specView in self._ordering if not specView.isDeleted and specView.isDisplayed]
        visibleSpectrumViews = [specView for specView in self._ordering if not specView.isDeleted and specView.isDisplayed]

        self._visibleOrdering = visibleSpectrumViews

        # set the first visible, or the first in the ordered list
        self._firstVisible = visibleSpectrumViews[0] if visibleSpectrumViews else self._ordering[0] if self._ordering and not self._ordering[
            0].isDeleted else None

    def updateVisibleSpectrumViews(self):
        self._visibleSpectrumViewsChange = True
        self.update()

    def wheelEvent(self, event):
        # def between(val, l, r):
        #   return (l-val)*(r-val) <= 0

        if self.spectrumDisplay and not self._ordering:  # strip.spectrumViews:
            event.accept()
            return

        # check the movement of the wheel first
        numPixels = event.pixelDelta()
        numDegrees = event.angleDelta()
        zoomCentre = self._preferences.zoomCentreType

        zoomScale = 0.0
        scrollDirection = 0
        if numPixels:

            # always seems to be numPixels - check with Linux
            # the Shift key automatically returns the x-axis
            scrollDirection = numPixels.x() if self._isSHIFT else numPixels.y()
            zoomScale = 8.0

            # stop the very sensitive movements
            if abs(scrollDirection) < 1:
                event.ignore()
                return

        elif numDegrees:

            # this may work when using Linux
            scrollDirection = (numDegrees.x() / 4) if self._isSHIFT else (numDegrees.y() / 4)
            zoomScale = 8.0

            # stop the very sensitive movements
            if abs(scrollDirection) < 1:
                event.ignore()
                return

        else:
            event.ignore()
            return

        # if self._isSHIFT or self._isCTRL:
        #
        #     # process wheel with buttons here
        #     # transfer event to the correct widget for changing the plane OR raising base contour level...
        #
        #     if self._isSHIFT:
        #         # raise/lower base contour level - should be strip I think
        #         if scrollDirection > 0:
        #             self.strip.spectrumDisplay.raiseContourBase()
        #         else:
        #             self.strip.spectrumDisplay.lowerContourBase()
        #
        #     elif self._isCTRL:
        #         # scroll through planes
        #         pT = self.strip.planeAxisBars if hasattr(self.strip, 'planeAxisBars') else None
        #         activePlaneAxis = self.strip.activePlaneAxis
        #         if pT and activePlaneAxis is not None and (activePlaneAxis - 2) < len(pT):
        #             # pass the event to the correct double spinbox
        #             pT[activePlaneAxis - 2].scrollPpmPosition(event)
        #
        #     event.accept()
        #     return

        # test whether the limits have been reached in either axis
        if (scrollDirection > 0 and self._minReached and self._aspectRatioMode) or \
                (scrollDirection < 0 and self._maxReached and self._aspectRatioMode):
            event.accept()
            return

        zoomIn = (100.0 + zoomScale) / 100.0
        zoomOut = 100.0 / (100.0 + zoomScale)

        h = self.h
        w = self.w

        # find the correct viewport
        if (self._drawRightAxis and self._drawBottomAxis):
            # ba = self.viewports.getViewportFromWH(GLDefs.BOTTOMAXISBAR, w, h)
            # ra = self.viewports.getViewportFromWH(GLDefs.RIGHTAXISBAR, w, h)
            ba = self.viewports.getViewportFromWH(self._currentBottomAxisBarView, w, h)
            ra = self.viewports.getViewportFromWH(self._currentRightAxisBarView, w, h)

        elif (self._drawBottomAxis):
            # ba = self.viewports.getViewportFromWH(GLDefs.FULLBOTTOMAXISBAR, w, h)
            ba = self.viewports.getViewportFromWH(self._currentBottomAxisBarView, w, h)
            ra = (0, 0, 0, 0)

        elif (self._drawRightAxis):
            ba = (0, 0, 0, 0)
            # ra = self.viewports.getViewportFromWH(GLDefs.FULLRIGHTAXISBAR, w, h)
            ra = self.viewports.getViewportFromWH(self._currentRightAxisBarView, w, h)

        else:  # no axes visible
            ba = (0, 0, 0, 0)
            ra = (0, 0, 0, 0)

        mx = event.pos().x()
        my = self.height() - event.pos().y()

        tilePos = self.tilePosition

        if self.between(mx, ba[0], ba[0] + ba[2]) and self.between(my, ba[1], ba[1] + ba[3]):

            # in the bottomAxisBar, so zoom in the X axis

            # check the X limits
            if (scrollDirection > 0 and self._minXReached) or (scrollDirection < 0 and self._maxXReached):
                event.accept()
                return

            if zoomCentre == 0:  # centre on mouse
                mb = (mx - ba[0]) / (ba[2] - ba[0])
            else:  # centre on the screen
                mb = 0.5

            mbx = self.axisL + mb * (self.axisR - self.axisL)

            if scrollDirection < 0:
                self.axisL = mbx + zoomIn * (self.axisL - mbx)
                self.axisR = mbx - zoomIn * (mbx - self.axisR)
            else:
                self.axisL = mbx + zoomOut * (self.axisL - mbx)
                self.axisR = mbx - zoomOut * (mbx - self.axisR)

            if not self._aspectRatioMode:
                # ratios = None
                # if self.spectrumDisplay and self.spectrumDisplay.strips and len(self.spectrumDisplay.strips) > 0:
                #     strip = self.spectrumDisplay.strips[0]
                #     if not strip.isDeleted:
                #         ratios = strip._CcpnGLWidget._lockedAspectRatios
                try:
                    ratios = self.spectrumDisplay.strips[0]._CcpnGLWidget._lockedAspectRatios
                except:
                    ratios = None

                self.GLSignals._emitXAxisChanged(source=self, strip=None, spectrumDisplay=self.spectrumDisplay,
                                                 axisB=self.axisB, axisT=self.axisT,
                                                 axisL=self.axisL, axisR=self.axisR,
                                                 row=tilePos[0], column=tilePos[1],
                                                 aspectRatios=ratios)

                self._rescaleXAxis()
                # self._storeZoomHistory()

            else:
                self._scaleToXAxis()

                self.GLSignals._emitAllAxesChanged(source=self, strip=None, spectrumDisplay=self.spectrumDisplay,
                                                   axisB=self.axisB, axisT=self.axisT,
                                                   axisL=self.axisL, axisR=self.axisR,
                                                   row=tilePos[0], column=tilePos[1])

                # self._storeZoomHistory()

        elif self.between(mx, ra[0], ra[0] + ra[2]) and self.between(my, ra[1], ra[1] + ra[3]):

            # in the rightAxisBar, so zoom in the Y axis

            # check the Y limits
            if (scrollDirection > 0 and self._minYReached) or (scrollDirection < 0 and self._maxYReached):
                event.accept()
                return

            if zoomCentre == 0:  # centre on mouse
                mb = (my - ra[1]) / (ra[3] - ra[1])
            else:  # centre on the screen
                mb = 0.5

            mby = self.axisB + mb * (self.axisT - self.axisB)

            if scrollDirection < 0:
                self.axisB = mby + zoomIn * (self.axisB - mby)
                self.axisT = mby - zoomIn * (mby - self.axisT)
            else:
                self.axisB = mby + zoomOut * (self.axisB - mby)
                self.axisT = mby - zoomOut * (mby - self.axisT)

            if not self._aspectRatioMode:
                # ratios = None
                # if self.spectrumDisplay and self.spectrumDisplay.strips and len(self.spectrumDisplay.strips) > 0:
                #     strip = self.spectrumDisplay.strips[0]
                #     if not strip.isDeleted:
                #         ratios = strip._CcpnGLWidget._lockedAspectRatios
                try:
                    ratios = self.spectrumDisplay.strips[0]._CcpnGLWidget._lockedAspectRatios
                except:
                    ratios = None

                self.GLSignals._emitYAxisChanged(source=self, strip=None, spectrumDisplay=self.spectrumDisplay,
                                                 axisB=self.axisB, axisT=self.axisT,
                                                 axisL=self.axisL, axisR=self.axisR,
                                                 row=tilePos[0], column=tilePos[1],
                                                 aspectRatios=ratios)

                self._rescaleYAxis()
                # self._storeZoomHistory()

            else:
                self._scaleToYAxis()

                self.GLSignals._emitAllAxesChanged(source=self, strip=None, spectrumDisplay=self.spectrumDisplay,
                                                   axisB=self.axisB, axisT=self.axisT,
                                                   axisL=self.axisL, axisR=self.axisR,
                                                   row=tilePos[0], column=tilePos[1])

                # self._storeZoomHistory()

        event.accept()

    def highlightCurrentStrip(self, current):
        if current:
            self.highlighted = True

            self._updateAxes = True
            for gr in self.gridList:
                gr.renderMode = GLRENDERMODE_REBUILD

        else:
            self.highlighted = False

            self._updateAxes = True
            for gr in self.gridList:
                gr.renderMode = GLRENDERMODE_REBUILD

        self.update()

    @staticmethod
    def _buildSingleWildCard(_axisCodes):
        """Buld the axisCode appending wildcard as required
        """
        _code = ''
        if _axisCodes:
            _maxLen = max(len(ax) for ax in _axisCodes)
            _chs = [a for a in zip(*_axisCodes)]
            for ch in _chs:
                chSet = set(ch)
                if len(chSet) == 1:
                    _code += ch[0]
                else:
                    _code += '*'
                    break
            else:
                if len(_code) < _maxLen:
                    _code += '*'
        _code = _code or '*'

        return _code

    def _buildAxisCodesWithWildCards(self):
        """Build the visible axis codes from the visible spectra appending wildcard as required
        """
        _visibleSpec = [(specView, self._spectrumSettings[specView]) for specView in self._ordering
                        if not specView.isDeleted and specView.isDisplayed and
                        specView in self._spectrumSettings]
        _firstVisible = ((self._ordering[0], self._spectrumSettings[self._ordering[0]]),) if self._ordering and not self._ordering[0].isDeleted and self._ordering[0] in self._spectrumSettings else ()
        self._visibleOrderingDict = _visibleSpec or _firstVisible

        # quick fix to take the set of matching letters from the spectrum axisCodes - append a '*' to denote trailing differences
        if self.spectrumDisplay.is1D:
            # get the x-axis codes for 1d
            _axisCodes = [spec.spectrum.axisCodes[0] for spec, settings in self._visibleOrderingDict]
            _axisWildCards = (self._buildSingleWildCard(_axisCodes),
                              self.axisCodes[1] or '*')
        else:
            dim = len(self.spectrumDisplay.axisCodes)
            _axisWildCards = []
            for axis in range(dim):
                # get the correct x-axis mapped axis codes for Nd
                _axisCodes = []
                for spec, settings in self._visibleOrderingDict:
                    try:
                        _axisCodes.append(spec.spectrum.axisCodes[settings[GLDefs.SPECTRUM_POINTINDEX][axis]])
                    except Exception as es:
                        # can skip for now
                        pass
                _code = self._buildSingleWildCard(_axisCodes)
                _axisWildCards.append(_code)

        self._visibleOrderingAxisCodes = _axisWildCards

    #~~~~~~~~~~~~~~~~~~~~~~~~~~

    def _setAxisPosition(self, axisIndex, position, rescale=True, update=True):
        if axisIndex == 0:
            diff = (self.axisR - self.axisL) / 2.0
            self.axisL = position - diff
            self.axisR = position + diff

            if rescale:
                self._rescaleXAxis(rescale=rescale, update=update)

        elif axisIndex == 1:
            diff = (self.axisT - self.axisB) / 2.0
            self.axisB = position - diff
            self.axisT = position + diff

            if rescale:
                self._rescaleYAxis(rescale=rescale, update=update)

    def _setAxisWidth(self, axisIndex, width, rescale=True, update=True):
        if axisIndex == 0:
            diff = self.sign(self.axisR - self.axisL) * abs(width) / 2.0
            mid = (self.axisR + self.axisL) / 2.0
            self.axisL = mid - diff
            self.axisR = mid + diff

            self._scaleToXAxis(rescale=rescale, update=update)

        elif axisIndex == 1:
            diff = self.sign(self.axisT - self.axisB) * abs(width) / 2.0
            mid = (self.axisT + self.axisB) / 2.0
            self.axisB = mid - diff
            self.axisT = mid + diff

            self._scaleToYAxis(rescale=rescale, update=update)

    def _setAxisRegion(self, axisIndex, region, rescale=True, update=True):
        if axisIndex == 0:
            if self.INVERTXAXIS:
                self.axisL = max(region)
                self.axisR = min(region)
            else:
                self.axisL = min(region)
                self.axisR = max(region)

            if rescale:
                self._rescaleXAxis(rescale=rescale, update=update)

        elif axisIndex == 1:
            if self.INVERTYAXIS:
                self.axisB = max(region)
                self.axisT = min(region)
            else:
                self.axisB = min(region)
                self.axisT = max(region)

            if rescale:
                self._rescaleYAxis(rescale=rescale, update=update)


class GuiNdWidgetAxis(Gui1dWidgetAxis):
    """Testing a widget that only contains a right axis
    """
    is1D = False
    AXIS_MARGINRIGHT = 50
    AXIS_MARGINBOTTOM = 25
    AXIS_LINE = 7
    AXIS_OFFSET = 3
    AXIS_INSIDE = False
    YAXISUSEEFORMAT = False
    INVERTXAXIS = True
    INVERTYAXIS = True
    AXISLOCKEDBUTTON = True
    AXISLOCKEDBUTTONALLSTRIPS = True
    SPECTRUMXZOOM = 5.0e1
    SPECTRUMYZOOM = 5.0e1
    SHOWSPECTRUMONPHASING = True
    XAXES = GLDefs.XAXISUNITS
    YAXES = GLDefs.YAXISUNITS
    AXIS_MOUSEYOFFSET = AXIS_MARGINBOTTOM + (0 if AXIS_INSIDE else AXIS_LINE)

    def _buildSpectrumSetting(self, spectrumView, stackCount=0):
        # if spectrumView.spectrum.headerSize == 0:
        #     return

        self._spectrumSettings[spectrumView] = {}

        self._spectrumValues = spectrumView.getVisibleState()

        # set defaults for undefined spectra
        if not self._spectrumValues[0].pointCount:
            dx = -1.0 if self.INVERTXAXIS else -1.0
            fxMax, fxMin = 1.0, -1.0
            fxFoldMax, fxFoldMin = 1.0, -1.0
            dxAF = fxMax - fxMin
            xScale = dx * dxAF

            dy = -1.0 if self.INVERTYAXIS else -1.0
            fyMax, fyMin = 1.0, -1.0
            fyFoldMax, fyFoldMin = 1.0, -1.0
            dyAF = fyMax - fyMin
            yScale = dy * dyAF
            # xAliasingIndex = (0, 0)
            # yAliasingIndex = (0, 0)
            # xFoldingMode = yFoldingMode = None

            self._minXRange = min(self._minXRange, GLDefs.RANGEMINSCALE * dxAF)
            self._maxXRange = max(self._maxXRange, dxAF)
            self._minYRange = min(self._minYRange, GLDefs.RANGEMINSCALE * dyAF)
            self._maxYRange = max(self._maxYRange, dyAF)

        else:

            # get the bounding box of the spectra
            dx = -1.0 if self.INVERTXAXIS else -1.0  # self.sign(self.axisR - self.axisL)
            fxMax, fxMin = self._spectrumValues[0].maxSpectrumFrequency, self._spectrumValues[0].minSpectrumFrequency
            # xAliasingIndex = self._spectrumValues[0].aliasingIndex
            # xFoldingMode = self._spectrumValues[0].foldingMode
            fxFoldMax, fxFoldMin = self._spectrumValues[0].maxFoldingFrequency, self._spectrumValues[0].minFoldingFrequency

            # check tolerances
            if not self._widthsChangedEnough((fxMax, 0.0), (fxMin, 0.0), tol=1e-10):
                fxMax, fxMin = 1.0, -1.0

            dxAF = fxFoldMax - fxFoldMin  # fxMax - fxMin
            xScale = dx * dxAF / self._spectrumValues[0].pointCount

            dy = -1.0 if self.INVERTYAXIS else -1.0  # self.sign(self.axisT - self.axisB)
            fyMax, fyMin = self._spectrumValues[1].maxSpectrumFrequency, self._spectrumValues[1].minSpectrumFrequency
            # yAliasingIndex = self._spectrumValues[1].aliasingIndex
            # yFoldingMode = self._spectrumValues[1].foldingMode
            fyFoldMax, fyFoldMin = self._spectrumValues[1].maxFoldingFrequency, self._spectrumValues[1].minFoldingFrequency

            # check tolerances
            if not self._widthsChangedEnough((fyMax, 0.0), (fyMin, 0.0), tol=1e-10):
                fyMax, fyMin = 1.0, -1.0

            dyAF = fyFoldMax - fyFoldMin  # fyMax - fyMin
            yScale = dy * dyAF / self._spectrumValues[1].pointCount

            # set to nD limits to twice the width of the spectrum and a few data points
            self._minXRange = min(self._minXRange, GLDefs.RANGEMINSCALE * dxAF / self._spectrumValues[0].pointCount)
            self._maxXRange = max(self._maxXRange, dxAF)
            self._minYRange = min(self._minYRange, GLDefs.RANGEMINSCALE * dyAF / self._spectrumValues[1].pointCount)
            self._maxYRange = max(self._maxYRange, dyAF)

        self._rangeXDefined = True
        self._rangeYDefined = True

        # create modelview matrix for the spectrum to be drawn
        self._spectrumSettings[spectrumView][GLDefs.SPECTRUM_MATRIX] = np.zeros((16,), dtype=np.float32)

        self._spectrumSettings[spectrumView][GLDefs.SPECTRUM_MATRIX][0:16] = [xScale, 0.0, 0.0, 0.0,
                                                                              0.0, yScale, 0.0, 0.0,
                                                                              0.0, 0.0, 1.0, 0.0,
                                                                              fxMax, fyMax, 0.0, 1.0]
        # setup information for the horizontal/vertical traces
        self._spectrumSettings[spectrumView][GLDefs.SPECTRUM_XLIMITS] = (fxMin, fxMax)
        self._spectrumSettings[spectrumView][GLDefs.SPECTRUM_YLIMITS] = (fyMin, fyMax)
        self._spectrumSettings[spectrumView][GLDefs.SPECTRUM_AF] = (dxAF, dyAF)
        self._spectrumSettings[spectrumView][GLDefs.SPECTRUM_SCALE] = (xScale, yScale)
        # self._spectrumSettings[spectrumView][GLDefs.SPECTRUM_SPINNINGRATE] = spectrumView.spectrum.spinningRate
        # self._spectrumSettings[spectrumView][GLDefs.SPECTRUM_ALIASINGINDEX] = (xAliasingIndex, yAliasingIndex)
        # self._spectrumSettings[spectrumView][GLDefs.SPECTRUM_FOLDINGMODE] = (xFoldingMode, yFoldingMode)
        self._spectrumSettings[spectrumView][GLDefs.SPECTRUM_XFOLDLIMITS] = (fxFoldMin, fxFoldMax)
        self._spectrumSettings[spectrumView][GLDefs.SPECTRUM_YFOLDLIMITS] = (fyFoldMin, fyFoldMax)

        indices = getAxisCodeMatchIndices(self.spectrumDisplay.axisCodes, spectrumView.spectrum.axisCodes)
        # only need the axes for this spectrum
        indices = indices[:spectrumView.spectrum.dimensionCount]
        self._spectrumSettings[spectrumView][GLDefs.SPECTRUM_POINTINDEX] = indices
        self._spectrumSettings[spectrumView][GLDefs.SPECTRUM_REGIONBOUNDS] = (self._spectrumValues[0].regionBounds, self._spectrumValues[1].regionBounds)

        # if len(self._spectrumValues) > 2:
        #     # store a list for the extra dimensions - should only be one per spectrumDisplay really
        #     # needed so that the planeDepth is calculated correctly for visible spectra
        #     vPP = ()
        #     for dim in range(2, len(self._spectrumValues)):
        #         specVal = self._spectrumValues[dim]
        #         vPP = vPP + (specVal.valuePerPoint,)
        #
        #     self._spectrumSettings[spectrumView][GLDefs.SPECTRUM_VALUEPERPOINT] = vPP
        #
        # else:
        #     self._spectrumSettings[spectrumView][GLDefs.SPECTRUM_VALUEPERPOINT] = None

        self._maxX = max(self._maxX, fxMax)
        self._minX = min(self._minX, fxMin)
        self._maxY = max(self._maxY, fyMax)
        self._minY = min(self._minY, fyMin)

        self._buildAxisCodesWithWildCards()<|MERGE_RESOLUTION|>--- conflicted
+++ resolved
@@ -15,11 +15,7 @@
 # Last code modification
 #=========================================================================================
 __modifiedBy__ = "$modifiedBy: Ed Brooksbank $"
-<<<<<<< HEAD
-__dateModified__ = "$dateModified: 2023-06-01 19:39:58 +0100 (Thu, June 01, 2023) $"
-=======
-__dateModified__ = "$dateModified: 2023-06-07 13:57:27 +0100 (Wed, June 07, 2023) $"
->>>>>>> 72788c5d
+__dateModified__ = "$dateModified: 2023-06-09 19:39:20 +0100 (Fri, June 09, 2023) $"
 __version__ = "$Revision: 3.1.1 $"
 #=========================================================================================
 # Created
@@ -1495,18 +1491,6 @@
                                                dimension=2,
                                                GLContext=self))
 
-        # # get the current buffering mode and set the required length to the number of buffers
-        # fmt = self.format()
-        # self._numBuffers = int(fmt.swapBehavior()) or 2
-        # self._glCursorQueue = ()
-        # for buf in range(self._numBuffers):
-        #     self._glCursorQueue += (GLVertexArray(numLists=1,
-        #                                           renderMode=GLRENDERMODE_REBUILD,
-        #                                           blendMode=False,
-        #                                           drawMode=GL.GL_LINES,
-        #                                           dimension=2,
-        #                                           GLContext=self),)
-
         self.viewports = GLViewports()
         self._initialiseViewPorts()
 
