"""
Module Documentation here
"""
#=========================================================================================
# Licence, Reference and Credits
#=========================================================================================
__copyright__ = "Copyright (C) CCPN project (http://www.ccpn.ac.uk) 2014 - 2021"
__credits__ = ("Ed Brooksbank, Joanna Fox, Victoria A Higman, Luca Mureddu, Eliza Płoskoń",
               "Timothy J Ragan, Brian O Smith, Gary S Thompson & Geerten W Vuister")
__licence__ = ("CCPN licence. See http://www.ccpn.ac.uk/v3-software/downloads/license")
__reference__ = ("Skinner, S.P., Fogh, R.H., Boucher, W., Ragan, T.J., Mureddu, L.G., & Vuister, G.W.",
                 "CcpNmr AnalysisAssign: a flexible platform for integrated NMR analysis",
                 "J.Biomol.Nmr (2016), 66, 111-124, http://doi.org/10.1007/s10858-016-0060-y")
#=========================================================================================
# Last code modification
#=========================================================================================
__modifiedBy__ = "$modifiedBy: Ed Brooksbank $"
<<<<<<< HEAD
__dateModified__ = "$dateModified: 2021-05-06 15:28:24 +0100 (Thu, May 06, 2021) $"
=======
__dateModified__ = "$dateModified: 2021-05-19 15:56:41 +0100 (Wed, May 19, 2021) $"
>>>>>>> c86e9222
__version__ = "$Revision: 3.0.4 $"
#=========================================================================================
# Created
#=========================================================================================
__author__ = "$Author: CCPN $"
__date__ = "$Date: 2018-12-20 15:44:35 +0000 (Thu, December 20, 2018) $"
#=========================================================================================
# Start of code
#=========================================================================================

import numpy as np
from itertools import zip_longest
from ccpn.ui.gui.lib.OpenGL.CcpnOpenGL import CcpnGLWidget, GLVertexArray, GLRENDERMODE_DRAW, \
    GLRENDERMODE_RESCALE
from ccpn.ui.gui.lib.OpenGL.CcpnOpenGLDefs import YAXISUNITS1D, SPECTRUM_VALUEPERPOINT
import ccpn.util.Phasing as Phasing
from ccpn.util.Common import getAxisCodeMatchIndices
from ccpn.ui.gui.lib.OpenGL import CcpnOpenGLDefs as GLDefs
from ccpn.util.Logging import getLogger
from ccpn.core.lib.peakUtils import movePeak

from ccpn.ui.gui.lib.OpenGL import GL


class GuiNdWidget(CcpnGLWidget):
    is1D = False
    INVERTXAXIS = True
    INVERTYAXIS = True
    SPECTRUMPOSCOLOUR = 'positiveContourColour'
    SPECTRUMNEGCOLOUR = 'negativeContourColour'
    AXIS_INSIDE = False

    def __init__(self, strip=None, mainWindow=None, stripIDLabel=None):
        super().__init__(strip=strip, mainWindow=mainWindow, stripIDLabel=stripIDLabel)

    def _mouseInPeak(self, xPosition, yPosition, firstOnly=False):
        """Find the peaks under the mouse.
        If firstOnly is true, return only the first item, else an empty list
        """
        xPositions = [xPosition - self.symbolX, xPosition + self.symbolX]
        yPositions = [yPosition - self.symbolY, yPosition + self.symbolY]
        if len(self._orderedAxes) > 2:
            zPositions = self._orderedAxes[2].region
        else:
            zPositions = None

        peaks = []

        for spectrumView in self.strip.spectrumViews:
            for peakListView in spectrumView.peakListViews:
                if spectrumView.isVisible() and peakListView.isVisible():

                    peakList = peakListView.peakList

                    spectrumIndices = spectrumView.dimensionOrdering
                    xAxis = spectrumIndices[0]
                    yAxis = spectrumIndices[1]

                    for peak in peakList.peaks:
                        if len(peak.axisCodes) > 2 and zPositions is not None:

                            zAxis = spectrumIndices[2]

                            if (xPositions[0] < float(peak.position[xAxis]) < xPositions[1]
                                    and yPositions[0] < float(peak.position[yAxis]) < yPositions[1]):

                                # within the XY bounds so check whether inPlane
                                _isInPlane, _isInFlankingPlane, planeIndex, fade = self._GLPeaks.objIsInVisiblePlanes(spectrumView, peak)

                                # if zPositions[0] < float(peak.position[zAxis]) < zPositions[1]:
                                if _isInPlane:
                                    peaks.append(peak)
                                    if firstOnly:
                                        return peaks
                        else:
                            if (xPositions[0] < float(peak.position[xAxis]) < xPositions[1]
                                    and yPositions[0] < float(peak.position[yAxis]) < yPositions[1]):
                                peaks.append(peak)
                                if firstOnly:
                                    return peaks if peak in self.current.peaks else []

        return peaks

    def _mouseInMultiplet(self, xPosition, yPosition, firstOnly=False):
        """Find the multiplets under the mouse.
        If firstOnly is true, return only the first item, else an empty list
        """
        xPositions = [xPosition - self.symbolX, xPosition + self.symbolX]
        yPositions = [yPosition - self.symbolY, yPosition + self.symbolY]

        if len(self._orderedAxes) > 2:
            zPositions = self._orderedAxes[2].region
        else:
            zPositions = None

        multiplets = []

        for spectrumView in self.strip.spectrumViews:

            for multipletListView in spectrumView.multipletListViews:
                if spectrumView.isVisible() and multipletListView.isVisible():

                    multipletList = multipletListView.multipletList

                    spectrumIndices = spectrumView.dimensionOrdering
                    xAxis = spectrumIndices[0]
                    yAxis = spectrumIndices[1]

                    for multiplet in multipletList.multiplets:
                        if not multiplet.position:
                            continue

                        if len(multiplet.axisCodes) > 2 and zPositions is not None:

                            zAxis = spectrumIndices[2]

                            if (xPositions[0] < float(multiplet.position[xAxis]) < xPositions[1]
                                    and yPositions[0] < float(multiplet.position[yAxis]) < yPositions[1]):

                                # within the XY bounds so check whether inPlane
                                _isInPlane, _isInFlankingPlane, planeIndex, fade = self._GLMultiplets.objIsInVisiblePlanes(spectrumView, multiplet)

                                # if zPositions[0] < float(multiplet.position[zAxis]) < zPositions[1]:
                                if _isInPlane:
                                    multiplets.append(multiplet)
                                    if firstOnly:
                                        return multiplets
                        else:
                            if (xPositions[0] < float(multiplet.position[xAxis]) < xPositions[1]
                                    and yPositions[0] < float(multiplet.position[yAxis]) < yPositions[1]):
                                multiplets.append(multiplet)
                                if firstOnly:
                                    return multiplets if multiplet in self.current.multiplets else []

        return multiplets

    def _mouseInIntegral(self, xPosition, yPosition, firstOnly=False):
        """Find the integrals under the mouse.
        If firstOnly is true, return only the first item, else an empty list
        Currently not-defined for Nd integrals
        """
        return []

    def _updateVisibleSpectrumViews(self):
        """Update the list of visible spectrumViews when change occurs
        """

        # make the list of ordered spectrumViews
        self._ordering = self.spectrumDisplay.orderedSpectrumViews(self.strip.spectrumViews)

        # GWV: removed as new data reader returns zeros; blank spectra can be displayed
        # self._ordering = [specView for specView in self._ordering if specView.spectrum.hasValidPath()]

        for specView in tuple(self._spectrumSettings.keys()):
            if specView not in self._ordering:
                del self._spectrumSettings[specView]

                # delete the 1d string relating to the spectrumView
                self._spectrumLabelling.removeString(specView)

        # make a list of the visible and not-deleted spectrumViews
        # visibleSpectra = [specView.spectrum for specView in self._ordering if not specView.isDeleted and specView.isVisible()]
        visibleSpectrumViews = [specView for specView in self._ordering if not specView.isDeleted and specView.isVisible()]

        self._visibleOrdering = visibleSpectrumViews

        # set the first visible, or the first in the ordered list
        self._firstVisible = visibleSpectrumViews[0] if visibleSpectrumViews else self._ordering[0] if self._ordering and not self._ordering[
            0].isDeleted else None
        self.visiblePlaneList = {}
        self.visiblePlaneListPointValues = {}
        self.visiblePlaneDimIndices = {}

        # generate the new axis labels based on the visible spectrum axisCodes
        self._buildAxisCodesWithWildCards()

        minList = [self._spectrumSettings[sp][SPECTRUM_VALUEPERPOINT] if SPECTRUM_VALUEPERPOINT in self._spectrumSettings[sp] else None
                   for sp in self._ordering if sp in self._spectrumSettings]

        minimumValuePerPoint = None

        # check the length of the min values, may have lower dimension spectra overlaid
        for val in minList:
            if minimumValuePerPoint and val is not None:
                minimumValuePerPoint = [min(ii, jj) for ii, jj in zip_longest(minimumValuePerPoint, val, fillvalue=0.0)]
            elif minimumValuePerPoint:
                # val is None so ignore
                pass
            else:
                # set the first value
                minimumValuePerPoint = val

        for visibleSpecView in self._ordering:
            visValues = visibleSpecView._getVisiblePlaneList(
                    firstVisible=self._firstVisible,
                    minimumValuePerPoint=minimumValuePerPoint)

            self.visiblePlaneList[visibleSpecView], \
            self.visiblePlaneListPointValues[visibleSpecView], \
            self.visiblePlaneDimIndices[visibleSpecView] = visValues

        # update the labelling lists
        self._GLPeaks.setListViews(self._ordering)
        self._GLIntegrals.setListViews(self._ordering)
        self._GLMultiplets.setListViews(self._ordering)

    def getPeakPositionFromMouse(self, peak, lastStartCoordinate, cursorPosition=None):
        """Get the centre position of the clicked peak
        """
        indices = getAxisCodeMatchIndices(self._axisCodes, peak.axisCodes)
        for ii, ind in enumerate(indices[:2]):
            if ind is not None:
                lastStartCoordinate[ii] = peak.position[ind]
            else:
                lastStartCoordinate[ii] = cursorPosition[ii]

    def _movePeak(self, peak, deltaPosition):
        """Move the peak to new position
        """
        indices = getAxisCodeMatchIndices(self.axisCodes, peak.axisCodes)

        # get the correct coordinates based on the axisCodes
        p0 = list(peak.position)
        for ii, ind in enumerate(indices[:2]):
            if ind is not None:

                # move to the aliased position in the bounded spectrum
                p0[ind] += deltaPosition[ii]

                visibleAlias = peak.spectrum.aliasingValues
                spectrumLimits = peak.spectrum.spectrumLimits

                for dim, pos in enumerate(p0):
                    # update the aliasing so that the peak stays within the bounds of the spectrum
                    minSpectrumFrequency, maxSpectrumFrequency = sorted(spectrumLimits[dim])
                    regionBounds = (minSpectrumFrequency + visibleAlias[dim][0] * (maxSpectrumFrequency - minSpectrumFrequency),
                                    minSpectrumFrequency + (visibleAlias[dim][1] + 1) * (maxSpectrumFrequency - minSpectrumFrequency))

                    p0[dim] = (pos - regionBounds[0]) % (regionBounds[1] - regionBounds[0]) + regionBounds[0]

        movePeak(peak, p0, updateHeight=True)

    def _tracesNeedUpdating(self, spectrumView=None):
        """Check if traces need updating on _lastTracePoint, use spectrumView to see
        if cursor has moved sufficiently far to warrant an update of the traces
        """

        cursorCoordinate = self.getCurrentCursorCoordinate()
        if spectrumView not in self._lastTracePoint:
            numDim = len(spectrumView.strip.axes)
            self._lastTracePoint[spectrumView] = [-1] * numDim

        lastTrace = self._lastTracePoint[spectrumView]

        ppm2point = spectrumView.spectrum.ppm2point

        # get the correct ordering for horizontal/vertical
        planeDims = self._spectrumSettings[spectrumView][GLDefs.SPECTRUM_POINTINDEX]

        point = [0] * len(cursorCoordinate)
        for n in range(2):
            point[planeDims[n]] = ppm2point(cursorCoordinate[n], dimension=planeDims[n] + 1) - 1

        point = [round(p) for p in point]

        if None in planeDims:
            getLogger().warning(f'bad planeDims {planeDims}')
            return
        if None in point:
            getLogger().warning(f'bad point {point}')
            return

        # numPoints = spectrumView.spectrum.pointCounts
        # xNumPoints, yNumPoints = numPoints[planeDims[0]], numPoints[planeDims[1]]
        # if point[planeDims[0]] >= xNumPoints or point[planeDims[1]] >= yNumPoints:
        #     # Extra check whether the new point is out of range if numLimits
        #     return False

        if self._updateHTrace and not self._updateVTrace and point[planeDims[1]] == lastTrace[planeDims[1]]:
            # Only HTrace, an y-point has not changed
            return False
        elif not self._updateHTrace and self._updateVTrace and point[planeDims[0]] == lastTrace[planeDims[0]]:
            # Only VTrace and x-point has not changed
            return False
        elif self._updateHTrace and self._updateVTrace and point[planeDims[0]] == lastTrace[planeDims[0]] \
                and point[planeDims[1]] == lastTrace[planeDims[1]]:
            # both HTrace and Vtrace, both x-point an y-point have not changed
            return False
        # We need to update; save this point as the last point
        self._lastTracePoint[spectrumView] = point

        return True

    def drawAliasedLabels(self):
        """Draw all the labels that require aliasing to multiple regions
        """
        _shader = self.globalGL._shaderProgramTexAlias.makeCurrent()
        # set the scale to the axis limits, needs addressing correctly, possibly same as grid
        _shader.setProjectionAxes(self._uPMatrix, self.axisL, self.axisR, self.axisB,
                                  self.axisT, -1.0, 1.0)
        _shader.setPTexMatrix(self._uPMatrix)

        self._axisScale[0:4] = [self.pixelX, self.pixelY, 0.0, 1.0]
        _shader.setAxisScale(self._axisScale)
        _shader.setStackOffset(np.array((0.0, 0.0), dtype=np.float32))

        _shader.setAliasEnabled(self._aliasEnabled and self._aliasLabelsEnabled)

        # change to correct value for shader
        _shader.setAliasShade(self._aliasShade / 100.0)

        for specView in self._ordering:  #self._ordering:                             # strip.spectrumViews:       #.orderedSpectrumViews():

            if specView.isDeleted:
                continue

            if specView.isVisible() and specView in self._spectrumSettings.keys():
                # set correct transform when drawing this contour

                specSettings = self._spectrumSettings[specView]
                # pIndex = specSettings[GLDefs.SPECTRUM_POINTINDEX]
                # if None in pIndex:
                #     continue

                # should move this to buildSpectrumSettings
                # and emit a signal when visibleAliasingRange or foldingModes are changed

                # fx0 = specSettings[GLDefs.SPECTRUM_MAXXALIAS]
                # # fx1 = specSettings[GLDefs.SPECTRUM_MINXALIAS]
                # fy0 = specSettings[GLDefs.SPECTRUM_MAXYALIAS]
                # # fy1 = specSettings[GLDefs.SPECTRUM_MINYALIAS]
                # dxAF = specSettings[GLDefs.SPECTRUM_DXAF]
                # dyAF = specSettings[GLDefs.SPECTRUM_DYAF]
                # xScale = specSettings[GLDefs.SPECTRUM_XSCALE]
                # yScale = specSettings[GLDefs.SPECTRUM_YSCALE]

                specMatrix = np.array(specSettings[GLDefs.SPECTRUM_MATRIX], dtype=np.float32)

                # alias = specView.spectrum.visibleAliasingRange
                # folding = specView.spectrum.foldingModes

                _, fxMax = specSettings[GLDefs.SPECTRUM_XLIMITS]
                _, fyMax = specSettings[GLDefs.SPECTRUM_YLIMITS]
                dxAF, dyAF = specSettings[GLDefs.SPECTRUM_AF]
                xScale, yScale = specSettings[GLDefs.SPECTRUM_SCALE]
                alias = specSettings[GLDefs.SPECTRUM_ALIASINGINDEX]
                folding = specSettings[GLDefs.SPECTRUM_FOLDINGMODE]

                for ii in range(alias[0][0], alias[0][1] + 1, 1):
                    for jj in range(alias[1][0], alias[1][1] + 1, 1):

                        foldX = foldY = 1.0
                        foldXOffset = foldYOffset = 0
                        if folding[0] == 'mirror':
                            foldX = pow(-1, ii)
                            foldXOffset = -dxAF if foldX < 0 else 0
                        if folding[1] == 'mirror':
                            foldY = pow(-1, jj)
                            foldYOffset = -dyAF if foldY < 0 else 0

                        self._axisScale[0:4] = [foldX * self.pixelX / xScale,
                                                foldY * self.pixelY / yScale,
                                                0.0, 1.0]
                        _shader.setAxisScale(self._axisScale)

                        specMatrix[0:16] = [xScale * foldX, 0.0, 0.0, 0.0,
                                            0.0, yScale * foldY, 0.0, 0.0,
                                            0.0, 0.0, 1.0, 0.0,
                                            fxMax + (ii * dxAF) + foldXOffset, fyMax + (jj * dyAF) + foldYOffset, 0.0, 1.0]

                        # flipping in the same GL region -  xScale = -xScale
                        #                                   offset = fx0-dxAF
                        # circular -    offset = fx0 + dxAF*alias, alias = min->max
                        _shader.setMVMatrix(specMatrix)
                        _shader.setAliasPosition(ii, jj)

                        self._GLPeaks.drawLabels(specView)
                        self._GLMultiplets.drawLabels(specView)

    def drawAliasedSymbols(self):
        """Draw all the symbols that require aliasing to multiple regions
        """
        _shader = self.globalGL._shaderProgramAlias.makeCurrent()
        # set the scale to the axis limits, needs addressing correctly, possibly same as grid
        _shader.setProjectionAxes(self._uPMatrix, self.axisL, self.axisR, self.axisB,
                                  self.axisT, -1.0, 1.0)
        _shader.setPMatrix(self._uPMatrix)

        lineThickness = self._symbolThickness
        GL.glLineWidth(lineThickness * self.viewports.devicePixelRatio)
        _shader.setAliasEnabled(self._aliasEnabled)

        # change to correct value for shader
        _shader.setAliasShade(self._aliasShade / 100.0)

        for specView in self._ordering:  #self._ordering:                             # strip.spectrumViews:       #.orderedSpectrumViews():

            if specView.isDeleted:
                continue

            if specView.isVisible() and specView in self._spectrumSettings.keys():
                specSettings = self._spectrumSettings[specView]
                # pIndex = specSettings[GLDefs.SPECTRUM_POINTINDEX]
                # if None in pIndex:
                #     continue

                # should move this to buildSpectrumSettings
                # and emit a signal when visibleAliasingRange or foldingModes are changed

                # fx0 = specSettings[GLDefs.SPECTRUM_MAXXALIAS]
                # # fx1 = specSettings[GLDefs.SPECTRUM_MINXALIAS]
                # fy0 = specSettings[GLDefs.SPECTRUM_MAXYALIAS]
                # # fy1 = specSettings[GLDefs.SPECTRUM_MINYALIAS]
                # dxAF = specSettings[GLDefs.SPECTRUM_DXAF]
                # dyAF = specSettings[GLDefs.SPECTRUM_DYAF]
                # xScale = specSettings[GLDefs.SPECTRUM_XSCALE]
                # yScale = specSettings[GLDefs.SPECTRUM_YSCALE]

                specMatrix = np.array(specSettings[GLDefs.SPECTRUM_MATRIX], dtype=np.float32)

                # alias = specView.spectrum.visibleAliasingRange
                # folding = specView.spectrum.foldingModes

                _, fxMax = specSettings[GLDefs.SPECTRUM_XLIMITS]
                _, fyMax = specSettings[GLDefs.SPECTRUM_YLIMITS]
                dxAF, dyAF = specSettings[GLDefs.SPECTRUM_AF]
                xScale, yScale = specSettings[GLDefs.SPECTRUM_SCALE]
                alias = specSettings[GLDefs.SPECTRUM_ALIASINGINDEX]
                folding = specSettings[GLDefs.SPECTRUM_FOLDINGMODE]

                for ii in range(alias[0][0], alias[0][1] + 1, 1):
                    for jj in range(alias[1][0], alias[1][1] + 1, 1):

                        foldX = foldY = 1.0
                        foldXOffset = foldYOffset = 0
                        if folding[0] == 'mirror':
                            foldX = pow(-1, ii)
                            foldXOffset = -dxAF if foldX < 0 else 0
                        if folding[1] == 'mirror':
                            foldY = pow(-1, jj)
                            foldYOffset = -dyAF if foldY < 0 else 0

                        specMatrix[0:16] = [xScale * foldX, 0.0, 0.0, 0.0,
                                            0.0, yScale * foldY, 0.0, 0.0,
                                            0.0, 0.0, 1.0, 0.0,
                                            fxMax + (ii * dxAF) + foldXOffset, fyMax + (jj * dyAF) + foldYOffset, 0.0, 1.0]

                        # flipping in the same GL region -  xScale = -xScale
                        #                                   offset = fx0-dxAF
                        # circular -    offset = fx0 + dxAF*alias, alias = min->max
                        _shader.setMVMatrix(specMatrix)
                        _shader.setAliasPosition(ii, jj)

                        self._GLPeaks.drawSymbols(specView)
                        self._GLMultiplets.drawSymbols(specView)

        GL.glLineWidth(GLDefs.GLDEFAULTLINETHICKNESS * self.viewports.devicePixelRatio)

    def drawIntegralLabels(self):
        """Draw all the integral labels
        """
        pass

    def drawBoundingBoxes(self):
        if self.strip.isDeleted:
            return

        currentShader = self.globalGL._shaderProgram1

        # set transform to identity - ensures only the pMatrix is applied
        currentShader.setMVMatrix(self._IMatrix)

        # build the bounding boxes
        index = 0
        drawList = self.boundingBoxes

        # shouldn't need to build this every time :|
        drawList.clearArrays()

        # if self._preferences.showSpectrumBorder:
        if self.strip.spectrumBordersVisible:
            for spectrumView in self._ordering:  #self._ordering:                             # strip.spectrumViews:

                if spectrumView.isDeleted:
                    continue

                if spectrumView.isVisible() and spectrumView.spectrum.dimensionCount > 1 and spectrumView in self._spectrumSettings.keys():
                    specSettings = self._spectrumSettings[spectrumView]

                    fxMin, _ = specSettings[GLDefs.SPECTRUM_XLIMITS]
                    fyMin, _ = specSettings[GLDefs.SPECTRUM_YLIMITS]
                    dxAF, dyAF = specSettings[GLDefs.SPECTRUM_AF]
                    alias = specSettings[GLDefs.SPECTRUM_ALIASINGINDEX]
                    
                    _posColour = spectrumView.posColours[0]
                    col = (*_posColour[0:3], 0.5)

                    for ii in range(alias[0][0], alias[0][1] + 2, 1):
                        # draw the vertical lines
                        x0 = fxMin + (ii * dxAF)
                        y0 = fyMin + (alias[1][0] * dyAF)
                        y1 = fyMin + ((alias[1][1] + 1) * dyAF)
                        drawList.indices = np.append(drawList.indices, np.array((index, index + 1), dtype=np.uint32))
                        drawList.vertices = np.append(drawList.vertices, np.array((x0, y0, x0, y1), dtype=np.float32))
                        drawList.colors = np.append(drawList.colors, np.array(col * 2, dtype=np.float32))
                        drawList.numVertices += 2
                        index += 2

                    for jj in range(alias[1][0], alias[1][1] + 2, 1):
                        # draw the horizontal lines
                        y0 = fyMin + (jj * dyAF)
                        x0 = fxMin + (alias[0][0] * dxAF)
                        x1 = fxMin + ((alias[0][1] + 1) * dxAF)
                        drawList.indices = np.append(drawList.indices, np.array((index, index + 1), dtype=np.uint32))
                        drawList.vertices = np.append(drawList.vertices, np.array((x0, y0, x1, y0), dtype=np.float32))
                        drawList.colors = np.append(drawList.colors, np.array(col * 2, dtype=np.float32))
                        drawList.numVertices += 2
                        index += 2

            # define and draw the boundaries
            drawList.defineIndexVBO()

            with self._disableGLAliasing():
                GL.glEnable(GL.GL_BLEND)

                # use the viewports.devicePixelRatio for retina displays
                GL.glLineWidth(self._contourThickness * self.viewports.devicePixelRatio)

                drawList.drawIndexVBO()

                # reset lineWidth
                GL.glLineWidth(GLDefs.GLDEFAULTLINETHICKNESS * self.viewports.devicePixelRatio)

    def drawSpectra(self):
        if self.strip.isDeleted:
            return

        currentShader = self.globalGL._shaderProgram1

        GL.glLineWidth(self._contourThickness * self.viewports.devicePixelRatio)
        GL.glDisable(GL.GL_BLEND)

        for spectrumView in self._ordering:  #self._ordering:                             # strip.spectrumViews:       #.orderedSpectrumViews():

            if spectrumView.isDeleted or not spectrumView._showContours:
                continue

            if spectrumView.isVisible() and spectrumView in self._spectrumSettings.keys():

                # set correct transform when drawing this contour
                if spectrumView.spectrum.displayFoldedContours:
                    specSettings = self._spectrumSettings[spectrumView]

                    pIndex = specSettings[GLDefs.SPECTRUM_POINTINDEX]

                    if None in pIndex:
                        continue

                    # should move this to buildSpectrumSettings
                    # and emit a signal when visibleAliasingRange or foldingModes are changed

                    _, fxMax = specSettings[GLDefs.SPECTRUM_XLIMITS]
                    _, fyMax = specSettings[GLDefs.SPECTRUM_YLIMITS]
                    dxAF, dyAF = specSettings[GLDefs.SPECTRUM_AF]
                    xScale, yScale = specSettings[GLDefs.SPECTRUM_SCALE]
                    alias = specSettings[GLDefs.SPECTRUM_ALIASINGINDEX]
                    folding = specSettings[GLDefs.SPECTRUM_FOLDINGMODE]

                    specMatrix = np.array(specSettings[GLDefs.SPECTRUM_MATRIX], dtype=np.float32)

                    for ii in range(alias[0][0], alias[0][1] + 1, 1):
                        for jj in range(alias[1][0], alias[1][1] + 1, 1):

                            foldX = foldY = 1.0
                            foldXOffset = foldYOffset = 0
                            if folding[0] == 'mirror':
                                foldX = pow(-1, ii)
                                foldXOffset = -dxAF if foldX < 0 else 0

                            if folding[1] == 'mirror':
                                foldY = pow(-1, jj)
                                foldYOffset = -dyAF if foldY < 0 else 0

                            specMatrix[0:16] = [xScale * foldX, 0.0, 0.0, 0.0,
                                                0.0, yScale * foldY, 0.0, 0.0,
                                                0.0, 0.0, 1.0, 0.0,
                                                fxMax + (ii * dxAF) + foldXOffset, fyMax + (jj * dyAF) + foldYOffset, 0.0, 1.0]

                            # flipping in the same GL region -  xScale = -xScale
                            #                                   offset = fxMax-dxAF
                            # circular -    offset = fxMax + dxAF*alias, alias = min->max
                            currentShader.setMVMatrix(specMatrix)

                            self._contourList[spectrumView].drawIndexVBO()

                else:
                    # set the scaling/offset for a single spectrum GL contour
                    currentShader.setMVMatrix(self._spectrumSettings[spectrumView][
                                                  GLDefs.SPECTRUM_MATRIX])

                    self._contourList[spectrumView].drawIndexVBO()

        # reset lineWidth
        GL.glLineWidth(GLDefs.GLDEFAULTLINETHICKNESS * self.viewports.devicePixelRatio)

    def _drawDiagonalLineV2(self, x0, x1, y0, y1):
        """Generate a simple diagonal mapped to (0..1/0..1)
        """
        yy0 = float(x0 - y0) / (y1 - y0)
        yy1 = float(x1 - y0) / (y1 - y0)

        return (0, yy0, 1, yy1)

    def _addDiagonalLine(self, drawList, x0, x1, y0, y1, col):
        """Add a diagonal line to the drawList
        """
        index = len(drawList.indices)
        drawList.indices = np.append(drawList.indices, np.array((index, index + 1), dtype=np.uint32))
        drawList.vertices = np.append(drawList.vertices, np.array(self._drawDiagonalLineV2(x0, x1, y0, y1), dtype=np.float32))
        drawList.colors = np.append(drawList.colors, np.array(col * 2, dtype=np.float32))
        drawList.numVertices += 2

    def _buildDiagonalList(self):
        """Build a list containing the diagonal and the spinningRate lines for the sidebands
        """
        # get spectral width in X and Y
        # get max number of diagonal lines to draw in each axis
        # map to the valueToRatio screen
        # zoom should take care in bounding to the viewport

        # draw the diagonals for the visible spectra
        if self.strip.isDeleted:
            return

        # build the bounding boxes
        drawList = self.diagonalGLList
        drawList.clearArrays()
        drawListSideBands = self.diagonalSideBandsGLList
        drawListSideBands.clearArrays()

        x0 = self.axisL
        x1 = self.axisR
        y0 = self.axisB
        y1 = self.axisT
        col = (0.5, 0.5, 0.5, 0.5)

        diagonalCount = 0
        for spectrumView in self._ordering:  #self._ordering:                             # strip.spectrumViews:

            if spectrumView.isDeleted:
                continue

            if spectrumView.isVisible() and spectrumView in self._spectrumSettings.keys():
                specSettings = self._spectrumSettings[spectrumView]
                pIndex = specSettings[GLDefs.SPECTRUM_POINTINDEX]

                if not diagonalCount:
                    # add lines to drawList
                    self._addDiagonalLine(drawList, x0, x1, y0, y1, col)
                    diagonalCount += 1

                spinningRate = spectrumView.spectrum.spinningRate
                if spinningRate:
                    sFreqs = spectrumView.spectrum.spectrometerFrequencies
                    spinningRate /= sFreqs[pIndex[0]]  # might need to pick the correct axis here

                    nmin = -int(self._preferences.numSideBands)
                    nmax = int(self._preferences.numSideBands)

                    for n in range(nmin, nmax + 1):
                        if n:
                            # add lines to drawList
                            self._addDiagonalLine(drawListSideBands, x0 + n * spinningRate, x1 + n * spinningRate, y0, y1, col)

                # extra multiple-quantum diagonals
                if self._matchingIsotopeCodes:
                    mTypes = spectrumView.spectrum.measurementTypes
                    xaxisType = mTypes[pIndex[0]]
                    yaxisType = mTypes[pIndex[1]]

                    if xaxisType == 'MQShift' and yaxisType == 'Shift':
                        self._addDiagonalLine(drawListSideBands, x0, x1, 2 * y0, 2 * y1, col)
                    elif xaxisType == 'Shift' and yaxisType == 'MQShift':
                        self._addDiagonalLine(drawListSideBands, 2 * x0, 2 * x1, y0, y1, col)

        drawList.defineIndexVBO()
        drawListSideBands.defineIndexVBO()

    def buildDiagonals(self):
        # determine whether the isotopeCodes of the first two visible axes are matching
        self._matchingIsotopeCodes = False

        for specView in self._ordering:

            # check whether the spectrumView is still active
            if specView.isDeleted or specView._flaggedForDelete:
                continue

            spec = specView.spectrum

            # inside the paint event, so sometimes specView may not exist
            if specView in self._spectrumSettings:
                pIndex = self._spectrumSettings[specView][GLDefs.SPECTRUM_POINTINDEX]

                if pIndex and None not in pIndex:
                    if spec.isotopeCodes[pIndex[0]] == spec.isotopeCodes[pIndex[1]]:
                        self._matchingIsotopeCodes = True

                    # build the diagonal list here from the visible spectra - each may have a different spinning rate
                    # remove from _build axe - not needed there
                    self._buildDiagonalList()
                    break

    def _buildSpectrumSetting(self, spectrumView, stackCount=0):
        # if spectrumView.spectrum.headerSize == 0:
        #     return

        self._spectrumSettings[spectrumView] = {}

        self._spectrumValues = spectrumView.getVisibleState()

        # set defaults for undefined spectra
        if not self._spectrumValues[0].pointCount:
            dx = -1.0 if self.INVERTXAXIS else -1.0
            fxMax, fxMin = 1.0, -1.0
            dxAF = fxMax - fxMin
            xScale = dx * dxAF

            dy = -1.0 if self.INVERTYAXIS else -1.0
            fyMax, fyMin = 1.0, -1.0
            dyAF = fyMax - fyMin
            yScale = dy * dyAF
            xAliasingIndex = (0, 0)
            yAliasingIndex = (0, 0)
            xFoldingMode = yFoldingMode = None

            self._minXRange = min(self._minXRange, GLDefs.RANGEMINSCALE * (fxMax - fxMin))
            self._maxXRange = max(self._maxXRange, (fxMax - fxMin))
            self._minYRange = min(self._minYRange, GLDefs.RANGEMINSCALE * (fyMax - fyMin))
            self._maxYRange = max(self._maxYRange, (fyMax - fyMin))

        else:

            # get the bounding box of the spectra
            dx = -1.0 if self.INVERTXAXIS else -1.0  # self.sign(self.axisR - self.axisL)
            fxMax, fxMin = self._spectrumValues[0].maxSpectrumFrequency, self._spectrumValues[0].minSpectrumFrequency
            xAliasingIndex = self._spectrumValues[0].aliasingIndex
            xFoldingMode = self._spectrumValues[0].foldingMode

            # check tolerances
            if not self._widthsChangedEnough((fxMax, 0.0), (fxMin, 0.0), tol=1e-10):
                fxMax, fxMin = 1.0, -1.0

            dxAF = fxMax - fxMin
            xScale = dx * dxAF / self._spectrumValues[0].pointCount

            dy = -1.0 if self.INVERTYAXIS else -1.0  # self.sign(self.axisT - self.axisB)
            fyMax, fyMin = self._spectrumValues[1].maxSpectrumFrequency, self._spectrumValues[1].minSpectrumFrequency
            yAliasingIndex = self._spectrumValues[1].aliasingIndex
            yFoldingMode = self._spectrumValues[1].foldingMode

            # check tolerances
            if not self._widthsChangedEnough((fyMax, 0.0), (fyMin, 0.0), tol=1e-10):
                fyMax, fyMin = 1.0, -1.0

            dyAF = fyMax - fyMin
            yScale = dy * dyAF / self._spectrumValues[1].pointCount

            # set to nD limits to twice the width of the spectrum and a few data points
            self._minXRange = min(self._minXRange, GLDefs.RANGEMINSCALE * (fxMax - fxMin) / self._spectrumValues[0].pointCount)
            self._maxXRange = max(self._maxXRange, (fxMax - fxMin))
            self._minYRange = min(self._minYRange, GLDefs.RANGEMINSCALE * (fyMax - fyMin) / self._spectrumValues[1].pointCount)
            self._maxYRange = max(self._maxYRange, (fyMax - fyMin))

        self._rangeXDefined = True
        self._rangeYDefined = True

        # create modelview matrix for the spectrum to be drawn
        self._spectrumSettings[spectrumView][GLDefs.SPECTRUM_MATRIX] = np.zeros((16,), dtype=np.float32)

        self._spectrumSettings[spectrumView][GLDefs.SPECTRUM_MATRIX][0:16] = [xScale, 0.0, 0.0, 0.0,
                                                                              0.0, yScale, 0.0, 0.0,
                                                                              0.0, 0.0, 1.0, 0.0,
                                                                              fxMax, fyMax, 0.0, 1.0]
        # setup information for the horizontal/vertical traces
        self._spectrumSettings[spectrumView][GLDefs.SPECTRUM_XLIMITS] = (fxMin, fxMax)
        self._spectrumSettings[spectrumView][GLDefs.SPECTRUM_YLIMITS] = (fyMin, fyMax)
        self._spectrumSettings[spectrumView][GLDefs.SPECTRUM_AF] = (dxAF, dyAF)
        self._spectrumSettings[spectrumView][GLDefs.SPECTRUM_SCALE] = (xScale, yScale)
        self._spectrumSettings[spectrumView][GLDefs.SPECTRUM_SPINNINGRATE] = spectrumView.spectrum.spinningRate
        self._spectrumSettings[spectrumView][GLDefs.SPECTRUM_ALIASINGINDEX] = (xAliasingIndex, yAliasingIndex)
        self._spectrumSettings[spectrumView][GLDefs.SPECTRUM_FOLDINGMODE] = (xFoldingMode, yFoldingMode)

        indices = getAxisCodeMatchIndices(self.strip.axisCodes, spectrumView.spectrum.axisCodes)
        # only need the axes for this spectrum
        indices = indices[:spectrumView.spectrum.dimensionCount]
        self._spectrumSettings[spectrumView][GLDefs.SPECTRUM_POINTINDEX] = indices
        self._spectrumSettings[spectrumView][GLDefs.SPECTRUM_REGIONBOUNDS] = (self._spectrumValues[0].regionBounds, self._spectrumValues[1].regionBounds)

        if len(self._spectrumValues) > 2:
            # store a list for the extra dimensions - should only be one per spectrumDisplay really
            # needed so that the planeDepth is calculated correctly for visible spectra
            vPP = ()
            for dim in range(2, len(self._spectrumValues)):
                specVal = self._spectrumValues[dim]
                vPP = vPP + (specVal.valuePerPoint,)

            self._spectrumSettings[spectrumView][GLDefs.SPECTRUM_VALUEPERPOINT] = vPP

        else:
            self._spectrumSettings[spectrumView][GLDefs.SPECTRUM_VALUEPERPOINT] = None

        self._maxX = max(self._maxX, fxMax)
        self._minX = min(self._minX, fxMin)
        self._maxY = max(self._maxY, fyMax)
        self._minY = min(self._minY, fyMin)

    def initialiseTraces(self):
        # set up the arrays and dimension for showing the horizontal/vertical traces
        for spectrumView in self._ordering:  # strip.spectrumViews:

            if spectrumView.isDeleted:
                continue

            self._spectrumSettings[spectrumView] = {}
            self._spectrumValues = spectrumView.getVisibleState(dimensionCount=2)

            # get the bounding box of the spectra
            dx = self.sign(self.axisR - self.axisL)
            fxMax, fxMin = self._spectrumValues[0].maxSpectrumFrequency, self._spectrumValues[0].minSpectrumFrequency

            # check tolerances
            if not self._widthsChangedEnough((fxMax, 0.0), (fxMin, 0.0), tol=1e-10):
                fxMax, fxMin = 1.0, -1.0

            dxAF = fxMax - fxMin
            xScale = dx * dxAF / self._spectrumValues[0].pointCount

            dy = self.sign(self.axisT - self.axisB)
            fyMax, fyMin = self._spectrumValues[1].maxSpectrumFrequency, self._spectrumValues[1].minSpectrumFrequency

            # check tolerances
            if not self._widthsChangedEnough((fyMax, 0.0), (fyMin, 0.0), tol=1e-10):
                fyMax, fyMin = 1.0, -1.0

            dyAF = fyMax - fyMin
            yScale = dy * dyAF / self._spectrumValues[1].pointCount

            # create modelview matrix for the spectrum to be drawn
            self._spectrumSettings[spectrumView][GLDefs.SPECTRUM_MATRIX] = np.zeros((16,), dtype=np.float32)

            self._spectrumSettings[spectrumView][GLDefs.SPECTRUM_MATRIX][0:16] = [xScale, 0.0, 0.0, 0.0,
                                                                                  0.0, yScale, 0.0, 0.0,
                                                                                  0.0, 0.0, 1.0, 0.0,
                                                                                  fxMax, fyMax, 0.0, 1.0]
            # setup information for the horizontal/vertical traces
            self._spectrumSettings[spectrumView][GLDefs.SPECTRUM_XLIMITS] = (fxMin, fxMax)
            self._spectrumSettings[spectrumView][GLDefs.SPECTRUM_YLIMITS] = (fyMin, fyMax)
            self._spectrumSettings[spectrumView][GLDefs.SPECTRUM_AF] = (dxAF, dyAF)
            self._spectrumSettings[spectrumView][GLDefs.SPECTRUM_SCALE] = (xScale, yScale)

            indices = getAxisCodeMatchIndices(self.strip.axisCodes, spectrumView.spectrum.axisCodes)
            self._spectrumSettings[spectrumView][GLDefs.SPECTRUM_POINTINDEX] = indices


class Gui1dWidget(CcpnGLWidget):
    AXIS_MARGINRIGHT = 80
    YAXISUSEEFORMAT = True
    INVERTXAXIS = True
    INVERTYAXIS = False
    AXISLOCKEDBUTTON = True
    AXISLOCKEDBUTTONALLSTRIPS = True
    is1D = True
    SPECTRUMPOSCOLOUR = 'sliceColour'
    SPECTRUMNEGCOLOUR = 'sliceColour'
    SPECTRUMXZOOM = 1.0e2
    SPECTRUMYZOOM = 1.0e6
    SHOWSPECTRUMONPHASING = False
    YAXES = YAXISUNITS1D

    def __init__(self, strip=None, mainWindow=None, stripIDLabel=None):
        super(Gui1dWidget, self).__init__(strip=strip,
                                          mainWindow=mainWindow,
                                          stripIDLabel=stripIDLabel)

    def _mouseInPeak(self, xPosition, yPosition, firstOnly=False):
        """Find the peaks under the mouse.
        If firstOnly is true, return only the first item, else an empty list
        """
        xPositions = [xPosition - self.symbolX, xPosition + self.symbolX]
        yPositions = [yPosition - self.symbolY, yPosition + self.symbolY]

        peaks = []
        for spectrumView in self.strip.spectrumViews:
            for peakListView in spectrumView.peakListViews:
                if spectrumView.isVisible() and peakListView.isVisible():

                    peakList = peakListView.peakList

                    for peak in peakList.peaks:
                        if (xPositions[0] < float(peak.position[0]) < xPositions[1]
                                and yPositions[0] < float(peak.height) < yPositions[1]):

                            peaks.append(peak)
                            if firstOnly:
                                return peaks if peak in self.current.peaks else []

        return peaks

    def _mouseInIntegral(self, xPosition, yPosition, firstOnly=False):
        """Find the integrals under the mouse.
        If firstOnly is true, return only the first item, else an empty list
        """
        integrals = []

        if not self._stackingMode and not (self.is1D and self.strip._isPhasingOn):
            for reg in self._GLIntegrals._GLSymbols.values():
                if not reg.integralListView.isVisible() or not reg.spectrumView.isVisible():
                    continue
                integralPressed = self.mousePressIn1DArea(reg._regions)
                if integralPressed:
                    for ilp in integralPressed:
                        obj = ilp[0]._object
                        integrals.append(obj)
                        if firstOnly:
                            return integrals if obj in self.current.integrals else []

        return integrals

    def _mouseInMultiplet(self, xPosition, yPosition, firstOnly=False):
        """Find the multiplets under the mouse.
        If firstOnly is true, return only the first item, else an empty list
        """
        xPositions = [xPosition - self.symbolX, xPosition + self.symbolX]
        yPositions = [yPosition - self.symbolY, yPosition + self.symbolY]

        multiplets = []
        for spectrumView in self.strip.spectrumViews:
            for multipletListView in spectrumView.multipletListViews:
                if spectrumView.isVisible() and multipletListView.isVisible():

                    multipletList = multipletListView.multipletList

                    for multiplet in multipletList.multiplets:
                        if not multiplet.position:
                            continue

                        if (xPositions[0] < float(multiplet.position[0]) < xPositions[1]
                                and yPositions[0] < float(multiplet.height) < yPositions[1]):

                            multiplets.append(multiplet)
                            if firstOnly:
                                return multiplets if multiplet in self.current.multiplets else []

        return multiplets

    def _newStatic1DTraceData(self, spectrumView, tracesDict, positionPixel,
                              ph0=None, ph1=None, pivot=None):
        """Create a new static 1D phase trace
        """
        try:
            # ignore for 1D if already in the traces list
            for thisTrace in tracesDict:
                if spectrumView == thisTrace.spectrumView:
                    return

            data = spectrumView.spectrum.intensities
            if ph0 is not None and ph1 is not None and pivot is not None:
                preData = Phasing.phaseRealData(data, ph0, ph1, pivot)
            else:
                preData = data

            x = spectrumView.spectrum.positions
            colour = spectrumView._getColour(self.SPECTRUMPOSCOLOUR, '#aaaaaa')
            colR = int(colour.strip('# ')[0:2], 16) / 255.0
            colG = int(colour.strip('# ')[2:4], 16) / 255.0
            colB = int(colour.strip('# ')[4:6], 16) / 255.0

            tracesDict.append(GLVertexArray(numLists=1,
                                            renderMode=GLRENDERMODE_RESCALE,
                                            blendMode=False,
                                            drawMode=GL.GL_LINE_STRIP,
                                            dimension=2,
                                            GLContext=self))

            numVertices = len(x)
            hSpectrum = tracesDict[-1]
            hSpectrum.indices = numVertices
            hSpectrum.numVertices = numVertices
            hSpectrum.indices = np.arange(numVertices, dtype=np.uint32)

            if self._showSpectraOnPhasing:
                hSpectrum.colors = np.array(self._phasingTraceColour * numVertices, dtype=np.float32)
            else:
                hSpectrum.colors = np.array((colR, colG, colB, 1.0) * numVertices, dtype=np.float32)

            hSpectrum.vertices = np.empty(hSpectrum.numVertices * 2, dtype=np.float32)
            hSpectrum.vertices[::2] = x
            hSpectrum.vertices[1::2] = preData

            # store the pre-phase data
            hSpectrum.data = data
            hSpectrum.positionPixel = positionPixel
            hSpectrum.spectrumView = spectrumView

        except Exception as es:
            tracesDict = []

    @property
    def showSpectraOnPhasing(self):
        return self._showSpectraOnPhasing

    @showSpectraOnPhasing.setter
    def showSpectraOnPhasing(self, visible):
        self._showSpectraOnPhasing = visible
        self._updatePhasingColour()
        self.update()

    def toggleShowSpectraOnPhasing(self):
        self._showSpectraOnPhasing = not self._showSpectraOnPhasing
        self._updatePhasingColour()
        self.update()

    def _updatePhasingColour(self):
        for trace in self._staticHTraces:
            colour = trace.spectrumView._getColour(self.SPECTRUMPOSCOLOUR, '#aaaaaa')
            colR = int(colour.strip('# ')[0:2], 16) / 255.0
            colG = int(colour.strip('# ')[2:4], 16) / 255.0
            colB = int(colour.strip('# ')[4:6], 16) / 255.0

            numVertices = trace.numVertices
            if self._showSpectraOnPhasing:
                trace.colors = np.array(self._phasingTraceColour * numVertices, dtype=np.float32)
            else:
                trace.colors = np.array((colR, colG, colB, 1.0) * numVertices, dtype=np.float32)

            trace.renderMode = GLRENDERMODE_RESCALE

    def buildSpectra(self):
        """set the GL flags to build spectrum contour lists
        """
        if self.strip.isDeleted:
            return

        stackCount = 0

        # self._spectrumSettings = {}
        rebuildFlag = False
        for stackCount, spectrumView in enumerate(self._ordering):  # .strip.spectrumViews:
            if spectrumView.isDeleted:
                continue

            if spectrumView.buildContours or spectrumView.buildContoursOnly:

                # flag the peaks for rebuilding
                if not spectrumView.buildContoursOnly:
                    for peakListView in spectrumView.peakListViews:
                        peakListView.buildSymbols = True
                        peakListView.buildLabels = True
                    for integralListView in spectrumView.integralListViews:
                        integralListView.buildSymbols = True
                        integralListView.buildLabels = True
                    for multipletListView in spectrumView.multipletListViews:
                        multipletListView.buildSymbols = True
                        multipletListView.buildLabels = True

                spectrumView.buildContours = False
                spectrumView.buildContoursOnly = False

                # rebuild the contours
                if spectrumView not in self._contourList.keys():
                    self._contourList[spectrumView] = GLVertexArray(numLists=1,
                                                                    renderMode=GLRENDERMODE_DRAW,
                                                                    blendMode=False,
                                                                    drawMode=GL.GL_LINE_STRIP,
                                                                    dimension=2,
                                                                    GLContext=self)
                spectrumView._buildGLContours(self._contourList[spectrumView])

                self._buildSpectrumSetting(spectrumView=spectrumView, stackCount=stackCount)
                # if self._stackingMode:
                #     stackCount += 1
                rebuildFlag = True

                # define the VBOs to pass to the graphics card
                self._contourList[spectrumView].defineIndexVBO()

        # rebuild the traces as the spectrum/plane may have changed
        if rebuildFlag:
            self.rebuildTraces()

    def _updateVisibleSpectrumViews(self):
        """Update the list of visible spectrumViews when change occurs
        """

        # make the list of ordered spectrumViews
        self._ordering = self.spectrumDisplay.orderedSpectrumViews(self.strip.spectrumViews)

        self._ordering = [specView for specView in self._ordering]

        for specView in tuple(self._spectrumSettings.keys()):
            if specView not in self._ordering:
                # print('>>>_updateVisibleSpectrumViews delete', specView, id(specView))
                # print('>>>', [id(spec) for spec in self._ordering])
                del self._spectrumSettings[specView]

                # delete the 1d string relating to the spectrumView
                self._spectrumLabelling.removeString(specView)

        # make a list of the visible and not-deleted spectrumViews
        # visibleSpectra = [specView.spectrum for specView in self._ordering if not specView.isDeleted and specView.isVisible()]
        visibleSpectrumViews = [specView for specView in self._ordering if not specView.isDeleted and specView.isVisible()]

        self._visibleOrdering = visibleSpectrumViews

        # set the first visible, or the first in the ordered list
        self._firstVisible = visibleSpectrumViews[0] if visibleSpectrumViews else self._ordering[0] if self._ordering and not self._ordering[
            0].isDeleted else None

        # generate the new axis labels based on the visible spectrum axisCodes
        self._buildAxisCodesWithWildCards()

        # update the labelling lists
        self._GLPeaks.setListViews(self._ordering)
        self._GLIntegrals.setListViews(self._ordering)
        self._GLMultiplets.setListViews(self._ordering)

    def getPeakPositionFromMouse(self, peak, lastStartCoordinate, cursorPosition=None):
        """Get the centre position of the clicked 1d peak
        """
        indices = getAxisCodeMatchIndices(self._axisCodes, peak.axisCodes)

        # check that the mappings are okay
        for ii, ind in enumerate(indices[:2]):
            if ind is not None:
                lastStartCoordinate[ii] = peak.position[ind]
            else:
                lastStartCoordinate[ii] = peak.height

    def _movePeak(self, peak, deltaPosition):
        """Move the peak to new position
        """
        peak.height += deltaPosition[1]
        position = peak.position[0]
        position += deltaPosition[0]
        peak.position = [position]

    def _tracesNeedUpdating(self, spectrumView=None):
        """Check if traces need updating on _lastTracePoint, use spectrumView to see
        if cursor has moved sufficiently far to warrant an update of the traces
        """
        # for 1d spectra, traces never need updating, they never move with the cursor
        return False

    def drawAliasedLabels(self):
        """Draw all the labels that require aliasing to multiple regions
        """
        _shader = self.globalGL._shaderProgramTexAlias.makeCurrent()
        # set the scale to the axis limits, needs addressing correctly, possibly same as grid
        _shader.setProjectionAxes(self._uPMatrix, self.axisL, self.axisR, self.axisB,
                                  self.axisT, -1.0, 1.0)
        _shader.setPTexMatrix(self._uPMatrix)

        self._axisScale[0:4] = [self.pixelX, self.pixelY, 0.0, 1.0]
        _shader.setAxisScale(self._axisScale)
        _shader.setStackOffset(np.array((0.0, 0.0), dtype=np.float32))

        _shader.setAliasEnabled(self._aliasEnabled and self._aliasLabelsEnabled)

        # change to correct value for shader
        _shader.setAliasShade(self._aliasShade / 100.0)

        for specView in self._ordering:

            if specView.isDeleted:
                continue

            if specView.isVisible() and specView in self._spectrumSettings.keys():
                specSettings = self._spectrumSettings[specView]

                # should move this to buildSpectrumSettings
                # and emit a signal when visibleAliasingRange or foldingModes are changed

                # fx0 = specSettings[GLDefs.SPECTRUM_MAXXALIAS]
                # xScale = specSettings[GLDefs.SPECTRUM_XSCALE]

                _, fxMax = specSettings[GLDefs.SPECTRUM_XLIMITS]
                xScale, _ = specSettings[GLDefs.SPECTRUM_SCALE]

                if self._stackingMode:
                    _matrix = np.array(specSettings[GLDefs.SPECTRUM_STACKEDMATRIX])
                else:
                    _matrix = np.array(self._IMatrix)

                # take the stacking matrix and insert the correct x-scaling to map the pointPositions to the screen
                _matrix[0] = xScale
                _matrix[12] += fxMax
                _shader.setMVMatrix(_matrix)

                self._axisScale[0:4] = [self.pixelX / xScale,
                                        self.pixelY,
                                        0.0, 1.0]
                _shader.setAxisScale(self._axisScale)
                _shader.setAliasPosition(0, 0)

                self._GLPeaks.drawLabels(specView)
                self._GLMultiplets.drawLabels(specView)

    def drawAliasedSymbols(self):
        """Draw all the symbols that require aliasing to multiple regions
        """
        _shader = self.globalGL._shaderProgramAlias.makeCurrent()
        # set the scale to the axis limits, needs addressing correctly, possibly same as grid
        _shader.setProjectionAxes(self._uPMatrix, self.axisL, self.axisR, self.axisB,
                                  self.axisT, -1.0, 1.0)
        _shader.setPMatrix(self._uPMatrix)

        lineThickness = self._symbolThickness
        GL.glLineWidth(lineThickness * self.viewports.devicePixelRatio)
        _shader.setAliasEnabled(self._aliasEnabled)

        # change to correct value for shader
        _shader.setAliasShade(self._aliasShade / 100.0)
        _shader.setAliasPosition(0, 0)

        for specView in self._ordering:  #self._ordering:                             # strip.spectrumViews:       #.orderedSpectrumViews():

            if specView.isDeleted:
                continue

            if specView.isVisible() and specView in self._spectrumSettings.keys():
                specSettings = self._spectrumSettings[specView]

                # should move this to buildSpectrumSettings
                # and emit a signal when visibleAliasingRange or foldingModes are changed

                # fx0 = specSettings[GLDefs.SPECTRUM_MAXXALIAS]
                # xScale = specSettings[GLDefs.SPECTRUM_XSCALE]

                _, fxMax = specSettings[GLDefs.SPECTRUM_XLIMITS]
                xScale, _ = specSettings[GLDefs.SPECTRUM_SCALE]

                if self._stackingMode:
                    _matrix = np.array(specSettings[GLDefs.SPECTRUM_STACKEDMATRIX])
                else:
                    _matrix = np.array(self._IMatrix)

                # take the stacking matrix and insert the correct x-scaling to map the pointPositions to the screen
                _matrix[0] = xScale
                _matrix[12] += fxMax
                _shader.setMVMatrix(_matrix)

                # draw the symbols
                self._GLPeaks.drawSymbols(specView)
                self._GLMultiplets.drawSymbols(specView)

        GL.glLineWidth(GLDefs.GLDEFAULTLINETHICKNESS * self.viewports.devicePixelRatio)

    def drawIntegralLabels(self):
        """Draw all the integral labels
        """
        for specView in self._ordering:  #self._ordering:                             # strip.spectrumViews:       #.orderedSpectrumViews():

            if specView.isDeleted:
                continue

            if specView.isVisible():
                self._GLIntegrals.drawLabels(specView)

    def drawBoundingBoxes(self):
        """Draw all the bounding boxes
        """
        pass

    def KEEPdrawSpectra(self):
        if self.strip.isDeleted:
            return

        currentShader = self.globalGL._shaderProgram1

        # self.buildSpectra()

        GL.glLineWidth(self._contourThickness * self.viewports.devicePixelRatio)
        GL.glDisable(GL.GL_BLEND)

        # only draw the traces for the spectra that are visible
        specTraces = [trace.spectrumView for trace in self._staticHTraces]

        _visibleSpecs = [specView for specView in self._ordering
                         if not specView.isDeleted and
                         specView.isVisible() and
                         specView._showContours and
                         specView in self._spectrumSettings.keys() and
                         specView in self._contourList.keys() and
                         (specView not in specTraces or self.showSpectraOnPhasing)]

        # for spectrumView in self._ordering:  #self._ordering:                             # strip.spectrumViews:       #.orderedSpectrumViews():
        #
        #     if spectrumView.isDeleted:
        #         continue
        #     if not spectrumView._showContours:
        #         continue
        #
        #     if spectrumView.isVisible() and spectrumView in self._spectrumSettings.keys():
        #         # set correct transform when drawing this contour
        #
        #         if spectrumView in self._contourList.keys() and \
        #                 (spectrumView not in specTraces or self.showSpectraOnPhasing):

        for spectrumView in _visibleSpecs:
            if self._stackingMode:
                # use the stacking matrix to offset the 1D spectra
                currentShader.setMVMatrix(self._spectrumSettings[spectrumView][
                                              GLDefs.SPECTRUM_STACKEDMATRIX])
            # draw contours
            self._contourList[spectrumView].drawVertexColorVBO()

        # reset lineWidth
        GL.glLineWidth(GLDefs.GLDEFAULTLINETHICKNESS * self.viewports.devicePixelRatio)

    def drawSpectra(self):
        if self.strip.isDeleted:
            return

        currentShader = self.globalGL._shaderProgram1

        GL.glLineWidth(self._contourThickness * self.viewports.devicePixelRatio)
        GL.glDisable(GL.GL_BLEND)

        for spectrumView in self._ordering:  #self._ordering:                             # strip.spectrumViews:       #.orderedSpectrumViews():

            if spectrumView.isDeleted:
                continue
            if not spectrumView._showContours:
                continue

            # only draw the traces for the spectra that are visible
            specTraces = [trace.spectrumView for trace in self._staticHTraces]

            if spectrumView.isVisible() and spectrumView in self._spectrumSettings.keys():

                # set correct transform when drawing this contour
                if spectrumView.spectrum.displayFoldedContours:
                    specSettings = self._spectrumSettings[spectrumView]

                    # should move this to buildSpectrumSettings
                    # and emit a signal when visibleAliasingRange or foldingModes are changed

                    _, fxMax = specSettings[GLDefs.SPECTRUM_XLIMITS]
                    dxAF, _ = specSettings[GLDefs.SPECTRUM_AF]
                    alias = specSettings[GLDefs.SPECTRUM_ALIASINGINDEX]
                    folding = specSettings[GLDefs.SPECTRUM_FOLDINGMODE]

                    for ii in range(alias[0][0], alias[0][1] + 1, 1):

                        if self._stackingMode:
                            _matrix = np.array(specSettings[GLDefs.SPECTRUM_STACKEDMATRIX])
                        else:
                            _matrix = np.array(self._IMatrix)

                        # # take the stacking matrix and insert the correct x-scaling to map the pointPositions to the screen
                        # _matrix[0] = xScale
                        # _matrix[12] += fx0

                        foldX = 1.0
                        foldXOffset = foldYOffset = 0
                        if folding[0] == 'mirror':
                            foldX = pow(-1, ii)
                            foldXOffset = (2 * fxMax - dxAF) if foldX < 0 else 0
                        # foldYOffset = ii * 1e8 #if foldX < 0 else 0

                        # specMatrix[0:16] = [xScale * foldX, 0.0, 0.0, 0.0,
                        #                     0.0, 1.0, 0.0, 0.0,
                        #                     0.0, 0.0, 1.0, 0.0,
                        #                     fx0 + (ii * dxAF) + foldXOffset, 0.0, 0.0, 1.0]

                        # take the stacking matrix and insert the correct x-scaling to map the pointPositions to the screen
                        _matrix[0] = foldX
                        _matrix[12] += (ii * dxAF) + foldXOffset
                        # _matrix[12] += foldXOffset
                        # _matrix[13] += foldYOffset

                        # flipping in the same GL region -  xScale = -xScale
                        #                                   offset = fx0-dxAF
                        # circular -    offset = fx0 + dxAF*alias, alias = min->max
                        currentShader.setMVMatrix(_matrix)

                        self._contourList[spectrumView].drawVertexColorVBO()

                else:
                    if spectrumView in self._contourList.keys() and \
                            (spectrumView not in specTraces or self.showSpectraOnPhasing):

                        if self._stackingMode:
                            # use the stacking matrix to offset the 1D spectra
                            currentShader.setMVMatrix(self._spectrumSettings[spectrumView][
                                                          GLDefs.SPECTRUM_STACKEDMATRIX])
                        # draw contours
                        self._contourList[spectrumView].drawVertexColorVBO()

        # reset lineWidth
        GL.glLineWidth(GLDefs.GLDEFAULTLINETHICKNESS * self.viewports.devicePixelRatio)

    def buildDiagonals(self):
        """Build a list containing the diagonal and the spinningRate lines for the sidebands
        """
        pass

    def _buildSpectrumSetting(self, spectrumView, stackCount=0):
        # if spectrumView.spectrum.headerSize == 0:
        #     return

        self._spectrumSettings[spectrumView] = {}

        self._spectrumValues = spectrumView.getVisibleState()

        # set defaults for undefined spectra
        if not self._spectrumValues[0].pointCount:
            dx = -1.0 if self.INVERTXAXIS else -1.0
            fxMax, fxMin = 1.0, -1.0
            dxAF = fxMax - fxMin
            xScale = dx * dxAF

            dy = -1.0 if self.INVERTYAXIS else -1.0
            fyMax, fyMin = 1.0, -1.0
            dyAF = fyMax - fyMin
            yScale = dy * dyAF
            xAliasingIndex = (0, 0)
            yAliasingIndex = (0, 0)
            xFoldingMode = yFoldingMode = None

            self._minXRange = min(self._minXRange, GLDefs.RANGEMINSCALE * (fxMax - fxMin))
            self._maxXRange = max(self._maxXRange, (fxMax - fxMin))
            self._minYRange = min(self._minYRange, GLDefs.RANGEMINSCALE * (fyMax - fyMin))
            self._maxYRange = max(self._maxYRange, (fyMax - fyMin))

        else:

            # get the bounding box of the spectra
            dx = -1.0 if self.INVERTXAXIS else -1.0  # self.sign(self.axisR - self.axisL)
            fxMax, fxMin = self._spectrumValues[0].maxSpectrumFrequency, self._spectrumValues[0].minSpectrumFrequency
            xAliasingIndex = self._spectrumValues[0].aliasingIndex
            xFoldingMode = self._spectrumValues[0].foldingMode

            # check tolerances
            if not self._widthsChangedEnough((fxMax, 0.0), (fxMin, 0.0), tol=1e-10):
                fxMax, fxMin = 1.0, -1.0

            dxAF = fxMax - fxMin
            xScale = dx * dxAF / self._spectrumValues[0].pointCount

            dy = -1.0 if self.INVERTYAXIS else -1.0  # dy = self.sign(self.axisT - self.axisB)

            if spectrumView.spectrum.intensities is not None and spectrumView.spectrum.intensities.size != 0:
                fyMax = float(np.max(spectrumView.spectrum.intensities))
                fyMin = float(np.min(spectrumView.spectrum.intensities))
            else:
                fyMax, fyMin = 0.0, 0.0
            yAliasingIndex = (0, 0)
            yFoldingMode = None

            # check tolerances
            if not self._widthsChangedEnough((fyMax, 0.0), (fyMin, 0.0), tol=1e-10):
                fyMax, fyMin = 1.0, -1.0

            dyAF = fyMax - fyMin
            yScale = dy * dyAF / 1.0

            # set to 1D limits to twice the width of the spectrum and the intensity limit
            self._minXRange = min(self._minXRange, GLDefs.RANGEMINSCALE * (fxMax - fxMin) / max(self._spectrumValues[0].pointCount, self.SPECTRUMXZOOM))
            self._maxXRange = max(self._maxXRange, (fxMax - fxMin))
            # self._minYRange = min(self._minYRange, 3.0 * (fyMax - fyMin) / self.SPECTRUMYZOOM)
            self._minYRange = min(self._minYRange, self._intensityLimit)
            self._maxYRange = max(self._maxYRange, (fyMax - fyMin))

            self._spectrumSettings[spectrumView][GLDefs.SPECTRUM_STACKEDMATRIX] = np.zeros((16,), dtype=np.float32)

            # if self._stackingMode:
            stX = stackCount * self._stackingValue[0]
            stY = stackCount * self._stackingValue[1]
            # stackCount += 1
            self._spectrumSettings[spectrumView][GLDefs.SPECTRUM_STACKEDMATRIX][0:16] = [1.0, 0.0, 0.0, 0.0,
                                                                                         0.0, 1.0, 0.0, 0.0,
                                                                                         0.0, 0.0, 1.0, 0.0,
                                                                                         stX, stY, 0.0, 1.0]
            self._spectrumSettings[spectrumView][GLDefs.SPECTRUM_STACKEDMATRIXOFFSET] = np.array((stX, stY), dtype=np.float32)

        self._rangeXDefined = True
        self._rangeYDefined = True

        # create modelview matrix for the spectrum to be drawn
        self._spectrumSettings[spectrumView][GLDefs.SPECTRUM_MATRIX] = np.zeros((16,), dtype=np.float32)

        self._spectrumSettings[spectrumView][GLDefs.SPECTRUM_MATRIX][0:16] = [xScale, 0.0, 0.0, 0.0,
                                                                              0.0, yScale, 0.0, 0.0,
                                                                              0.0, 0.0, 1.0, 0.0,
                                                                              fxMax, fyMax, 0.0, 1.0]
        # setup information for the horizontal/vertical traces
        self._spectrumSettings[spectrumView][GLDefs.SPECTRUM_XLIMITS] = (fxMin, fxMax)
        self._spectrumSettings[spectrumView][GLDefs.SPECTRUM_YLIMITS] = (fyMin, fyMax)
        self._spectrumSettings[spectrumView][GLDefs.SPECTRUM_AF] = (dxAF, dyAF)
        self._spectrumSettings[spectrumView][GLDefs.SPECTRUM_SCALE] = (xScale, yScale)
        self._spectrumSettings[spectrumView][GLDefs.SPECTRUM_SPINNINGRATE] = spectrumView.spectrum.spinningRate
        self._spectrumSettings[spectrumView][GLDefs.SPECTRUM_ALIASINGINDEX] = (xAliasingIndex, yAliasingIndex)
        self._spectrumSettings[spectrumView][GLDefs.SPECTRUM_FOLDINGMODE] = (xFoldingMode, yFoldingMode)

        indices = getAxisCodeMatchIndices(self.strip.axisCodes, spectrumView.spectrum.axisCodes)
        # only need the axes for this spectrum
        indices = indices[:spectrumView.spectrum.dimensionCount]
        self._spectrumSettings[spectrumView][GLDefs.SPECTRUM_POINTINDEX] = indices
        self._spectrumSettings[spectrumView][GLDefs.SPECTRUM_VALUEPERPOINT] = None
        self._spectrumSettings[spectrumView][GLDefs.SPECTRUM_REGIONBOUNDS] = (self._spectrumValues[0].regionBounds, 0)

        self._maxX = max(self._maxX, fxMax)
        self._minX = min(self._minX, fxMin)
        self._maxY = max(self._maxY, fyMax)
        self._minY = min(self._minY, fyMin)

<<<<<<< HEAD
    def initialiseTraces(self):
        # set up the arrays and dimension for showing the horizontal/vertical traces
=======
        self._buildAxisCodesWithWildCards()

    def buildSpectra(self):
        if self.spectrumDisplay.isDeleted:
            return

        # self._spectrumSettings = {}
        rebuildFlag = False
>>>>>>> c86e9222
        for spectrumView in self._ordering:  # strip.spectrumViews:

            if spectrumView.isDeleted:
                continue

<<<<<<< HEAD
            self._spectrumSettings[spectrumView] = {}
            self._spectrumValues = spectrumView.getVisibleState(dimensionCount=2)

            # get the bounding box of the spectra
            dx = self.sign(self.axisR - self.axisL)
            fxMax, fxMin = self._spectrumValues[0].maxSpectrumFrequency, self._spectrumValues[0].minSpectrumFrequency
=======
            self._buildSpectrumSetting(spectrumView=spectrumView)
            rebuildFlag = True

    def _buildGL(self):
        """Separate the building of the display from the paint event; not sure that this is required
        """
        # only call if the axes have changed
        # self._updateAxes = True

        if self._updateAxes:
            self.buildGrid()
            self._updateAxes = False

        self.buildSpectra()

    def _paintGLMouseOnly(self):
        """paintGL event - paint only the mouse in Xor mode
        """
        # No mouse cursor
        pass

    def _paintGL(self):
        w = self.w
        h = self.h

        if self._updateBackgroundColour:
            self._updateBackgroundColour = False
            self.setBackgroundColour(self.background, silent=True)

        GL.glClear(GL.GL_COLOR_BUFFER_BIT)
        GL.glEnable(GL.GL_MULTISAMPLE)

        currentShader = self.globalGL._shaderProgram1.makeCurrent()

        # start with the grid mapped to (0..1, 0..1) to remove zoom errors here
        currentShader.setProjectionAxes(self._uPMatrix, 0.0, 1.0, 0.0, 1.0, -1.0, 1.0)
        currentShader.setPMatrix(self._uPMatrix)

        with self._disableGLAliasing():
            # draw the grid components
            self.drawGrid()

        currentShader = self.globalGL._shaderProgramTex.makeCurrent()

        self._axisScale[0:4] = [self.pixelX, self.pixelY, 1.0, 1.0]
        currentShader.setAxisScale(self._axisScale)

        # draw the text to the screen
        self.enableTexture()
        self.enableTextClientState()
        self._setViewPortFontScale()

        # make the overlay/axis solid
        currentShader.setBlendEnabled(0)
        self.drawAxisLabels()
        currentShader.setBlendEnabled(1)

        self.disableTextClientState()
        self.disableTexture()

    def _initialiseAll(self):
        """Initialise all attributes for the display
        """
        # if self.glReady: return

        self.w = self.width()
        self.h = self.height()

        self._threads = {}
        self._threadUpdate = False

        self.lastPos = QtCore.QPoint()
        self._mouseX = 0
        self._mouseY = 0
        self._mouseStart = (0.0, 0.0)
        self._mouseEnd = (0.0, 0.0)

        self.pixelX = 1.0
        self.pixelY = 1.0
        self.deltaX = 1.0
        self.deltaY = 1.0
        self.symbolX = 1.0
        self.symbolY = 1.0

        self.peakWidthPixels = 16

        # set initial axis limits - should be changed by strip.display..
        self.axisL = -1.0
        self.axisR = 1.0
        self.axisT = 1.0
        self.axisB = -1.0
        self.storedZooms = []
        self._currentZoom = 0
        self._zoomHistory = [None] * ZOOMHISTORYSTORE
        self._zoomHistoryCurrent = 0
        self._zoomHistoryHead = 0
        self._zoomTimerLast = time.time()

        self.base = None
        self.spectrumValues = []

        self.highlighted = False
        self._drawSelectionBox = False
        self._drawMouseMoveLine = False
        self._drawDeltaOffset = False
        self._selectionMode = 0
        self._startCoordinate = None
        self._endCoordinate = None
        self.cursorSource = CURSOR_SOURCE_NONE  # can be CURSOR_SOURCE_NONE / CURSOR_SOURCE_SELF / CURSOR_SOURCE_OTHER
        self.cursorCoordinate = np.zeros((4,), dtype=np.float32)
        self.doubleCursorCoordinate = np.zeros((4,), dtype=np.float32)

        self._shift = False
        self._command = False
        self._key = ''
        self._isSHIFT = ''
        self._isCTRL = ''
        self._isALT = ''
        self._isMETA = ''

        self._lastClick = None
        self._mousePressed = False
        self._draggingLabel = False

        self.buildMarks = True
        self._marksList = None
        self._infiniteLines = []
        self._regionList = None
        self._orderedAxes = None
        self._axisOrder = None
        self._axisCodes = None
        self._refreshMouse = False
        self._successiveClicks = None  # GWV: Store successive click events for zooming; None means first click not set
        self._dottedCursorCoordinate = None
        self._dottedCursorVisible = None
        self._spectrumBordersVisible = True

        self.gridList = []
        self._gridVisible = True  #self._preferences.showGrid
        self._crosshairVisible = True  #self._preferences.showCrosshair
        self._doubleCrosshairVisible = True  #self._preferences.showDoubleCrosshair
        self._sideBandsVisible = True

        self.diagonalGLList = None
        self.diagonalSideBandsGLList = None
        self.boundingBoxes = None
        self._updateAxes = True

        self._axesVisible = True
        self._aspectRatioMode = 0
        self._aspectRatios = {}

        self._fixedAspectX = 1.0
        self._fixedAspectY = 1.0

        self._showSpectraOnPhasing = False
        self._xUnits = 0
        self._yUnits = 0
        self.modeDecimal = [False, False]

        # here for completeness, although they should be updated in rescale
        self._currentView = None
        self._currentRightAxisView = GLDefs.RIGHTAXIS
        self._currentRightAxisBarView = GLDefs.RIGHTAXISBAR
        self._currentBottomAxisView = GLDefs.BOTTOMAXIS
        self._currentBottomAxisBarView = GLDefs.BOTTOMAXISBAR

        self._oldStripIDLabel = None
        self.stripIDString = None
        self._spectrumSettings = {}
        self._newStripID = False

        self._setColourScheme()

        self._updateHTrace = False
        self._updateVTrace = False
        self._lastTracePoint = {}  # [-1, -1]
        self.showActivePhaseTrace = True

        self._applyXLimit = True  #.zoomXLimitApply
        self._applyYLimit = True  #self._preferences.zoomYLimitApply
        self._intensityLimit = True  #self._preferences.intensityLimit

        self._GLIntegralLists = {}
        self._GLIntegralLabels = {}

        self._marksAxisCodes = []

        self._regions = []
        self._infiniteLines = []
        self._buildTextFlag = True

        self._buildMouse = True
        self._mouseCoords = [-1.0, -1.0]
        self.mouseString = None
        # self.diffMouseString = None
        self._symbolLabelling = 0
        self._symbolType = 0
        self._symbolSize = 0
        self._symbolThickness = 0
        self._contourThickness = 0

        self._contourList = {}

        self._hTraces = {}
        self._vTraces = {}
        self._staticHTraces = []
        self._staticVTraces = []
        self._currentTraces = []
        self._axisXLabelling = []
        self._axisYLabelling = []
        self._axisScaleLabelling = []
        self._axisType = GLDefs.BOTTOMAXIS

        self._stackingValue = (0.0, 0.0)
        self._stackingMode = False
        self._hTraceVisible = False
        self._vTraceVisible = False
        self.w = 0
        self.h = 0

        self._uPMatrix = np.zeros((16,), dtype=np.float32)
        self._uMVMatrix = np.zeros((16,), dtype=np.float32)
        self._uVMatrix = np.zeros((16,), dtype=np.float32)
        self._dataMatrix = np.zeros((16,), dtype=np.float32)
        self._aMatrix = np.zeros((16,), dtype=np.float32)
        self._IMatrix = np.zeros((16,), dtype=np.float32)
        self._IMatrix[0:16] = [1.0, 0.0, 0.0, 0.0,
                               0.0, 1.0, 0.0, 0.0,
                               0.0, 0.0, 1.0, 0.0,
                               0.0, 0.0, 0.0, 1.0]

        self.vInv = None
        self.mouseTransform = None

        self._useTexture = np.zeros((1,), dtype=np.int)
        self._axisScale = np.zeros((4,), dtype=np.float32)
        self._background = np.zeros((4,), dtype=np.float32)
        self._parameterList = np.zeros((4,), dtype=np.int32)
        # self._view = np.zeros((4,), dtype=np.float32)
        self._updateBackgroundColour = True

        # get information from the parent class (strip)
        # self.orderedAxes = self.spectrumDisplay.orderedAxes
        self.axisOrder = self.spectrumDisplay.axisOrder
        self.axisCodes = self.spectrumDisplay.axisCodes

        self._dragRegions = set()

        self.resetRangeLimits()

        self._ordering = []
        self._visibleOrdering = []
        self._firstVisible = None
        self.visiblePlaneList = {}
        self.visiblePlaneListPointValues = {}
        self.visiblePlaneDimIndices = {}
        self._visibleSpectrumViewsChange = False
        self._matchingIsotopeCodes = False
        self._visibleOrderingDict = {}
        self._visibleOrderingAxisCodes = ()

        self._glClientIndex = 0
        self._menuActive = False

    def _setColourScheme(self):
        """Update colours from colourScheme
        """
        self.colours = getColours()
        self.hexBackground = self.colours[CCPNGLWIDGET_HEXBACKGROUND]
        self.background = self.colours[CCPNGLWIDGET_BACKGROUND]
        self.foreground = self.colours[CCPNGLWIDGET_FOREGROUND]
        self.mousePickColour = self.colours[CCPNGLWIDGET_PICKCOLOUR]
        self.gridColour = self.colours[CCPNGLWIDGET_GRID]
        self.highlightColour = self.colours[CCPNGLWIDGET_HIGHLIGHT]
        self._labellingColour = self.colours[CCPNGLWIDGET_LABELLING]
        self._phasingTraceColour = self.colours[CCPNGLWIDGET_PHASETRACE]

        self.zoomAreaColour = self.colours[CCPNGLWIDGET_ZOOMAREA]
        self.pickAreaColour = self.colours[CCPNGLWIDGET_PICKAREA]
        self.selectAreaColour = self.colours[CCPNGLWIDGET_SELECTAREA]
        self.zoomLineColour = self.colours[CCPNGLWIDGET_ZOOMLINE]
        self.mouseMoveLineColour = self.colours[CCPNGLWIDGET_MOUSEMOVELINE]

        self.zoomAreaColourHard = (*self.colours[CCPNGLWIDGET_ZOOMAREA][0:3], CCPNGLWIDGET_HARDSHADE)
        self.pickAreaColourHard = (*self.colours[CCPNGLWIDGET_PICKAREA][0:3], CCPNGLWIDGET_HARDSHADE)
        self.selectAreaColourHard = (*self.colours[CCPNGLWIDGET_SELECTAREA][0:3], CCPNGLWIDGET_HARDSHADE)

    def resetRangeLimits(self, allLimits=True):
        # reset zoom limits for the display
        self._minXRange, self._maxXRange = GLDefs.RANGELIMITS
        self._minYRange, self._maxYRange = GLDefs.RANGELIMITS
        self._maxX, self._minX = GLDefs.AXISLIMITS
        self._maxY, self._minY = GLDefs.AXISLIMITS
        if allLimits:
            self._rangeXDefined = False
            self._rangeYDefined = False
            self._minXReached = False
            self._minYReached = False
            self._maxXReached = False
            self._maxYReached = False

            self._minReached = False
            self._maxReached = False

    @pyqtSlot(dict)
    def _glXAxisChanged(self, aDict):
        if self._aspectRatioMode:
            self._glAllAxesChanged(aDict)
            return

        if self.spectrumDisplay.isDeleted:
            return

        sDisplay = aDict[GLNotifier.GLSPECTRUMDISPLAY]
        source = aDict[GLNotifier.GLSOURCE]

        if source != self and sDisplay == self.spectrumDisplay:

            # match only the scale for the X axis
            axisL = aDict[GLNotifier.GLAXISVALUES][GLNotifier.GLLEFTAXISVALUE]
            axisR = aDict[GLNotifier.GLAXISVALUES][GLNotifier.GLRIGHTAXISVALUE]
            row = aDict[GLNotifier.GLAXISVALUES][GLNotifier.GLSTRIPROW]
            col = aDict[GLNotifier.GLAXISVALUES][GLNotifier.GLSTRIPCOLUMN]

            if any(val is None for val in (axisL, axisR, row, col)):
                return

            tilePos = self.tilePosition

            if self._widthsChangedEnough([axisL, self.axisL], [axisR, self.axisR]):
                if self.spectrumDisplay.stripArrangement == 'Y':
                    if tilePos[1] == col:
                        self.axisL = axisL
                        self.axisR = axisR
                    else:
                        diff = (axisR - axisL) / 2.0
                        mid = (self.axisR + self.axisL) / 2.0
                        self.axisL = mid - diff
                        self.axisR = mid + diff

                elif self.spectrumDisplay.stripArrangement == 'X':
                    if tilePos[0] == row:
                        self.axisL = axisL
                        self.axisR = axisR
                    else:
                        diff = (axisR - axisL) / 2.0
                        mid = (self.axisR + self.axisL) / 2.0
                        self.axisL = mid - diff
                        self.axisR = mid + diff
                else:
                    raise
                self._rescaleXAxis()
                # self._storeZoomHistory()

    @pyqtSlot(dict)
    def _glAxisLockChanged(self, aDict):
        if self.spectrumDisplay.isDeleted:
            return

        try:
            self._parentStrip = self.spectrumDisplay.strips[0]
        except:
            return

        if aDict[GLNotifier.GLSOURCE] != self and aDict[GLNotifier.GLSPECTRUMDISPLAY] == self.spectrumDisplay:
            self._aspectRatioMode = aDict[GLNotifier.GLVALUES][0]

            if self._aspectRatioMode:

                # check which is the primary axis and update the opposite axis - similar to wheelEvent
                if self.spectrumDisplay.stripArrangement == 'Y':

                    # strips are arranged in a row
                    self._scaleToYAxis()

                elif self.spectrumDisplay.stripArrangement == 'X':

                    # strips are arranged in a column
                    self._scaleToXAxis()

                elif self.spectrumDisplay.stripArrangement == 'T':

                    # NOTE:ED - Tiled plots not fully implemented yet
                    getLogger().warning('Tiled plots not implemented for spectrumDisplay: %s' % str(self.spectrumDisplay.pid))

                else:
                    getLogger().warning('Strip direction is not defined for spectrumDisplay: %s' % str(self.spectrumDisplay.pid))

            else:
                # paint to update lock button colours
                self.update()

    @pyqtSlot(dict)
    def _glAxisUnitsChanged(self, aDict):
        if self.spectrumDisplay.isDeleted:
            return

        # update the list of visible spectra
        self._updateVisibleSpectrumViews()

        if aDict[GLNotifier.GLSOURCE] != self and aDict[GLNotifier.GLSPECTRUMDISPLAY] == self.spectrumDisplay:

            # read values from dataDict and set units
            if aDict[GLNotifier.GLVALUES]:  # and aDict[GLNotifier.GLVALUES][GLDefs.AXISLOCKASPECTRATIO]:

                self._xUnits = aDict[GLNotifier.GLVALUES][GLDefs.AXISXUNITS]
                self._yUnits = aDict[GLNotifier.GLVALUES][GLDefs.AXISYUNITS]
                if GLDefs.AXISASPECTRATIOMODE in aDict[GLNotifier.GLVALUES]:
                    aRM = aDict[GLNotifier.GLVALUES][GLDefs.AXISASPECTRATIOMODE]

                    if self._aspectRatioMode != aRM:
                        self._aspectRatioMode = aRM

                        changeDict = {GLNotifier.GLSOURCE         : None,
                                      GLNotifier.GLSPECTRUMDISPLAY: self.spectrumDisplay,
                                      GLNotifier.GLVALUES         : (aRM,)
                                      }
                        self._glAxisLockChanged(changeDict)

                    if GLDefs.AXISASPECTRATIOS in aDict[GLNotifier.GLVALUES]:
                        self._aspectRatios.update(aDict[GLNotifier.GLVALUES][GLDefs.AXISASPECTRATIOS])
                        if aRM == 2:
                            self._rescaleAllZoom(rescale=True)

            # spawn rebuild event for the grid
            self._updateAxes = True
            if self.gridList:
                for gr in self.gridList:
                    gr.renderMode = GLRENDERMODE_REBUILD
            self.update()

    def _widthsChangedEnough(self, r1, r2, tol=1e-5):
        if len(r1) != len(r2):
            raise ValueError('WidthsChanged must be the same length')

        for ii in zip(r1, r2):
            if abs(ii[0] - ii[1]) > tol:
                return True

    @pyqtSlot(dict)
    def _glYAxisChanged(self, aDict):
        if self._aspectRatioMode:
            self._glAllAxesChanged(aDict)
            return

        if self.spectrumDisplay.isDeleted:
            return

        sDisplay = aDict[GLNotifier.GLSPECTRUMDISPLAY]
        source = aDict[GLNotifier.GLSOURCE]

        if source != self and sDisplay == self.spectrumDisplay:

            # match the Y axis
            axisB = aDict[GLNotifier.GLAXISVALUES][GLNotifier.GLBOTTOMAXISVALUE]
            axisT = aDict[GLNotifier.GLAXISVALUES][GLNotifier.GLTOPAXISVALUE]
            row = aDict[GLNotifier.GLAXISVALUES][GLNotifier.GLSTRIPROW]
            col = aDict[GLNotifier.GLAXISVALUES][GLNotifier.GLSTRIPCOLUMN]

            if any(val is None for val in (axisB, axisT, row, col)):
                return

            tilePos = self.tilePosition

            if self._widthsChangedEnough([axisB, self.axisB], [axisT, self.axisT]):
                if self.spectrumDisplay.stripArrangement == 'Y':
                    if tilePos[0] == row:
                        self.axisB = axisB
                        self.axisT = axisT
                    else:
                        diff = (axisT - axisB) / 2.0
                        mid = (self.axisT + self.axisB) / 2.0
                        self.axisB = mid - diff
                        self.axisT = mid + diff

                elif self.spectrumDisplay.stripArrangement == 'X':
                    if tilePos[1] == col:
                        self.axisB = axisB
                        self.axisT = axisT
                    else:
                        diff = (axisT - axisB) / 2.0
                        mid = (self.axisT + self.axisB) / 2.0
                        self.axisB = mid - diff
                        self.axisT = mid + diff
                else:
                    raise

                self._rescaleYAxis()
                # self._storeZoomHistory()

    @pyqtSlot(dict)
    def _glAllAxesChanged(self, aDict):
        if self.spectrumDisplay.isDeleted:
            return

        sDisplay = aDict[GLNotifier.GLSPECTRUMDISPLAY]
        source = aDict[GLNotifier.GLSOURCE]

        if source != self and sDisplay == self.spectrumDisplay:

            # match the values for the Y axis, and scale for the X axis
            axisB = aDict[GLNotifier.GLAXISVALUES][GLNotifier.GLBOTTOMAXISVALUE]
            axisT = aDict[GLNotifier.GLAXISVALUES][GLNotifier.GLTOPAXISVALUE]
            axisL = aDict[GLNotifier.GLAXISVALUES][GLNotifier.GLLEFTAXISVALUE]
            axisR = aDict[GLNotifier.GLAXISVALUES][GLNotifier.GLRIGHTAXISVALUE]
            row = aDict[GLNotifier.GLAXISVALUES][GLNotifier.GLSTRIPROW]
            col = aDict[GLNotifier.GLAXISVALUES][GLNotifier.GLSTRIPCOLUMN]

            if any(val is None for val in (axisB, axisT, axisL, axisR, row, col)):
                return

            tilePos = self.tilePosition

            if self._widthsChangedEnough([axisB, self.axisB], [axisT, self.axisT]) and \
                    self._widthsChangedEnough([axisL, self.axisL], [axisR, self.axisR]):

                # # do the matching row and column only unless _useLockedAspect or self._useDefaultAspect are set
                # if not (tilePos[0] == row or tilePos[1] == col) and \
                #         not (self._useLockedAspect or self._useDefaultAspect):
                #     return

                if self.spectrumDisplay.stripArrangement == 'Y':

                    # strips are arranged in a row
                    if tilePos[1] == col:
                        self.axisL = axisL
                        self.axisR = axisR
                    elif self._aspectRatioMode:
                        diff = (axisR - axisL) / 2.0
                        mid = (self.axisR + self.axisL) / 2.0
                        self.axisL = mid - diff
                        self.axisR = mid + diff

                    if tilePos[0] == row:
                        self.axisB = axisB
                        self.axisT = axisT
                    elif self._aspectRatioMode:
                        diff = (axisT - axisB) / 2.0
                        mid = (self.axisT + self.axisB) / 2.0
                        self.axisB = mid - diff
                        self.axisT = mid + diff

                elif self.spectrumDisplay.stripArrangement == 'X':

                    # strips are arranged in a column
                    if tilePos[1] == col:
                        self.axisB = axisB
                        self.axisT = axisT
                    elif self._aspectRatioMode:
                        diff = (axisT - axisB) / 2.0
                        mid = (self.axisT + self.axisB) / 2.0
                        self.axisB = mid - diff
                        self.axisT = mid + diff

                    if tilePos[0] == row:
                        self.axisL = axisL
                        self.axisR = axisR
                    elif self._aspectRatioMode:
                        diff = (axisR - axisL) / 2.0
                        mid = (self.axisR + self.axisL) / 2.0
                        self.axisL = mid - diff
                        self.axisR = mid + diff

                elif self.spectrumDisplay.stripArrangement == 'T':

                    # NOTE:ED - Tiled plots not fully implemented yet
                    pass

                else:
                    # currently ignore - warnings will be logged elsewhere
                    pass

                self._rescaleAllAxes()
                # self._storeZoomHistory()

    @pyqtSlot(dict)
    def _glMouseMoved(self, aDict):
        if self.spectrumDisplay.isDeleted:
            return

        if aDict[GLNotifier.GLSOURCE] != self:
            # self.cursorCoordinate = aDict[GLMOUSECOORDS]
            # self.update()

            mouseMovedDict = aDict[GLNotifier.GLMOUSEMOVEDDICT]

            if self._crosshairVisible:  # or self._updateVTrace or self._updateHTrace:

                exactMatch = (self._preferences.matchAxisCode == AXIS_FULLATOMNAME)
                indices = getAxisCodeMatchIndices(self.spectrumDisplay.axisCodes[:2], mouseMovedDict[AXIS_ACTIVEAXES], exactMatch=exactMatch)

                for n in range(2):
                    if indices[n] is not None:

                        axis = mouseMovedDict[AXIS_ACTIVEAXES][indices[n]]
                        self.cursorSource = CURSOR_SOURCE_OTHER
                        self.cursorCoordinate[n] = mouseMovedDict[AXIS_FULLATOMNAME][axis]

                        # coordinates have already been flipped
                        self.doubleCursorCoordinate[1 - n] = self.cursorCoordinate[n]

                    else:
                        self.cursorSource = CURSOR_SOURCE_OTHER
                        self.cursorCoordinate[n] = None
                        self.doubleCursorCoordinate[1 - n] = None

                # self.current.cursorPosition = (self.cursorCoordinate[0], self.cursorCoordinate[1])

                # only need to redraw if we can see the cursor
                # if self._updateVTrace or self._updateHTrace:
                #   self.updateTraces()

                # self._renderCursorOnly()

                # force a redraw to only paint the cursor
                # self._paintMode = PaintModes.PAINT_MOUSEONLY
                # self.update(mode=PaintModes.PAINT_ALL)
                self.update(mode=PaintModes.PAINT_MOUSEONLY)

    def update(self, mode=PaintModes.PAINT_ALL):
        """Update the glWidget with the correct refresh mode
        """
        self._paintMode = mode
        super().update()

    @pyqtSlot(dict)
    def _glEvent(self, aDict):
        """Process events from the application/popups and other strips
        :param aDict - dictionary containing event flags:
        """
        if self.spectrumDisplay.isDeleted:
            return

        if not self.globalGL:
            return

        if aDict:
            if aDict[GLNotifier.GLSOURCE] != self:

                # check the params for actions and update the display
                triggers = aDict[GLNotifier.GLTRIGGERS]
                targets = aDict[GLNotifier.GLTARGETS]

                if triggers or targets:

                    if GLNotifier.GLRESCALE in triggers:
                        self._rescaleXAxis(update=False)

                    if GLNotifier.GLPREFERENCES in triggers:
                        self._preferencesUpdate()
                        self._rescaleXAxis(update=False)

        # repaint
        self.update()

    def initializeGL(self):
        # GLversionFunctions = self.context().versionFunctions()
        # GLversionFunctions.initializeOpenGLFunctions()
        # self._GLVersion = GLversionFunctions.glGetString(GL.GL_VERSION)

        # initialise a common to all OpenGL windows
        self.globalGL = GLGlobalData(parent=self, mainWindow=self.mainWindow)  #, strip=None, spectrumDisplay=self.spectrumDisplay)
        self._glClientIndex = self.globalGL.getNextClientIndex()

        # initialise the arrays for the grid and axes
        self.gridList = []
        for li in range(3):
            self.gridList.append(GLVertexArray(numLists=1,
                                               renderMode=GLRENDERMODE_REBUILD,
                                               blendMode=False,
                                               drawMode=GL.GL_LINES,
                                               dimension=2,
                                               GLContext=self))

        self.viewports = GLViewports()
        self._initialiseViewPorts()

        # This is the correct blend function to ignore stray surface blending functions
        GL.glBlendFuncSeparate(GL.GL_SRC_ALPHA, GL.GL_ONE_MINUS_SRC_ALPHA, GL.GL_ONE, GL.GL_ONE)

        self._setColourScheme()
        self.setBackgroundColour(self.background, silent=True)
        self.globalGL._shaderProgramTex.setBlendEnabled(0)
        self.globalGL._shaderProgramTex.setAlpha(1.0)

        self.updateVisibleSpectrumViews()
        self.initialiseAxes()
        self._attachParentStrip()

        # set the painting mode
        self._paintMode = PaintModes.PAINT_ALL
        self._paintLastFrame = True
        self._leavingWidget = False

        # check that the screen device pixel ratio is correct
        self.refreshDevicePixelRatio()

        # set the pyqtsignal responders
        self.GLSignals.glXAxisChanged.connect(self._glXAxisChanged)
        self.GLSignals.glYAxisChanged.connect(self._glYAxisChanged)
        self.GLSignals.glAllAxesChanged.connect(self._glAllAxesChanged)
        self.GLSignals.glMouseMoved.connect(self._glMouseMoved)
        self.GLSignals.glEvent.connect(self._glEvent)
        # self.GLSignals.glAxisLockChanged.connect(self._glAxisLockChanged)
        self.GLSignals.glAxisUnitsChanged.connect(self._glAxisUnitsChanged)

        self.glReady = True

    def _attachParentStrip(self):
        self._parentStrip.stripResized.connect(self._parentResize)

    def _parentResize(self, size):
        return
        if self._axisType == GLDefs.BOTTOMAXIS:
            # axis widget is an X widget so grab connected width
            self.setMaximumWidth(size[0])

        else:
            # axis widget is a Y widget so grab connected height
            self.setMaximumHeight(size[1])

    # def _clearGLCursorQueue(self):
    #     for glBuf in self._glCursorQueue:
    #         glBuf.clearArrays()
    #     self._glCursorHead = 0
    #     self._glCursorTail = (self._glCursorHead - 1) % self._numBuffers
    #
    # def _advanceGLCursor(self):
    #     """Advance the pointers for the cursor glLists
    #     """
    #     self._glCursorHead = (self._glCursorHead + 1) % self._numBuffers
    #     self._glCursorTail = (self._glCursorHead - 1) % self._numBuffers

    def initialiseAxes(self, strip=None):
        """setup the correct axis range and padding
        """

        # need to get the matching strip at the correct tilePosition
        tilePos = self._tilePosition

        if tilePos[1] == -1:
            # this should be the axes to the right of a row

            if self.spectrumDisplay.stripArrangement == 'Y':
                stripList = self.spectrumDisplay.stripRow(tilePos[0])
            else:
                stripList = self.spectrumDisplay.stripColumn(tilePos[0])

        elif tilePos[0] == -1:
            # this should be the axis at the bottom of a column

            if self.spectrumDisplay.stripArrangement == 'Y':
                stripList = self.spectrumDisplay.stripColumn(tilePos[1])
            else:
                stripList = self.spectrumDisplay.stripRow(tilePos[1])
        else:
            raise ValueError('Badly defined axisWidget position')

        if not stripList:
            getLogger().warning('Error initialising axis widget, no strips found')

        self._orderedAxes = stripList[0].axes
        self._axisCodes = stripList[0].axisCodes
        self._axisOrder = stripList[0].axisOrder

        # use this to link to the parent height/width
        self._parentStrip = stripList[0]

        axis = self._orderedAxes[0]
        if self.INVERTXAXIS:
            self.axisL = max(axis.region[0], axis.region[1])
            self.axisR = min(axis.region[0], axis.region[1])
        else:
            self.axisL = min(axis.region[0], axis.region[1])
            self.axisR = max(axis.region[0], axis.region[1])

        axis = self._orderedAxes[1]
        if self.INVERTYAXIS:
            self.axisB = max(axis.region[0], axis.region[1])
            self.axisT = min(axis.region[0], axis.region[1])
        else:
            self.axisB = min(axis.region[0], axis.region[1])
            self.axisT = max(axis.region[0], axis.region[1])
        self.update()

    def _initialiseViewPorts(self):
        """Initialise all the viewports for the widget
        """
        self.viewports.clearViewports()

        # define the main viewports
        if self.AXIS_INSIDE:
            self.viewports.addViewport(GLDefs.MAINVIEW, self, (0, 'a'), (self.AXIS_MARGINBOTTOM, 'a'),
                                       (-self.AXIS_MARGINRIGHT, 'w'), (-self.AXIS_MARGINBOTTOM, 'h'))

            self.viewports.addViewport(GLDefs.MAINVIEWFULLWIDTH, self, (0, 'a'), (self.AXIS_MARGINBOTTOM, 'a'),
                                       (0, 'w'), (-self.AXIS_MARGINBOTTOM, 'h'))

            self.viewports.addViewport(GLDefs.MAINVIEWFULLHEIGHT, self, (0, 'a'), (0, 'a'),
                                       (-self.AXIS_MARGINRIGHT, 'w'), (0, 'h'))
        else:
            self.viewports.addViewport(GLDefs.MAINVIEW, self, (0, 'a'), (self.AXIS_MARGINBOTTOM + self.AXIS_LINE, 'a'),
                                       (-(self.AXIS_MARGINRIGHT + self.AXIS_LINE), 'w'), (-(self.AXIS_MARGINBOTTOM + self.AXIS_LINE), 'h'))

            self.viewports.addViewport(GLDefs.MAINVIEWFULLWIDTH, self, (0, 'a'), (self.AXIS_MARGINBOTTOM + self.AXIS_LINE, 'a'),
                                       (0, 'w'), (-(self.AXIS_MARGINBOTTOM + self.AXIS_LINE), 'h'))

            self.viewports.addViewport(GLDefs.MAINVIEWFULLHEIGHT, self, (0, 'a'), (0, 'a'),
                                       (-(self.AXIS_MARGINRIGHT + self.AXIS_LINE), 'w'), (0, 'h'))

        # define the viewports for the right axis bar
        if self.AXIS_INSIDE:
            self.viewports.addViewport(GLDefs.RIGHTAXIS, self, (-(self.AXIS_MARGINRIGHT + self.AXIS_LINE), 'w'),
                                       (self.AXIS_MARGINBOTTOM, 'a'),
                                       (self.AXIS_LINE, 'a'), (-self.AXIS_MARGINBOTTOM, 'h'))
            self.viewports.addViewport(GLDefs.RIGHTAXISBAR, self, (-self.AXIS_MARGINRIGHT, 'w'),
                                       (self.AXIS_MARGINBOTTOM, 'a'),
                                       (0, 'w'), (-self.AXIS_MARGINBOTTOM, 'h'))

        else:
            self.viewports.addViewport(GLDefs.RIGHTAXIS, self, (-(self.AXIS_MARGINRIGHT + self.AXIS_LINE), 'w'),
                                       (self.AXIS_MARGINBOTTOM + self.AXIS_LINE, 'a'),
                                       (self.AXIS_LINE, 'a'), (-(self.AXIS_MARGINBOTTOM + self.AXIS_LINE), 'h'))

            self.viewports.addViewport(GLDefs.RIGHTAXISBAR, self, (-self.AXIS_MARGINRIGHT, 'w'),
                                       (self.AXIS_MARGINBOTTOM + self.AXIS_LINE, 'a'),
                                       (0, 'w'), (-(self.AXIS_MARGINBOTTOM + self.AXIS_LINE), 'h'))

        self.viewports.addViewport(GLDefs.FULLRIGHTAXIS, self, (-(self.AXIS_MARGINRIGHT + self.AXIS_LINE), 'w'),
                                   (0, 'a'),
                                   (self.AXIS_LINE, 'a'), (0, 'h'))

        self.viewports.addViewport(GLDefs.FULLRIGHTAXISBAR, self, (-self.AXIS_MARGINRIGHT, 'w'), (0, 'a'),
                                   (0, 'w'), (0, 'h'))

        # define the viewports for the bottom axis bar
        if self.AXIS_INSIDE:
            self.viewports.addViewport(GLDefs.BOTTOMAXIS, self, (0, 'a'), (self.AXIS_MARGINBOTTOM, 'a'),
                                       (-self.AXIS_MARGINRIGHT, 'w'), (self.AXIS_LINE, 'a'))

            self.viewports.addViewport(GLDefs.BOTTOMAXISBAR, self, (0, 'a'), (0, 'a'),
                                       (-self.AXIS_MARGINRIGHT, 'w'), (self.AXIS_MARGINBOTTOM, 'a'))
        else:
            self.viewports.addViewport(GLDefs.BOTTOMAXIS, self, (0, 'a'), (self.AXIS_MARGINBOTTOM, 'a'),
                                       (-(self.AXIS_MARGINRIGHT + self.AXIS_LINE), 'w'), (self.AXIS_LINE, 'a'))

            self.viewports.addViewport(GLDefs.BOTTOMAXISBAR, self, (0, 'a'), (0, 'a'),
                                       (-(self.AXIS_MARGINRIGHT + self.AXIS_LINE), 'w'), (self.AXIS_MARGINBOTTOM, 'a'))

        self.viewports.addViewport(GLDefs.FULLBOTTOMAXIS, self, (0, 'a'), (self.AXIS_MARGINBOTTOM, 'a'),
                                   (0, 'w'), (self.AXIS_LINE, 'a'))

        self.viewports.addViewport(GLDefs.FULLBOTTOMAXISBAR, self, (0, 'a'), (0, 'a'),
                                   (0, 'w'), (self.AXIS_MARGINBOTTOM, 'a'))

        # define the full viewport
        self.viewports.addViewport(GLDefs.FULLVIEW, self, (0, 'a'), (0, 'a'), (0, 'w'), (0, 'h'))

        # define the remaining corner
        self.viewports.addViewport(GLDefs.AXISCORNER, self, (-self.AXIS_MARGINRIGHT, 'w'), (0, 'a'), (0, 'w'), (self.AXIS_MARGINBOTTOM, 'a'))

        # define an empty view (for printing mainly)
        self.viewports.addViewport(GLDefs.BLANKVIEW, self, (0, 'a'), (0, 'a'), (0, 'a'), (0, 'a'))

    def refreshDevicePixelRatio(self):
        """refresh the devicePixelRatio for the viewports
        """
        newPixelRatio = self.devicePixelRatioF()
        if newPixelRatio != self.lastPixelRatio:
            self.lastPixelRatio = newPixelRatio
            if hasattr(self, GLDefs.VIEWPORTSATTRIB):
                self.viewports.devicePixelRatio = newPixelRatio
            self.update()

    def _preferencesUpdate(self):
        """update GL values after the preferences have changed
        """
        self._preferences = self.application.preferences.general
        self._setColourScheme()

        # set the new limits
        self._applyXLimit = self._preferences.zoomXLimitApply
        self._applyYLimit = self._preferences.zoomYLimitApply
        self._intensityLimit = self._preferences.intensityLimit

        # set the flag to update the background in the paint event
        self._updateBackgroundColour = True

    def setBackgroundColour(self, col, silent=False):
        """
        set all background colours in the shaders
        :param col - vec4, 4 element list e.g.: [0.05, 0.05, 0.05, 1.0], very dark gray
        """
        GL.glClearColor(*col)
        self.background = np.array(col, dtype=np.float32)

        # self.globalGL._shaderProgram1.makeCurrent()
        # self.globalGL._shaderProgram1.setBackground(self.background)
        self.globalGL._shaderProgramTex.makeCurrent()
        self.globalGL._shaderProgramTex.setBackground(self.background)
        if not silent:
            self.update()

    def enableTextClientState(self):
        GL.glEnableClientState(GL.GL_VERTEX_ARRAY)
        GL.glEnableClientState(GL.GL_COLOR_ARRAY)
        GL.glEnableClientState(GL.GL_TEXTURE_COORD_ARRAY)
        GL.glEnableVertexAttribArray(self._glClientIndex)

    def disableTextClientState(self):
        GL.glDisableClientState(GL.GL_TEXTURE_COORD_ARRAY)
        GL.glDisableClientState(GL.GL_VERTEX_ARRAY)
        GL.glDisableClientState(GL.GL_COLOR_ARRAY)
        GL.glDisableVertexAttribArray(self._glClientIndex)

    def _setViewPortFontScale(self):
        # set the scale for drawing the overlay text correctly
        self._axisScale[0:4] = [self.deltaX, self.deltaY, 1.0, 1.0]
        self.globalGL._shaderProgramTex.setAxisScale(self._axisScale)
        self.globalGL._shaderProgramTex.setProjectionAxes(self._uPMatrix, 0.0, 1.0, 0, 1.0, -1.0, 1.0)
        self.globalGL._shaderProgramTex.setPTexMatrix(self._uPMatrix)

    def _buildSingleWildCard(self, _axisCodes):
        """Buld the axisCode appending wildcard as required
        """
        _code = ''
        if _axisCodes:
            _maxLen = max(len(ax) for ax in _axisCodes)
            _chs = [a for a in zip(*_axisCodes)]
            for ch in _chs:
                chSet = set(ch)
                if len(chSet) == 1:
                    _code += ch[0]
                else:
                    _code += '*'
                    break
            else:
                if len(_code) < _maxLen:
                    _code += '*'
        _code = _code or '*'

        return _code

    def _buildAxisCodesWithWildCards(self):
        """Build the visible axis codes from the visible spectra appending wildcard as required
        """
        _visibleSpec = [(specView, self._spectrumSettings[specView]) for specView in self._ordering
                        if not specView.isDeleted and specView.isVisible() and
                        specView in self._spectrumSettings]
        _firstVisible = ((self._ordering[0], self._spectrumSettings[self._ordering[0]]),) if self._ordering and not self._ordering[0].isDeleted and self._ordering[0] in self._spectrumSettings else ()
        self._visibleOrderingDict = _visibleSpec or _firstVisible

        # quick fix to take the set of matching letters from the spectrum axisCodes - append a '*' to denote trailing differences
        if self.spectrumDisplay.is1D:
            # get the x-axis codes for 1d
            _axisCodes = [spec.spectrum.axisCodes[0] for spec, settings in self._visibleOrderingDict]
            _axisWildCards = (self._buildSingleWildCard(_axisCodes),
                              self.axisCodes[1] or '*')
        else:
            dim = len(self.spectrumDisplay.axisCodes)
            _axisWildCards = []
            for axis in range(dim):
                # get the correct x-axis mapped axis codes for Nd
                _axisCodes = []
                for spec, settings in self._visibleOrderingDict:
                    try:
                        _axisCodes.append(spec.spectrum.axisCodes[settings[GLDefs.SPECTRUM_POINTINDEX][axis]])
                    except Exception as es:
                        # can skip for now
                        pass
                _code = self._buildSingleWildCard(_axisCodes)
                _axisWildCards.append(_code)

        self._visibleOrderingAxisCodes = _axisWildCards

    def buildAxisLabels(self, refresh=False):
        # build axes labelling
        if refresh or self.axesChanged:

            self._axisXLabelling = []
            self._axisScaleLabelling = []

            if self.highlighted:
                labelColour = self.highlightColour
            else:
                labelColour = self.foreground

            smallFont = self.getSmallFont()
            # fScale = self.devicePixelRatioF()
            # fScale = smallFont.scale

            if self._drawBottomAxis and self._axisType == GLDefs.BOTTOMAXIS:
                # create the X axis labelling
                for axLabel in self.axisLabelling['0'].values():
                    axisX = axLabel[2]
                    axisXLabel = axLabel[3]

                    # axisXText = str(int(axisXLabel)) if axLabel[4] >= 1 else str(axisXLabel)
                    axisXText = self._intFormat(axisXLabel) if axLabel[4] >= 1 else self.XMode(axisXLabel)

                    self._axisXLabelling.append(GLString(text=axisXText,
                                                         font=smallFont,
                                                         x=axisX - (0.4 * smallFont.charWidth * self.deltaX * len(
                                                                 axisXText)),  # / fScale),
                                                         y=self.AXIS_MARGINBOTTOM - GLDefs.TITLEYOFFSET * smallFont.charHeight,  # / fScale,

                                                         colour=labelColour, GLContext=self,
                                                         obj=None))

                # append the axisCode
                self._axisXLabelling.append(GLString(text=self._visibleOrderingAxisCodes[0] if self._visibleOrderingAxisCodes else '*',
                                                     font=smallFont,
                                                     x=GLDefs.AXISTEXTXOFFSET * self.deltaX,
                                                     y=self.AXIS_MARGINBOTTOM - GLDefs.TITLEYOFFSET * smallFont.charHeight,  # / fScale,
                                                     colour=labelColour, GLContext=self,
                                                     obj=None))
                # and the axis dimensions
                xUnitsLabels = self.XAXES[self._xUnits]
                self._axisXLabelling.append(GLString(text=xUnitsLabels,
                                                     font=smallFont,
                                                     x=1.0 - (self.deltaX * len(xUnitsLabels) * smallFont.charWidth),  # / fScale),
                                                     y=self.AXIS_MARGINBOTTOM - GLDefs.TITLEYOFFSET * smallFont.charHeight,  # * fScale,
                                                     colour=labelColour, GLContext=self,
                                                     obj=None))

            self._axisYLabelling = []

            if self._drawRightAxis and self._axisType == GLDefs.RIGHTAXIS:
                # create the Y axis labelling
                for xx, ayLabel in enumerate(self.axisLabelling['1'].values()):
                    axisY = ayLabel[2]
                    axisYLabel = ayLabel[3]

                    if self.YAXISUSEEFORMAT:
                        axisYText = self.YMode(axisYLabel)
                    else:
                        # axisYText = str(int(axisYLabel)) if ayLabel[4] >= 1 else str(axisYLabel)
                        axisYText = self._intFormat(axisYLabel) if ayLabel[4] >= 1 else self.YMode(axisYLabel)

                    self._axisYLabelling.append(GLString(text=axisYText,
                                                         font=smallFont,
                                                         x=self.AXIS_OFFSET,
                                                         y=axisY - (GLDefs.AXISTEXTYOFFSET * self.deltaY),
                                                         colour=labelColour, GLContext=self,
                                                         obj=None))

                # append the axisCode
                self._axisYLabelling.append(GLString(text=self._visibleOrderingAxisCodes[1] if self._visibleOrderingAxisCodes and len(self._visibleOrderingAxisCodes) > 1 else '*',
                                                     font=smallFont,
                                                     x=self.AXIS_OFFSET,
                                                     y=1.0 - (GLDefs.TITLEYOFFSET * smallFont.charHeight * self.deltaY),  # / fScale),
                                                     colour=labelColour, GLContext=self,
                                                     obj=None))
                # and the axis dimensions
                yUnitsLabels = self.YAXES[self._yUnits]
                self._axisYLabelling.append(GLString(text=yUnitsLabels,
                                                     font=smallFont,
                                                     x=self.AXIS_OFFSET,
                                                     y=1.0 * self.deltaY,
                                                     colour=labelColour, GLContext=self,
                                                     obj=None))

    def drawAxisLabels(self):
        # draw axes labelling

        if self._axesVisible:
            self.buildAxisLabels()

            if self._drawBottomAxis and self._drawRightAxis:
                # NOTE:ED - this case should never occur
                return

            if self._drawBottomAxis and self._axisType == GLDefs.BOTTOMAXIS:
                # put the axis labels into the bottom bar
                self.viewports.setViewport(self._currentBottomAxisBarView)

                # self._axisScale[0:4] = [self.pixelX, 1.0, 1.0, 1.0]
                self._axisScale[0:4] = [self.deltaX, 1.0, 1.0, 1.0]

                self.globalGL._shaderProgramTex.setAxisScale(self._axisScale)
                self.globalGL._shaderProgramTex.setProjectionAxes(self._uPMatrix, 0.0, 1.0, 0,
                                                                  self.AXIS_MARGINBOTTOM, -1.0, 1.0)
                self.globalGL._shaderProgramTex.setPTexMatrix(self._uPMatrix)

                for lb in self._axisXLabelling:
                    lb.drawTextArrayVBO()

            if self._drawRightAxis and self._axisType == GLDefs.RIGHTAXIS:
                # put the axis labels into the right bar
                self.viewports.setViewport(self._currentRightAxisBarView)

                # self._axisScale[0:4] = [1.0, self.pixelY, 1.0, 1.0]
                self._axisScale[0:4] = [1.0, self.deltaY, 1.0, 1.0]

                self.globalGL._shaderProgramTex.setAxisScale(self._axisScale)
                self.globalGL._shaderProgramTex.setProjectionAxes(self._uPMatrix, 0, self.AXIS_MARGINRIGHT,
                                                                  0.0, 1.0, -1.0, 1.0)
                self.globalGL._shaderProgramTex.setPTexMatrix(self._uPMatrix)

                for lb in self._axisYLabelling:
                    lb.drawTextArrayVBO()

    def enableTexture(self):
        GL.glEnable(GL.GL_BLEND)
        # GL.glEnable(GL.GL_TEXTURE_2D)
        # GL.glBindTexture(GL.GL_TEXTURE_2D, smallFont.textureId)

        GL.glActiveTexture(GL.GL_TEXTURE0)
        GL.glBindTexture(GL.GL_TEXTURE_2D, self.getSmallFont()._parent.textureId)
        # GL.glActiveTexture(GL.GL_TEXTURE1)
        # GL.glBindTexture(GL.GL_TEXTURE_2D, self.getSmallFont(transparent=True).textureId)

        # # specific blend function for text overlay
        # GL.glBlendFuncSeparate(GL.GL_SRC_ALPHA, GL.GL_DST_COLOR, GL.GL_ONE, GL.GL_ONE)

    def disableTexture(self):
        GL.glDisable(GL.GL_BLEND)

        # # reset blend function
        # GL.glBlendFuncSeparate(GL.GL_SRC_ALPHA, GL.GL_ONE_MINUS_SRC_ALPHA, GL.GL_ONE, GL.GL_ONE)

    def _testAxisLimits(self, setLimits=False):
        xRange = abs(self.axisL - self.axisR) / 3.0
        yRange = abs(self.axisT - self.axisB) / 3.0
        self._minXReached = False
        self._minYReached = False
        self._maxXReached = False
        self._maxYReached = False

        if xRange < self._minXRange and self._rangeXDefined and self._applyXLimit:
            if setLimits:
                xMid = (self.axisR + self.axisL) / 2.0
                self.axisL = xMid - self._minXRange * self.sign(self.pixelX)
                self.axisR = xMid + self._minXRange * self.sign(self.pixelX)
            self._minXReached = True

        if yRange < self._minYRange and self._rangeYDefined and self._applyYLimit:
            if setLimits:
                yMid = (self.axisT + self.axisB) / 2.0
                self.axisT = yMid + self._minYRange * self.sign(self.pixelY)
                self.axisB = yMid - self._minYRange * self.sign(self.pixelY)
            self._minYReached = True

        if xRange > self._maxXRange and self._rangeXDefined and self._applyXLimit:
            if setLimits:
                xMid = (self.axisR + self.axisL) / 2.0
                self.axisL = xMid - self._maxXRange * self.sign(self.pixelX)
                self.axisR = xMid + self._maxXRange * self.sign(self.pixelX)
            self._maxXReached = True

        if yRange > self._maxYRange and self._rangeYDefined and self._applyYLimit:
            if setLimits:
                yMid = (self.axisT + self.axisB) / 2.0
                self.axisT = yMid + self._maxYRange * self.sign(self.pixelY)
                self.axisB = yMid - self._maxYRange * self.sign(self.pixelY)
            self._maxYReached = True

        self._minReached = self._minXReached or self._minYReached
        self._maxReached = self._maxXReached or self._maxYReached

    def _rescaleAllZoom(self, rescale=True):
        """Reset the zoomto fit the spectra, including aspect checking
        """
        _useFirstDefault = getattr(self.spectrumDisplay, '_useFirstDefault', False)
        if (self._aspectRatioMode or _useFirstDefault):

            # check which is the primary axis and update the opposite axis - similar to wheelEvent
            if self.spectrumDisplay.stripArrangement == 'Y':

                # strips are arranged in a row
                self._scaleToYAxis(rescale=rescale)

            elif self.spectrumDisplay.stripArrangement == 'X':

                # strips are arranged in a column
                self._scaleToXAxis(rescale=rescale)

            elif self.spectrumDisplay.stripArrangement == 'T':

                # NOTE:ED - Tiled plots not fully implemented yet
                getLogger().warning('Tiled plots not implemented for spectrumDisplay: %s' % str(self.spectrumDisplay.pid))

            else:
                getLogger().warning('Strip direction is not defined for spectrumDisplay: %s' % str(self.spectrumDisplay.pid))

        self.rescale()

        # put stuff in here that will change on a resize
        self._updateAxes = True
        for gr in self.gridList:
            gr.renderMode = GLRENDERMODE_REBUILD
        # self._GLPeaks.rescale()
        # self._GLMultiplets.rescale()

        # self._clearAndUpdate(clearKeys=True)
        self.update()

    def _rescaleAllAxes(self, mouseMoveOnly=False, update=True):
        self._testAxisLimits()
        self.rescale()

        # spawn rebuild event for the grid
        self._updateAxes = True
        for gr in self.gridList:
            gr.renderMode = GLRENDERMODE_REBUILD
        if update:
            self.update()

    def _rescaleXAxis(self, update=True):
        self._testAxisLimits()
        self.rescale(rescaleStaticHTraces=False)

        # spawn rebuild event for the grid
        self._updateAxes = True
        if self.gridList:
            for gr in self.gridList:
                gr.renderMode = GLRENDERMODE_REBUILD

        if update:
            self.update()

    def _rescaleYAxis(self, update=True):
        self._testAxisLimits()
        self.rescale(rescaleStaticVTraces=False)

        # spawn rebuild event for the grid
        self._updateAxes = True
        if self.gridList:
            for gr in self.gridList:
                gr.renderMode = GLRENDERMODE_REBUILD

        if update:
            self.update()

    def _storeZoomHistory(self):
        """Store the current axis state to the zoom history
        """
        currentAxis = (self.axisL, self.axisR, self.axisB, self.axisT)

        # store the current value if current zoom has not been set
        if self._zoomHistory[self._zoomHistoryHead] is None:
            self._zoomHistory[self._zoomHistoryHead] = currentAxis

        if self._widthsChangedEnough(currentAxis, self._zoomHistory[self._zoomHistoryHead], tol=1e-8):

            for stored in self.storedZooms:
                if not self._widthsChangedEnough(currentAxis, self._zoomHistory[self._zoomHistoryHead], tol=1e-8):
                    break
            else:
                currentTime = time.time()
                if currentTime - self._zoomTimerLast < ZOOMTIMERDELAY:

                    # still on the current zoom item - write new value
                    self._zoomHistory[self._zoomHistoryHead] = currentAxis

                else:

                    # increment the head of the zoom history
                    self._zoomHistoryHead = (self._zoomHistoryHead + 1) % len(self._zoomHistory)
                    self._zoomHistory[self._zoomHistoryHead] = currentAxis
                    self._zoomHistoryCurrent = self._zoomHistoryHead

                # reset the timer so you have to wait another 5 seconds
                self._zoomTimerLast = currentTime

    def getCurrentCursorCoordinate(self):

        if self.cursorSource == None or self.cursorSource == 'self':
            currentPos = self.mapFromGlobal(QtGui.QCursor.pos())

            # calculate mouse coordinate within the mainView
            _mouseX = currentPos.x()
            if not self._fullHeightRightAxis:
                _mouseY = self.height() - currentPos.y() - self.AXIS_MOUSEYOFFSET
                _top = self.height() - self.AXIS_MOUSEYOFFSET
            else:
                _mouseY = self.height() - currentPos.y()
                _top = self.height()

            # translate from screen (0..w, 0..h) to NDC (-1..1, -1..1) to axes (axisL, axisR, axisT, axisB)
            result = self.mouseTransform.dot([_mouseX, _mouseY, 0.0, 1.0])

            # print('updated current pos GLWidget:', currentPos, self.height(), self.AXIS_MOUSEYOFFSET, result[:2])

        else:
            result = self.cursorCoordinate

        return result

    def redrawAxes(self):
        """Redraw the axes when switching strip arrangement
        """
        if self.glReady:
            self._rescaleAllZoom(False)

    def mousePressEvent(self, ev):

        try:
            _row = self.spectrumDisplay.stripRow(0)
            self.current.strip = _row[-1]
        except:
            return

        mx = ev.pos().x()
        if self._drawBottomAxis:
            my = self.height() - ev.pos().y() - self.AXIS_MOUSEYOFFSET
        else:
            my = self.height() - ev.pos().y()
        self._mouseStart = (mx, my)

    def mouseReleaseEvent(self, ev):

        # if no self.current then strip is not defined correctly
        if not getattr(self.current, 'mouseMovedDict', None):
            return

        mx = ev.pos().x()
        if self._drawBottomAxis:
            my = self.height() - ev.pos().y() - self.AXIS_MOUSEYOFFSET
        else:
            my = self.height() - ev.pos().y()
        self._mouseEnd = (mx, my)

        # add a 2-pixel tolerance to the click event - in case of a small wiggle on coordinates
        if not self._widthsChangedEnough(self._mouseStart, self._mouseEnd, tol=2):
            # perform click action
            self._mouseClickEvent(ev)

    def _mouseClickEvent(self, event: QtGui.QMouseEvent, axis=None):
        """handle the mouse click event
        """
        if rightMouse(event) and axis is None:
            # right click on canvas, not the axes

            try:
                _row = self.spectrumDisplay.stripRow(0)
                strip = _row[-1]
            except:
                return

            event.accept()
            mouseInAxis = self._axisType

            strip.contextMenuMode = AxisMenu
            menu = strip._contextMenus.get(strip.contextMenuMode)

            # create a dynamic menu based on the available axisCodes
            menu.clear()
            strip._addItemsToMarkAxesMenuAxesView(mouseInAxis, menu)
            strip._addItemsToCopyAxisFromMenuesAxes(mouseInAxis, menu, self.is1D)

            if menu is not None:
                strip.viewStripMenu = menu
            else:
                strip.viewStripMenu = self._getCanvasContextMenu()

            strip._raiseContextMenu(event)

        self.update()

    def _mouseInAxis(self, mousePos):
        h = self.h
        w = self.w

        # find the correct viewport
        if (self._drawRightAxis and self._drawBottomAxis):
            mw = [0, self.AXIS_MARGINBOTTOM, w - self.AXIS_MARGINRIGHT, h - 1]
            ba = [0, 0, w - self.AXIS_MARGINRIGHT, self.AXIS_MARGINBOTTOM - 1]
            ra = [w - self.AXIS_MARGINRIGHT, self.AXIS_MARGINBOTTOM, w, h]

        elif (self._drawBottomAxis):
            mw = [0, self.AXIS_MARGINBOTTOM, w, h - 1]
            ba = [0, 0, w, self.AXIS_MARGINBOTTOM - 1]
            ra = [w, self.AXIS_MARGINBOTTOM, w, h]

        elif (self._drawRightAxis):
            mw = [0, 0, w - self.AXIS_MARGINRIGHT, h - 1]
            ba = [0, 0, w - self.AXIS_MARGINRIGHT, 0]
            ra = [w - self.AXIS_MARGINRIGHT, 0, w, h]

        else:  # no axes visible
            mw = [0, 0, w, h]
            ba = [0, 0, w, 0]
            ra = [w, 0, w, h]

        mx = mousePos.x()
        my = self.height() - mousePos.y()

        if self.between(mx, mw[0], mw[2]) and self.between(my, mw[1], mw[3]):

            # if in the mainView
            return GLDefs.MAINVIEW

        elif self.between(mx, ba[0], ba[2]) and self.between(my, ba[1], ba[3]):

            # in the bottomAxisBar, so zoom in the X axis
            return GLDefs.BOTTOMAXIS

        elif self.between(mx, ra[0], ra[2]) and self.between(my, ra[1], ra[3]):

            # in the rightAxisBar, so zoom in the Y axis
            return GLDefs.RIGHTAXIS

        else:

            # must be in the corner
            return GLDefs.AXISCORNER

    def mouseMoveEvent(self, event):

        self.cursorSource = CURSOR_SOURCE_SELF

        if self.spectrumDisplay.isDeleted:
            return
        if not self._ordering:  # strip.spectrumViews:
            return
        if self._draggingLabel:
            return

        if abs(self.axisL - self.axisR) < 1.0e-6 or abs(self.axisT - self.axisB) < 1.0e-6:
            return

        # reset on the first mouseMove - frees the locked/default axis
        setattr(self.spectrumDisplay, '_useFirstDefault', False)

        currentPos = self.mapFromGlobal(QtGui.QCursor.pos())

        dx = currentPos.x() - self.lastPos.x()
        dy = currentPos.y() - self.lastPos.y()
        self.lastPos = currentPos
        cursorCoordinate = self.getCurrentCursorCoordinate()

        try:
            mouseMovedDict = self.current.mouseMovedDict
        except:
            # initialise a new mouse moved dict
            mouseMovedDict = {MOUSEDICTSTRIP          : None,
                              AXIS_MATCHATOMTYPE      : {},
                              AXIS_FULLATOMNAME       : {},
                              AXIS_ACTIVEAXES         : (),
                              DOUBLEAXIS_MATCHATOMTYPE: {},
                              DOUBLEAXIS_FULLATOMNAME : {},
                              DOUBLEAXIS_ACTIVEAXES   : ()
                              }

        xPos = yPos = 0
        activeOther = []
        activeX = activeY = '<None>'

        for n, axisCode in enumerate(self.spectrumDisplay.axisCodes):
            if n == 0:
                xPos = pos = cursorCoordinate[0]
                activeX = axisCode  #[0]

                # double cursor
                dPos = cursorCoordinate[1]
            elif n == 1:
                yPos = pos = cursorCoordinate[1]
                activeY = axisCode  #[0]

                # double cursor
                dPos = cursorCoordinate[0]

            else:
                dPos = pos = self._orderedAxes[n].position if (n in self._orderedAxes and
                                                               not self._orderedAxes[n].isDeleted) else 0
                # dPos = pos = self.spectrumDisplay.axes[n].position  # if n in self._orderedAxes else 0

                activeOther.append(axisCode)  #[0])

            # populate the mouse moved dict
            mouseMovedDict[AXIS_MATCHATOMTYPE][axisCode[0]] = pos
            mouseMovedDict[AXIS_FULLATOMNAME][axisCode] = pos
            mouseMovedDict[DOUBLEAXIS_MATCHATOMTYPE][axisCode[0]] = dPos
            mouseMovedDict[DOUBLEAXIS_FULLATOMNAME][axisCode] = dPos

        mouseMovedDict[AXIS_ACTIVEAXES] = (activeX, activeY) + tuple(activeOther)  # changed to full axisCodes
        mouseMovedDict[DOUBLEAXIS_ACTIVEAXES] = (activeY, activeX) + tuple(activeOther)

        self.current.cursorPosition = (xPos, yPos)
        self.current.mouseMovedDict = mouseMovedDict

        if int(event.buttons() & (Qt.LeftButton | Qt.RightButton)):
            # Main mouse drag event - handle moving the axes with the mouse

            # only change if moving in the correct axis bar
            if self._drawBottomAxis:
                self.axisL -= dx * self.pixelX
                self.axisR -= dx * self.pixelX
            if self._drawRightAxis:
                self.axisT += dy * self.pixelY
                self.axisB += dy * self.pixelY

            tilePos = self.tilePosition
            self.GLSignals._emitAllAxesChanged(source=self, strip=None, spectrumDisplay=self.spectrumDisplay,
                                               axisB=self.axisB, axisT=self.axisT,
                                               axisL=self.axisL, axisR=self.axisR,
                                               row=tilePos[0], column=tilePos[1])
            # self._selectionMode = 0
            self._rescaleAllAxes(mouseMoveOnly=True)
            # self._storeZoomHistory()

        if not int(event.buttons()):
            self.GLSignals._emitMouseMoved(source=self, coords=cursorCoordinate, mouseMovedDict=mouseMovedDict, mainWindow=self.mainWindow)

        self.update()

    def _resizeGL(self, w, h):
        self.w = w
        self.h = h

        self._rescaleAllZoom(False)

    def sign(self, x):
        return 1.0 if x >= 0 else -1.0

    def _scaleToXAxis(self, rescale=True):

        _useFirstDefault = getattr(self.spectrumDisplay, '_useFirstDefault', False)
        if (self._aspectRatioMode or _useFirstDefault):  # and self._axisType != GLDefs.BOTTOMAXIS:
            mby = 0.5 * (self.axisT + self.axisB)

            # if self._useDefaultAspect or _useFirstDefault:
            if (self._aspectRatioMode == 2) or _useFirstDefault:
                ax0 = self._getValidAspectRatio(self.spectrumDisplay.axisCodes[0])
                ax1 = self._getValidAspectRatio(self.spectrumDisplay.axisCodes[1])
            else:
                try:
                    ax0, ax1 = self.spectrumDisplay._stripAddMode
                except Exception as es:
                    # just let stripAddMode fail for axis widget
                    ax0 = self.pixelX
                    ax1 = self.pixelY

            width, height = self._parentStrip.mainViewSize()

            ratio = (height / width) * 0.5 * abs((self.axisL - self.axisR) * ax1 / ax0)
            self.axisB = mby + ratio * self.sign(self.axisB - mby)
            self.axisT = mby - ratio * self.sign(mby - self.axisT)

        if rescale:
            self._rescaleAllAxes()

    def _scaleToYAxis(self, rescale=True):

        _useFirstDefault = getattr(self.spectrumDisplay, '_useFirstDefault', False)
        if (self._aspectRatioMode or _useFirstDefault):  # and self._axisType != GLDefs.RIGHTAXIS:
            mbx = 0.5 * (self.axisR + self.axisL)

            # if self._useDefaultAspect or _useFirstDefault:
            if (self._aspectRatioMode == 2) or _useFirstDefault:
                ax0 = self._getValidAspectRatio(self.spectrumDisplay.axisCodes[0])
                ax1 = self._getValidAspectRatio(self.spectrumDisplay.axisCodes[1])
            else:
                try:
                    ax0, ax1 = self.spectrumDisplay._stripAddMode
                except Exception as es:
                    # just let stripAddMode fail for axis widget
                    ax0 = self.pixelX
                    ax1 = self.pixelY

            width, height = self._parentStrip.mainViewSize()

            ratio = (width / height) * 0.5 * abs((self.axisT - self.axisB) * ax0 / ax1)
            self.axisL = mbx + ratio * self.sign(self.axisL - mbx)
            self.axisR = mbx - ratio * self.sign(mbx - self.axisR)

        if rescale:
            self._rescaleAllAxes()

    def _getValidAspectRatio(self, axisCode):
        if self.spectrumDisplay and self.spectrumDisplay.strips and len(self.spectrumDisplay.strips) > 0:
            strip = self.spectrumDisplay.strips[0]
            if not (strip.isDeleted or strip._flaggedForDelete):
                ratios = strip._CcpnGLWidget._aspectRatios

                va = [ax for ax in ratios.keys() if ax.upper()[0] == axisCode.upper()[0]]
                if va and len(va) > 0:
                    return ratios[va[0]]
        return 1.0

    def resizeGL(self, w, h):
        # must be set here to catch the change of screen
        self.refreshDevicePixelRatio()
        self._resizeGL(w, h)
        if self._aspectRatioMode == 0:
            ratios = None
            if self.spectrumDisplay and self.spectrumDisplay.strips and len(self.spectrumDisplay.strips) > 0:
                strip = self.spectrumDisplay.strips[0]
                if not (strip.isDeleted or strip._flaggedForDelete):
                    ratios = strip._CcpnGLWidget._lockedAspectRatios
            self.GLSignals._emitXAxisChanged(source=self, strip=None,
                                             aspectRatios=ratios)

    def rescale(self, rescaleOverlayText=True, rescaleMarksRulers=True,
                rescaleIntegralLists=True, rescaleRegions=True,
                rescaleSpectra=True, rescaleStaticHTraces=True,
                rescaleStaticVTraces=True, rescaleSpectrumLabels=True,
                rescaleLegend=True):
        """Change to axes of the view, axis visibility, scale and rebuild matrices when necessary
        to improve display speed
        """
        try:
            self._parentStrip = self.spectrumDisplay.orderedStrips[0]
        except:
            return

        if self._parentStrip.isDeleted or not self.globalGL:
            return

        if not self.viewports:
            return

        # use the updated size
        w = self.w
        h = self.h

        currentShader = self.globalGL._shaderProgram1.makeCurrent()

        # set projection to axis coordinates
        currentShader.setProjectionAxes(self._uPMatrix, self.axisL, self.axisR, self.axisB,
                                        self.axisT, -1.0, 1.0)
        currentShader.setPMatrix(self._uPMatrix)

        # needs to be offset from (0,0) for mouse scaling
        if self._drawRightAxis and self._drawBottomAxis:

            raise ValueError('Bad axis state - can only have either right axis or bottom axis')

        elif self._drawRightAxis and not self._drawBottomAxis:

            if self._fullHeightRightAxis:
                self._currentRightAxisView = GLDefs.FULLRIGHTAXIS
                self._currentRightAxisBarView = GLDefs.FULLRIGHTAXISBAR
            else:
                self._currentRightAxisView = GLDefs.RIGHTAXIS
                self._currentRightAxisBarView = GLDefs.RIGHTAXISBAR

        elif not self._drawRightAxis and self._drawBottomAxis:

            if self._fullWidthBottomAxis:
                self._currentBottomAxisView = GLDefs.FULLBOTTOMAXIS
                self._currentBottomAxisBarView = GLDefs.FULLBOTTOMAXISBAR
            else:
                self._currentBottomAxisView = GLDefs.BOTTOMAXIS
                self._currentBottomAxisBarView = GLDefs.BOTTOMAXISBAR

        else:
            # do nothing
            pass

        # get the dimensions of the main view for the current strip
        vpwidth, vpheight = self._parentStrip.mainViewSize()
        currentShader.setViewportMatrix(self._uVMatrix, 0, vpwidth, 0, vpheight,
                                        -1.0, 1.0)

        self.pixelX = (self.axisR - self.axisL) / vpwidth
        self.pixelY = (self.axisT - self.axisB) / vpheight
        self.deltaX = 1.0 / vpwidth
        self.deltaY = 1.0 / vpheight

        # self._dataMatrix[0:16] = [self.axisL, self.axisR, self.axisT, self.axisB,
        #                           self.pixelX, self.pixelY, w, h,
        #                           0.2, 1.0, 0.4, 1.0,
        #                           0.3, 0.1, 1.0, 1.0]
        # currentShader.setGLUniformMatrix4fv('dataMatrix', 1, GL.GL_FALSE, self._dataMatrix)
        currentShader.setMVMatrix(self._IMatrix)

        # map mouse coordinates to world coordinates - only needs to change on resize, move soon
        currentShader.setViewportMatrix(self._aMatrix, self.axisL, self.axisR, self.axisB,
                                        self.axisT, -1.0, 1.0)

        # calculate the screen to axes transform
        self.vInv = np.linalg.inv(self._uVMatrix.reshape((4, 4)))
        self.mouseTransform = np.matmul(self._aMatrix.reshape((4, 4)), self.vInv)

        # NOTE:ED - raising numpy runtimewarnings as errors
        # with np.errstate(all='raise'):
        #     try:
        #         self.mouseTransform = np.matmul(self._aMatrix.reshape((4, 4)), self.vInv)
        #     except Exception as es:
        #         # catch runtime error and set to identity
        #         print('>>> RuntimeWarning', str(es))
        #         self.mouseTransform = self._IMatrix

        self.modelViewMatrix = (GL.GLdouble * 16)()
        self.projectionMatrix = (GL.GLdouble * 16)()
        self.viewport = (GL.GLint * 4)()

        # change to the text shader
        currentShader = self.globalGL._shaderProgramTex.makeCurrent()

        currentShader.setProjectionAxes(self._uPMatrix, self.axisL, self.axisR, self.axisB, self.axisT, -1.0, 1.0)
        currentShader.setPTexMatrix(self._uPMatrix)

        self._axisScale[0:4] = [self.pixelX, self.pixelY, 1.0, 1.0]
        # self._view[0:4] = [w - self.AXIS_MARGINRIGHT, h - self.AXIS_MOUSEYOFFSET, 1.0, 1.0]
        # self._view[0:4] = [vpwidth, vpheight, 1.0, 1.0]

        # self._axisScale[0:4] = [1.0/(self.axisR-self.axisL), 1.0/(self.axisT-self.axisB), 1.0, 1.0]
        currentShader.setAxisScale(self._axisScale)
        # currentShader.setGLUniform4fv('viewport', 1, self._view)

    def _updateVisibleSpectrumViews(self):
        """Update the list of visible spectrumViews when change occurs
        """

        # make the list of ordered spectrumViews
        self._ordering = []
        if self.spectrumDisplay and self.spectrumDisplay.strips and len(self.spectrumDisplay.strips) > 0:
            strip = self.spectrumDisplay.strips[0]
            if not (strip.isDeleted or strip._flaggedForDelete):
                self._ordering = self.spectrumDisplay.orderedSpectrumViews(strip.spectrumViews)

        self._ordering = [specView for specView in self._ordering]

        for specView in tuple(self._spectrumSettings.keys()):
            if specView not in self._ordering:
                # print('>>>_updateVisibleSpectrumViews delete', specView, id(specView))
                # print('>>>', [id(spec) for spec in self._ordering])
                del self._spectrumSettings[specView]

        # make a list of the visible and not-deleted spectrumViews
        # visibleSpectra = [specView.spectrum for specView in self._ordering if not specView.isDeleted and specView.isVisible()]
        visibleSpectrumViews = [specView for specView in self._ordering if not specView.isDeleted and specView.isVisible()]

        self._visibleOrdering = visibleSpectrumViews

        # set the first visible, or the first in the ordered list
        self._firstVisible = visibleSpectrumViews[0] if visibleSpectrumViews else self._ordering[0] if self._ordering and not self._ordering[
            0].isDeleted else None

        # generate the new axis labels based on the visible spectrum axisCodes
        self._buildAxisCodesWithWildCards()

    def updateVisibleSpectrumViews(self):
        self._visibleSpectrumViewsChange = True
        self.update()

    def wheelEvent(self, event):
        # def between(val, l, r):
        #   return (l-val)*(r-val) <= 0

        if self.spectrumDisplay and not self._ordering:  # strip.spectrumViews:
            event.accept()
            return

        # check the movement of the wheel first
        numPixels = event.pixelDelta()
        numDegrees = event.angleDelta()
        zoomCentre = self._preferences.zoomCentreType

        zoomScale = 0.0
        scrollDirection = 0
        if numPixels:

            # always seems to be numPixels - check with Linux
            # the Shift key automatically returns the x-axis
            scrollDirection = numPixels.x() if self._isSHIFT else numPixels.y()
            zoomScale = 8.0

            # stop the very sensitive movements
            if abs(scrollDirection) < 1:
                event.ignore()
                return

        elif numDegrees:

            # this may work when using Linux
            scrollDirection = (numDegrees.x() / 4) if self._isSHIFT else (numDegrees.y() / 4)
            zoomScale = 8.0

            # stop the very sensitive movements
            if abs(scrollDirection) < 1:
                event.ignore()
                return

        else:
            event.ignore()
            return

        # if self._isSHIFT or self._isCTRL:
        #
        #     # process wheel with buttons here
        #     # transfer event to the correct widget for changing the plane OR raising base contour level...
        #
        #     if self._isSHIFT:
        #         # raise/lower base contour level - should be strip I think
        #         if scrollDirection > 0:
        #             self.strip.spectrumDisplay.raiseContourBase()
        #         else:
        #             self.strip.spectrumDisplay.lowerContourBase()
        #
        #     elif self._isCTRL:
        #         # scroll through planes
        #         pT = self.strip.planeAxisBars if hasattr(self.strip, 'planeAxisBars') else None
        #         activePlaneAxis = self.strip.activePlaneAxis
        #         if pT and activePlaneAxis is not None and (activePlaneAxis - 2) < len(pT):
        #             # pass the event to the correct double spinbox
        #             pT[activePlaneAxis - 2].scrollPpmPosition(event)
        #
        #     event.accept()
        #     return

        # test whether the limits have been reached in either axis
        if (scrollDirection > 0 and self._minReached and self._aspectRatioMode) or \
                (scrollDirection < 0 and self._maxReached and self._aspectRatioMode):
            event.accept()
            return

        zoomIn = (100.0 + zoomScale) / 100.0
        zoomOut = 100.0 / (100.0 + zoomScale)

        h = self.h
        w = self.w

        # find the correct viewport
        if (self._drawRightAxis and self._drawBottomAxis):
            # ba = self.viewports.getViewportFromWH(GLDefs.BOTTOMAXISBAR, w, h)
            # ra = self.viewports.getViewportFromWH(GLDefs.RIGHTAXISBAR, w, h)
            ba = self.viewports.getViewportFromWH(self._currentBottomAxisBarView, w, h)
            ra = self.viewports.getViewportFromWH(self._currentRightAxisBarView, w, h)

        elif (self._drawBottomAxis):
            # ba = self.viewports.getViewportFromWH(GLDefs.FULLBOTTOMAXISBAR, w, h)
            ba = self.viewports.getViewportFromWH(self._currentBottomAxisBarView, w, h)
            ra = (0, 0, 0, 0)

        elif (self._drawRightAxis):
            ba = (0, 0, 0, 0)
            # ra = self.viewports.getViewportFromWH(GLDefs.FULLRIGHTAXISBAR, w, h)
            ra = self.viewports.getViewportFromWH(self._currentRightAxisBarView, w, h)

        else:  # no axes visible
            ba = (0, 0, 0, 0)
            ra = (0, 0, 0, 0)

        mx = event.pos().x()
        my = self.height() - event.pos().y()

        tilePos = self.tilePosition

        if self.between(mx, ba[0], ba[0] + ba[2]) and self.between(my, ba[1], ba[1] + ba[3]):

            # in the bottomAxisBar, so zoom in the X axis

            # check the X limits
            if (scrollDirection > 0 and self._minXReached) or (scrollDirection < 0 and self._maxXReached):
                event.accept()
                return

            if zoomCentre == 0:  # centre on mouse
                mb = (mx - ba[0]) / (ba[2] - ba[0])
            else:  # centre on the screen
                mb = 0.5

            mbx = self.axisL + mb * (self.axisR - self.axisL)

            if scrollDirection < 0:
                self.axisL = mbx + zoomIn * (self.axisL - mbx)
                self.axisR = mbx - zoomIn * (mbx - self.axisR)
            else:
                self.axisL = mbx + zoomOut * (self.axisL - mbx)
                self.axisR = mbx - zoomOut * (mbx - self.axisR)

            if not self._aspectRatioMode:
                # ratios = None
                # if self.spectrumDisplay and self.spectrumDisplay.strips and len(self.spectrumDisplay.strips) > 0:
                #     strip = self.spectrumDisplay.strips[0]
                #     if not (strip.isDeleted or strip._flaggedForDelete):
                #         ratios = strip._CcpnGLWidget._lockedAspectRatios
                try:
                    ratios = self.spectrumDisplay.strips[0]._CcpnGLWidget._lockedAspectRatios
                except:
                    ratios = None

                self.GLSignals._emitXAxisChanged(source=self, strip=None, spectrumDisplay=self.spectrumDisplay,
                                                 axisB=self.axisB, axisT=self.axisT,
                                                 axisL=self.axisL, axisR=self.axisR,
                                                 row=tilePos[0], column=tilePos[1],
                                                 aspectRatios=ratios)

                self._rescaleXAxis()
                # self._storeZoomHistory()

            else:
                self._scaleToXAxis()

                self.GLSignals._emitAllAxesChanged(source=self, strip=None, spectrumDisplay=self.spectrumDisplay,
                                                   axisB=self.axisB, axisT=self.axisT,
                                                   axisL=self.axisL, axisR=self.axisR,
                                                   row=tilePos[0], column=tilePos[1])

                # self._storeZoomHistory()

        elif self.between(mx, ra[0], ra[0] + ra[2]) and self.between(my, ra[1], ra[1] + ra[3]):

            # in the rightAxisBar, so zoom in the Y axis

            # check the Y limits
            if (scrollDirection > 0 and self._minYReached) or (scrollDirection < 0 and self._maxYReached):
                event.accept()
                return

            if zoomCentre == 0:  # centre on mouse
                mb = (my - ra[1]) / (ra[3] - ra[1])
            else:  # centre on the screen
                mb = 0.5
>>>>>>> c86e9222

            # check tolerances
            if not self._widthsChangedEnough((fxMax, 0.0), (fxMin, 0.0), tol=1e-10):
                fxMax, fxMin = 1.0, -1.0

            dxAF = fxMax - fxMin
            xScale = dx * dxAF / self._spectrumValues[0].pointCount

            dy = self.sign(self.axisT - self.axisB)
            if spectrumView.spectrum.intensities is not None and spectrumView.spectrum.intensities.size != 0:
                fyMax = float(np.max(spectrumView.spectrum.intensities))
                fyMin = float(np.min(spectrumView.spectrum.intensities))
            else:
                fyMax, fyMin = 0.0, 0.0

            # check tolerances
            if not self._widthsChangedEnough((fyMax, 0.0), (fyMin, 0.0), tol=1e-10):
                fyMax, fyMin = 1.0, -1.0

            dyAF = fyMax - fyMin
            yScale = dy * dyAF / 1.0

            # create modelview matrix for the spectrum to be drawn
            self._spectrumSettings[spectrumView][GLDefs.SPECTRUM_MATRIX] = np.zeros((16,), dtype=np.float32)

            self._spectrumSettings[spectrumView][GLDefs.SPECTRUM_MATRIX][0:16] = [xScale, 0.0, 0.0, 0.0,
                                                                                  0.0, yScale, 0.0, 0.0,
                                                                                  0.0, 0.0, 1.0, 0.0,
                                                                                  fxMax, fyMax, 0.0, 1.0]
            # setup information for the horizontal/vertical traces
            self._spectrumSettings[spectrumView][GLDefs.SPECTRUM_XLIMITS] = (fxMin, fxMax)
            self._spectrumSettings[spectrumView][GLDefs.SPECTRUM_YLIMITS] = (fyMin, fyMax)
            self._spectrumSettings[spectrumView][GLDefs.SPECTRUM_AF] = (dxAF, dyAF)
            self._spectrumSettings[spectrumView][GLDefs.SPECTRUM_SCALE] = (xScale, yScale)

            indices = getAxisCodeMatchIndices(self.strip.axisCodes, spectrumView.spectrum.axisCodes)
            self._spectrumSettings[spectrumView][GLDefs.SPECTRUM_POINTINDEX] = indices<|MERGE_RESOLUTION|>--- conflicted
+++ resolved
@@ -15,11 +15,7 @@
 # Last code modification
 #=========================================================================================
 __modifiedBy__ = "$modifiedBy: Ed Brooksbank $"
-<<<<<<< HEAD
-__dateModified__ = "$dateModified: 2021-05-06 15:28:24 +0100 (Thu, May 06, 2021) $"
-=======
-__dateModified__ = "$dateModified: 2021-05-19 15:56:41 +0100 (Wed, May 19, 2021) $"
->>>>>>> c86e9222
+__dateModified__ = "$dateModified: 2021-05-20 10:15:15 +0100 (Thu, May 20, 2021) $"
 __version__ = "$Revision: 3.0.4 $"
 #=========================================================================================
 # Created
@@ -513,7 +509,7 @@
                     fyMin, _ = specSettings[GLDefs.SPECTRUM_YLIMITS]
                     dxAF, dyAF = specSettings[GLDefs.SPECTRUM_AF]
                     alias = specSettings[GLDefs.SPECTRUM_ALIASINGINDEX]
-                    
+
                     _posColour = spectrumView.posColours[0]
                     col = (*_posColour[0:3], 0.5)
 
@@ -836,6 +832,8 @@
         self._minX = min(self._minX, fxMin)
         self._maxY = max(self._maxY, fyMax)
         self._minY = min(self._minY, fyMin)
+
+        self._buildAxisCodesWithWildCards()
 
     def initialiseTraces(self):
         # set up the arrays and dimension for showing the horizontal/vertical traces
@@ -1538,1942 +1536,21 @@
         self._maxY = max(self._maxY, fyMax)
         self._minY = min(self._minY, fyMin)
 
-<<<<<<< HEAD
+        self._buildAxisCodesWithWildCards()
+
     def initialiseTraces(self):
         # set up the arrays and dimension for showing the horizontal/vertical traces
-=======
-        self._buildAxisCodesWithWildCards()
-
-    def buildSpectra(self):
-        if self.spectrumDisplay.isDeleted:
-            return
-
-        # self._spectrumSettings = {}
-        rebuildFlag = False
->>>>>>> c86e9222
         for spectrumView in self._ordering:  # strip.spectrumViews:
 
             if spectrumView.isDeleted:
                 continue
 
-<<<<<<< HEAD
             self._spectrumSettings[spectrumView] = {}
             self._spectrumValues = spectrumView.getVisibleState(dimensionCount=2)
 
             # get the bounding box of the spectra
             dx = self.sign(self.axisR - self.axisL)
             fxMax, fxMin = self._spectrumValues[0].maxSpectrumFrequency, self._spectrumValues[0].minSpectrumFrequency
-=======
-            self._buildSpectrumSetting(spectrumView=spectrumView)
-            rebuildFlag = True
-
-    def _buildGL(self):
-        """Separate the building of the display from the paint event; not sure that this is required
-        """
-        # only call if the axes have changed
-        # self._updateAxes = True
-
-        if self._updateAxes:
-            self.buildGrid()
-            self._updateAxes = False
-
-        self.buildSpectra()
-
-    def _paintGLMouseOnly(self):
-        """paintGL event - paint only the mouse in Xor mode
-        """
-        # No mouse cursor
-        pass
-
-    def _paintGL(self):
-        w = self.w
-        h = self.h
-
-        if self._updateBackgroundColour:
-            self._updateBackgroundColour = False
-            self.setBackgroundColour(self.background, silent=True)
-
-        GL.glClear(GL.GL_COLOR_BUFFER_BIT)
-        GL.glEnable(GL.GL_MULTISAMPLE)
-
-        currentShader = self.globalGL._shaderProgram1.makeCurrent()
-
-        # start with the grid mapped to (0..1, 0..1) to remove zoom errors here
-        currentShader.setProjectionAxes(self._uPMatrix, 0.0, 1.0, 0.0, 1.0, -1.0, 1.0)
-        currentShader.setPMatrix(self._uPMatrix)
-
-        with self._disableGLAliasing():
-            # draw the grid components
-            self.drawGrid()
-
-        currentShader = self.globalGL._shaderProgramTex.makeCurrent()
-
-        self._axisScale[0:4] = [self.pixelX, self.pixelY, 1.0, 1.0]
-        currentShader.setAxisScale(self._axisScale)
-
-        # draw the text to the screen
-        self.enableTexture()
-        self.enableTextClientState()
-        self._setViewPortFontScale()
-
-        # make the overlay/axis solid
-        currentShader.setBlendEnabled(0)
-        self.drawAxisLabels()
-        currentShader.setBlendEnabled(1)
-
-        self.disableTextClientState()
-        self.disableTexture()
-
-    def _initialiseAll(self):
-        """Initialise all attributes for the display
-        """
-        # if self.glReady: return
-
-        self.w = self.width()
-        self.h = self.height()
-
-        self._threads = {}
-        self._threadUpdate = False
-
-        self.lastPos = QtCore.QPoint()
-        self._mouseX = 0
-        self._mouseY = 0
-        self._mouseStart = (0.0, 0.0)
-        self._mouseEnd = (0.0, 0.0)
-
-        self.pixelX = 1.0
-        self.pixelY = 1.0
-        self.deltaX = 1.0
-        self.deltaY = 1.0
-        self.symbolX = 1.0
-        self.symbolY = 1.0
-
-        self.peakWidthPixels = 16
-
-        # set initial axis limits - should be changed by strip.display..
-        self.axisL = -1.0
-        self.axisR = 1.0
-        self.axisT = 1.0
-        self.axisB = -1.0
-        self.storedZooms = []
-        self._currentZoom = 0
-        self._zoomHistory = [None] * ZOOMHISTORYSTORE
-        self._zoomHistoryCurrent = 0
-        self._zoomHistoryHead = 0
-        self._zoomTimerLast = time.time()
-
-        self.base = None
-        self.spectrumValues = []
-
-        self.highlighted = False
-        self._drawSelectionBox = False
-        self._drawMouseMoveLine = False
-        self._drawDeltaOffset = False
-        self._selectionMode = 0
-        self._startCoordinate = None
-        self._endCoordinate = None
-        self.cursorSource = CURSOR_SOURCE_NONE  # can be CURSOR_SOURCE_NONE / CURSOR_SOURCE_SELF / CURSOR_SOURCE_OTHER
-        self.cursorCoordinate = np.zeros((4,), dtype=np.float32)
-        self.doubleCursorCoordinate = np.zeros((4,), dtype=np.float32)
-
-        self._shift = False
-        self._command = False
-        self._key = ''
-        self._isSHIFT = ''
-        self._isCTRL = ''
-        self._isALT = ''
-        self._isMETA = ''
-
-        self._lastClick = None
-        self._mousePressed = False
-        self._draggingLabel = False
-
-        self.buildMarks = True
-        self._marksList = None
-        self._infiniteLines = []
-        self._regionList = None
-        self._orderedAxes = None
-        self._axisOrder = None
-        self._axisCodes = None
-        self._refreshMouse = False
-        self._successiveClicks = None  # GWV: Store successive click events for zooming; None means first click not set
-        self._dottedCursorCoordinate = None
-        self._dottedCursorVisible = None
-        self._spectrumBordersVisible = True
-
-        self.gridList = []
-        self._gridVisible = True  #self._preferences.showGrid
-        self._crosshairVisible = True  #self._preferences.showCrosshair
-        self._doubleCrosshairVisible = True  #self._preferences.showDoubleCrosshair
-        self._sideBandsVisible = True
-
-        self.diagonalGLList = None
-        self.diagonalSideBandsGLList = None
-        self.boundingBoxes = None
-        self._updateAxes = True
-
-        self._axesVisible = True
-        self._aspectRatioMode = 0
-        self._aspectRatios = {}
-
-        self._fixedAspectX = 1.0
-        self._fixedAspectY = 1.0
-
-        self._showSpectraOnPhasing = False
-        self._xUnits = 0
-        self._yUnits = 0
-        self.modeDecimal = [False, False]
-
-        # here for completeness, although they should be updated in rescale
-        self._currentView = None
-        self._currentRightAxisView = GLDefs.RIGHTAXIS
-        self._currentRightAxisBarView = GLDefs.RIGHTAXISBAR
-        self._currentBottomAxisView = GLDefs.BOTTOMAXIS
-        self._currentBottomAxisBarView = GLDefs.BOTTOMAXISBAR
-
-        self._oldStripIDLabel = None
-        self.stripIDString = None
-        self._spectrumSettings = {}
-        self._newStripID = False
-
-        self._setColourScheme()
-
-        self._updateHTrace = False
-        self._updateVTrace = False
-        self._lastTracePoint = {}  # [-1, -1]
-        self.showActivePhaseTrace = True
-
-        self._applyXLimit = True  #.zoomXLimitApply
-        self._applyYLimit = True  #self._preferences.zoomYLimitApply
-        self._intensityLimit = True  #self._preferences.intensityLimit
-
-        self._GLIntegralLists = {}
-        self._GLIntegralLabels = {}
-
-        self._marksAxisCodes = []
-
-        self._regions = []
-        self._infiniteLines = []
-        self._buildTextFlag = True
-
-        self._buildMouse = True
-        self._mouseCoords = [-1.0, -1.0]
-        self.mouseString = None
-        # self.diffMouseString = None
-        self._symbolLabelling = 0
-        self._symbolType = 0
-        self._symbolSize = 0
-        self._symbolThickness = 0
-        self._contourThickness = 0
-
-        self._contourList = {}
-
-        self._hTraces = {}
-        self._vTraces = {}
-        self._staticHTraces = []
-        self._staticVTraces = []
-        self._currentTraces = []
-        self._axisXLabelling = []
-        self._axisYLabelling = []
-        self._axisScaleLabelling = []
-        self._axisType = GLDefs.BOTTOMAXIS
-
-        self._stackingValue = (0.0, 0.0)
-        self._stackingMode = False
-        self._hTraceVisible = False
-        self._vTraceVisible = False
-        self.w = 0
-        self.h = 0
-
-        self._uPMatrix = np.zeros((16,), dtype=np.float32)
-        self._uMVMatrix = np.zeros((16,), dtype=np.float32)
-        self._uVMatrix = np.zeros((16,), dtype=np.float32)
-        self._dataMatrix = np.zeros((16,), dtype=np.float32)
-        self._aMatrix = np.zeros((16,), dtype=np.float32)
-        self._IMatrix = np.zeros((16,), dtype=np.float32)
-        self._IMatrix[0:16] = [1.0, 0.0, 0.0, 0.0,
-                               0.0, 1.0, 0.0, 0.0,
-                               0.0, 0.0, 1.0, 0.0,
-                               0.0, 0.0, 0.0, 1.0]
-
-        self.vInv = None
-        self.mouseTransform = None
-
-        self._useTexture = np.zeros((1,), dtype=np.int)
-        self._axisScale = np.zeros((4,), dtype=np.float32)
-        self._background = np.zeros((4,), dtype=np.float32)
-        self._parameterList = np.zeros((4,), dtype=np.int32)
-        # self._view = np.zeros((4,), dtype=np.float32)
-        self._updateBackgroundColour = True
-
-        # get information from the parent class (strip)
-        # self.orderedAxes = self.spectrumDisplay.orderedAxes
-        self.axisOrder = self.spectrumDisplay.axisOrder
-        self.axisCodes = self.spectrumDisplay.axisCodes
-
-        self._dragRegions = set()
-
-        self.resetRangeLimits()
-
-        self._ordering = []
-        self._visibleOrdering = []
-        self._firstVisible = None
-        self.visiblePlaneList = {}
-        self.visiblePlaneListPointValues = {}
-        self.visiblePlaneDimIndices = {}
-        self._visibleSpectrumViewsChange = False
-        self._matchingIsotopeCodes = False
-        self._visibleOrderingDict = {}
-        self._visibleOrderingAxisCodes = ()
-
-        self._glClientIndex = 0
-        self._menuActive = False
-
-    def _setColourScheme(self):
-        """Update colours from colourScheme
-        """
-        self.colours = getColours()
-        self.hexBackground = self.colours[CCPNGLWIDGET_HEXBACKGROUND]
-        self.background = self.colours[CCPNGLWIDGET_BACKGROUND]
-        self.foreground = self.colours[CCPNGLWIDGET_FOREGROUND]
-        self.mousePickColour = self.colours[CCPNGLWIDGET_PICKCOLOUR]
-        self.gridColour = self.colours[CCPNGLWIDGET_GRID]
-        self.highlightColour = self.colours[CCPNGLWIDGET_HIGHLIGHT]
-        self._labellingColour = self.colours[CCPNGLWIDGET_LABELLING]
-        self._phasingTraceColour = self.colours[CCPNGLWIDGET_PHASETRACE]
-
-        self.zoomAreaColour = self.colours[CCPNGLWIDGET_ZOOMAREA]
-        self.pickAreaColour = self.colours[CCPNGLWIDGET_PICKAREA]
-        self.selectAreaColour = self.colours[CCPNGLWIDGET_SELECTAREA]
-        self.zoomLineColour = self.colours[CCPNGLWIDGET_ZOOMLINE]
-        self.mouseMoveLineColour = self.colours[CCPNGLWIDGET_MOUSEMOVELINE]
-
-        self.zoomAreaColourHard = (*self.colours[CCPNGLWIDGET_ZOOMAREA][0:3], CCPNGLWIDGET_HARDSHADE)
-        self.pickAreaColourHard = (*self.colours[CCPNGLWIDGET_PICKAREA][0:3], CCPNGLWIDGET_HARDSHADE)
-        self.selectAreaColourHard = (*self.colours[CCPNGLWIDGET_SELECTAREA][0:3], CCPNGLWIDGET_HARDSHADE)
-
-    def resetRangeLimits(self, allLimits=True):
-        # reset zoom limits for the display
-        self._minXRange, self._maxXRange = GLDefs.RANGELIMITS
-        self._minYRange, self._maxYRange = GLDefs.RANGELIMITS
-        self._maxX, self._minX = GLDefs.AXISLIMITS
-        self._maxY, self._minY = GLDefs.AXISLIMITS
-        if allLimits:
-            self._rangeXDefined = False
-            self._rangeYDefined = False
-            self._minXReached = False
-            self._minYReached = False
-            self._maxXReached = False
-            self._maxYReached = False
-
-            self._minReached = False
-            self._maxReached = False
-
-    @pyqtSlot(dict)
-    def _glXAxisChanged(self, aDict):
-        if self._aspectRatioMode:
-            self._glAllAxesChanged(aDict)
-            return
-
-        if self.spectrumDisplay.isDeleted:
-            return
-
-        sDisplay = aDict[GLNotifier.GLSPECTRUMDISPLAY]
-        source = aDict[GLNotifier.GLSOURCE]
-
-        if source != self and sDisplay == self.spectrumDisplay:
-
-            # match only the scale for the X axis
-            axisL = aDict[GLNotifier.GLAXISVALUES][GLNotifier.GLLEFTAXISVALUE]
-            axisR = aDict[GLNotifier.GLAXISVALUES][GLNotifier.GLRIGHTAXISVALUE]
-            row = aDict[GLNotifier.GLAXISVALUES][GLNotifier.GLSTRIPROW]
-            col = aDict[GLNotifier.GLAXISVALUES][GLNotifier.GLSTRIPCOLUMN]
-
-            if any(val is None for val in (axisL, axisR, row, col)):
-                return
-
-            tilePos = self.tilePosition
-
-            if self._widthsChangedEnough([axisL, self.axisL], [axisR, self.axisR]):
-                if self.spectrumDisplay.stripArrangement == 'Y':
-                    if tilePos[1] == col:
-                        self.axisL = axisL
-                        self.axisR = axisR
-                    else:
-                        diff = (axisR - axisL) / 2.0
-                        mid = (self.axisR + self.axisL) / 2.0
-                        self.axisL = mid - diff
-                        self.axisR = mid + diff
-
-                elif self.spectrumDisplay.stripArrangement == 'X':
-                    if tilePos[0] == row:
-                        self.axisL = axisL
-                        self.axisR = axisR
-                    else:
-                        diff = (axisR - axisL) / 2.0
-                        mid = (self.axisR + self.axisL) / 2.0
-                        self.axisL = mid - diff
-                        self.axisR = mid + diff
-                else:
-                    raise
-                self._rescaleXAxis()
-                # self._storeZoomHistory()
-
-    @pyqtSlot(dict)
-    def _glAxisLockChanged(self, aDict):
-        if self.spectrumDisplay.isDeleted:
-            return
-
-        try:
-            self._parentStrip = self.spectrumDisplay.strips[0]
-        except:
-            return
-
-        if aDict[GLNotifier.GLSOURCE] != self and aDict[GLNotifier.GLSPECTRUMDISPLAY] == self.spectrumDisplay:
-            self._aspectRatioMode = aDict[GLNotifier.GLVALUES][0]
-
-            if self._aspectRatioMode:
-
-                # check which is the primary axis and update the opposite axis - similar to wheelEvent
-                if self.spectrumDisplay.stripArrangement == 'Y':
-
-                    # strips are arranged in a row
-                    self._scaleToYAxis()
-
-                elif self.spectrumDisplay.stripArrangement == 'X':
-
-                    # strips are arranged in a column
-                    self._scaleToXAxis()
-
-                elif self.spectrumDisplay.stripArrangement == 'T':
-
-                    # NOTE:ED - Tiled plots not fully implemented yet
-                    getLogger().warning('Tiled plots not implemented for spectrumDisplay: %s' % str(self.spectrumDisplay.pid))
-
-                else:
-                    getLogger().warning('Strip direction is not defined for spectrumDisplay: %s' % str(self.spectrumDisplay.pid))
-
-            else:
-                # paint to update lock button colours
-                self.update()
-
-    @pyqtSlot(dict)
-    def _glAxisUnitsChanged(self, aDict):
-        if self.spectrumDisplay.isDeleted:
-            return
-
-        # update the list of visible spectra
-        self._updateVisibleSpectrumViews()
-
-        if aDict[GLNotifier.GLSOURCE] != self and aDict[GLNotifier.GLSPECTRUMDISPLAY] == self.spectrumDisplay:
-
-            # read values from dataDict and set units
-            if aDict[GLNotifier.GLVALUES]:  # and aDict[GLNotifier.GLVALUES][GLDefs.AXISLOCKASPECTRATIO]:
-
-                self._xUnits = aDict[GLNotifier.GLVALUES][GLDefs.AXISXUNITS]
-                self._yUnits = aDict[GLNotifier.GLVALUES][GLDefs.AXISYUNITS]
-                if GLDefs.AXISASPECTRATIOMODE in aDict[GLNotifier.GLVALUES]:
-                    aRM = aDict[GLNotifier.GLVALUES][GLDefs.AXISASPECTRATIOMODE]
-
-                    if self._aspectRatioMode != aRM:
-                        self._aspectRatioMode = aRM
-
-                        changeDict = {GLNotifier.GLSOURCE         : None,
-                                      GLNotifier.GLSPECTRUMDISPLAY: self.spectrumDisplay,
-                                      GLNotifier.GLVALUES         : (aRM,)
-                                      }
-                        self._glAxisLockChanged(changeDict)
-
-                    if GLDefs.AXISASPECTRATIOS in aDict[GLNotifier.GLVALUES]:
-                        self._aspectRatios.update(aDict[GLNotifier.GLVALUES][GLDefs.AXISASPECTRATIOS])
-                        if aRM == 2:
-                            self._rescaleAllZoom(rescale=True)
-
-            # spawn rebuild event for the grid
-            self._updateAxes = True
-            if self.gridList:
-                for gr in self.gridList:
-                    gr.renderMode = GLRENDERMODE_REBUILD
-            self.update()
-
-    def _widthsChangedEnough(self, r1, r2, tol=1e-5):
-        if len(r1) != len(r2):
-            raise ValueError('WidthsChanged must be the same length')
-
-        for ii in zip(r1, r2):
-            if abs(ii[0] - ii[1]) > tol:
-                return True
-
-    @pyqtSlot(dict)
-    def _glYAxisChanged(self, aDict):
-        if self._aspectRatioMode:
-            self._glAllAxesChanged(aDict)
-            return
-
-        if self.spectrumDisplay.isDeleted:
-            return
-
-        sDisplay = aDict[GLNotifier.GLSPECTRUMDISPLAY]
-        source = aDict[GLNotifier.GLSOURCE]
-
-        if source != self and sDisplay == self.spectrumDisplay:
-
-            # match the Y axis
-            axisB = aDict[GLNotifier.GLAXISVALUES][GLNotifier.GLBOTTOMAXISVALUE]
-            axisT = aDict[GLNotifier.GLAXISVALUES][GLNotifier.GLTOPAXISVALUE]
-            row = aDict[GLNotifier.GLAXISVALUES][GLNotifier.GLSTRIPROW]
-            col = aDict[GLNotifier.GLAXISVALUES][GLNotifier.GLSTRIPCOLUMN]
-
-            if any(val is None for val in (axisB, axisT, row, col)):
-                return
-
-            tilePos = self.tilePosition
-
-            if self._widthsChangedEnough([axisB, self.axisB], [axisT, self.axisT]):
-                if self.spectrumDisplay.stripArrangement == 'Y':
-                    if tilePos[0] == row:
-                        self.axisB = axisB
-                        self.axisT = axisT
-                    else:
-                        diff = (axisT - axisB) / 2.0
-                        mid = (self.axisT + self.axisB) / 2.0
-                        self.axisB = mid - diff
-                        self.axisT = mid + diff
-
-                elif self.spectrumDisplay.stripArrangement == 'X':
-                    if tilePos[1] == col:
-                        self.axisB = axisB
-                        self.axisT = axisT
-                    else:
-                        diff = (axisT - axisB) / 2.0
-                        mid = (self.axisT + self.axisB) / 2.0
-                        self.axisB = mid - diff
-                        self.axisT = mid + diff
-                else:
-                    raise
-
-                self._rescaleYAxis()
-                # self._storeZoomHistory()
-
-    @pyqtSlot(dict)
-    def _glAllAxesChanged(self, aDict):
-        if self.spectrumDisplay.isDeleted:
-            return
-
-        sDisplay = aDict[GLNotifier.GLSPECTRUMDISPLAY]
-        source = aDict[GLNotifier.GLSOURCE]
-
-        if source != self and sDisplay == self.spectrumDisplay:
-
-            # match the values for the Y axis, and scale for the X axis
-            axisB = aDict[GLNotifier.GLAXISVALUES][GLNotifier.GLBOTTOMAXISVALUE]
-            axisT = aDict[GLNotifier.GLAXISVALUES][GLNotifier.GLTOPAXISVALUE]
-            axisL = aDict[GLNotifier.GLAXISVALUES][GLNotifier.GLLEFTAXISVALUE]
-            axisR = aDict[GLNotifier.GLAXISVALUES][GLNotifier.GLRIGHTAXISVALUE]
-            row = aDict[GLNotifier.GLAXISVALUES][GLNotifier.GLSTRIPROW]
-            col = aDict[GLNotifier.GLAXISVALUES][GLNotifier.GLSTRIPCOLUMN]
-
-            if any(val is None for val in (axisB, axisT, axisL, axisR, row, col)):
-                return
-
-            tilePos = self.tilePosition
-
-            if self._widthsChangedEnough([axisB, self.axisB], [axisT, self.axisT]) and \
-                    self._widthsChangedEnough([axisL, self.axisL], [axisR, self.axisR]):
-
-                # # do the matching row and column only unless _useLockedAspect or self._useDefaultAspect are set
-                # if not (tilePos[0] == row or tilePos[1] == col) and \
-                #         not (self._useLockedAspect or self._useDefaultAspect):
-                #     return
-
-                if self.spectrumDisplay.stripArrangement == 'Y':
-
-                    # strips are arranged in a row
-                    if tilePos[1] == col:
-                        self.axisL = axisL
-                        self.axisR = axisR
-                    elif self._aspectRatioMode:
-                        diff = (axisR - axisL) / 2.0
-                        mid = (self.axisR + self.axisL) / 2.0
-                        self.axisL = mid - diff
-                        self.axisR = mid + diff
-
-                    if tilePos[0] == row:
-                        self.axisB = axisB
-                        self.axisT = axisT
-                    elif self._aspectRatioMode:
-                        diff = (axisT - axisB) / 2.0
-                        mid = (self.axisT + self.axisB) / 2.0
-                        self.axisB = mid - diff
-                        self.axisT = mid + diff
-
-                elif self.spectrumDisplay.stripArrangement == 'X':
-
-                    # strips are arranged in a column
-                    if tilePos[1] == col:
-                        self.axisB = axisB
-                        self.axisT = axisT
-                    elif self._aspectRatioMode:
-                        diff = (axisT - axisB) / 2.0
-                        mid = (self.axisT + self.axisB) / 2.0
-                        self.axisB = mid - diff
-                        self.axisT = mid + diff
-
-                    if tilePos[0] == row:
-                        self.axisL = axisL
-                        self.axisR = axisR
-                    elif self._aspectRatioMode:
-                        diff = (axisR - axisL) / 2.0
-                        mid = (self.axisR + self.axisL) / 2.0
-                        self.axisL = mid - diff
-                        self.axisR = mid + diff
-
-                elif self.spectrumDisplay.stripArrangement == 'T':
-
-                    # NOTE:ED - Tiled plots not fully implemented yet
-                    pass
-
-                else:
-                    # currently ignore - warnings will be logged elsewhere
-                    pass
-
-                self._rescaleAllAxes()
-                # self._storeZoomHistory()
-
-    @pyqtSlot(dict)
-    def _glMouseMoved(self, aDict):
-        if self.spectrumDisplay.isDeleted:
-            return
-
-        if aDict[GLNotifier.GLSOURCE] != self:
-            # self.cursorCoordinate = aDict[GLMOUSECOORDS]
-            # self.update()
-
-            mouseMovedDict = aDict[GLNotifier.GLMOUSEMOVEDDICT]
-
-            if self._crosshairVisible:  # or self._updateVTrace or self._updateHTrace:
-
-                exactMatch = (self._preferences.matchAxisCode == AXIS_FULLATOMNAME)
-                indices = getAxisCodeMatchIndices(self.spectrumDisplay.axisCodes[:2], mouseMovedDict[AXIS_ACTIVEAXES], exactMatch=exactMatch)
-
-                for n in range(2):
-                    if indices[n] is not None:
-
-                        axis = mouseMovedDict[AXIS_ACTIVEAXES][indices[n]]
-                        self.cursorSource = CURSOR_SOURCE_OTHER
-                        self.cursorCoordinate[n] = mouseMovedDict[AXIS_FULLATOMNAME][axis]
-
-                        # coordinates have already been flipped
-                        self.doubleCursorCoordinate[1 - n] = self.cursorCoordinate[n]
-
-                    else:
-                        self.cursorSource = CURSOR_SOURCE_OTHER
-                        self.cursorCoordinate[n] = None
-                        self.doubleCursorCoordinate[1 - n] = None
-
-                # self.current.cursorPosition = (self.cursorCoordinate[0], self.cursorCoordinate[1])
-
-                # only need to redraw if we can see the cursor
-                # if self._updateVTrace or self._updateHTrace:
-                #   self.updateTraces()
-
-                # self._renderCursorOnly()
-
-                # force a redraw to only paint the cursor
-                # self._paintMode = PaintModes.PAINT_MOUSEONLY
-                # self.update(mode=PaintModes.PAINT_ALL)
-                self.update(mode=PaintModes.PAINT_MOUSEONLY)
-
-    def update(self, mode=PaintModes.PAINT_ALL):
-        """Update the glWidget with the correct refresh mode
-        """
-        self._paintMode = mode
-        super().update()
-
-    @pyqtSlot(dict)
-    def _glEvent(self, aDict):
-        """Process events from the application/popups and other strips
-        :param aDict - dictionary containing event flags:
-        """
-        if self.spectrumDisplay.isDeleted:
-            return
-
-        if not self.globalGL:
-            return
-
-        if aDict:
-            if aDict[GLNotifier.GLSOURCE] != self:
-
-                # check the params for actions and update the display
-                triggers = aDict[GLNotifier.GLTRIGGERS]
-                targets = aDict[GLNotifier.GLTARGETS]
-
-                if triggers or targets:
-
-                    if GLNotifier.GLRESCALE in triggers:
-                        self._rescaleXAxis(update=False)
-
-                    if GLNotifier.GLPREFERENCES in triggers:
-                        self._preferencesUpdate()
-                        self._rescaleXAxis(update=False)
-
-        # repaint
-        self.update()
-
-    def initializeGL(self):
-        # GLversionFunctions = self.context().versionFunctions()
-        # GLversionFunctions.initializeOpenGLFunctions()
-        # self._GLVersion = GLversionFunctions.glGetString(GL.GL_VERSION)
-
-        # initialise a common to all OpenGL windows
-        self.globalGL = GLGlobalData(parent=self, mainWindow=self.mainWindow)  #, strip=None, spectrumDisplay=self.spectrumDisplay)
-        self._glClientIndex = self.globalGL.getNextClientIndex()
-
-        # initialise the arrays for the grid and axes
-        self.gridList = []
-        for li in range(3):
-            self.gridList.append(GLVertexArray(numLists=1,
-                                               renderMode=GLRENDERMODE_REBUILD,
-                                               blendMode=False,
-                                               drawMode=GL.GL_LINES,
-                                               dimension=2,
-                                               GLContext=self))
-
-        self.viewports = GLViewports()
-        self._initialiseViewPorts()
-
-        # This is the correct blend function to ignore stray surface blending functions
-        GL.glBlendFuncSeparate(GL.GL_SRC_ALPHA, GL.GL_ONE_MINUS_SRC_ALPHA, GL.GL_ONE, GL.GL_ONE)
-
-        self._setColourScheme()
-        self.setBackgroundColour(self.background, silent=True)
-        self.globalGL._shaderProgramTex.setBlendEnabled(0)
-        self.globalGL._shaderProgramTex.setAlpha(1.0)
-
-        self.updateVisibleSpectrumViews()
-        self.initialiseAxes()
-        self._attachParentStrip()
-
-        # set the painting mode
-        self._paintMode = PaintModes.PAINT_ALL
-        self._paintLastFrame = True
-        self._leavingWidget = False
-
-        # check that the screen device pixel ratio is correct
-        self.refreshDevicePixelRatio()
-
-        # set the pyqtsignal responders
-        self.GLSignals.glXAxisChanged.connect(self._glXAxisChanged)
-        self.GLSignals.glYAxisChanged.connect(self._glYAxisChanged)
-        self.GLSignals.glAllAxesChanged.connect(self._glAllAxesChanged)
-        self.GLSignals.glMouseMoved.connect(self._glMouseMoved)
-        self.GLSignals.glEvent.connect(self._glEvent)
-        # self.GLSignals.glAxisLockChanged.connect(self._glAxisLockChanged)
-        self.GLSignals.glAxisUnitsChanged.connect(self._glAxisUnitsChanged)
-
-        self.glReady = True
-
-    def _attachParentStrip(self):
-        self._parentStrip.stripResized.connect(self._parentResize)
-
-    def _parentResize(self, size):
-        return
-        if self._axisType == GLDefs.BOTTOMAXIS:
-            # axis widget is an X widget so grab connected width
-            self.setMaximumWidth(size[0])
-
-        else:
-            # axis widget is a Y widget so grab connected height
-            self.setMaximumHeight(size[1])
-
-    # def _clearGLCursorQueue(self):
-    #     for glBuf in self._glCursorQueue:
-    #         glBuf.clearArrays()
-    #     self._glCursorHead = 0
-    #     self._glCursorTail = (self._glCursorHead - 1) % self._numBuffers
-    #
-    # def _advanceGLCursor(self):
-    #     """Advance the pointers for the cursor glLists
-    #     """
-    #     self._glCursorHead = (self._glCursorHead + 1) % self._numBuffers
-    #     self._glCursorTail = (self._glCursorHead - 1) % self._numBuffers
-
-    def initialiseAxes(self, strip=None):
-        """setup the correct axis range and padding
-        """
-
-        # need to get the matching strip at the correct tilePosition
-        tilePos = self._tilePosition
-
-        if tilePos[1] == -1:
-            # this should be the axes to the right of a row
-
-            if self.spectrumDisplay.stripArrangement == 'Y':
-                stripList = self.spectrumDisplay.stripRow(tilePos[0])
-            else:
-                stripList = self.spectrumDisplay.stripColumn(tilePos[0])
-
-        elif tilePos[0] == -1:
-            # this should be the axis at the bottom of a column
-
-            if self.spectrumDisplay.stripArrangement == 'Y':
-                stripList = self.spectrumDisplay.stripColumn(tilePos[1])
-            else:
-                stripList = self.spectrumDisplay.stripRow(tilePos[1])
-        else:
-            raise ValueError('Badly defined axisWidget position')
-
-        if not stripList:
-            getLogger().warning('Error initialising axis widget, no strips found')
-
-        self._orderedAxes = stripList[0].axes
-        self._axisCodes = stripList[0].axisCodes
-        self._axisOrder = stripList[0].axisOrder
-
-        # use this to link to the parent height/width
-        self._parentStrip = stripList[0]
-
-        axis = self._orderedAxes[0]
-        if self.INVERTXAXIS:
-            self.axisL = max(axis.region[0], axis.region[1])
-            self.axisR = min(axis.region[0], axis.region[1])
-        else:
-            self.axisL = min(axis.region[0], axis.region[1])
-            self.axisR = max(axis.region[0], axis.region[1])
-
-        axis = self._orderedAxes[1]
-        if self.INVERTYAXIS:
-            self.axisB = max(axis.region[0], axis.region[1])
-            self.axisT = min(axis.region[0], axis.region[1])
-        else:
-            self.axisB = min(axis.region[0], axis.region[1])
-            self.axisT = max(axis.region[0], axis.region[1])
-        self.update()
-
-    def _initialiseViewPorts(self):
-        """Initialise all the viewports for the widget
-        """
-        self.viewports.clearViewports()
-
-        # define the main viewports
-        if self.AXIS_INSIDE:
-            self.viewports.addViewport(GLDefs.MAINVIEW, self, (0, 'a'), (self.AXIS_MARGINBOTTOM, 'a'),
-                                       (-self.AXIS_MARGINRIGHT, 'w'), (-self.AXIS_MARGINBOTTOM, 'h'))
-
-            self.viewports.addViewport(GLDefs.MAINVIEWFULLWIDTH, self, (0, 'a'), (self.AXIS_MARGINBOTTOM, 'a'),
-                                       (0, 'w'), (-self.AXIS_MARGINBOTTOM, 'h'))
-
-            self.viewports.addViewport(GLDefs.MAINVIEWFULLHEIGHT, self, (0, 'a'), (0, 'a'),
-                                       (-self.AXIS_MARGINRIGHT, 'w'), (0, 'h'))
-        else:
-            self.viewports.addViewport(GLDefs.MAINVIEW, self, (0, 'a'), (self.AXIS_MARGINBOTTOM + self.AXIS_LINE, 'a'),
-                                       (-(self.AXIS_MARGINRIGHT + self.AXIS_LINE), 'w'), (-(self.AXIS_MARGINBOTTOM + self.AXIS_LINE), 'h'))
-
-            self.viewports.addViewport(GLDefs.MAINVIEWFULLWIDTH, self, (0, 'a'), (self.AXIS_MARGINBOTTOM + self.AXIS_LINE, 'a'),
-                                       (0, 'w'), (-(self.AXIS_MARGINBOTTOM + self.AXIS_LINE), 'h'))
-
-            self.viewports.addViewport(GLDefs.MAINVIEWFULLHEIGHT, self, (0, 'a'), (0, 'a'),
-                                       (-(self.AXIS_MARGINRIGHT + self.AXIS_LINE), 'w'), (0, 'h'))
-
-        # define the viewports for the right axis bar
-        if self.AXIS_INSIDE:
-            self.viewports.addViewport(GLDefs.RIGHTAXIS, self, (-(self.AXIS_MARGINRIGHT + self.AXIS_LINE), 'w'),
-                                       (self.AXIS_MARGINBOTTOM, 'a'),
-                                       (self.AXIS_LINE, 'a'), (-self.AXIS_MARGINBOTTOM, 'h'))
-            self.viewports.addViewport(GLDefs.RIGHTAXISBAR, self, (-self.AXIS_MARGINRIGHT, 'w'),
-                                       (self.AXIS_MARGINBOTTOM, 'a'),
-                                       (0, 'w'), (-self.AXIS_MARGINBOTTOM, 'h'))
-
-        else:
-            self.viewports.addViewport(GLDefs.RIGHTAXIS, self, (-(self.AXIS_MARGINRIGHT + self.AXIS_LINE), 'w'),
-                                       (self.AXIS_MARGINBOTTOM + self.AXIS_LINE, 'a'),
-                                       (self.AXIS_LINE, 'a'), (-(self.AXIS_MARGINBOTTOM + self.AXIS_LINE), 'h'))
-
-            self.viewports.addViewport(GLDefs.RIGHTAXISBAR, self, (-self.AXIS_MARGINRIGHT, 'w'),
-                                       (self.AXIS_MARGINBOTTOM + self.AXIS_LINE, 'a'),
-                                       (0, 'w'), (-(self.AXIS_MARGINBOTTOM + self.AXIS_LINE), 'h'))
-
-        self.viewports.addViewport(GLDefs.FULLRIGHTAXIS, self, (-(self.AXIS_MARGINRIGHT + self.AXIS_LINE), 'w'),
-                                   (0, 'a'),
-                                   (self.AXIS_LINE, 'a'), (0, 'h'))
-
-        self.viewports.addViewport(GLDefs.FULLRIGHTAXISBAR, self, (-self.AXIS_MARGINRIGHT, 'w'), (0, 'a'),
-                                   (0, 'w'), (0, 'h'))
-
-        # define the viewports for the bottom axis bar
-        if self.AXIS_INSIDE:
-            self.viewports.addViewport(GLDefs.BOTTOMAXIS, self, (0, 'a'), (self.AXIS_MARGINBOTTOM, 'a'),
-                                       (-self.AXIS_MARGINRIGHT, 'w'), (self.AXIS_LINE, 'a'))
-
-            self.viewports.addViewport(GLDefs.BOTTOMAXISBAR, self, (0, 'a'), (0, 'a'),
-                                       (-self.AXIS_MARGINRIGHT, 'w'), (self.AXIS_MARGINBOTTOM, 'a'))
-        else:
-            self.viewports.addViewport(GLDefs.BOTTOMAXIS, self, (0, 'a'), (self.AXIS_MARGINBOTTOM, 'a'),
-                                       (-(self.AXIS_MARGINRIGHT + self.AXIS_LINE), 'w'), (self.AXIS_LINE, 'a'))
-
-            self.viewports.addViewport(GLDefs.BOTTOMAXISBAR, self, (0, 'a'), (0, 'a'),
-                                       (-(self.AXIS_MARGINRIGHT + self.AXIS_LINE), 'w'), (self.AXIS_MARGINBOTTOM, 'a'))
-
-        self.viewports.addViewport(GLDefs.FULLBOTTOMAXIS, self, (0, 'a'), (self.AXIS_MARGINBOTTOM, 'a'),
-                                   (0, 'w'), (self.AXIS_LINE, 'a'))
-
-        self.viewports.addViewport(GLDefs.FULLBOTTOMAXISBAR, self, (0, 'a'), (0, 'a'),
-                                   (0, 'w'), (self.AXIS_MARGINBOTTOM, 'a'))
-
-        # define the full viewport
-        self.viewports.addViewport(GLDefs.FULLVIEW, self, (0, 'a'), (0, 'a'), (0, 'w'), (0, 'h'))
-
-        # define the remaining corner
-        self.viewports.addViewport(GLDefs.AXISCORNER, self, (-self.AXIS_MARGINRIGHT, 'w'), (0, 'a'), (0, 'w'), (self.AXIS_MARGINBOTTOM, 'a'))
-
-        # define an empty view (for printing mainly)
-        self.viewports.addViewport(GLDefs.BLANKVIEW, self, (0, 'a'), (0, 'a'), (0, 'a'), (0, 'a'))
-
-    def refreshDevicePixelRatio(self):
-        """refresh the devicePixelRatio for the viewports
-        """
-        newPixelRatio = self.devicePixelRatioF()
-        if newPixelRatio != self.lastPixelRatio:
-            self.lastPixelRatio = newPixelRatio
-            if hasattr(self, GLDefs.VIEWPORTSATTRIB):
-                self.viewports.devicePixelRatio = newPixelRatio
-            self.update()
-
-    def _preferencesUpdate(self):
-        """update GL values after the preferences have changed
-        """
-        self._preferences = self.application.preferences.general
-        self._setColourScheme()
-
-        # set the new limits
-        self._applyXLimit = self._preferences.zoomXLimitApply
-        self._applyYLimit = self._preferences.zoomYLimitApply
-        self._intensityLimit = self._preferences.intensityLimit
-
-        # set the flag to update the background in the paint event
-        self._updateBackgroundColour = True
-
-    def setBackgroundColour(self, col, silent=False):
-        """
-        set all background colours in the shaders
-        :param col - vec4, 4 element list e.g.: [0.05, 0.05, 0.05, 1.0], very dark gray
-        """
-        GL.glClearColor(*col)
-        self.background = np.array(col, dtype=np.float32)
-
-        # self.globalGL._shaderProgram1.makeCurrent()
-        # self.globalGL._shaderProgram1.setBackground(self.background)
-        self.globalGL._shaderProgramTex.makeCurrent()
-        self.globalGL._shaderProgramTex.setBackground(self.background)
-        if not silent:
-            self.update()
-
-    def enableTextClientState(self):
-        GL.glEnableClientState(GL.GL_VERTEX_ARRAY)
-        GL.glEnableClientState(GL.GL_COLOR_ARRAY)
-        GL.glEnableClientState(GL.GL_TEXTURE_COORD_ARRAY)
-        GL.glEnableVertexAttribArray(self._glClientIndex)
-
-    def disableTextClientState(self):
-        GL.glDisableClientState(GL.GL_TEXTURE_COORD_ARRAY)
-        GL.glDisableClientState(GL.GL_VERTEX_ARRAY)
-        GL.glDisableClientState(GL.GL_COLOR_ARRAY)
-        GL.glDisableVertexAttribArray(self._glClientIndex)
-
-    def _setViewPortFontScale(self):
-        # set the scale for drawing the overlay text correctly
-        self._axisScale[0:4] = [self.deltaX, self.deltaY, 1.0, 1.0]
-        self.globalGL._shaderProgramTex.setAxisScale(self._axisScale)
-        self.globalGL._shaderProgramTex.setProjectionAxes(self._uPMatrix, 0.0, 1.0, 0, 1.0, -1.0, 1.0)
-        self.globalGL._shaderProgramTex.setPTexMatrix(self._uPMatrix)
-
-    def _buildSingleWildCard(self, _axisCodes):
-        """Buld the axisCode appending wildcard as required
-        """
-        _code = ''
-        if _axisCodes:
-            _maxLen = max(len(ax) for ax in _axisCodes)
-            _chs = [a for a in zip(*_axisCodes)]
-            for ch in _chs:
-                chSet = set(ch)
-                if len(chSet) == 1:
-                    _code += ch[0]
-                else:
-                    _code += '*'
-                    break
-            else:
-                if len(_code) < _maxLen:
-                    _code += '*'
-        _code = _code or '*'
-
-        return _code
-
-    def _buildAxisCodesWithWildCards(self):
-        """Build the visible axis codes from the visible spectra appending wildcard as required
-        """
-        _visibleSpec = [(specView, self._spectrumSettings[specView]) for specView in self._ordering
-                        if not specView.isDeleted and specView.isVisible() and
-                        specView in self._spectrumSettings]
-        _firstVisible = ((self._ordering[0], self._spectrumSettings[self._ordering[0]]),) if self._ordering and not self._ordering[0].isDeleted and self._ordering[0] in self._spectrumSettings else ()
-        self._visibleOrderingDict = _visibleSpec or _firstVisible
-
-        # quick fix to take the set of matching letters from the spectrum axisCodes - append a '*' to denote trailing differences
-        if self.spectrumDisplay.is1D:
-            # get the x-axis codes for 1d
-            _axisCodes = [spec.spectrum.axisCodes[0] for spec, settings in self._visibleOrderingDict]
-            _axisWildCards = (self._buildSingleWildCard(_axisCodes),
-                              self.axisCodes[1] or '*')
-        else:
-            dim = len(self.spectrumDisplay.axisCodes)
-            _axisWildCards = []
-            for axis in range(dim):
-                # get the correct x-axis mapped axis codes for Nd
-                _axisCodes = []
-                for spec, settings in self._visibleOrderingDict:
-                    try:
-                        _axisCodes.append(spec.spectrum.axisCodes[settings[GLDefs.SPECTRUM_POINTINDEX][axis]])
-                    except Exception as es:
-                        # can skip for now
-                        pass
-                _code = self._buildSingleWildCard(_axisCodes)
-                _axisWildCards.append(_code)
-
-        self._visibleOrderingAxisCodes = _axisWildCards
-
-    def buildAxisLabels(self, refresh=False):
-        # build axes labelling
-        if refresh or self.axesChanged:
-
-            self._axisXLabelling = []
-            self._axisScaleLabelling = []
-
-            if self.highlighted:
-                labelColour = self.highlightColour
-            else:
-                labelColour = self.foreground
-
-            smallFont = self.getSmallFont()
-            # fScale = self.devicePixelRatioF()
-            # fScale = smallFont.scale
-
-            if self._drawBottomAxis and self._axisType == GLDefs.BOTTOMAXIS:
-                # create the X axis labelling
-                for axLabel in self.axisLabelling['0'].values():
-                    axisX = axLabel[2]
-                    axisXLabel = axLabel[3]
-
-                    # axisXText = str(int(axisXLabel)) if axLabel[4] >= 1 else str(axisXLabel)
-                    axisXText = self._intFormat(axisXLabel) if axLabel[4] >= 1 else self.XMode(axisXLabel)
-
-                    self._axisXLabelling.append(GLString(text=axisXText,
-                                                         font=smallFont,
-                                                         x=axisX - (0.4 * smallFont.charWidth * self.deltaX * len(
-                                                                 axisXText)),  # / fScale),
-                                                         y=self.AXIS_MARGINBOTTOM - GLDefs.TITLEYOFFSET * smallFont.charHeight,  # / fScale,
-
-                                                         colour=labelColour, GLContext=self,
-                                                         obj=None))
-
-                # append the axisCode
-                self._axisXLabelling.append(GLString(text=self._visibleOrderingAxisCodes[0] if self._visibleOrderingAxisCodes else '*',
-                                                     font=smallFont,
-                                                     x=GLDefs.AXISTEXTXOFFSET * self.deltaX,
-                                                     y=self.AXIS_MARGINBOTTOM - GLDefs.TITLEYOFFSET * smallFont.charHeight,  # / fScale,
-                                                     colour=labelColour, GLContext=self,
-                                                     obj=None))
-                # and the axis dimensions
-                xUnitsLabels = self.XAXES[self._xUnits]
-                self._axisXLabelling.append(GLString(text=xUnitsLabels,
-                                                     font=smallFont,
-                                                     x=1.0 - (self.deltaX * len(xUnitsLabels) * smallFont.charWidth),  # / fScale),
-                                                     y=self.AXIS_MARGINBOTTOM - GLDefs.TITLEYOFFSET * smallFont.charHeight,  # * fScale,
-                                                     colour=labelColour, GLContext=self,
-                                                     obj=None))
-
-            self._axisYLabelling = []
-
-            if self._drawRightAxis and self._axisType == GLDefs.RIGHTAXIS:
-                # create the Y axis labelling
-                for xx, ayLabel in enumerate(self.axisLabelling['1'].values()):
-                    axisY = ayLabel[2]
-                    axisYLabel = ayLabel[3]
-
-                    if self.YAXISUSEEFORMAT:
-                        axisYText = self.YMode(axisYLabel)
-                    else:
-                        # axisYText = str(int(axisYLabel)) if ayLabel[4] >= 1 else str(axisYLabel)
-                        axisYText = self._intFormat(axisYLabel) if ayLabel[4] >= 1 else self.YMode(axisYLabel)
-
-                    self._axisYLabelling.append(GLString(text=axisYText,
-                                                         font=smallFont,
-                                                         x=self.AXIS_OFFSET,
-                                                         y=axisY - (GLDefs.AXISTEXTYOFFSET * self.deltaY),
-                                                         colour=labelColour, GLContext=self,
-                                                         obj=None))
-
-                # append the axisCode
-                self._axisYLabelling.append(GLString(text=self._visibleOrderingAxisCodes[1] if self._visibleOrderingAxisCodes and len(self._visibleOrderingAxisCodes) > 1 else '*',
-                                                     font=smallFont,
-                                                     x=self.AXIS_OFFSET,
-                                                     y=1.0 - (GLDefs.TITLEYOFFSET * smallFont.charHeight * self.deltaY),  # / fScale),
-                                                     colour=labelColour, GLContext=self,
-                                                     obj=None))
-                # and the axis dimensions
-                yUnitsLabels = self.YAXES[self._yUnits]
-                self._axisYLabelling.append(GLString(text=yUnitsLabels,
-                                                     font=smallFont,
-                                                     x=self.AXIS_OFFSET,
-                                                     y=1.0 * self.deltaY,
-                                                     colour=labelColour, GLContext=self,
-                                                     obj=None))
-
-    def drawAxisLabels(self):
-        # draw axes labelling
-
-        if self._axesVisible:
-            self.buildAxisLabels()
-
-            if self._drawBottomAxis and self._drawRightAxis:
-                # NOTE:ED - this case should never occur
-                return
-
-            if self._drawBottomAxis and self._axisType == GLDefs.BOTTOMAXIS:
-                # put the axis labels into the bottom bar
-                self.viewports.setViewport(self._currentBottomAxisBarView)
-
-                # self._axisScale[0:4] = [self.pixelX, 1.0, 1.0, 1.0]
-                self._axisScale[0:4] = [self.deltaX, 1.0, 1.0, 1.0]
-
-                self.globalGL._shaderProgramTex.setAxisScale(self._axisScale)
-                self.globalGL._shaderProgramTex.setProjectionAxes(self._uPMatrix, 0.0, 1.0, 0,
-                                                                  self.AXIS_MARGINBOTTOM, -1.0, 1.0)
-                self.globalGL._shaderProgramTex.setPTexMatrix(self._uPMatrix)
-
-                for lb in self._axisXLabelling:
-                    lb.drawTextArrayVBO()
-
-            if self._drawRightAxis and self._axisType == GLDefs.RIGHTAXIS:
-                # put the axis labels into the right bar
-                self.viewports.setViewport(self._currentRightAxisBarView)
-
-                # self._axisScale[0:4] = [1.0, self.pixelY, 1.0, 1.0]
-                self._axisScale[0:4] = [1.0, self.deltaY, 1.0, 1.0]
-
-                self.globalGL._shaderProgramTex.setAxisScale(self._axisScale)
-                self.globalGL._shaderProgramTex.setProjectionAxes(self._uPMatrix, 0, self.AXIS_MARGINRIGHT,
-                                                                  0.0, 1.0, -1.0, 1.0)
-                self.globalGL._shaderProgramTex.setPTexMatrix(self._uPMatrix)
-
-                for lb in self._axisYLabelling:
-                    lb.drawTextArrayVBO()
-
-    def enableTexture(self):
-        GL.glEnable(GL.GL_BLEND)
-        # GL.glEnable(GL.GL_TEXTURE_2D)
-        # GL.glBindTexture(GL.GL_TEXTURE_2D, smallFont.textureId)
-
-        GL.glActiveTexture(GL.GL_TEXTURE0)
-        GL.glBindTexture(GL.GL_TEXTURE_2D, self.getSmallFont()._parent.textureId)
-        # GL.glActiveTexture(GL.GL_TEXTURE1)
-        # GL.glBindTexture(GL.GL_TEXTURE_2D, self.getSmallFont(transparent=True).textureId)
-
-        # # specific blend function for text overlay
-        # GL.glBlendFuncSeparate(GL.GL_SRC_ALPHA, GL.GL_DST_COLOR, GL.GL_ONE, GL.GL_ONE)
-
-    def disableTexture(self):
-        GL.glDisable(GL.GL_BLEND)
-
-        # # reset blend function
-        # GL.glBlendFuncSeparate(GL.GL_SRC_ALPHA, GL.GL_ONE_MINUS_SRC_ALPHA, GL.GL_ONE, GL.GL_ONE)
-
-    def _testAxisLimits(self, setLimits=False):
-        xRange = abs(self.axisL - self.axisR) / 3.0
-        yRange = abs(self.axisT - self.axisB) / 3.0
-        self._minXReached = False
-        self._minYReached = False
-        self._maxXReached = False
-        self._maxYReached = False
-
-        if xRange < self._minXRange and self._rangeXDefined and self._applyXLimit:
-            if setLimits:
-                xMid = (self.axisR + self.axisL) / 2.0
-                self.axisL = xMid - self._minXRange * self.sign(self.pixelX)
-                self.axisR = xMid + self._minXRange * self.sign(self.pixelX)
-            self._minXReached = True
-
-        if yRange < self._minYRange and self._rangeYDefined and self._applyYLimit:
-            if setLimits:
-                yMid = (self.axisT + self.axisB) / 2.0
-                self.axisT = yMid + self._minYRange * self.sign(self.pixelY)
-                self.axisB = yMid - self._minYRange * self.sign(self.pixelY)
-            self._minYReached = True
-
-        if xRange > self._maxXRange and self._rangeXDefined and self._applyXLimit:
-            if setLimits:
-                xMid = (self.axisR + self.axisL) / 2.0
-                self.axisL = xMid - self._maxXRange * self.sign(self.pixelX)
-                self.axisR = xMid + self._maxXRange * self.sign(self.pixelX)
-            self._maxXReached = True
-
-        if yRange > self._maxYRange and self._rangeYDefined and self._applyYLimit:
-            if setLimits:
-                yMid = (self.axisT + self.axisB) / 2.0
-                self.axisT = yMid + self._maxYRange * self.sign(self.pixelY)
-                self.axisB = yMid - self._maxYRange * self.sign(self.pixelY)
-            self._maxYReached = True
-
-        self._minReached = self._minXReached or self._minYReached
-        self._maxReached = self._maxXReached or self._maxYReached
-
-    def _rescaleAllZoom(self, rescale=True):
-        """Reset the zoomto fit the spectra, including aspect checking
-        """
-        _useFirstDefault = getattr(self.spectrumDisplay, '_useFirstDefault', False)
-        if (self._aspectRatioMode or _useFirstDefault):
-
-            # check which is the primary axis and update the opposite axis - similar to wheelEvent
-            if self.spectrumDisplay.stripArrangement == 'Y':
-
-                # strips are arranged in a row
-                self._scaleToYAxis(rescale=rescale)
-
-            elif self.spectrumDisplay.stripArrangement == 'X':
-
-                # strips are arranged in a column
-                self._scaleToXAxis(rescale=rescale)
-
-            elif self.spectrumDisplay.stripArrangement == 'T':
-
-                # NOTE:ED - Tiled plots not fully implemented yet
-                getLogger().warning('Tiled plots not implemented for spectrumDisplay: %s' % str(self.spectrumDisplay.pid))
-
-            else:
-                getLogger().warning('Strip direction is not defined for spectrumDisplay: %s' % str(self.spectrumDisplay.pid))
-
-        self.rescale()
-
-        # put stuff in here that will change on a resize
-        self._updateAxes = True
-        for gr in self.gridList:
-            gr.renderMode = GLRENDERMODE_REBUILD
-        # self._GLPeaks.rescale()
-        # self._GLMultiplets.rescale()
-
-        # self._clearAndUpdate(clearKeys=True)
-        self.update()
-
-    def _rescaleAllAxes(self, mouseMoveOnly=False, update=True):
-        self._testAxisLimits()
-        self.rescale()
-
-        # spawn rebuild event for the grid
-        self._updateAxes = True
-        for gr in self.gridList:
-            gr.renderMode = GLRENDERMODE_REBUILD
-        if update:
-            self.update()
-
-    def _rescaleXAxis(self, update=True):
-        self._testAxisLimits()
-        self.rescale(rescaleStaticHTraces=False)
-
-        # spawn rebuild event for the grid
-        self._updateAxes = True
-        if self.gridList:
-            for gr in self.gridList:
-                gr.renderMode = GLRENDERMODE_REBUILD
-
-        if update:
-            self.update()
-
-    def _rescaleYAxis(self, update=True):
-        self._testAxisLimits()
-        self.rescale(rescaleStaticVTraces=False)
-
-        # spawn rebuild event for the grid
-        self._updateAxes = True
-        if self.gridList:
-            for gr in self.gridList:
-                gr.renderMode = GLRENDERMODE_REBUILD
-
-        if update:
-            self.update()
-
-    def _storeZoomHistory(self):
-        """Store the current axis state to the zoom history
-        """
-        currentAxis = (self.axisL, self.axisR, self.axisB, self.axisT)
-
-        # store the current value if current zoom has not been set
-        if self._zoomHistory[self._zoomHistoryHead] is None:
-            self._zoomHistory[self._zoomHistoryHead] = currentAxis
-
-        if self._widthsChangedEnough(currentAxis, self._zoomHistory[self._zoomHistoryHead], tol=1e-8):
-
-            for stored in self.storedZooms:
-                if not self._widthsChangedEnough(currentAxis, self._zoomHistory[self._zoomHistoryHead], tol=1e-8):
-                    break
-            else:
-                currentTime = time.time()
-                if currentTime - self._zoomTimerLast < ZOOMTIMERDELAY:
-
-                    # still on the current zoom item - write new value
-                    self._zoomHistory[self._zoomHistoryHead] = currentAxis
-
-                else:
-
-                    # increment the head of the zoom history
-                    self._zoomHistoryHead = (self._zoomHistoryHead + 1) % len(self._zoomHistory)
-                    self._zoomHistory[self._zoomHistoryHead] = currentAxis
-                    self._zoomHistoryCurrent = self._zoomHistoryHead
-
-                # reset the timer so you have to wait another 5 seconds
-                self._zoomTimerLast = currentTime
-
-    def getCurrentCursorCoordinate(self):
-
-        if self.cursorSource == None or self.cursorSource == 'self':
-            currentPos = self.mapFromGlobal(QtGui.QCursor.pos())
-
-            # calculate mouse coordinate within the mainView
-            _mouseX = currentPos.x()
-            if not self._fullHeightRightAxis:
-                _mouseY = self.height() - currentPos.y() - self.AXIS_MOUSEYOFFSET
-                _top = self.height() - self.AXIS_MOUSEYOFFSET
-            else:
-                _mouseY = self.height() - currentPos.y()
-                _top = self.height()
-
-            # translate from screen (0..w, 0..h) to NDC (-1..1, -1..1) to axes (axisL, axisR, axisT, axisB)
-            result = self.mouseTransform.dot([_mouseX, _mouseY, 0.0, 1.0])
-
-            # print('updated current pos GLWidget:', currentPos, self.height(), self.AXIS_MOUSEYOFFSET, result[:2])
-
-        else:
-            result = self.cursorCoordinate
-
-        return result
-
-    def redrawAxes(self):
-        """Redraw the axes when switching strip arrangement
-        """
-        if self.glReady:
-            self._rescaleAllZoom(False)
-
-    def mousePressEvent(self, ev):
-
-        try:
-            _row = self.spectrumDisplay.stripRow(0)
-            self.current.strip = _row[-1]
-        except:
-            return
-
-        mx = ev.pos().x()
-        if self._drawBottomAxis:
-            my = self.height() - ev.pos().y() - self.AXIS_MOUSEYOFFSET
-        else:
-            my = self.height() - ev.pos().y()
-        self._mouseStart = (mx, my)
-
-    def mouseReleaseEvent(self, ev):
-
-        # if no self.current then strip is not defined correctly
-        if not getattr(self.current, 'mouseMovedDict', None):
-            return
-
-        mx = ev.pos().x()
-        if self._drawBottomAxis:
-            my = self.height() - ev.pos().y() - self.AXIS_MOUSEYOFFSET
-        else:
-            my = self.height() - ev.pos().y()
-        self._mouseEnd = (mx, my)
-
-        # add a 2-pixel tolerance to the click event - in case of a small wiggle on coordinates
-        if not self._widthsChangedEnough(self._mouseStart, self._mouseEnd, tol=2):
-            # perform click action
-            self._mouseClickEvent(ev)
-
-    def _mouseClickEvent(self, event: QtGui.QMouseEvent, axis=None):
-        """handle the mouse click event
-        """
-        if rightMouse(event) and axis is None:
-            # right click on canvas, not the axes
-
-            try:
-                _row = self.spectrumDisplay.stripRow(0)
-                strip = _row[-1]
-            except:
-                return
-
-            event.accept()
-            mouseInAxis = self._axisType
-
-            strip.contextMenuMode = AxisMenu
-            menu = strip._contextMenus.get(strip.contextMenuMode)
-
-            # create a dynamic menu based on the available axisCodes
-            menu.clear()
-            strip._addItemsToMarkAxesMenuAxesView(mouseInAxis, menu)
-            strip._addItemsToCopyAxisFromMenuesAxes(mouseInAxis, menu, self.is1D)
-
-            if menu is not None:
-                strip.viewStripMenu = menu
-            else:
-                strip.viewStripMenu = self._getCanvasContextMenu()
-
-            strip._raiseContextMenu(event)
-
-        self.update()
-
-    def _mouseInAxis(self, mousePos):
-        h = self.h
-        w = self.w
-
-        # find the correct viewport
-        if (self._drawRightAxis and self._drawBottomAxis):
-            mw = [0, self.AXIS_MARGINBOTTOM, w - self.AXIS_MARGINRIGHT, h - 1]
-            ba = [0, 0, w - self.AXIS_MARGINRIGHT, self.AXIS_MARGINBOTTOM - 1]
-            ra = [w - self.AXIS_MARGINRIGHT, self.AXIS_MARGINBOTTOM, w, h]
-
-        elif (self._drawBottomAxis):
-            mw = [0, self.AXIS_MARGINBOTTOM, w, h - 1]
-            ba = [0, 0, w, self.AXIS_MARGINBOTTOM - 1]
-            ra = [w, self.AXIS_MARGINBOTTOM, w, h]
-
-        elif (self._drawRightAxis):
-            mw = [0, 0, w - self.AXIS_MARGINRIGHT, h - 1]
-            ba = [0, 0, w - self.AXIS_MARGINRIGHT, 0]
-            ra = [w - self.AXIS_MARGINRIGHT, 0, w, h]
-
-        else:  # no axes visible
-            mw = [0, 0, w, h]
-            ba = [0, 0, w, 0]
-            ra = [w, 0, w, h]
-
-        mx = mousePos.x()
-        my = self.height() - mousePos.y()
-
-        if self.between(mx, mw[0], mw[2]) and self.between(my, mw[1], mw[3]):
-
-            # if in the mainView
-            return GLDefs.MAINVIEW
-
-        elif self.between(mx, ba[0], ba[2]) and self.between(my, ba[1], ba[3]):
-
-            # in the bottomAxisBar, so zoom in the X axis
-            return GLDefs.BOTTOMAXIS
-
-        elif self.between(mx, ra[0], ra[2]) and self.between(my, ra[1], ra[3]):
-
-            # in the rightAxisBar, so zoom in the Y axis
-            return GLDefs.RIGHTAXIS
-
-        else:
-
-            # must be in the corner
-            return GLDefs.AXISCORNER
-
-    def mouseMoveEvent(self, event):
-
-        self.cursorSource = CURSOR_SOURCE_SELF
-
-        if self.spectrumDisplay.isDeleted:
-            return
-        if not self._ordering:  # strip.spectrumViews:
-            return
-        if self._draggingLabel:
-            return
-
-        if abs(self.axisL - self.axisR) < 1.0e-6 or abs(self.axisT - self.axisB) < 1.0e-6:
-            return
-
-        # reset on the first mouseMove - frees the locked/default axis
-        setattr(self.spectrumDisplay, '_useFirstDefault', False)
-
-        currentPos = self.mapFromGlobal(QtGui.QCursor.pos())
-
-        dx = currentPos.x() - self.lastPos.x()
-        dy = currentPos.y() - self.lastPos.y()
-        self.lastPos = currentPos
-        cursorCoordinate = self.getCurrentCursorCoordinate()
-
-        try:
-            mouseMovedDict = self.current.mouseMovedDict
-        except:
-            # initialise a new mouse moved dict
-            mouseMovedDict = {MOUSEDICTSTRIP          : None,
-                              AXIS_MATCHATOMTYPE      : {},
-                              AXIS_FULLATOMNAME       : {},
-                              AXIS_ACTIVEAXES         : (),
-                              DOUBLEAXIS_MATCHATOMTYPE: {},
-                              DOUBLEAXIS_FULLATOMNAME : {},
-                              DOUBLEAXIS_ACTIVEAXES   : ()
-                              }
-
-        xPos = yPos = 0
-        activeOther = []
-        activeX = activeY = '<None>'
-
-        for n, axisCode in enumerate(self.spectrumDisplay.axisCodes):
-            if n == 0:
-                xPos = pos = cursorCoordinate[0]
-                activeX = axisCode  #[0]
-
-                # double cursor
-                dPos = cursorCoordinate[1]
-            elif n == 1:
-                yPos = pos = cursorCoordinate[1]
-                activeY = axisCode  #[0]
-
-                # double cursor
-                dPos = cursorCoordinate[0]
-
-            else:
-                dPos = pos = self._orderedAxes[n].position if (n in self._orderedAxes and
-                                                               not self._orderedAxes[n].isDeleted) else 0
-                # dPos = pos = self.spectrumDisplay.axes[n].position  # if n in self._orderedAxes else 0
-
-                activeOther.append(axisCode)  #[0])
-
-            # populate the mouse moved dict
-            mouseMovedDict[AXIS_MATCHATOMTYPE][axisCode[0]] = pos
-            mouseMovedDict[AXIS_FULLATOMNAME][axisCode] = pos
-            mouseMovedDict[DOUBLEAXIS_MATCHATOMTYPE][axisCode[0]] = dPos
-            mouseMovedDict[DOUBLEAXIS_FULLATOMNAME][axisCode] = dPos
-
-        mouseMovedDict[AXIS_ACTIVEAXES] = (activeX, activeY) + tuple(activeOther)  # changed to full axisCodes
-        mouseMovedDict[DOUBLEAXIS_ACTIVEAXES] = (activeY, activeX) + tuple(activeOther)
-
-        self.current.cursorPosition = (xPos, yPos)
-        self.current.mouseMovedDict = mouseMovedDict
-
-        if int(event.buttons() & (Qt.LeftButton | Qt.RightButton)):
-            # Main mouse drag event - handle moving the axes with the mouse
-
-            # only change if moving in the correct axis bar
-            if self._drawBottomAxis:
-                self.axisL -= dx * self.pixelX
-                self.axisR -= dx * self.pixelX
-            if self._drawRightAxis:
-                self.axisT += dy * self.pixelY
-                self.axisB += dy * self.pixelY
-
-            tilePos = self.tilePosition
-            self.GLSignals._emitAllAxesChanged(source=self, strip=None, spectrumDisplay=self.spectrumDisplay,
-                                               axisB=self.axisB, axisT=self.axisT,
-                                               axisL=self.axisL, axisR=self.axisR,
-                                               row=tilePos[0], column=tilePos[1])
-            # self._selectionMode = 0
-            self._rescaleAllAxes(mouseMoveOnly=True)
-            # self._storeZoomHistory()
-
-        if not int(event.buttons()):
-            self.GLSignals._emitMouseMoved(source=self, coords=cursorCoordinate, mouseMovedDict=mouseMovedDict, mainWindow=self.mainWindow)
-
-        self.update()
-
-    def _resizeGL(self, w, h):
-        self.w = w
-        self.h = h
-
-        self._rescaleAllZoom(False)
-
-    def sign(self, x):
-        return 1.0 if x >= 0 else -1.0
-
-    def _scaleToXAxis(self, rescale=True):
-
-        _useFirstDefault = getattr(self.spectrumDisplay, '_useFirstDefault', False)
-        if (self._aspectRatioMode or _useFirstDefault):  # and self._axisType != GLDefs.BOTTOMAXIS:
-            mby = 0.5 * (self.axisT + self.axisB)
-
-            # if self._useDefaultAspect or _useFirstDefault:
-            if (self._aspectRatioMode == 2) or _useFirstDefault:
-                ax0 = self._getValidAspectRatio(self.spectrumDisplay.axisCodes[0])
-                ax1 = self._getValidAspectRatio(self.spectrumDisplay.axisCodes[1])
-            else:
-                try:
-                    ax0, ax1 = self.spectrumDisplay._stripAddMode
-                except Exception as es:
-                    # just let stripAddMode fail for axis widget
-                    ax0 = self.pixelX
-                    ax1 = self.pixelY
-
-            width, height = self._parentStrip.mainViewSize()
-
-            ratio = (height / width) * 0.5 * abs((self.axisL - self.axisR) * ax1 / ax0)
-            self.axisB = mby + ratio * self.sign(self.axisB - mby)
-            self.axisT = mby - ratio * self.sign(mby - self.axisT)
-
-        if rescale:
-            self._rescaleAllAxes()
-
-    def _scaleToYAxis(self, rescale=True):
-
-        _useFirstDefault = getattr(self.spectrumDisplay, '_useFirstDefault', False)
-        if (self._aspectRatioMode or _useFirstDefault):  # and self._axisType != GLDefs.RIGHTAXIS:
-            mbx = 0.5 * (self.axisR + self.axisL)
-
-            # if self._useDefaultAspect or _useFirstDefault:
-            if (self._aspectRatioMode == 2) or _useFirstDefault:
-                ax0 = self._getValidAspectRatio(self.spectrumDisplay.axisCodes[0])
-                ax1 = self._getValidAspectRatio(self.spectrumDisplay.axisCodes[1])
-            else:
-                try:
-                    ax0, ax1 = self.spectrumDisplay._stripAddMode
-                except Exception as es:
-                    # just let stripAddMode fail for axis widget
-                    ax0 = self.pixelX
-                    ax1 = self.pixelY
-
-            width, height = self._parentStrip.mainViewSize()
-
-            ratio = (width / height) * 0.5 * abs((self.axisT - self.axisB) * ax0 / ax1)
-            self.axisL = mbx + ratio * self.sign(self.axisL - mbx)
-            self.axisR = mbx - ratio * self.sign(mbx - self.axisR)
-
-        if rescale:
-            self._rescaleAllAxes()
-
-    def _getValidAspectRatio(self, axisCode):
-        if self.spectrumDisplay and self.spectrumDisplay.strips and len(self.spectrumDisplay.strips) > 0:
-            strip = self.spectrumDisplay.strips[0]
-            if not (strip.isDeleted or strip._flaggedForDelete):
-                ratios = strip._CcpnGLWidget._aspectRatios
-
-                va = [ax for ax in ratios.keys() if ax.upper()[0] == axisCode.upper()[0]]
-                if va and len(va) > 0:
-                    return ratios[va[0]]
-        return 1.0
-
-    def resizeGL(self, w, h):
-        # must be set here to catch the change of screen
-        self.refreshDevicePixelRatio()
-        self._resizeGL(w, h)
-        if self._aspectRatioMode == 0:
-            ratios = None
-            if self.spectrumDisplay and self.spectrumDisplay.strips and len(self.spectrumDisplay.strips) > 0:
-                strip = self.spectrumDisplay.strips[0]
-                if not (strip.isDeleted or strip._flaggedForDelete):
-                    ratios = strip._CcpnGLWidget._lockedAspectRatios
-            self.GLSignals._emitXAxisChanged(source=self, strip=None,
-                                             aspectRatios=ratios)
-
-    def rescale(self, rescaleOverlayText=True, rescaleMarksRulers=True,
-                rescaleIntegralLists=True, rescaleRegions=True,
-                rescaleSpectra=True, rescaleStaticHTraces=True,
-                rescaleStaticVTraces=True, rescaleSpectrumLabels=True,
-                rescaleLegend=True):
-        """Change to axes of the view, axis visibility, scale and rebuild matrices when necessary
-        to improve display speed
-        """
-        try:
-            self._parentStrip = self.spectrumDisplay.orderedStrips[0]
-        except:
-            return
-
-        if self._parentStrip.isDeleted or not self.globalGL:
-            return
-
-        if not self.viewports:
-            return
-
-        # use the updated size
-        w = self.w
-        h = self.h
-
-        currentShader = self.globalGL._shaderProgram1.makeCurrent()
-
-        # set projection to axis coordinates
-        currentShader.setProjectionAxes(self._uPMatrix, self.axisL, self.axisR, self.axisB,
-                                        self.axisT, -1.0, 1.0)
-        currentShader.setPMatrix(self._uPMatrix)
-
-        # needs to be offset from (0,0) for mouse scaling
-        if self._drawRightAxis and self._drawBottomAxis:
-
-            raise ValueError('Bad axis state - can only have either right axis or bottom axis')
-
-        elif self._drawRightAxis and not self._drawBottomAxis:
-
-            if self._fullHeightRightAxis:
-                self._currentRightAxisView = GLDefs.FULLRIGHTAXIS
-                self._currentRightAxisBarView = GLDefs.FULLRIGHTAXISBAR
-            else:
-                self._currentRightAxisView = GLDefs.RIGHTAXIS
-                self._currentRightAxisBarView = GLDefs.RIGHTAXISBAR
-
-        elif not self._drawRightAxis and self._drawBottomAxis:
-
-            if self._fullWidthBottomAxis:
-                self._currentBottomAxisView = GLDefs.FULLBOTTOMAXIS
-                self._currentBottomAxisBarView = GLDefs.FULLBOTTOMAXISBAR
-            else:
-                self._currentBottomAxisView = GLDefs.BOTTOMAXIS
-                self._currentBottomAxisBarView = GLDefs.BOTTOMAXISBAR
-
-        else:
-            # do nothing
-            pass
-
-        # get the dimensions of the main view for the current strip
-        vpwidth, vpheight = self._parentStrip.mainViewSize()
-        currentShader.setViewportMatrix(self._uVMatrix, 0, vpwidth, 0, vpheight,
-                                        -1.0, 1.0)
-
-        self.pixelX = (self.axisR - self.axisL) / vpwidth
-        self.pixelY = (self.axisT - self.axisB) / vpheight
-        self.deltaX = 1.0 / vpwidth
-        self.deltaY = 1.0 / vpheight
-
-        # self._dataMatrix[0:16] = [self.axisL, self.axisR, self.axisT, self.axisB,
-        #                           self.pixelX, self.pixelY, w, h,
-        #                           0.2, 1.0, 0.4, 1.0,
-        #                           0.3, 0.1, 1.0, 1.0]
-        # currentShader.setGLUniformMatrix4fv('dataMatrix', 1, GL.GL_FALSE, self._dataMatrix)
-        currentShader.setMVMatrix(self._IMatrix)
-
-        # map mouse coordinates to world coordinates - only needs to change on resize, move soon
-        currentShader.setViewportMatrix(self._aMatrix, self.axisL, self.axisR, self.axisB,
-                                        self.axisT, -1.0, 1.0)
-
-        # calculate the screen to axes transform
-        self.vInv = np.linalg.inv(self._uVMatrix.reshape((4, 4)))
-        self.mouseTransform = np.matmul(self._aMatrix.reshape((4, 4)), self.vInv)
-
-        # NOTE:ED - raising numpy runtimewarnings as errors
-        # with np.errstate(all='raise'):
-        #     try:
-        #         self.mouseTransform = np.matmul(self._aMatrix.reshape((4, 4)), self.vInv)
-        #     except Exception as es:
-        #         # catch runtime error and set to identity
-        #         print('>>> RuntimeWarning', str(es))
-        #         self.mouseTransform = self._IMatrix
-
-        self.modelViewMatrix = (GL.GLdouble * 16)()
-        self.projectionMatrix = (GL.GLdouble * 16)()
-        self.viewport = (GL.GLint * 4)()
-
-        # change to the text shader
-        currentShader = self.globalGL._shaderProgramTex.makeCurrent()
-
-        currentShader.setProjectionAxes(self._uPMatrix, self.axisL, self.axisR, self.axisB, self.axisT, -1.0, 1.0)
-        currentShader.setPTexMatrix(self._uPMatrix)
-
-        self._axisScale[0:4] = [self.pixelX, self.pixelY, 1.0, 1.0]
-        # self._view[0:4] = [w - self.AXIS_MARGINRIGHT, h - self.AXIS_MOUSEYOFFSET, 1.0, 1.0]
-        # self._view[0:4] = [vpwidth, vpheight, 1.0, 1.0]
-
-        # self._axisScale[0:4] = [1.0/(self.axisR-self.axisL), 1.0/(self.axisT-self.axisB), 1.0, 1.0]
-        currentShader.setAxisScale(self._axisScale)
-        # currentShader.setGLUniform4fv('viewport', 1, self._view)
-
-    def _updateVisibleSpectrumViews(self):
-        """Update the list of visible spectrumViews when change occurs
-        """
-
-        # make the list of ordered spectrumViews
-        self._ordering = []
-        if self.spectrumDisplay and self.spectrumDisplay.strips and len(self.spectrumDisplay.strips) > 0:
-            strip = self.spectrumDisplay.strips[0]
-            if not (strip.isDeleted or strip._flaggedForDelete):
-                self._ordering = self.spectrumDisplay.orderedSpectrumViews(strip.spectrumViews)
-
-        self._ordering = [specView for specView in self._ordering]
-
-        for specView in tuple(self._spectrumSettings.keys()):
-            if specView not in self._ordering:
-                # print('>>>_updateVisibleSpectrumViews delete', specView, id(specView))
-                # print('>>>', [id(spec) for spec in self._ordering])
-                del self._spectrumSettings[specView]
-
-        # make a list of the visible and not-deleted spectrumViews
-        # visibleSpectra = [specView.spectrum for specView in self._ordering if not specView.isDeleted and specView.isVisible()]
-        visibleSpectrumViews = [specView for specView in self._ordering if not specView.isDeleted and specView.isVisible()]
-
-        self._visibleOrdering = visibleSpectrumViews
-
-        # set the first visible, or the first in the ordered list
-        self._firstVisible = visibleSpectrumViews[0] if visibleSpectrumViews else self._ordering[0] if self._ordering and not self._ordering[
-            0].isDeleted else None
-
-        # generate the new axis labels based on the visible spectrum axisCodes
-        self._buildAxisCodesWithWildCards()
-
-    def updateVisibleSpectrumViews(self):
-        self._visibleSpectrumViewsChange = True
-        self.update()
-
-    def wheelEvent(self, event):
-        # def between(val, l, r):
-        #   return (l-val)*(r-val) <= 0
-
-        if self.spectrumDisplay and not self._ordering:  # strip.spectrumViews:
-            event.accept()
-            return
-
-        # check the movement of the wheel first
-        numPixels = event.pixelDelta()
-        numDegrees = event.angleDelta()
-        zoomCentre = self._preferences.zoomCentreType
-
-        zoomScale = 0.0
-        scrollDirection = 0
-        if numPixels:
-
-            # always seems to be numPixels - check with Linux
-            # the Shift key automatically returns the x-axis
-            scrollDirection = numPixels.x() if self._isSHIFT else numPixels.y()
-            zoomScale = 8.0
-
-            # stop the very sensitive movements
-            if abs(scrollDirection) < 1:
-                event.ignore()
-                return
-
-        elif numDegrees:
-
-            # this may work when using Linux
-            scrollDirection = (numDegrees.x() / 4) if self._isSHIFT else (numDegrees.y() / 4)
-            zoomScale = 8.0
-
-            # stop the very sensitive movements
-            if abs(scrollDirection) < 1:
-                event.ignore()
-                return
-
-        else:
-            event.ignore()
-            return
-
-        # if self._isSHIFT or self._isCTRL:
-        #
-        #     # process wheel with buttons here
-        #     # transfer event to the correct widget for changing the plane OR raising base contour level...
-        #
-        #     if self._isSHIFT:
-        #         # raise/lower base contour level - should be strip I think
-        #         if scrollDirection > 0:
-        #             self.strip.spectrumDisplay.raiseContourBase()
-        #         else:
-        #             self.strip.spectrumDisplay.lowerContourBase()
-        #
-        #     elif self._isCTRL:
-        #         # scroll through planes
-        #         pT = self.strip.planeAxisBars if hasattr(self.strip, 'planeAxisBars') else None
-        #         activePlaneAxis = self.strip.activePlaneAxis
-        #         if pT and activePlaneAxis is not None and (activePlaneAxis - 2) < len(pT):
-        #             # pass the event to the correct double spinbox
-        #             pT[activePlaneAxis - 2].scrollPpmPosition(event)
-        #
-        #     event.accept()
-        #     return
-
-        # test whether the limits have been reached in either axis
-        if (scrollDirection > 0 and self._minReached and self._aspectRatioMode) or \
-                (scrollDirection < 0 and self._maxReached and self._aspectRatioMode):
-            event.accept()
-            return
-
-        zoomIn = (100.0 + zoomScale) / 100.0
-        zoomOut = 100.0 / (100.0 + zoomScale)
-
-        h = self.h
-        w = self.w
-
-        # find the correct viewport
-        if (self._drawRightAxis and self._drawBottomAxis):
-            # ba = self.viewports.getViewportFromWH(GLDefs.BOTTOMAXISBAR, w, h)
-            # ra = self.viewports.getViewportFromWH(GLDefs.RIGHTAXISBAR, w, h)
-            ba = self.viewports.getViewportFromWH(self._currentBottomAxisBarView, w, h)
-            ra = self.viewports.getViewportFromWH(self._currentRightAxisBarView, w, h)
-
-        elif (self._drawBottomAxis):
-            # ba = self.viewports.getViewportFromWH(GLDefs.FULLBOTTOMAXISBAR, w, h)
-            ba = self.viewports.getViewportFromWH(self._currentBottomAxisBarView, w, h)
-            ra = (0, 0, 0, 0)
-
-        elif (self._drawRightAxis):
-            ba = (0, 0, 0, 0)
-            # ra = self.viewports.getViewportFromWH(GLDefs.FULLRIGHTAXISBAR, w, h)
-            ra = self.viewports.getViewportFromWH(self._currentRightAxisBarView, w, h)
-
-        else:  # no axes visible
-            ba = (0, 0, 0, 0)
-            ra = (0, 0, 0, 0)
-
-        mx = event.pos().x()
-        my = self.height() - event.pos().y()
-
-        tilePos = self.tilePosition
-
-        if self.between(mx, ba[0], ba[0] + ba[2]) and self.between(my, ba[1], ba[1] + ba[3]):
-
-            # in the bottomAxisBar, so zoom in the X axis
-
-            # check the X limits
-            if (scrollDirection > 0 and self._minXReached) or (scrollDirection < 0 and self._maxXReached):
-                event.accept()
-                return
-
-            if zoomCentre == 0:  # centre on mouse
-                mb = (mx - ba[0]) / (ba[2] - ba[0])
-            else:  # centre on the screen
-                mb = 0.5
-
-            mbx = self.axisL + mb * (self.axisR - self.axisL)
-
-            if scrollDirection < 0:
-                self.axisL = mbx + zoomIn * (self.axisL - mbx)
-                self.axisR = mbx - zoomIn * (mbx - self.axisR)
-            else:
-                self.axisL = mbx + zoomOut * (self.axisL - mbx)
-                self.axisR = mbx - zoomOut * (mbx - self.axisR)
-
-            if not self._aspectRatioMode:
-                # ratios = None
-                # if self.spectrumDisplay and self.spectrumDisplay.strips and len(self.spectrumDisplay.strips) > 0:
-                #     strip = self.spectrumDisplay.strips[0]
-                #     if not (strip.isDeleted or strip._flaggedForDelete):
-                #         ratios = strip._CcpnGLWidget._lockedAspectRatios
-                try:
-                    ratios = self.spectrumDisplay.strips[0]._CcpnGLWidget._lockedAspectRatios
-                except:
-                    ratios = None
-
-                self.GLSignals._emitXAxisChanged(source=self, strip=None, spectrumDisplay=self.spectrumDisplay,
-                                                 axisB=self.axisB, axisT=self.axisT,
-                                                 axisL=self.axisL, axisR=self.axisR,
-                                                 row=tilePos[0], column=tilePos[1],
-                                                 aspectRatios=ratios)
-
-                self._rescaleXAxis()
-                # self._storeZoomHistory()
-
-            else:
-                self._scaleToXAxis()
-
-                self.GLSignals._emitAllAxesChanged(source=self, strip=None, spectrumDisplay=self.spectrumDisplay,
-                                                   axisB=self.axisB, axisT=self.axisT,
-                                                   axisL=self.axisL, axisR=self.axisR,
-                                                   row=tilePos[0], column=tilePos[1])
-
-                # self._storeZoomHistory()
-
-        elif self.between(mx, ra[0], ra[0] + ra[2]) and self.between(my, ra[1], ra[1] + ra[3]):
-
-            # in the rightAxisBar, so zoom in the Y axis
-
-            # check the Y limits
-            if (scrollDirection > 0 and self._minYReached) or (scrollDirection < 0 and self._maxYReached):
-                event.accept()
-                return
-
-            if zoomCentre == 0:  # centre on mouse
-                mb = (my - ra[1]) / (ra[3] - ra[1])
-            else:  # centre on the screen
-                mb = 0.5
->>>>>>> c86e9222
 
             # check tolerances
             if not self._widthsChangedEnough((fxMax, 0.0), (fxMin, 0.0), tol=1e-10):
