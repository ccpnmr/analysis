"""
A widget to get     concentration Values and  concentrationUnits
"""

#=========================================================================================
# Licence, Reference and Credits
#=========================================================================================
__copyright__ = "Copyright (C) CCPN project (http://www.ccpn.ac.uk) 2014 - 2019"
__credits__ = ("Ed Brooksbank, Luca Mureddu, Timothy J Ragan & Geerten W Vuister")
__licence__ = ("CCPN licence. See http://www.ccpn.ac.uk/v3-software/downloads/license")
__reference__ = ("Skinner, S.P., Fogh, R.H., Boucher, W., Ragan, T.J., Mureddu, L.G., & Vuister, G.W.",
                 "CcpNmr AnalysisAssign: a flexible platform for integrated NMR analysis",
                 "J.Biomol.Nmr (2016), 66, 111-124, http://doi.org/10.1007/s10858-016-0060-y")
#=========================================================================================
# Last code modification
#=========================================================================================
__modifiedBy__ = "$modifiedBy: Luca Mureddu $"
__dateModified__ = "$dateModified: 2017-07-07 16:32:26 +0100 (Fri, July 07, 2017) $"
__version__ = "$Revision: 3.0.0 $"
#=========================================================================================
# Created
#=========================================================================================
__author__ = "$Author: Luca Mureddu $"
__date__ = "$Date: 2017-05-28 10:28:42 +0000 (Sun, May 28, 2017) $"
#=========================================================================================
# Start of code
#=========================================================================================

from collections import OrderedDict as od
from itertools import groupby
from PyQt5 import QtCore, QtGui, QtWidgets
from ccpn.ui.gui.widgets.HLine import HLine
from ccpn.ui.gui.guiSettings import COLOUR_SCHEMES, getColours, DIVIDER
import decimal
from ccpn.ui.gui.widgets.MessageDialog import showWarning, showInfo

from functools import partial
from ccpn.ui.gui.widgets.Button import Button
from ccpn.ui.gui.widgets.CheckBox import CheckBox
from ccpn.ui.gui.widgets.DoubleSpinbox import DoubleSpinbox
from ccpn.ui.gui.widgets.PulldownList import PulldownList
from ccpn.ui.gui.widgets.ScrollArea import ScrollArea
from ccpn.ui.gui.widgets.Spinbox import Spinbox
from ccpn.ui.gui.widgets.Label import Label
from ccpn.ui.gui.widgets.Frame import Frame
from ccpn.ui.gui.widgets.LineEdit import LineEdit
from ccpn.ui.gui.widgets.ButtonList import ButtonList
from ccpn.ui.gui.widgets.RadioButtons import RadioButtons
from collections import OrderedDict
from ccpn.ui.gui.popups.Dialog import CcpnDialog
from ccpn.ui.gui.widgets.Widget import Widget
from ccpn.util.Constants import concentrationUnits
from ccpn.ui.gui.widgets.CheckBox import CheckBox, EditableCheckBox
from ccpn.core.lib import CcpnSorting
from ccpn.core.lib.DataFrameObject import  DATAFRAME_OBJECT
from ccpn.core.NmrChain import NmrChain
from ccpn.core.Spectrum import Spectrum
from ccpn.core.Peak import Peak
from ccpn.core.NmrResidue import NmrResidue
from ccpn.core.Project import Project
from ccpn.core.lib.peakUtils import  DefaultAtomWeights, H, N, OTHER, C

i = 0 # used globally for layout

class _NmrAtomsSelection(CcpnDialog):
    """
    # used in Csm module
    """


    def __init__(self, parent=None, project=None, nmrAtoms=None, relativeContribuitions=None, checked=None, **kwds):
        title = 'NmrAtoms settings'
        CcpnDialog.__init__(self, parent, setLayout=True, windowTitle=title, **kwds)

        self.parent = parent
        self.project = project
        self.nmrAtoms =nmrAtoms or []
        self.nmrAtomsCheckBoxes = []
        self.checked = checked or []
        self.nmrAtomsFrame = Frame(self, setLayout=True, grid=(0, 1))
        self.atomWeightSpinBoxes = []
        self.nmrAtomsCheckBoxes = []
        self.nmrAtomsLabels = []
        self.setRelativeContribuitions(relativeContribuitions or DefaultAtomWeights)
        self.setNmrAtomsCheckBoxes(self.nmrAtoms, setChecked=self.checked)
        self.addButtons()
        self.setFixedWidth(350)


    def addButtons(self):
        global i
        texts = ['info', 'UncheckAll', 'Cancel', 'Apply']
        calls = [self.showIndo, self.uncheckAll, self.reject, self._apply ]
        buttons = ButtonList(self, texts=texts, callbacks=calls, grid = (i,0), gridSpan=(i,2))

    def setRelativeContribuitions(self, relativeContribuitions=DefaultAtomWeights):
        global i
        for name, value in relativeContribuitions.items():
            labelRelativeContribution = Label(self, text='%s Relative Contribution' % name, grid=(i, 0))
            self.atomWeightSpinBox = DoubleSpinbox(self, value=value,
                                                   decimals = 3,
                                                   step=0.1,
                                                   prefix=str('Weight' + (' ' * 2)), grid=(i, 1),
                                                   tipText='Relative Contribution for the selected nmrAtom')
            self.atomWeightSpinBox.setObjectName(name)
            self.atomWeightSpinBox.setMaximumWidth(150)
            self.atomWeightSpinBoxes.append(self.atomWeightSpinBox)
            self.nmrAtomsLabels.append(labelRelativeContribution)
            i += 1

    def setNmrAtomsCheckBoxes(self, nmrAtomNames:list=[], setChecked:list=[]):
        global i
        labelnmrAtomNames = Label(self, text='nmrAtomNames', grid=(i, 0))
        self.scrollArea = ScrollArea(self, setLayout=False, grid=(i, 1))
        self.scrollArea.setWidgetResizable(True)
        self.scrollAreaWidgetContents = Frame(self, setLayout=True)
        self.scrollArea.setWidget(self.scrollAreaWidgetContents)
        self.scrollAreaWidgetContents.getLayout().setAlignment(QtCore.Qt.AlignTop)

        n = 0
        nmrAtomNames.sort() #sort alphabetically than divede in sublists
        nmrAtomNamesGroups = [list(g) for k, g in groupby(nmrAtomNames, key=lambda x: x[0])]
        for groupNmrAtoms in nmrAtomNamesGroups:
            if len(groupNmrAtoms)>0:
                line = Label(self.scrollAreaWidgetContents, text='_'*25, grid=(n, 0))
                n += 1
                for nmrAtomName in groupNmrAtoms:
                        c = nmrAtomName in setChecked
                        self.atomSelection = CheckBox(self.scrollAreaWidgetContents, text=nmrAtomName,
                                                      checked=c, grid=(n, 0))
                        self.nmrAtomsCheckBoxes.append(self.atomSelection)
                        n += 1
        i+=1

    def getRelativeContribuitions(self):
        dd = od()
        for widget, name in zip(self.atomWeightSpinBoxes, DefaultAtomWeights.keys()):
            dd[name]  = widget.get()
        return dd

    def getNmrAtomNames(self):
        nn = [cb.text() for cb in self.nmrAtomsCheckBoxes if cb.isChecked()]
        return nn

    def showIndo(self):
        text = 'Select NmrAtoms which are present in all selected input Spectra.\n' \
               'Selecting multiple non compatible NmrAtoms can result in an empty bar chart.'
        showInfo('NmrAtom info',text)

    def _apply(self):
<<<<<<< HEAD
        print( self.getRelativeContribuitions())
=======
        # print( self.getRelativeContribuitions())
>>>>>>> b3b4a4d0
        if self.parent is not None:
            self.parent.relativeContribuitions = self.getRelativeContribuitions()
            self.parent.selectedNmrAtomNames = self.getNmrAtomNames()

        self.reject()

    def uncheckAll(self):
        nn = [cb.setChecked(False) for cb in self.nmrAtomsCheckBoxes]

if __name__ == '__main__':
    from ccpn.ui.gui.widgets.Application import TestApplication


    app = TestApplication()


    rc = OrderedDict([('H', 17.0), ('N', 11.0), ('C', 14.0), ('Other', 11.0)])

    popup = _NmrAtomsSelection(None,
                               nmrAtoms=['H', 'Hn', 'Hr', 'F', 'Ca'],
                               checked=['H'],
                               relativeContribuitions=rc,
                               size=[500, 450],
                               grid=(0, 0))

    popup.show()
    popup.raise_()
    app.start()<|MERGE_RESOLUTION|>--- conflicted
+++ resolved
@@ -148,11 +148,7 @@
         showInfo('NmrAtom info',text)
 
     def _apply(self):
-<<<<<<< HEAD
-        print( self.getRelativeContribuitions())
-=======
         # print( self.getRelativeContribuitions())
->>>>>>> b3b4a4d0
         if self.parent is not None:
             self.parent.relativeContribuitions = self.getRelativeContribuitions()
             self.parent.selectedNmrAtomNames = self.getNmrAtomNames()
