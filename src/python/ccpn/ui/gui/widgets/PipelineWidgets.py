"""Module Documentation here

"""
#=========================================================================================
# Licence, Reference and Credits
#=========================================================================================
__copyright__ = "Copyright (C) CCPN project (http://www.ccpn.ac.uk) 2014 - 2017"
__credits__ = ("Wayne Boucher, Ed Brooksbank, Rasmus H Fogh, Luca Mureddu, Timothy J Ragan"
               "Simon P Skinner & Geerten W Vuister")
__licence__ = ("CCPN licence. See http://www.ccpn.ac.uk/v3-software/downloads/license"
               "or ccpnmodel.ccpncore.memops.Credits.CcpnLicense for licence text")
__reference__ = ("For publications, please use reference from http://www.ccpn.ac.uk/v3-software/downloads/license"
               "or ccpnmodel.ccpncore.memops.Credits.CcpNmrReference")

#=========================================================================================
# Last code modification
#=========================================================================================
__modifiedBy__ = "$modifiedBy: Luca Mureddu $"
__dateModified__ = "$dateModified: 2017-04-07 11:41:14 +0100 (Fri, April 07, 2017) $"
__version__ = "$Revision: 3.0.b1 $"
#=========================================================================================
# Created
#=========================================================================================
__author__ = "$Author: Luca Mureddu $"

__date__ = "$Date: 2017-04-07 10:28:42 +0000 (Fri, April 07, 2017) $"
#=========================================================================================
# Start of code
#====================================





from PyQt4 import QtCore, QtGui
from pyqtgraph.dockarea.DockArea import DockArea
from pyqtgraph.dockarea.DockDrop import DockDrop
from pyqtgraph.dockarea.Dock import DockLabel, Dock, VerticalLabel
from pyqtgraph.dockarea.Container import  SplitContainer

from ccpn.ui.gui.lib.GuiGenerator import generateWidget
from ccpn.ui.gui.widgets.Frame import Frame
from ccpn.ui.gui.widgets.CheckBox import CheckBox
from ccpn.ui.gui.widgets.ColourDialog import ColourDialog
from ccpn.ui.gui.widgets.DoubleSpinbox import DoubleSpinbox
from ccpn.ui.gui.widgets.Label import Label
from ccpn.ui.gui.widgets.LineEdit import LineEdit
from ccpn.ui.gui.widgets.PulldownList import PulldownList
from ccpn.ui.gui.widgets.RadioButton import RadioButton
from ccpn.ui.gui.widgets.RadioButtons import RadioButtons
from ccpn.ui.gui.widgets.Slider import Slider
from ccpn.ui.gui.widgets.Spinbox import Spinbox
from ccpn.ui.gui.widgets.TextEditor import TextEditor
from ccpn.ui.gui.widgets.FileDialog import LineEditButtonDialog
from ccpn.ui.gui.widgets.Widget import Widget
from ccpn.ui.gui.popups.PickPeaks1DPopup import ExcludeRegions
<<<<<<< HEAD

=======
from ccpn.ui.gui.widgets.Icon import Icon
>>>>>>> 7ff6299e

from ccpn.framework.lib.Pipeline import Pipeline
from ccpn.ui.gui.widgets.LinearRegionsPlot import TargetButtonSpinBoxes

commonWidgets =           {
                            CheckBox.__name__:              ('get',         'setChecked'),
                            ColourDialog.__name__:          ('getColor',    'setColor'  ),
                            DoubleSpinbox.__name__:         ('value',       'setValue'  ),
                            Label.__name__:                 ('get',         'setText'   ),
                            LineEdit.__name__:              ('get',         'setText'   ),
                            LineEditButtonDialog.__name__:  ('get',         'setText'   ),
                            PulldownList.__name__:          ('currentText', 'set'       ),
                            RadioButton.__name__:           ('get',         'set'       ),
                            RadioButtons.__name__:          ('get',         'set'       ),
                            Slider.__name__:                ('get',         'setValue'  ),
                            Spinbox.__name__:               ('value',       'set'       ),
                            TextEditor.__name__:            ('get',         'setText'   ),
                            TargetButtonSpinBoxes.__name__: ('get',         'setValues' ),
                            ExcludeRegions.__name__:        ('_getExcludedRegions', '_set' ),


                            # ObjectTable.__name__:    ('getSelectedRows',         '_highLightObjs'), works only with objs
                          }


def _getWidgetByAtt(cls, name):
  '''

  :param cls: the class where the widget lives
  :param name: widget variable name
  :return: widget obj
  '''
  w  = getattr(cls, name)
  if w is not None:
    return w

PipelineBoxDragStyle = """Dock > QWidget {border: 1px solid #78FF00; border-radius: 1px;}"""

PipelineBoxLabelStyle = """PipelineBoxLabel{
                                                  background-color : #60B41D;
                                                  color : #000000;
                                                  border-top-right-radius: 1r;
                                                  border-top-left-radius: 1r;
                                                  border-bottom-right-radius: 0px;
                                                  border-bottom-left-radius: 0px;
                                                  border-width: 0px;
                                                  border-bottom: 0px;
                                                  padding-left: 1px;
                                                  padding-right: 1px;
                                                  }"""


class _VContainer(SplitContainer):
  def __init__(self, area):
    SplitContainer.__init__(self, area, QtCore.Qt.Vertical)

  def type(self):
    return 'vertical'

  def updateStretch(self):
    x = 0
    y = 0
    sizes = []
    for i in range(self.count()):
        wx, wy = self.widget(i).stretch()
        y += wy
        x = max(x, wx)
        sizes.append(wy)
    self.setStretch(x, y)

    tot = float(sum(sizes))
    if tot == 0:
        scale = 1.0
    else:
        scale = self.height() / tot

    self.setSizes([int(s*scale) for s in sizes])
    self.setCollapsible(0, False)
    self.setCollapsible(1, False)


class _PipelineDropAreaOverlay(Widget):
  """Overlay widget that draws drop areas during a drag-drop operation"""

  def __init__(self, parent):
    Widget.__init__(self, parent)
    self.dropArea = None
    self.hide()
    self.setAttribute(QtCore.Qt.WA_TransparentForMouseEvents)

  def setDropArea(self, area):
    self.dropArea = area
    if area is None:
      self.hide()
    else:
      prgn = self.parent().rect()
      rgn = QtCore.QRect(prgn)
      w = min(10, prgn.width() / 3.)
      h = min(10, prgn.height() / 3.)

      if self.dropArea == 'top':
        rgn.setHeight(h)
      elif self.dropArea == 'bottom':
        rgn.setTop(rgn.top() + prgn.height() - h)
      else:
        rgn.setHeight(0)

      self.setGeometry(rgn)
      self.show()

    self.update()
    self.update()

  def paintEvent(self, ev):
    if self.dropArea is None:
      return
    p = QtGui.QPainter(self)
    rgn = self.rect()

    #TODO:LUCA insert stylesheet
    p.setBrush(QtGui.QBrush(QtGui.QColor(120, 255, 0, 50)))
    p.setPen(QtGui.QPen(QtGui.QColor(123, 245, 150), 3))
    p.drawRect(rgn)


class PipelineDropArea(DockArea):
  def __init__(self, **kw):
    super(PipelineDropArea, self).__init__(self)
    self.setStyleSheet("""QSplitter{background-color: transparent;}
                          QSplitter::handle:vertical {background-color: transparent;height: 1px;}""")

    self.inputData = None

  @property
  def currentGuiPipes(self) -> list:
    'return all current Pipes in area'
    if self is not None:
      Pipes = list(self.findAll()[1].values())
      return Pipes

  @property
  def currentPipesClassNames(self) -> list:
    'return the name of all current modules in area'
    if self is not None:
      classNames = [guiPipe.__class__.__name__ for guiPipe in self.currentGuiPipes]
      return classNames

  @property
  def currentPipesNames(self) -> list:
    'return the name of all current modules in area'
    if self is not None:
      pipesNames = list(self.findAll()[1].keys())
      return pipesNames

  @property
  def currentPipesNamesAndClasses(self):
    d = []
    for pipeName, guiPipe in self.findAll()[1].items():
      d.append((pipeName, guiPipe.__class__.__name__))
    return d

  @property
  def guiPipesState(self):
    d = []
    for pipeName, guiPipe in self.findAll()[1].items():
      print()
      d.append((guiPipe.__class__.__name__, pipeName, guiPipe.widgetsState, guiPipe.isActive ))
    return d


  def dragEnterEvent(self, ev):
    src = ev.source()
    ev.ignore()

  def addBox(self, box=None, position='bottom', relativeTo=None, **kwds):
    """With these settings the user can close all the boxes from the label 'close box' or pop up and
     when re-add a new box it makes sure there is a container available.
    """

    if box is None:
      box = GuiPipe(name='New GuiPipe', **kwds)

    if position is None:
      position = 'bottom'
    neededContainer = {'bottom': 'vertical','top': 'vertical',}[position]

    if relativeTo is None:
      neighbor = None
      container = self.addContainer(neededContainer, self.topContainer)

    if relativeTo is None or relativeTo is self:
      if self.topContainer is None:
        container = self
        neighbor = None
      else:
        container = self.topContainer
        neighbor = None
    else:
      if isinstance(relativeTo, str):
        relativeTo = self.boxes[relativeTo]
      container = self.getContainer(relativeTo)
      neighbor = relativeTo

    if neededContainer != container.type() and container.type() == 'tab':
      neighbor = container
      container = container.container()

    if neededContainer != container.type():
      if neighbor is None:
        container = self.addContainer(neededContainer, self.topContainer)
      else:
        container = self.addContainer(neededContainer, neighbor)

    insertPos = { 'bottom': 'after','top': 'before',}[position]

    if container is not None:
      container.insert(box, insertPos, neighbor)
    else:
      container = self.topContainer
      container.insert(box, insertPos, neighbor)
    box.area = self
    self.docks[box.name()] = box
    return box

  def makeContainer(self, typ):
    new = _VContainer(self)
    new.setCollapsible(1,False)
    return new

  def apoptose(self):
    pass

  def orderedBoxes(self, obj):
    if isinstance(obj, Dock):
      return (obj)
    else:
      boxes = []
      for i in range(obj.count()):
        boxes.append(self.orderedBoxes(obj.widget(i)))
      return boxes

  def closeAll(self):
    for guiPipe in self.currentGuiPipes:
      guiPipe.close()


<<<<<<< HEAD
class GuiPipe(Dock, DockDrop):

  preferredPipe = True
  pipeName = ''
  pipe = None

  def __init__(self, parent, name, project=None, widgetsParams=None, **kw):
    '''
    
    :param parent: guiPipeline
    :param name: string for the new GuiPipe 
    :param params: dict of all widgets variable names and their values
    :param project: ccpn Project
    :param kw: any other
    '''
    super(GuiPipe, self).__init__(name, self)

=======


class GuiPipe(Dock, DockDrop):

  preferredPipe = True
  pipeName = ''
  pipe = None

  def __init__(self, parent, name, project=None, widgetsParams=None, **kw):
    '''
    
    :param parent: guiPipeline
    :param name: string for the new GuiPipe 
    :param params: dict of all widgets variable names and their values
    :param project: ccpn Project
    :param kw: any other
    '''
    super(GuiPipe, self).__init__(name, self)
    self._pulldownSGHeaderText = '-- Select SG --'
    self._warningIcon = Icon('icons/warning')
>>>>>>> 7ff6299e
    self.ccpnModule = False
    self.pipelineBox = True
    self.autoOrient = False
    self.isAutoGenerated = False
    self.parent = parent
    
    self.inputData = []
    if isinstance(self.parent, Pipeline):
      self.inputData = self.parent.inputData
      self.spectrumGroups = self.parent.spectrumGroups
      
    if name is None:
      name = 'New Pipe'
    self.pipeName = name

    self._updateLabel(name)

    self.dragStyle = PipelineBoxDragStyle
    self.overlay = _PipelineDropAreaOverlay(self)
    
    self.project = None
    if project is not None:
      self.project = project

    if self.parent is not None:
      try:
        self.application = self.parent.application
        self.current = self.application.current
      except:
        pass

    self._widgetsState = None
    if widgetsParams is not None:
      self.restoreWidgetsState(**widgetsParams)

    ######  pipeLayout
    self.pipeFrame = Frame(self, setLayout=False)
    self.pipeLayout = QtGui.QGridLayout()
    self.pipeFrame.setLayout(self.pipeLayout)
    self.layout.addWidget(self.pipeFrame)

    # self.pipeFrame = Frame(self, setLayout=True)
    # self.pipeLayout = self.pipeFrame.getLayout()
    # self.pipeLayout.addWidget(self.pipeFrame)

    self._kwargs = None
    print(self._kwargs, 'PIPE')
    if self.pipe is not None:
      self.pipe._kwargs = self._kwargs

<<<<<<< HEAD

  # def initialiseGui(self):
  #   '''Define this function on the new pipe file'''
  #   pass

  # def updatePipeParams(self):
  #   for key, value in self.getParams().items():
  #     self.pipe._updateRunArgs(key, value)

=======
>>>>>>> 7ff6299e

  # def initialiseGui(self):
  #   '''Define this function on the new pipe file'''
  #   pass

  # def updatePipeParams(self):
  #   for key, value in self.getParams().items():
  #     self.pipe._updateRunArgs(key, value)



  def name(self):
    return self.pipeName

  @property
  def widgetsState(self):
    return self._widgetsState

  # @widgetsState.setter
  # def widgetsState(self, value):
  #   self._widgetsState = value

  @widgetsState.getter
  def widgetsState(self):
    '''return  {"variableName":"value"}  of all gui Variables  '''
    widgetsState = {}
    for varName, varObj in vars(self).items():
      if varObj.__class__.__name__ in commonWidgets.keys():
        try:  # try because widgets can be dinamically deleted
          widgetsState[varName] = getattr(varObj, commonWidgets[varObj.__class__.__name__][0])()
        except Exception as e:
          print('Error',e)
    self._kwargs = widgetsState
    return widgetsState


  def restoreWidgetsState(self, **widgetsState):
    'Restore the gui params. To Call it: _setParams(**{"variableName":"value"})  '
    for variableName, value in widgetsState.items():
      try:
        widget = getattr(self, str(variableName))
        if widget.__class__.__name__ in commonWidgets.keys():
          setWidget = getattr(widget, commonWidgets[widget.__class__.__name__][1])
          setWidget(value)
      except Exception as e:
        print('Impossible to restore %s value for %s.' % (variableName, self.pipeName), e)

  def _updateWidgets(self):
    '''
    Override this method to update the widgets that are fed by input data
    '''
    pass

  def name(self):
    return self.pipeName

  @property
  def widgetsState(self):
    return self._widgetsState

  # @widgetsState.setter
  # def widgetsState(self, value):
  #   self._widgetsState = value

  @widgetsState.getter
  def widgetsState(self):
    '''return  {"variableName":"value"}  of all gui Variables  '''
    widgetsState = {}
    for varName, varObj in vars(self).items():
      if varObj.__class__.__name__ in commonWidgets.keys():
        try:  # try because widgets can be dinamically deleted
          widgetsState[varName] = getattr(varObj, commonWidgets[varObj.__class__.__name__][0])()
        except Exception as e:
          print('Error',e)
    self._kwargs = widgetsState
    return widgetsState


  def restoreWidgetsState(self, **widgetsState):
    'Restore the gui params. To Call it: _setParams(**{"variableName":"value"})  '
    for variableName, value in widgetsState.items():
      try:
        widget = getattr(self, str(variableName))
        if widget.__class__.__name__ in commonWidgets.keys():
          setWidget = getattr(widget, commonWidgets[widget.__class__.__name__][1])
          setWidget(value)
      except Exception as e:
        print('Impossible to restore %s value for %s.' % (variableName, self.pipeName), e)

  def _updateInputDataWidgets(self):
    '''
    Override this method to update the widgets that are fed by input data
    '''
    pass

  def implements(self, name=None):
    if name is None:
      return ['GuiPipe']
    else:
      return name == 'GuiPipe'

  def _updateLabel(self, name):
    self.label.deleteLater()  # delete original Label
    self.label = PipelineBoxLabel(name.upper(), self)
    self.label.closeButton.clicked.connect(self._closeBox)
    # self.label.arrowDownButton.clicked.connect(self.moveBoxDown)
    # self.label.arrowUpButton.clicked.connect(self.moveBoxUp)
    self.moveLabel = True
    self.orientation = 'horizontal'

  def closeBox(self):
      self.setParent(None)
      self.label.setParent(None)

  def _closeBox(self):
      self.closeBox()


  def _setSpectrumGroupPullDowns(self, widgetVariables, headerText='',headerEnabled=False, headerIcon=None):
    ''' Used to set the spectrum groups pid in the pulldowns. Called from various guiPipes'''
    spectrumGroups = list(self.spectrumGroups)
    if len(spectrumGroups)>0:
      for widgetVariable in widgetVariables:

        _getWidgetByAtt(self, widgetVariable).setData(texts=[sg.pid for sg in spectrumGroups], objects=spectrumGroups,
                        headerText = headerText, headerEnabled = headerEnabled, headerIcon=headerIcon)

    else:
      for widgetVariable in widgetVariables:
        _getWidgetByAtt(self, widgetVariable)._clear()

  def _setMaxValueRefPeakList(self, widgetVariable):
    ''' Used to set the reference PeakList limits. Called from various guiPipes'''
    data = list(self.inputData)
    if len(data) > 0:
      for spectrum in data:
        if spectrum is not None:
          if spectrum.peakLists:
            pls = spectrum.peakLists
            _getWidgetByAtt(self, widgetVariable).setMaximum(len(pls)-1)
    else:
      _getWidgetByAtt(self, widgetVariable).setMaximum(0)


<<<<<<< HEAD
  # def name(self):
  #   return self.label.name
=======
>>>>>>> 7ff6299e

  def rename(self, newName):
    self.label.name = newName

  def _moveBoxDown(self):
    name = self.name()
    boxes = self.pipelineArea.childState(self.pipelineArea.topContainer)[1]
    boxesNames = []
    for i, box in enumerate(boxes):
      boxesNames.append(box[1])
    i= boxesNames.index(name)
    count = len(boxes)
    j = i
    while j < count-1:
      next = self.pipelineArea.docks[str(boxesNames[i + 1])]
      self.pipelineArea.moveDock(self, 'bottom', next)
      j+=1

  def _moveBoxUp(self):
    name = self.name()
    boxes = self.pipelineArea.childState(self.pipelineArea.topContainer)[1]
    boxesNames = []
    for i, box in enumerate(boxes):
      boxesNames.append(box[1])
    i = boxesNames.index(name)
    j = i
    while j > 0:
      next = self.pipelineArea.docks[str(boxesNames[i - 1])]
      self.pipelineArea.moveDock(self, 'top', next)
      j = j - 1

  def startDrag(self):
    # if len(self.pipelineArea.findAll()[1].keys()) > 1:
      self.drag = QtGui.QDrag(self)
      mime = QtCore.QMimeData()
      self.drag.setMimeData(mime)
      self.widgetArea.setStyleSheet(self.dragStyle)
      self.update()
      action = self.drag.exec_()
      self.updateStyle()

  def dragEnterEvent(self, ev):
    src = ev.source()
    if hasattr(src, 'implements') and src.implements('GuiPipe'):
      ev.accept()
    else:
      ev.ignore()

  def dragMoveEvent(self, *args):
    DockDrop.dragMoveEvent(self, *args)

  def dragLeaveEvent(self, *args):
    DockDrop.dragLeaveEvent(self, *args)

  def dropEvent(self, *args):
    DockDrop.dropEvent(self, *args)

  def setActive(self, state):
    self.label.checkBox.setChecked(state)

  @property
  def isActive(self):
    checkBox = self.label.checkBox
    if checkBox.isChecked():
      return True
    else:
      return False


class AutoGeneratedGuiPipe(GuiPipe):
  '''
  GuiPipe step base class.


  For Autogeneration of Gui:
  In order to genenerate a (crude) gui, you'll need to populate the params class variable.
    First, make it an iterable:
      params = []
    Now, add variables in the order you want the input boxes to show up.
    Every variable is declared in a mapping (generally a dictionary) with two required keys:
      'variable' : The keyward parameter that will be used when the function is called.
      'value' : the possible values.  See below.
    In addition to the required keys, several optional keys can be used:
      label : the label used.  If this is left out, the variable name will be used instead.
      default : the default value
      stepsize : the stepsize for spinboxes.  If you include this for non-spinboxes it will be ignored

    The 'value' entry:
      The type of widget generated is controled by the value of this entry,
      if the value is an iterable, the type of widget is controlled by the first item in the iterable
      strings are not considered iterables here.
        value type                       : type of widget
        string                           : LineEdit
        boolean                          : Checkbox
        Iterable(strings)                : PulldownList
        Iterable(int, int)               : Spinbox
        Iterable(float, float)           : DoubleSpinbox
        Iterable(Iterables(str, object)) : PulldownList where the object is passed instead of the string

  '''



  pipeName = ''
  autoGuiParams = {}



  def __init__(self, parent, name,  **kw):
    '''

    :param parent: guiPipeline
    :param name: string for the new GuiPipe
    :param params: dict of all widgets variable names and their values
    :param project: ccpn Project
    :param kw: any other
    '''
    GuiPipe.__init__(self, parent=parent, name=name)
    self._kwargs = {}
    self.pipeName = name
    self.isAutoGenerated = True

    if self.autoGuiParams is not None:
      self.guiPipe = generateWidget(self.autoGuiParams, widget=self,
                                    argsDict=self._kwargs, columns=4)

    else:
      self.guiPipe = self



class PipelineBoxLabel(DockLabel, VerticalLabel):
  def __init__(self, name,  *args):
    super(PipelineBoxLabel, self).__init__(name, showCloseButton=True, *args)
    QtGui.QLabel.__init__(self)
    self.updateStyle()
    self.setExtraButtons()
    self.name = name


  def updateStyle(self):
    self.hStyle =  PipelineBoxLabelStyle
    self.setStyleSheet(self.hStyle)

  def setExtraButtons(self):
    self.checkBox = QtGui.QCheckBox(self)
    self.checkBox.setMaximumHeight(15)
    self.checkBox.setStyleSheet("""QCheckBox {background-color: transparent;}""")


    self.activeLabel = QtGui.QPushButton(self)
    self.activeLabel.setText('Active')
    self.activeLabel.setStyleSheet("""QPushButton {background-color: transparent;
                                                  color:black;
                                                  border: 0px solid transparent}""")

    self.closeButton = QtGui.QPushButton(self)
    self.closeButton.setStyleSheet("""QPushButton {background-color: transparent;
                                                  color:black;
                                                  border: 0px solid transparent}}""")
    self.closeButton.setIcon(QtGui.QApplication.style().standardIcon(QtGui.QStyle.SP_TitleBarCloseButton))
    self.closeButton.setMaximumHeight(15)
    self.activeLabel.clicked.connect(self.checkActiveBox)

  def checkActiveBox(self):
    if self.checkBox.isChecked():
      self.checkBox.setChecked(False)
    else:
      self.checkBox.setChecked(True)

  def mousePressEvent(self, ev):

    if ev.button() == QtCore.Qt.LeftButton:
      self.pressPos = ev.pos()
      self.startedDrag = False
      ev.accept()

  def mouseDoubleClickEvent(self, ev):
    if ev.button() == QtCore.Qt.LeftButton:
      pass

  def resizeEvent(self, ev):
    size = ev.size().height()

    pos = QtCore.QPoint(ev.size().width() -60, 0)
    self.activeLabel.move(pos)
    # self.lineEdit.move(pos)

    pos = QtCore.QPoint(ev.size().width() - 80, 0)
    self.checkBox.move(pos)

    pos = QtCore.QPoint(ev.size().width() - 20, 0)
    self.closeButton.move(pos)
    super(DockLabel, self).resizeEvent(ev)

  def mouseMoveEvent(self, ev):
    if not self.startedDrag and (ev.pos()).manhattanLength() > QtGui.QApplication.startDragDistance():
      self.dock.startDrag()
    ev.accept()

  def paintEvent(self, ev):
    p = QtGui.QPainter(self)
    rgn = self.contentsRect()
    align = self.alignment()
    self.hint = p.drawText(rgn, align, self.name)
    p.end()

    self.setMaximumHeight(self.hint.height())
    self.setMinimumHeight(15)
    self.setMaximumWidth(16777215)

<|MERGE_RESOLUTION|>--- conflicted
+++ resolved
@@ -54,11 +54,7 @@
 from ccpn.ui.gui.widgets.FileDialog import LineEditButtonDialog
 from ccpn.ui.gui.widgets.Widget import Widget
 from ccpn.ui.gui.popups.PickPeaks1DPopup import ExcludeRegions
-<<<<<<< HEAD
-
-=======
 from ccpn.ui.gui.widgets.Icon import Icon
->>>>>>> 7ff6299e
 
 from ccpn.framework.lib.Pipeline import Pipeline
 from ccpn.ui.gui.widgets.LinearRegionsPlot import TargetButtonSpinBoxes
@@ -305,25 +301,6 @@
       guiPipe.close()
 
 
-<<<<<<< HEAD
-class GuiPipe(Dock, DockDrop):
-
-  preferredPipe = True
-  pipeName = ''
-  pipe = None
-
-  def __init__(self, parent, name, project=None, widgetsParams=None, **kw):
-    '''
-    
-    :param parent: guiPipeline
-    :param name: string for the new GuiPipe 
-    :param params: dict of all widgets variable names and their values
-    :param project: ccpn Project
-    :param kw: any other
-    '''
-    super(GuiPipe, self).__init__(name, self)
-
-=======
 
 
 class GuiPipe(Dock, DockDrop):
@@ -344,7 +321,6 @@
     super(GuiPipe, self).__init__(name, self)
     self._pulldownSGHeaderText = '-- Select SG --'
     self._warningIcon = Icon('icons/warning')
->>>>>>> 7ff6299e
     self.ccpnModule = False
     self.pipelineBox = True
     self.autoOrient = False
@@ -395,18 +371,6 @@
     if self.pipe is not None:
       self.pipe._kwargs = self._kwargs
 
-<<<<<<< HEAD
-
-  # def initialiseGui(self):
-  #   '''Define this function on the new pipe file'''
-  #   pass
-
-  # def updatePipeParams(self):
-  #   for key, value in self.getParams().items():
-  #     self.pipe._updateRunArgs(key, value)
-
-=======
->>>>>>> 7ff6299e
 
   # def initialiseGui(self):
   #   '''Define this function on the new pipe file'''
@@ -460,48 +424,6 @@
     '''
     pass
 
-  def name(self):
-    return self.pipeName
-
-  @property
-  def widgetsState(self):
-    return self._widgetsState
-
-  # @widgetsState.setter
-  # def widgetsState(self, value):
-  #   self._widgetsState = value
-
-  @widgetsState.getter
-  def widgetsState(self):
-    '''return  {"variableName":"value"}  of all gui Variables  '''
-    widgetsState = {}
-    for varName, varObj in vars(self).items():
-      if varObj.__class__.__name__ in commonWidgets.keys():
-        try:  # try because widgets can be dinamically deleted
-          widgetsState[varName] = getattr(varObj, commonWidgets[varObj.__class__.__name__][0])()
-        except Exception as e:
-          print('Error',e)
-    self._kwargs = widgetsState
-    return widgetsState
-
-
-  def restoreWidgetsState(self, **widgetsState):
-    'Restore the gui params. To Call it: _setParams(**{"variableName":"value"})  '
-    for variableName, value in widgetsState.items():
-      try:
-        widget = getattr(self, str(variableName))
-        if widget.__class__.__name__ in commonWidgets.keys():
-          setWidget = getattr(widget, commonWidgets[widget.__class__.__name__][1])
-          setWidget(value)
-      except Exception as e:
-        print('Impossible to restore %s value for %s.' % (variableName, self.pipeName), e)
-
-  def _updateInputDataWidgets(self):
-    '''
-    Override this method to update the widgets that are fed by input data
-    '''
-    pass
-
   def implements(self, name=None):
     if name is None:
       return ['GuiPipe']
@@ -551,11 +473,6 @@
       _getWidgetByAtt(self, widgetVariable).setMaximum(0)
 
 
-<<<<<<< HEAD
-  # def name(self):
-  #   return self.label.name
-=======
->>>>>>> 7ff6299e
 
   def rename(self, newName):
     self.label.name = newName
