--- conflicted
+++ resolved
@@ -298,7 +298,6 @@
             raise ValueError("axis %s is out of range (0, %i)" % (str(axis), len(self.axisCodes) - 1))
 
         self.strip = strip
-<<<<<<< HEAD
         self.axis = axis
 
         self.spinBox.setToolTip(str(self.strip.axisCodes[self.axis]))
@@ -338,69 +337,12 @@
         if event.angleDelta().y() > 0:
             if self.strip.prevPlaneCallback:
                 self.strip.prevPlaneCallback(self.axis)
-=======
-        self.planeLabels = []
-        self.planeCounts = []
-        row=0
-        for i in range(len(strip.orderedAxes) - 2):
-            # _toolbar = ToolBar(self, grid=(0, row))
-
-            self.prevPlaneButton = Button(self, '<', callback=partial(callbacks[0], i))
-            self.prevPlaneButton.setFixedWidth(19)
-            self.prevPlaneButton.setFixedHeight(19)
-            planeLabel = DoubleSpinbox(self, showButtons=False, objectName="PlaneToolbar_planeLabel" + str(i),
-                                       )
-            planeLabel.setToolTip(str(strip.axisCodes[i+2]))
-
-            # planeLabel.setFixedHeight(19)
-
-            # force the minimum width of the planeLabel
-            planeLabel.setSizePolicy(QtWidgets.QSizePolicy.MinimumExpanding,
-                                     QtWidgets.QSizePolicy.MinimumExpanding)
-            planeLabel.setMinimumWidth(55)
-
-            # below does not work because it allows wheel events to behave but not manual text entry (some Qt stupidity)
-            # so instead use a wheelEvent to deal with the wheel events and editingFinished (in GuiStripNd) to do text
-            #planeLabel.valueChanged.connect(partial(callbacks[2], i))
-            if callbacks[2]:
-                planeLabel.wheelEvent = partial(self._wheelEvent, i)
-                self.prevPlaneCallback = callbacks[0]
-                self.nextPlaneCallback = callbacks[1]
-
-                planeLabel._activePlaneNum = i
-                planeLabel.installEventFilter(self)
-
-            self.nextPlaneButton = Button(self, '>', callback=partial(callbacks[1], i))
-            self.nextPlaneButton.setFixedWidth(19)
-            self.nextPlaneButton.setFixedHeight(19)
-            planeCount = Spinbox(self, showButtons=False, hAlign='c')
-            planeCount.setMinimum(1)
-            planeCount.setMaximum(1000)
-            planeCount.setValue(1)
-            planeCount.oldValue = 1
-            planeCount.returnPressed.connect(partial(callbacks[3], i))
-            planeCount.wheelChanged.connect(partial(callbacks[3], i))
-
-            self.addWidget(self.prevPlaneButton)
-            self.addWidget(planeLabel)
-            self.addWidget(self.nextPlaneButton)
-            self.addWidget(planeCount)
-            self.planeLabels.append(planeLabel)
-            self.planeCounts.append(planeCount)
-            row += 1
-
-    def _wheelEvent(self, n, event):
-        if event.angleDelta().y() > 0:  # note that in Qt5 this becomes angleDelta().y()
-            if self.prevPlaneCallback:
-                self.prevPlaneCallback(n)
->>>>>>> af084283
         else:
             if self.strip.nextPlaneCallback:
                 self.strip.nextPlaneCallback(self.axis)
 
         self.strip._rebuildStripContours()
 
-<<<<<<< HEAD
     def updatePosition(self):
         """Set new axis position
         """
@@ -589,6 +531,8 @@
         self._axisPpmPosition.setVisible(True)
         self._axisPlaneCount.setVisible(True)
         self._axisSelector.setVisible(False)
+
+        self._axisPpmPosition.installEventFilter(self)
 
         # connect strip changed events to here
         self.strip.optionsChanged.connect(self._optionsChanged)
@@ -606,7 +550,15 @@
                                          self._planeCountChanged,
                                          self._wheelEvent
                                          ))
-        self._resize()
+
+        self._resize()
+
+    def eventFilter(self, source, event):
+        """Filter to get wheel mousepress events to set the current activePlane
+        """
+        if event.type() in [QtCore.QEvent.Wheel, QtCore.QEvent.KeyPress, QtCore.QEvent.FocusIn]:
+            self.strip._activePlane = source.parent().axis
+        return False
 
     @pyqtSlot(dict)
     def _optionsChanged(self, aDict):
@@ -836,14 +788,6 @@
 #                 self.nextPlaneCallback(n)
 #
 #         self.strip._rebuildStripContours()
-=======
-    def eventFilter(self, source, event):
-        """Filter to get wheel mousepress events to set the current activePlane
-        """
-        if event.type() in [QtCore.QEvent.Wheel, QtCore.QEvent.KeyPress, QtCore.QEvent.FocusIn]:
-            self.strip._activePlane = source._activePlaneNum
-        return False
->>>>>>> af084283
 
 
 STRIPCONNECT_LEFT = 'isLeft'
