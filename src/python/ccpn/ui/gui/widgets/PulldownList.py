"""
PulldownList widget

"""
#=========================================================================================
# Licence, Reference and Credits
#=========================================================================================
__copyright__ = "Copyright (C) CCPN project (http://www.ccpn.ac.uk) 2014 - 2017"
__credits__ = ("Wayne Boucher, Ed Brooksbank, Rasmus H Fogh, Luca Mureddu, Timothy J Ragan"
               "Simon P Skinner & Geerten W Vuister")
__licence__ = ("CCPN licence. See http://www.ccpn.ac.uk/v3-software/downloads/license"
               "or ccpnmodel.ccpncore.memops.Credits.CcpnLicense for licence text")
__reference__ = ("For publications, please use reference from http://www.ccpn.ac.uk/v3-software/downloads/license"
               "or ccpnmodel.ccpncore.memops.Credits.CcpNmrReference")

#=========================================================================================
# Last code modification
#=========================================================================================
__modifiedBy__ = "$modifiedBy: Ed Brooksbank $"
__dateModified__ = "$dateModified: 2017-04-07 11:40:43 +0100 (Fri, April 07, 2017) $"
__version__ = "$Revision: 3.0.b1 $"
#=========================================================================================
# Created
#=========================================================================================
__author__ = "$Author: CCPN $"

__date__ = "$Date: 2017-04-07 10:28:41 +0000 (Fri, April 07, 2017) $"
#=========================================================================================
# Start of code
#=========================================================================================

from PyQt4 import QtCore, QtGui

from ccpn.ui.gui.widgets.Base import Base
from ccpn.ui.gui.widgets.Icon import Icon

NULL = object()


class PulldownList(QtGui.QComboBox, Base):

  def __init__(self, parent, texts=None, objects=None,
<<<<<<< HEAD
               icons=None, callback=None, index=0, headerText=None, headerEnabled=False, **kw):
=======
               icons=None, callback=None, index=0, headerText=None, headerEnabled=False, headerIcon=None, **kw):
>>>>>>> 7ff6299e
    '''

    :param parent:
    :param texts:
    :param objects:
    :param icons:
    :param callback:
    :param index:
    :param headerText: text of first item of the pullDown. E.g. '-- Select Item --'
    :param headerEnabled: True to be selectable, False to disable and be grayed out
    :param kw:
    '''

    QtGui.QComboBox.__init__(self, parent)
    Base.__init__(self, **kw)
    
    self.text = None
    self.object = None
    self.texts = []
    self.objects = []
    self.headerText = headerText
    self.headerEnabled = headerEnabled
<<<<<<< HEAD
    
    # self.setIconSize(QtCore.QSize(22,22))

    PulldownList.setData(self, texts, objects, index, icons, headerText=headerText, headerEnabled=headerEnabled)
=======
    self.headerIcon = headerIcon
    # self.setIconSize(QtCore.QSize(22,22))

    PulldownList.setData(self, texts, objects, index, icons,
                         headerText=headerText, headerEnabled=headerEnabled, headerIcon=headerIcon)
>>>>>>> 7ff6299e
    self.setCallback(callback)
    self.setStyleSheet("""
    PulldownList {
      padding-top: 3px;
      padding-bottom: 3px;
      padding-left: 2px;
    }
    """)
    self.connect(self, QtCore.SIGNAL('currentIndexChanged(int)'), self._callback)

  def showPopup(self):
    super(PulldownList, self).showPopup()

  def currentObject(self):

    if self.objects:
      index = self.currentIndex()
      if index >= 0:
        return self.objects[index]

  def currentData(self):

    return (self.currentText(),self.currentObject())
    
  def select(self, item):
    # Works with an object or a text

    index = None
    
    if item in self.texts:
      index = list(self.texts).index(item)

    elif item in self.objects:
      index = list(self.objects).index(item)

    if index is not None:
      self.setCurrentIndex(index)

  def set(self, item):

    self.select(item)

  def setSelected(self, item, doCallback=False):

    print("ccpn.ui.gui.widgets.PulldownList.setSelected is deprecated use; .select()")
    
    self.select(item)

  def setIndex(self, index):

    self.setCurrentIndex(index)
  
  def get(self):
    
    return self.currentObject()

  def getSelected(self):
  
    # print("ccpn.ui.gui.widgets.PulldownList.getSelected is deprecated use; .currentData()")

    return self.currentData()

  def getObject(self):
    
    # print("ccpn.ui.gui.widgets.PulldownList.getObject is deprecated use; .currentObject()")
    
    return self.currentObject()

  def getText(self):
    
    # print("ccpn.ui.gui.widgets.PulldownList.getText is deprecated use; .currentText()")
   
    return self.currentText()

  def getItemIndex(self, text):
    for i in range(self.count()):
      if self.itemText(i) == text:
        return i


  def getSelectedIndex(self):
    
    # print("ccpn.ui.gui.widgets.PulldownList.getSelectedIndex is deprecated use; .currentIndex()")

    return self.currentIndex()

  def setup(self):
    
    print("ccpn.ui.gui.widgets.PulldownList.setup is deprecated use; .setData")

    return self.currentIndex()

  def _clear(self):
    if self.headerText is not None:
      self.clear()
<<<<<<< HEAD
      self._addHeaderLabel(self.headerText, self.headerEnabled)
    else:
      self.clear()

  def _addHeaderLabel(self, headerText, headerEnabled):
    self.addItem(headerText)
=======
      self._addHeaderLabel(self.headerText, self.headerEnabled, icon=self.headerIcon)
    else:
      self.clear()

  def _addHeaderLabel(self, headerText, headerEnabled, icon=None):
    self.addItem(text=headerText, icon=icon)
>>>>>>> 7ff6299e
    headerIndex = self.getItemIndex(headerText)
    headerItem = self.model().item(headerIndex)
    headerItem.setEnabled(headerEnabled)

<<<<<<< HEAD
  def setData(self, texts=None, objects=None, index=None, icons=None, clear=True,  headerText=None, headerEnabled=False):
=======
  def setData(self, texts=None, objects=None, index=None, icons=None, clear=True,  headerText=None, headerEnabled=False, headerIcon=None):
>>>>>>> 7ff6299e

    texts = texts or []
    objects = objects or []

    self.texts = []
    self.objects = []
    self.icons = []
    
    n = len(texts)
    if objects:
      msg = 'len(texts) = %d, len(objects) = %d'
      assert n == len(objects), msg % (n, len(objects))
      
    else:
      objects = texts[:]
    
    if icons:
      while len(icons) < n:
        icons.append(None)
        
    else:
      icons = [None] * n
    if clear:
      self.clear()

    if headerText:
<<<<<<< HEAD
      self._addHeaderLabel(headerText, headerEnabled)
=======
      self._addHeaderLabel(headerText, headerEnabled, headerIcon)
>>>>>>> 7ff6299e

    for i, text in enumerate(texts):
      self.addItem(text, objects[i], icons[i])
    
    if index is not None:
      self.setCurrentIndex(index)

  def addItem(self, text, object=NULL, icon=None, ):
    
    if icon:
      QtGui.QComboBox.addItem(self, Icon(icon), text)
    else:
      QtGui.QComboBox.addItem(self, text)
    
    if object is NULL:
      object = text
    
    self.texts.append(text)
    self.objects.append(object)

  def setItemText(self, index, text):
  
    QtGui.QComboBox.setItemText(self, index, text)
    
    self.text[index] = text
  
  def removeItem(self, index):
  
    QtGui.QComboBox.removeItem(self, index)
    
    if index is self.index:
      self.index = None
      self.text = None
      self.object = None
    
    self.texts.pop(index)
    self.objects.pop(index)
    
  def disable(self):

    self.setDisabled(True)

  def enable(self):

    self.setEnabled(True)
  
  def setCallback(self, callback):
    
    self.callback = callback

  def _callback(self, index):
    
    if index < 0:
      return
    self.index = index
    
    if self.objects:
      self.object = self.objects[index]
    else:
      self.object = None
    
    if self.callback:
      if self.objects:
        self.callback(self.objects[index])
      elif self.texts:
        self.callback(self.texts[index])






if __name__ == '__main__':

  from ccpn.ui.gui.widgets.Application import TestApplication
  from ccpn.ui.gui.popups.Dialog import CcpnDialog
  
  app = TestApplication()

  texts =   ['Int','Float','String', '']
  objects = [int, float, str, 'Green']
  icons = [None, None, None, Icon(color='#008000')]

  def callback(object):
    print('callback', object)

  def callback2(object):
    print('callback2', object)

  popup = CcpnDialog(windowTitle='Test PulldownList', setLayout=True)
  #popup.setSize(250,50)
  policyDict = dict(
    vAlign='top',
    hPolicy = 'expanding',
  )
  policyDict = dict(
    vAlign='top',
   # hAlign='left',
  )
  #policyDict = dict(
  #   hAlign='left',
  # )
  #policyDict = {}

  pulldownList = PulldownList(parent=popup, texts=texts, icons=icons,
                              objects=objects, callback=callback, addHeader=True, grid=(0,0), **policyDict
                              )
  pulldownList.insertSeparator(2)
  pulldownList.clearEditText()


  popup.show()
  popup.raise_()
  app.start()


<|MERGE_RESOLUTION|>--- conflicted
+++ resolved
@@ -40,11 +40,7 @@
 class PulldownList(QtGui.QComboBox, Base):
 
   def __init__(self, parent, texts=None, objects=None,
-<<<<<<< HEAD
-               icons=None, callback=None, index=0, headerText=None, headerEnabled=False, **kw):
-=======
                icons=None, callback=None, index=0, headerText=None, headerEnabled=False, headerIcon=None, **kw):
->>>>>>> 7ff6299e
     '''
 
     :param parent:
@@ -67,18 +63,11 @@
     self.objects = []
     self.headerText = headerText
     self.headerEnabled = headerEnabled
-<<<<<<< HEAD
-    
-    # self.setIconSize(QtCore.QSize(22,22))
-
-    PulldownList.setData(self, texts, objects, index, icons, headerText=headerText, headerEnabled=headerEnabled)
-=======
     self.headerIcon = headerIcon
     # self.setIconSize(QtCore.QSize(22,22))
 
     PulldownList.setData(self, texts, objects, index, icons,
                          headerText=headerText, headerEnabled=headerEnabled, headerIcon=headerIcon)
->>>>>>> 7ff6299e
     self.setCallback(callback)
     self.setStyleSheet("""
     PulldownList {
@@ -174,30 +163,17 @@
   def _clear(self):
     if self.headerText is not None:
       self.clear()
-<<<<<<< HEAD
-      self._addHeaderLabel(self.headerText, self.headerEnabled)
-    else:
-      self.clear()
-
-  def _addHeaderLabel(self, headerText, headerEnabled):
-    self.addItem(headerText)
-=======
       self._addHeaderLabel(self.headerText, self.headerEnabled, icon=self.headerIcon)
     else:
       self.clear()
 
   def _addHeaderLabel(self, headerText, headerEnabled, icon=None):
     self.addItem(text=headerText, icon=icon)
->>>>>>> 7ff6299e
     headerIndex = self.getItemIndex(headerText)
     headerItem = self.model().item(headerIndex)
     headerItem.setEnabled(headerEnabled)
 
-<<<<<<< HEAD
-  def setData(self, texts=None, objects=None, index=None, icons=None, clear=True,  headerText=None, headerEnabled=False):
-=======
   def setData(self, texts=None, objects=None, index=None, icons=None, clear=True,  headerText=None, headerEnabled=False, headerIcon=None):
->>>>>>> 7ff6299e
 
     texts = texts or []
     objects = objects or []
@@ -224,11 +200,7 @@
       self.clear()
 
     if headerText:
-<<<<<<< HEAD
-      self._addHeaderLabel(headerText, headerEnabled)
-=======
       self._addHeaderLabel(headerText, headerEnabled, headerIcon)
->>>>>>> 7ff6299e
 
     for i, text in enumerate(texts):
       self.addItem(text, objects[i], icons[i])
