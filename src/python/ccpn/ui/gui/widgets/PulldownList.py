"""
PulldownList widget

"""
#=========================================================================================
# Licence, Reference and Credits
#=========================================================================================
__copyright__ = "Copyright (C) CCPN project (https://www.ccpn.ac.uk) 2014 - 2024"
__credits__ = ("Ed Brooksbank, Joanna Fox, Morgan Hayward, Victoria A Higman, Luca Mureddu",
               "Eliza Płoskoń, Timothy J Ragan, Brian O Smith, Gary S Thompson & Geerten W Vuister")
__licence__ = ("CCPN licence. See https://ccpn.ac.uk/software/licensing/")
__reference__ = ("Skinner, S.P., Fogh, R.H., Boucher, W., Ragan, T.J., Mureddu, L.G., & Vuister, G.W.",
                 "CcpNmr AnalysisAssign: a flexible platform for integrated NMR analysis",
                 "J.Biomol.Nmr (2016), 66, 111-124, https://doi.org/10.1007/s10858-016-0060-y")
#=========================================================================================
# Last code modification
#=========================================================================================
__modifiedBy__ = "$modifiedBy: Ed Brooksbank $"
<<<<<<< HEAD
__dateModified__ = "$dateModified: 2024-04-23 22:03:04 +0100 (Tue, April 23, 2024) $"
__version__ = "$Revision: 3.2.5 $"
=======
__dateModified__ = "$dateModified: 2024-05-17 13:15:08 +0100 (Fri, May 17, 2024) $"
__version__ = "$Revision: 3.2.4 $"
>>>>>>> b9bf9e18
#=========================================================================================
# Created
#=========================================================================================
__author__ = "$Author: CCPN $"
__date__ = "$Date: 2017-04-07 10:28:41 +0000 (Fri, April 07, 2017) $"
#=========================================================================================
# Start of code
#=========================================================================================

import time
from functools import partial
from PyQt5 import QtCore, QtGui, QtWidgets
from ccpn.ui.gui.widgets.Base import Base
from ccpn.ui.gui.widgets.Icon import Icon
from ccpn.ui.gui.widgets.Font import setWidgetFont, getFontHeight
from ccpn.ui.gui.guiSettings import getColours, DIVIDER
from ccpn.util.Logging import getLogger


NULL = object()


class _ListView(QtWidgets.QListView):
    """Class to implement listView that disables the SpaceSpace behaviour opening the python-console.
    """
    _lastKeyTime = 0

    def __init__(self, pulldown, *args, **kwds):
        super().__init__(*args, **kwds)
        self._pulldown = pulldown

    def keyPressEvent(self, event: QtGui.QKeyEvent):
        if (event.key() in [QtCore.Qt.Key_Exit, QtCore.Qt.Key_Escape] and
                (time.perf_counter() - self._lastKeyTime) * 1e3 <
                QtWidgets.QApplication.instance().doubleClickInterval()):
            return
        super().keyPressEvent(event)

    def keyReleaseEvent(self, event: QtGui.QKeyEvent):
        if event.key() in [QtCore.Qt.Key_Space, QtCore.Qt.Key_Tab]:
            # simulate an exit-key to clear keySequences
            escape = QtGui.QKeyEvent(QtCore.QEvent.KeyPress, QtCore.Qt.Key_Exit, QtCore.Qt.NoModifier)
            QtCore.QCoreApplication.sendEvent(self, escape)
            self._lastKeyTime = time.perf_counter()
        super().keyReleaseEvent(event)

    def enterEvent(self, a0: QtCore.QEvent) -> None:
        # grab the focus when the mouse moves over again, otherwise can sometimes remain gray
        self.setFocus()


#=========================================================================================
# PulldownList
#=========================================================================================

class PulldownList(QtWidgets.QComboBox, Base):
    popupAboutToBeShown = QtCore.pyqtSignal()
    pulldownTextEdited = QtCore.pyqtSignal()
    pulldownTextReady = QtCore.pyqtSignal(str)

    _list = None
    _userActivated = False
    highlightColour = None
    highlightColourSelect = None

    def __init__(self, parent, texts=None, objects=None,
                 icons=None, callback=None,
                 clickToShowCallback=None, index=0,
                 backgroundText=None, headerText=None,
                 headerEnabled=False, headerIcon=None,
                 editable=False, maxVisibleItems=16,
                 iconSize=None, toolTips=None,
                 disableWheelEvent=True,
                 **kwds):
        """

        :param parent:
        :param texts:
        :param objects:
        :param icons:
        :param callback:
        :param index:
        :param backgroundText: a transparent text that will disappear as soon as you click to type.
                                the place-holder or the transparent "backgroundText" will work only if the pulldown is editable.
                                Otherwise, use HeaderText and enabled = False if you need only a title inside the pulldown
        :param headerText: text of first item of the pullDown. E.g. '-- Select Item --'
        :param headerEnabled: True to be selectable, False to disable and be grayed out
        :param editable: If True: allows for editing the value
        :param clickToShowCallback: callback when click to open the pulldown. Used to populate pulldown only when clicked the first time
        :param disableWheelEvent: bool. Default True to don't modify the selection when scrolling  while hover overing the widget/module.
        :param kwds:
        """
        super().__init__(parent)
        Base._init(self, **kwds)

        # focus can be set with the tab keys and mouse
        self.setFocusPolicy(QtCore.Qt.StrongFocus)

        self.text = None
        self.object = None
        self.texts = []
        self.objects = []
        self.headerText = headerText
        self.headerEnabled = headerEnabled
        self.headerIcon = headerIcon
        self.backgroundText = backgroundText
        self.disableWheelEvent = disableWheelEvent

        # replace with a simple listView - fixes stylesheet hassle; default QComboBox listview can't be changed
        self._list = _ListView(pulldown=self)
        self.setView(self._list)
        setWidgetFont(self._list, )
        # add a scrollBar for long lists
        self._list.setVerticalScrollBarPolicy(QtCore.Qt.ScrollBarAsNeeded)
        self._list.setMinimumSize(self.sizeHint())

        self.setEditable(editable)
        self._iconSize = iconSize or getFontHeight() or 16
        self.setIconSize(QtCore.QSize(self._iconSize, self._iconSize))

        self.setData(texts, objects, index, icons,
                     headerText=headerText, headerEnabled=headerEnabled, headerIcon=headerIcon)
        self.setCallback(callback)
        self.clickToShowCallback = clickToShowCallback
        if self.clickToShowCallback:
            self.popupAboutToBeShown.connect(self.clickToShowCallback)

        # weird behaviour here - the padding needs to be large on the right and background colour needs to be specified
        # self.setStyleSheet('PulldownList { padding: 2px 8px 2px 3px; combobox-popup: 0; background-color: white; color: black; }'
        #                    # 'PulldownList:focus { border: 1px solid %(BORDER_FOCUS)s; }'  # overwrites other properties :|
        #                    'PulldownList:disabled { background-color: whitesmoke; color: darkgrey; }'
        #                    '' % getColours())

        # self.setStyleSheet('PulldownList { '
        #                    'padding: 2px 8px 2px 3px; '
        #                    'combobox-popup: 0; '
        #                    '}'
        #                    '' % getColours())
        # this (or similar) can now be added to the stylesheet if needed
        # 'QListView::item { padding: 12px; }')

        self.setMaxVisibleItems(maxVisibleItems)
        self._editedText = None

        # index-change signals
        self.activated.connect(self._callbackSetUserFlag)
        self.currentIndexChanged.connect(self._callback)

        if editable:
            self.currentIndexChanged.connect(self._textReady)
            self.lineEdit().editingFinished.connect(self._textReady)

        # doesn't work :|
        #     if alignment is not None:
        #         self.lineEdit().setAlignment(alignment)
        # elif alignment is not None:
        #     self.setEditable(True)
        #     self.lineEdit().setAlignment(alignment)
        #     self.lineEdit().setReadOnly(True)
        #     # self.lineEdit().setStyleSheet('padding: 0px;')

        if toolTips:
            self.setToolTips(toolTips)

        self._list.setItemDelegate(ComboBoxDividerDelegate())
        self.installEventFilter(self)

        # possibly for later if gray 'Select' preferred
        # self.currentIndexChanged.connect(self._highlightCurrentText)
        # self.currentTextChanged.connect(self._highlightCurrentText)
        self._setStyle()

    def _setStyle(self):
        _style = """QComboBox {
                    padding: 2px 8px 2px 3px;
                    combobox-popup: 0;
                }
                QComboBox:disabled {
                    color: #808080;
                    background-color: palette(midlight);
                }
                """
        self.setStyleSheet(_style)
        # self._checkPalette(self.palette())
        # QtWidgets.QApplication.instance().paletteChanged.connect(self._checkPalette)

    def _checkPalette(self, pal: QtGui.QPalette):
        # print the colours from the updated palette - only 'highlight' seems to be effective
        # QT modifies this to give different selection shades depending on the widget
        #   see highlight colour in paintEvent
        base = pal.base().color().lightness()
        highlight = pal.highlight().color()
        self.highlightColour = QtGui.QColor.fromHslF(highlight.hueF(),
                                       # tweak the highlight colour depending on the theme
                                       #    needs to go in the correct place
                                       0.8 if base > 127 else 0.75,
                                       0.5 if base > 127 else 0.45
                                       )
        # weird behaviour here
        #   - the padding needs to be large on the right
        #   - background colour needs to be specified?
        _style = """QComboBox {
                    padding: 2px 8px 2px 3px;
                    combobox-popup: 0;
                }
                /*QComboBox:focus { border-color: %(BORDER_FOCUS)s; }*/
                QComboBox:disabled {
                    color: #808080;
                    background-color: palette(midlight);
                }
                """ % {'BORDER_FOCUS': self.highlightColour.name()}
        self.setStyleSheet(_style)

    def setEditable(self, editable: bool) -> None:
        super(PulldownList, self).setEditable(editable)
        if editable:
            if self.backgroundText:
                self.lineEdit().setPlaceholderText(str(self.backgroundText))
            self.lineEdit().textEdited.connect(self._emitPulldownTextEdited)
            #GST this cures a bug where the text background overwrites the popup button...
            self.lineEdit().setStyleSheet('background: transparent')
            # set the font for the placeHolderText (not set by Base)
            setWidgetFont(self.lineEdit(), )

    def keyReleaseEvent(self, event: QtGui.QKeyEvent):
        if event.key() in [QtCore.Qt.Key_Space]:
            # open the popup if space pressed
            self.showPopup()
            # simulate an exit-key to clear keySequences - requires timer on hidePopup
            escape = QtGui.QKeyEvent(QtCore.QEvent.KeyPress, QtCore.Qt.Key_Exit, QtCore.Qt.NoModifier)
            # QtCore.QTimer().singleShot(0, partial(QtCore.QCoreApplication.sendEvent, self, escape))
            QtCore.QCoreApplication.sendEvent(self, escape)
        super().keyReleaseEvent(event)

    def focusOutEvent(self, ev) -> None:
        super(PulldownList, self).focusOutEvent(ev)
        if self.isEditable():
            self._textReady()

    def _textReady(self):
        self.pulldownTextReady.emit(self._editedText)

    def showPopup(self):
        self._list._lastKeyTime = time.perf_counter()
        self._list.setMinimumSize(self.sizeHint())
        self.popupAboutToBeShown.emit()
        super(PulldownList, self).showPopup()

    def hidePopup(self):
        if self._list and (
                time.perf_counter() - self._list._lastKeyTime) * 1e3 < QtWidgets.QApplication.instance().doubleClickInterval():
            # prevent the popup from hiding too quickly
            return

        super().hidePopup()

    def currentIndex(self) -> int:
        ind = super().currentIndex()

        # remove number of preceding separators
        filt = list(filter(None, (self.model().index(rr, 0).data(QtCore.Qt.AccessibleDescriptionRole)
                                  for rr in range(ind))))

        return ind - len(filt)

    def currentObject(self):

        if self.objects:
            index = self.currentIndex()
            if index >= 0:
                return self.objects[index]

    def currentData(self, role=None):
        return (self.currentText(), self.currentObject())

    def select(self, item):
        """Select an item or text
        :param item: an item or text of the pulldown list
        """
        indx = None

        if item in self.texts:
            indx = self.getItemIndex(item)

        elif item in self.objects:
            indx = list(self.objects).index(item)

        if indx is not None:
            self.setCurrentIndex(indx)

    def eventFilter(self, source, event):
        if (event.type() == QtCore.QEvent.Wheel and self.disableWheelEvent):
            return True
        return super(PulldownList, self).eventFilter(source, event)

    def paintEvent(self, e: QtGui.QPaintEvent) -> None:
        """Set the colour of the selected pulldown-text
        """
        try:
            palette = self.palette()
            if (model := self.model()):
                if (item := model.item(self.currentIndex())) is not None and item.text():
                    # use the palette to change the colour of the selection text - may not match for other themes
                    palette.setColor(QtGui.QPalette.Active, QtGui.QPalette.Text, item.foreground().color())
                else:
                    palette.setColor(QtGui.QPalette.Active, QtGui.QPalette.Text, palette.windowText())
                # if self.highlightColour:
                #     # change the highlight colour in response to theme change
                #     palette.setColor(QtGui.QPalette.Highlight, self.highlightColour)
            self.setPalette(palette)
        except Exception:
            pass

        finally:
            super(PulldownList, self).paintEvent(e)

    def set(self, item):

        self.select(item)

    def setSelected(self, item, doCallback=False):

        getLogger().warning("ccpn.ui.gui.widgets.PulldownList.setSelected is deprecated use; .select()")

        self.select(item)

    def setIndex(self, index):

        self.setCurrentIndex(index)

    def get(self):

        return self.currentObject()

    def getSelected(self):

        # print("ccpn.ui.gui.widgets.PulldownList.getSelected is deprecated use; .currentData()")

        return self.currentData()

    def getObject(self):

        # print("ccpn.ui.gui.widgets.PulldownList.getObject is deprecated use; .currentObject()")

        return self.currentObject()

    def getText(self):

        # print("ccpn.ui.gui.widgets.PulldownList.getText is deprecated use; .currentText()")

        return self.currentText()

    def getItemIndex(self, text):
        for i in range(self.count()):
            if self.itemText(i) == text:
                return i

    def getSelectedIndex(self):

        # print("ccpn.ui.gui.widgets.PulldownList.getSelectedIndex is deprecated use; .currentIndex()")

        return self.currentIndex()

    def setup(self):

        print("ccpn.ui.gui.widgets.PulldownList.setup is deprecated use; .setData")

        return self.currentIndex()

    def _clear(self):
        if self.headerText is not None:
            self.clear()
            self._addHeaderLabel(self.headerText, self.headerEnabled, icon=self.headerIcon)
        else:
            self.clear()

    def _addHeaderLabel(self, headerText, headerEnabled, icon=None):
        self.addItem(text=headerText, icon=icon)
        headerIndex = self.getItemIndex(headerText)
        headerItem = self.model().item(headerIndex)
        headerItem.setEnabled(headerEnabled)

    def setData(self, texts=None, objects=None, index=None, icons=None, clear=True, headerText=None,
                headerEnabled=False, headerIcon=None):

        texts = texts or []
        objects = objects or []

        self.texts = []
        self.objects = []
        self.icons = []

        n = len(texts)
        if objects:
            msg = 'len(texts) = %d, len(objects) = %d'
            assert n == len(objects), msg % (n, len(objects))

        else:
            objects = texts[:]

        if icons:
            while len(icons) < n:
                icons.append(None)

        else:
            icons = [None] * n
        if clear:
            self.clear()

        if headerText:
            self._addHeaderLabel(headerText, headerEnabled, headerIcon)

        for i, text in enumerate(texts):
            self.addItem(text, objects[i], icons[i])

        if index is not None:
            self.setCurrentIndex(index)

    def selectValue(self, value, default=0) -> int:
        """Select the item corresponding to value or item with index zero if value is not present
        :return index of selected item
        """
        if default < 0 or default > len(self.texts):
            raise ValueError(f'{self.__class__.__name__}.selectValue: invalid value for default {default!r}')
        idx = self.texts.index(value) if value in self.texts else default
        self.setIndex(idx)
        return idx

    def addItem(self, text, item=NULL, icon=None, ):

        if icon and isinstance(icon, QtGui.QIcon):
            super().addItem(icon, str(text))
        else:
            super().addItem(str(text))

        if item is NULL:
            item = str(text)

        self.texts.append(text)
        self.objects.append(item)

    def insertText(self, index, text):
        """Insert a text-item into the pulldown
        """
        if not (0 <= index < len(self.texts)):
            raise ValueError(f'index not in range [0, {len(self.texts) - 1}]')

        self.insertItem(index, str(text))
        self.texts.insert(index, str(text))
        self.objects.insert(index, str(text))

    def setItemText(self, index, text):

        QtWidgets.QComboBox.setItemText(self, index, text)

        self.text[index] = text

    def removeItem(self, index):

        QtWidgets.QComboBox.removeItem(self, index)

        if index is self.index:
            self.index = None
            self.text = None
            self.object = None

        self.texts.pop(index)
        self.objects.pop(index)

    def disable(self):

        self.setDisabled(True)

    def enable(self):

        self.setEnabled(True)

    def disableLabelsOnPullDown(self, texts, colour=None):
        """ Disable items from pulldown (not selectable, not clickable). And if given, changes the colour """
        for text in texts:
            if text is not None and self.getItemIndex(text) is not None:
                if item := self.model().item(self.getItemIndex(text)):
                    item.setEnabled(False)
                    if colour is not None:
                        item.setForeground(QtGui.QColor(colour))

    def setCallback(self, callback):

        self.callback = callback

    def setToolTips(self, toolTips):
        if len(self.texts) == len(toolTips):
            for text, toolTip in zip(self.texts, toolTips):
                if item := self.model().item(self.getItemIndex(text)):
                    item.setToolTip(toolTip)

    def _callbackSetUserFlag(self):
        """Set a flag if the callback has been called by a user-interaction.
        """
        self._userActivated = True

    def _callback(self, *args):
        """
        index is an argument of the args. Don't use it. There is a bug when a separator is inserted between items, so that index is out of range to the objects/texts.
        Use currentIndex instead.
        :param args:
        :return:
        """
        index = self.currentIndex()
        if index < 0:
            return
        self.index = index

        if self.objects and index < len(self.objects):
            self.object = self.objects[index]
        else:
            self.object = None
        if self.callback:
            if self.objects:
                self.callback(self.objects[index])
            elif self.texts:
                self.callback(self.texts[index])

        self._userActivated = False

    def setMaxVisibleItems(self, maxItems: int = 16):
        """Set the maximum height of the combobox when opened
        """
        super(PulldownList, self).setMaxVisibleItems(maxItems)

        # qt bug fix - maxVisible only works if the following is set in the stylesheet
        # self.setStyleSheet("combobox-popup: 0;")
        # This is currently set at the top but added here so I remember, Ed

    @QtCore.pyqtSlot()
    def _emitPulldownTextEdited(self):
        self._editedText = self.getText()
        self.pulldownTextEdited.emit()

    def setPulldownColour(self, selectColour='lime'):
        from ccpn.util.Colour import spectrumColours
        import random

        for item in spectrumColours.items():
            pix = QtGui.QPixmap(QtCore.QSize(20, 20))
            pix.fill(QtGui.QColor(item[0]))
            self.addItem(icon=QtGui.QIcon(pix), text=item[1])
        try:
            self.select(selectColour)
        except Exception:
            self.select(random.choice(self.texts))

    def _getSaveState(self):
        """
        Internal. Called for saving/restoring the widget state.
        """
        return self.currentText()

    def _setSavedState(self, value):
        """
        Internal. Called for saving/restoring the widget state.
        """
        return self.set(value)

    # possibly for later if gray 'Select' preferred
    # def _highlightCurrentText(self):
    #     """Highlight the selected text the colour from the current items
    #     """
    #     ind = self.currentIndex()
    #     model = self.model()
    #     item = model.item(ind)
    #     print(f'  select {ind}')
    #
    #     if item is not None:
    #         color = item.foreground().color()
    #         # use the palette to change the colour of the selection text - may not match for other themes
    #         palette = self.palette()
    #         palette.setColor(QtGui.QPalette.Active, QtGui.QPalette.Text, color)
    #         self.setPalette(palette)


#=========================================================================================
# ComboBoxDividerDelegate - adds a visible divider
#=========================================================================================

class ComboBoxDividerDelegate(QtWidgets.QStyledItemDelegate):
    """ComboBox with a visible divider
    """

    _DIVIDERCOLOR = None
    _BORDER = None

    def __init__(self, *args, **kwds):
        super().__init__(*args, *kwds)
        # set the parameters for the divider
        self._BORDER = getFontHeight() // 4

    def paint(self, painter, option, index) -> None:
        if not index.isValid():
            return

        # if (not (index.flags() & QtCore.Qt.ItemIsEnabled) or
        #         index.data(QtCore.Qt.AccessibleDescriptionRole) is not None):
        if index.data(QtCore.Qt.AccessibleDescriptionRole) is not None:
            # draw a dividing line across the pulldown list
            painter.save()
            col = self._DIVIDERCOLOR or option.palette.color(QtGui.QPalette.Mid)
            painter.setPen(QtGui.QPen(col, 2))
            painter.drawLine(option.rect.left() + self._BORDER, option.rect.center().y(),
                             option.rect.right() - self._BORDER, option.rect.center().y())
            painter.restore()
        return super().paint(painter, option, index)


#=========================================================================================
# Testing
#=========================================================================================

def main():
    """A few small tests
    """
    from ccpn.ui.gui.widgets.Application import TestApplication
    from ccpn.ui.gui.popups.Dialog import CcpnDialog

    app = TestApplication()
    texts = ['Int', 'Float', 'String', '']
    objects = [int, float, str, 'Green']
    icons = [None, None, None, Icon(color='#008000')]

    def callback(obj):
        print('callback', obj)

    def callback2(obj):
        print('HEY')
        print('callback2', obj)

    def callback21():
        print('clicked')
        print('callback2')

    def abts(s):
        print('s', s.texts)

    popup = CcpnDialog(windowTitle='Test PulldownList', setLayout=True)
    #popup.setSize(250,50)
    policyDict = dict(
            vAlign='top',
            )

    pulldownList = PulldownList(parent=popup, texts=texts, icons=icons,
                                objects=objects, callback=callback, clickToShowCallback=callback21, grid=(0, 0),
                                **policyDict
                                )

    pulldownList.popupAboutToBeShown.connect(partial(abts, pulldownList))
    pulldownList.insertSeparator(2)
    pulldownList.clearEditText()

    pulldownList2 = PulldownList(parent=popup, texts=texts, editable=True,
                                 callback=callback2, clickToShowCallback=callback21, grid=(1, 0), **policyDict
                                 )
    pulldownList.clearEditText()

    popup.show()
    popup.raise_()
    app.start()

    # # test - adding a different widget to a combobox
    # import sys
    # from PyQt5.QtCore import Qt, QVariant
    # from PyQt5 import QtGui, QtWidgets
    #
    #
    # app = QtWidgets.QApplication(sys.argv)
    # model = QtGui.QStandardItemModel()
    #
    # items = [("ABC", True),
    #          ("DEF", False),
    #          ("GHI", False)]
    #
    # for text, checked in items:
    #     text_item = QtGui.QStandardItem(text)
    #     checked_item = QtGui.QStandardItem()
    #     checked_item.setData(QVariant(checked), Qt.CheckStateRole)
    #     model.appendRow([text_item, checked_item])
    #
    # view = QtWidgets.QTreeView()
    # view.header().hide()
    # view.setRootIsDecorated(False)
    #
    # combo = QtWidgets.QComboBox()
    # combo.setView(view)
    # combo.setModel(model)
    # combo.show()
    #
    # sys.exit(app.exec_())


if __name__ == '__main__':
    # call testing
    main()<|MERGE_RESOLUTION|>--- conflicted
+++ resolved
@@ -16,13 +16,8 @@
 # Last code modification
 #=========================================================================================
 __modifiedBy__ = "$modifiedBy: Ed Brooksbank $"
-<<<<<<< HEAD
-__dateModified__ = "$dateModified: 2024-04-23 22:03:04 +0100 (Tue, April 23, 2024) $"
+__dateModified__ = "$dateModified: 2024-05-17 13:37:46 +0100 (Fri, May 17, 2024) $"
 __version__ = "$Revision: 3.2.5 $"
-=======
-__dateModified__ = "$dateModified: 2024-05-17 13:15:08 +0100 (Fri, May 17, 2024) $"
-__version__ = "$Revision: 3.2.4 $"
->>>>>>> b9bf9e18
 #=========================================================================================
 # Created
 #=========================================================================================
@@ -174,7 +169,6 @@
         if editable:
             self.currentIndexChanged.connect(self._textReady)
             self.lineEdit().editingFinished.connect(self._textReady)
-
         # doesn't work :|
         #     if alignment is not None:
         #         self.lineEdit().setAlignment(alignment)
