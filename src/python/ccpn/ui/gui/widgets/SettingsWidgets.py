"""
Module Documentation here
"""
#=========================================================================================
# Licence, Reference and Credits
#=========================================================================================
__copyright__ = "Copyright (C) CCPN project (http://www.ccpn.ac.uk) 2014 - 2021"
__credits__ = ("Ed Brooksbank, Luca Mureddu, Timothy J Ragan & Geerten W Vuister")
__licence__ = ("CCPN licence. See http://www.ccpn.ac.uk/v3-software/downloads/license")
__reference__ = ("Skinner, S.P., Fogh, R.H., Boucher, W., Ragan, T.J., Mureddu, L.G., & Vuister, G.W.",
                 "CcpNmr AnalysisAssign: a flexible platform for integrated NMR analysis",
                 "J.Biomol.Nmr (2016), 66, 111-124, http://doi.org/10.1007/s10858-016-0060-y")
#=========================================================================================
# Last code modification
#=========================================================================================
__modifiedBy__ = "$modifiedBy: Ed Brooksbank $"
<<<<<<< HEAD
__dateModified__ = "$dateModified: 2021-03-02 15:00:02 +0000 (Tue, March 02, 2021) $"
=======
__dateModified__ = "$dateModified: 2021-03-19 13:56:47 +0000 (Fri, March 19, 2021) $"
>>>>>>> 9e2d2b5c
__version__ = "$Revision: 3.0.3 $"
#=========================================================================================
# Created
#=========================================================================================
__author__ = "$Author: CCPN $"
__date__ = "$Date: 2017-04-07 10:28:41 +0000 (Fri, April 07, 2017) $"
#=========================================================================================
# Start of code
#=========================================================================================

from PyQt5 import QtWidgets
from PyQt5.QtCore import pyqtSignal, pyqtSlot
from ccpn.ui.gui.widgets.CompoundWidgets import ListCompoundWidget
from ccpn.ui.gui.widgets.Widget import Widget
from ccpn.ui.gui.widgets.Button import Button
from ccpn.ui.gui.widgets.RadioButtons import RadioButtons
from ccpn.ui.gui.widgets.Spacer import Spacer
from ccpn.ui.gui.widgets.CheckBox import CheckBox
from ccpn.ui.gui.widgets.CheckBoxes import CheckBoxes
from ccpn.ui.gui.widgets.Label import Label
from ccpn.ui.gui.widgets.Frame import Frame
from ccpn.ui.gui.widgets.Font import getTextDimensionsFromFont, getFontHeight
from ccpn.ui.gui.widgets.CompoundWidgets import CheckBoxCompoundWidget, DoubleSpinBoxCompoundWidget
from ccpn.ui.gui.widgets.DoubleSpinbox import ScientificDoubleSpinBox
from ccpn.ui.gui.widgets.Slider import Slider
from ccpn.ui.gui.guiSettings import getColours, DIVIDER, SOFTDIVIDER
from ccpn.ui.gui.widgets.HLine import HLine
from ccpn.ui.gui.widgets.PulldownListsForObjects import NmrChainPulldown, SpectrumDisplayPulldown, ChemicalShiftListPulldown
from ccpn.core.lib.Notifiers import Notifier
from ccpn.ui._implementation.SpectrumView import SpectrumView
from functools import partial
from ccpn.ui.gui.lib.OpenGL.CcpnOpenGLNotifier import GLNotifier
from ccpn.ui.gui.lib.OpenGL.CcpnOpenGLDefs import AXISXUNITS, AXISYUNITS, \
    SYMBOLTYPES, SYMBOLSIZE, SYMBOLTHICKNESS, ANNOTATIONTYPES, AXISASPECTRATIOS, \
    AXISASPECTRATIOMODE, ALIASENABLED, ALIASSHADE
from ccpn.ui.gui.widgets.Spinbox import Spinbox
from ccpn.ui.gui.widgets.DoubleSpinbox import DoubleSpinbox
from ccpn.util.Common import getAxisCodeMatchIndices
from ccpn.ui.gui.widgets.Base import SignalBlocking
from ccpn.core.Chain import Chain


ALL = '<all>'

STRIPPLOT_PEAKS = 'peaks'
STRIPPLOT_NMRRESIDUES = 'nmrResidues'
STRIPPLOT_NMRCHAINS = 'nmrChains'
STRIPPLOT_NMRATOMSFROMPEAKS = 'nmrAtomsPeaks'
NO_STRIP = 'noStrip'
LineEditsMinimumWidth = 195


class SpectrumDisplaySettings(Widget, SignalBlocking):
    # signal for parentWidgets to respond to changes in the widget
    settingsChanged = pyqtSignal(dict)
    symbolsChanged = pyqtSignal(dict)
    stripArrangementChanged = pyqtSignal(int)

    def __init__(self, parent=None,
                 mainWindow=None,
                 spectrumDisplay=None,
                 callback=None, returnCallback=None, applyCallback=None,
                 xAxisUnits=0, xTexts=[], showXAxis=True,
                 yAxisUnits=0, yTexts=[], showYAxis=True,
                 symbolType=0, annotationType=0, symbolSize=9, symbolThickness=2,
                 aliasEnabled=True, aliasShade=20,
                 stripArrangement=0,
                 _baseAspectRatioAxisCode='H', _aspectRatios={},
                 _aspectRatioMode=0,
                 **kwds):
        super().__init__(parent, setLayout=True, **kwds)

        self._parent = parent
        self._spectrumDisplay = spectrumDisplay

        # Derive application, project, and current from mainWindow
        self.mainWindow = mainWindow
        if mainWindow:
            self.application = mainWindow.application
            self.project = mainWindow.application.project
            self.current = mainWindow.application.current
            self.preferences = mainWindow.application.preferences
        else:
            self.application = None
            self.project = None
            self.current = None
            self.preferences = None

        # store callbacks
        self.callback = callback
        self.returnCallback = returnCallback if returnCallback else self.doCallback
        self.applyCallback = applyCallback

        # insert widgets into the parent widget
        row = 0
        self.xAxisUnits = Label(parent, text="X Axis Units", grid=(row, 0))
        self.xAxisUnitsButtons = RadioButtons(parent, texts=xTexts,
                                              objectNames=[text + '_x_SDS' for text in xTexts],
                                              selectedInd=xAxisUnits,
                                              callback=self._settingsChanged,
                                              direction='h',
                                              grid=(row, 1), gridSpan=(1, 3), hAlign='l',
                                              tipTexts=None,
                                              )
        # for button in self.xAxisUnitsButtons.radioButtons:
        #     button.setObjectName(button.objectName()+'_x')

        self.xAxisUnits.setVisible(showXAxis)
        self.xAxisUnitsButtons.setVisible(showXAxis)

        row += 1
        self.yAxisUnits = Label(parent, text="Y Axis Units", grid=(row, 0))
        self.yAxisUnitsButtons = RadioButtons(parent, texts=yTexts,
                                              objectNames=[text + '_y_SDS' for text in xTexts],
                                              selectedInd=yAxisUnits,
                                              callback=self._settingsChanged,
                                              direction='h',
                                              grid=(row, 1), gridSpan=(1, 3), hAlign='l',
                                              tipTexts=None)
        # for button in self.yAxisUnitsButtons.radioButtons:
        #     button.setObjectName(button.objectName()+'_y')

        self.yAxisUnits.setVisible(showYAxis)
        self.yAxisUnitsButtons.setVisible(showYAxis)

        row += 1
        HLine(parent, grid=(row, 0), gridSpan=(1, 5), colour=getColours()[DIVIDER], height=15)

        row += 1
        self.useAspectRatioModeLabel = Label(parent, text="Aspect Ratio Mode", grid=(row, 0))
        self.useAspectRatioModeButtons = RadioButtons(parent, texts=['Free', 'Locked', 'Fixed'],
                                                      objectNames=['armSDS_Free', 'armSDS_Locked', 'armSDS_Fixed'],
                                                      selectedInd=_aspectRatioMode,
                                                      callback=self._aspectRatioModeChanged,
                                                      direction='horizontal',
                                                      grid=(row, 1), gridSpan=(1, 3), hAlign='l',
                                                      tipTexts=None,
                                                      )

        row += 1
        Label(parent, text='Current Fixed', grid=(row, 1))
        Label(parent, text='Screen', grid=(row, 2))

        row += 1
        self.aspectLabel = {}
        self.aspectData = {}
        self.aspectScreen = {}
        self.aspectLabelFrame = Frame(parent, setLayout=True, showBorder=False, grid=(row, 0))
        self.aspectDataFrame = Frame(parent, setLayout=True, showBorder=False, grid=(row, 1))
        self.aspectScreenFrame = Frame(parent, setLayout=True, showBorder=False, grid=(row, 2))

        self._removeWidget(self.aspectLabelFrame)
        self._removeWidget(self.aspectDataFrame)
        self._removeWidget(self.aspectScreenFrame)

        for ii, aspect in enumerate(sorted(_aspectRatios.keys())):
            aspectValue = _aspectRatios[aspect]
            self.aspectLabel[aspect] = Label(self.aspectLabelFrame, text=aspect, grid=(ii, 0), hAlign='r')

            self.aspectData[aspect] = ScientificDoubleSpinBox(self.aspectDataFrame, min=0.01, grid=(ii, 0), hAlign='l', decimals=2)
            self.aspectData[aspect].setValue(aspectValue)
            self.aspectData[aspect].setMinimumWidth(LineEditsMinimumWidth)
            if aspect[0] == _baseAspectRatioAxisCode[0]:
                self.aspectData[aspect].setEnabled(False)
            else:
                self.aspectData[aspect].setEnabled(True)
                self.aspectData[aspect].valueChanged.connect(partial(self._settingsChangeAspect, aspect))

            self.aspectScreen[aspect] = Label(self.aspectScreenFrame, text=aspect, grid=(ii, 0), hAlign='l')
            self.aspectScreen[aspect].setText(self.aspectData[aspect].textFromValue(aspectValue))

        row += 1
        _buttonFrame = Frame(parent, setLayout=True, grid=(row, 1), gridSpan=(1, 3), hAlign='l')
        self.setFromDefaultsButton = Button(_buttonFrame, text='Set from Defaults', grid=(0, 0), callback=self.updateFromDefaults)
        self.setFromScreenButton = Button(_buttonFrame, text='Set from Screen', grid=(0, 1), callback=self._setAspectFromScreen)

        row += 1
        HLine(parent, grid=(row, 0), gridSpan=(1, 5), colour=getColours()[DIVIDER], height=15)

        if self._spectrumDisplay.MAXPEAKLABELTYPES:
            row += 1
            _texts = ['Short', 'Full', 'Pid', 'Minimal', 'Id', 'Annotation']
            _names = ['annSDS_Short', 'annSDS_Full', 'annSDS_Pid', 'annSDS_Minimal', 'annSDS_Id', 'annSDS_Annotation']
            _texts = _texts[:self._spectrumDisplay.MAXPEAKLABELTYPES]
            _names = _names[:self._spectrumDisplay.MAXPEAKLABELTYPES]

            self.annotationsLabel = Label(parent, text="Symbol Labelling", grid=(row, 0))
            self.annotationsData = RadioButtons(parent, texts=_texts,
                                                objectNames=_names,
                                                selectedInd=annotationType,
                                                callback=self._symbolsChanged,
                                                direction='horizontal',
                                                grid=(row, 1), gridSpan=(1, 3), hAlign='l',
                                                tipTexts=None,
                                                )

        if self._spectrumDisplay.MAXPEAKSYMBOLTYPES:
            # if not self._spectrumDisplay.is1D:
            row += 1
            _texts = ['Cross', 'lineWidths', 'Filled lineWidths', 'Plus']
            _names = ['symSDS_Cross', 'symSDS_lineWidths', 'symSDS_Filled lineWidths', 'symSDS_Plus']
            _texts = _texts[:self._spectrumDisplay.MAXPEAKSYMBOLTYPES]
            _names = _names[:self._spectrumDisplay.MAXPEAKSYMBOLTYPES]

            self.symbolsLabel = Label(parent, text="Symbol Type", grid=(row, 0))
            self.symbol = RadioButtons(parent, texts=_texts,
                                       objectNames=_names,
                                       selectedInd=symbolType,
                                       callback=self._symbolsChanged,
                                       direction='h',
                                       grid=(row, 1), gridSpan=(1, 3), hAlign='l',
                                       tipTexts=None,
                                       )

            if self._spectrumDisplay.is1D:
                self.symbol.radioButtons[1].setEnabled(False)
                self.symbol.radioButtons[2].setEnabled(False)
                self.symbol.radioButtons[1].setVisible(False)
                self.symbol.radioButtons[2].setVisible(False)

        row += 1
        self.symbolSizePixelLabel = Label(parent, text="Symbol Size (pixel)", grid=(row, 0))
        self.symbolSizePixelData = Spinbox(parent, step=1,
                                           min=2, max=50, grid=(row, 1), hAlign='l', objectName='SDS_symbolSize')
        self.symbolSizePixelData.setMinimumWidth(LineEditsMinimumWidth)
        self.symbolSizePixelData.setValue(int(symbolSize))
        self.symbolSizePixelData.valueChanged.connect(self._symbolsChanged)

        row += 1
        self.symbolThicknessLabel = Label(parent, text="Symbol Thickness (point)", grid=(row, 0))
        self.symbolThicknessData = Spinbox(parent, step=1,
                                           min=1, max=20, grid=(row, 1), hAlign='l', objectName='SDS_symbolThickness')
        self.symbolThicknessData.setMinimumWidth(LineEditsMinimumWidth)
        self.symbolThicknessData.setValue(int(symbolThickness))
        self.symbolThicknessData.valueChanged.connect(self._symbolsChanged)

        row += 1
        _height = getFontHeight(size='VLARGE') or 24
        self.stripArrangementLabel = Label(parent, text="Strip Arrangement", grid=(row, 0))
        self.stripArrangementButtons = RadioButtons(parent, texts=['    ', '    ', '    '],
                                                    objectNames=['stripSDS_Row', 'stripSDS_Column', 'stripSDS_Tile'],
                                                    selectedInd=stripArrangement,
                                                    direction='horizontal',
                                                    grid=(row, 1), gridSpan=(1, 3), hAlign='l',
                                                    tipTexts=None,
                                                    icons=[('icons/strip-row', (_height, _height)),
                                                           ('icons/strip-column', (_height, _height)),
                                                           ('icons/strip-tile', (_height, _height))
                                                           ],
                                                    )

        # NOTE:ED - temporarily disable/hide the Tile button
        self.stripArrangementButtons.radioButtons[2].setEnabled(False)
        self.stripArrangementButtons.radioButtons[2].setVisible(False)
        self.stripArrangementButtons.setCallback(self._stripArrangementChanged)

        row += 1
        self.aliasEnabledLabel = Label(parent, text="Show Aliased Peaks", grid=(row, 0))
        self.aliasEnabledData = CheckBox(parent, checked=aliasEnabled, grid=(row, 1), objectName='SDS_aliasEnabled')
        self.aliasEnabledData.clicked.connect(self._symbolsChanged)

        row += 1
        self.aliasShadeLabel = Label(parent, text="    Opacity", grid=(row, 0))
        # self.aliasShadeData = DoubleSpinbox(parent, step=0.05,
        #                                    min=0.0, max=1.0, grid=(row, 1), hAlign='l', objectName='SDS_aliasShade')
        _sliderBox = Frame(parent, setLayout=True, grid=(row, 1), hAlign='l')
        # self.aliasShadeData = Slider(parent, grid=(row, 1), hAlign='l', objectName='SDS_aliasShade')
        self.aliasShadeData = Slider(_sliderBox, grid=(0, 1), hAlign='l')
        Label(_sliderBox, text="0", grid=(0, 0), hAlign='l')
        Label(_sliderBox, text="100%", grid=(0, 2), hAlign='l')
        self.aliasShadeData.setMinimumWidth(LineEditsMinimumWidth)
        self.aliasShadeData.set(aliasShade)
        self.aliasShadeData.valueChanged.connect(self._symbolsChanged)

        row += 1
        self._spacer = Spacer(parent, 5, 5,
                              QtWidgets.QSizePolicy.Expanding, QtWidgets.QSizePolicy.Expanding,
                              grid=(row, 4), gridSpan=(1, 1))

        self._parent.setContentsMargins(5, 5, 5, 5)

        # connect to the lock/symbol/ratio changed pyqtSignals
        self._GLSignals = GLNotifier(parent=self._parent)
        self._GLSignals.glAxisLockChanged.connect(self._lockAspectRatioChangedInDisplay)
        self._GLSignals.glSymbolsChanged.connect(self._symbolsChangedInDisplay)
        self._GLSignals.glXAxisChanged.connect(self._aspectRatioChangedInDisplay)
        self._GLSignals.glYAxisChanged.connect(self._aspectRatioChangedInDisplay)

    def getValues(self):
        """Return a dict containing the current settings
        """
        aspectRatios = {}
        for axis, data in self.aspectData.items():
            aspectRatios[axis] = data.get()

        return {AXISXUNITS         : self.xAxisUnitsButtons.getIndex(),
                AXISYUNITS         : self.yAxisUnitsButtons.getIndex(),
                AXISASPECTRATIOMODE: self.useAspectRatioModeButtons.getIndex(),
                AXISASPECTRATIOS   : aspectRatios,
                SYMBOLTYPES        : self.symbol.getIndex(),  # if not self._spectrumDisplay.is1D else 0,
                ANNOTATIONTYPES    : self.annotationsData.getIndex(),  # if not self._spectrumDisplay.is1D else 0,
                SYMBOLSIZE         : int(self.symbolSizePixelData.text()),
                SYMBOLTHICKNESS    : int(self.symbolThicknessData.text()),
                ALIASENABLED       : self.aliasEnabledData.isChecked(),
                ALIASSHADE         : int(self.aliasShadeData.get())
                }

    def _aspectRatioModeChanged(self):
        """Set the current aspect ratio mode
        """
        self._updateLockedSettings()
        self._settingsChanged()

    def _updateLockedSettings(self):
        if self.useAspectRatioModeButtons.getIndex() == 2:
            with self.aspectScreenFrame.blockWidgetSignals():
                for aspect, data in self.aspectData.items():
                    if aspect in self.aspectScreen:
                        self.aspectScreen[aspect].setText(data.text())

    def _settingsChangeAspect(self, *args):
        """Set the aspect ratio for the axes
        """
        self._updateLockedSettings()
        self._settingsChanged()

    def _setAspectFromScreen(self, *args):
        with self.aspectDataFrame.blockWidgetSignals():
            for aspect, label in self.aspectScreen.items():
                if aspect in self.aspectData:
                    self.aspectData[aspect].setValue(self.aspectData[aspect].valueFromText(label.text()))

        self._settingsChanged()

    def updateFromDefaults(self, *args):
        """Update the defaults from preferences
        """
        with self.aspectDataFrame.blockWidgetSignals():
            for aspect, label in self.aspectScreen.items():
                if aspect in self.preferences.general.aspectRatios:
                    value = self.preferences.general.aspectRatios[aspect]
                    self.aspectData[aspect].setValue(value)

        self.blockSignals(True)
        self.useAspectRatioModeButtons.setIndex(int(self.preferences.general.aspectRatioMode))
        self._updateLockedSettings()
        self.blockSignals(False)

        self._settingsChanged()

    @pyqtSlot()
    def _settingsChanged(self):
        """Handle changing the X axis units
        """
        self.settingsChanged.emit(self.getValues())

    @pyqtSlot(dict)
    def _lockAspectRatioChangedInDisplay(self, aDict):
        """Respond to an external change in the lock status of a strip
        """
        if aDict[GLNotifier.GLSPECTRUMDISPLAY] == self._spectrumDisplay:
            self.blockSignals(True)

            self.useAspectRatioModeButtons.setIndex(aDict[GLNotifier.GLVALUES][0])
            self._updateLockedSettings()

            self.blockSignals(False)

    @pyqtSlot(dict)
    def _aspectRatioChangedInDisplay(self, aDict):
        """Respond to an external change in the aspect ratio of a strip
        """
        if aDict[GLNotifier.GLSPECTRUMDISPLAY] == self._spectrumDisplay:
            _aspectRatios = aDict[GLNotifier.GLAXISVALUES][GLNotifier.GLASPECTRATIOS]
            if not _aspectRatios:
                return

            self.blockSignals(True)

            for aspect in sorted(_aspectRatios.keys()):
                aspectValue = _aspectRatios[aspect]
                if aspect in self.aspectScreen and aspect in self.aspectData:
                    self.aspectScreen[aspect].setText(self.aspectData[aspect].textFromValue(aspectValue))

            self.blockSignals(False)

    @pyqtSlot()
    def _symbolsChanged(self):
        """Handle changing the symbols
        """
        self.symbolsChanged.emit(self.getValues())

    @pyqtSlot(dict)
    def _symbolsChangedInDisplay(self, aDict):
        """Respond to an external change in symbol settings
        """
        if aDict[GLNotifier.GLSPECTRUMDISPLAY] == self._spectrumDisplay:
            values = aDict[GLNotifier.GLVALUES]
            self.blockSignals(True)

            # if not self._spectrumDisplay.is1D:
            # only update if Nd
            self.symbol.setIndex(values[SYMBOLTYPES])
            self.annotationsData.setIndex(values[ANNOTATIONTYPES])
            self.symbolSizePixelData.set(values[SYMBOLSIZE])
            self.symbolThicknessData.set(values[SYMBOLTHICKNESS])
<<<<<<< HEAD
            self.aliasEnabledData.set(values[ALIASENABLED])
            self.aliasShadeData.set(values[ALIASSHADE])
=======
>>>>>>> 9e2d2b5c

            self.blockSignals(False)

    def _stripArrangementChanged(self):
        """Emit a signal if the strip arrangement buttons have been pressed
        """
        self.stripArrangementChanged.emit(self.stripArrangementButtons.getIndex())

    def doCallback(self):
        """Handle the user callback
        """
        if self.callback:
            self.callback()

    def _returnCallback(self):
        """Handle the return from widget callback
        """
        pass

    def updateRatiosInDisplay(self, ratios):
        """Manually update the settings in the display
        """
        with self.aspectScreenFrame.blockWidgetSignals():
            for aspect in sorted(ratios.keys()):
                aspectValue = ratios[aspect]
                if aspect in self.aspectScreen and aspect in self.aspectData:
                    self.aspectData[aspect].setText(aspectValue)


class _commonSettings():
    """
    Not to be used as a stand-alone class
    """

    # separated from settings widgets below, but only one seems to use it now

    def _getSpectraFromDisplays(self, displays):
        """Get the list of active spectra from the spectrumDisplays
        """
        if not self.application or not displays or len(displays) > 1:
            return 0, None, None, None

        from ccpn.util.Common import getAxisCodeMatch, getAxisCodeMatchIndices

        validSpectrumViews = {}

        # loop through all the selected displays/spectrumViews that are visible
        for dp in displays:

            # ignore undefined displays
            if not dp or dp.is1D:
                continue

            if dp.strips:
                for sv in dp.strips[0].spectrumViews:

                    if not (sv.isDeleted or sv._flaggedForDelete):
                        if sv.spectrum not in validSpectrumViews:
                            validSpectrumViews[sv.spectrum] = sv.isVisible()
                        else:
                            validSpectrumViews[sv.spectrum] = validSpectrumViews[sv.spectrum] or sv.isVisible()

        if validSpectrumViews:
            maxLen = 0
            refAxisCodes = None

            # need a list of all unique axisCodes in the spectra in the selected spectrumDisplays
            from ccpn.util.OrderedSet import OrderedSet

            # have to assume that there is only one display it this point
            activeDisplay = displays[0]

            # get list of unique axisCodes
            visibleAxisCodes = {}
            spectrumIndices = {}
            for spectrum, visible in validSpectrumViews.items():

                indices = getAxisCodeMatchIndices(spectrum.axisCodes, activeDisplay.axisCodes)
                spectrumIndices[spectrum] = indices
                for ii, axis in enumerate(spectrum.axisCodes):
                    ind = indices[ii]
                    if ind is not None:
                        if ind in visibleAxisCodes:
                            visibleAxisCodes[ind].add(axis)
                        else:
                            visibleAxisCodes[ind] = OrderedSet([axis])

            ll = len(activeDisplay.axisCodes)
            axisLabels = [None] * ll
            for ii in range(ll):
                axisLabels[ii] = ', '.join(visibleAxisCodes[ii])

            return ll, axisLabels, spectrumIndices, validSpectrumViews

            # from ccpn.util.OrderedSet import OrderedSet
            #
            # # get list of unique axisCodes
            # visibleAxisCodes = OrderedSet()
            # for spectrum, visible in validSpectrumViews.items():
            #     for axis in spectrum.axisCodes:
            #         visibleAxisCodes.add(axis)
            #
            # # get mapping of each spectrum onto this list
            # spectrumIndices = {}
            # for spectrum, visible in validSpectrumViews.items():
            #     indices = getAxisCodeMatchIndices(spectrum.axisCodes, visibleAxisCodes, exactMatch=False)  #True)
            #     spectrumIndices[spectrum] = indices
            #     maxLen = max(spectrum.dimensionCount, maxLen)
            #
            # # return if nothing to process
            # if not maxLen:
            #     return 0, None, None, None
            #
            # axisLabels = [', '.join(ax) for ax in visibleAxisCodes]
            #
            # return maxLen, tuple(visibleAxisCodes), spectrumIndices, validSpectrumViews

            # for spectrum, visible in validSpectrumViews.items():
            #
            #     # get the max length of the axisCodes for the displayed spectra
            #     if len(spectrum.axisCodes) > maxLen:
            #         maxLen = len(spectrum.axisCodes)
            #         refAxisCodes = list(spectrum.axisCodes)
            #
            # mappings = {}
            # for spectrum, visible in validSpectrumViews.items():
            #
            #     matchAxisCodes = spectrum.axisCodes
            #
            #     foundMap = getAxisCodeMatch(matchAxisCodes, refAxisCodes, allMatches=True)
            #     mappings.update(foundMap)
            #
            #     # for refAxisCode in refAxisCodes:
            #     #     for matchAxisCode in matchAxisCodes:
            #     #         mapping = getAxisCodeMatch([matchAxisCode], [refAxisCode])
            #     #         for k, v in mapping.items():
            #     #             if v not in mappings:
            #     #                 mappings[v] = set([k])
            #     #             else:
            #     #                 mappings[v].add(k)
            #
            # # example of mappings dict
            # # ('Hn', 'C', 'Nh')
            # # {'Hn': {'Hn'}, 'Nh': {'Nh'}, 'C': {'C'}}
            # # {'Hn': {'H', 'Hn'}, 'Nh': {'Nh'}, 'C': {'C'}}
            # # {'CA': {'C'}, 'Hn': {'H', 'Hn'}, 'Nh': {'Nh'}, 'C': {'CA', 'C'}}
            # # {'CA': {'C'}, 'Hn': {'H', 'Hn'}, 'Nh': {'Nh'}, 'C': {'CA', 'C'}}
            #
            # # far too complicated!
            # axisLabels = [set() for ii in range(len(mappings))]
            #
            # spectrumIndex = {}
            # # go through the spectra again
            # for spectrum, visible in validSpectrumViews.items():
            #
            #     spectrumIndex[spectrum] = [0 for ii in range(len(spectrum.axisCodes))]
            #
            #     # get the spectrum dimension axisCode, and see if is already there
            #     for spectrumDim, spectrumAxis in enumerate(spectrum.axisCodes):
            #
            #         axisTestCodes = tuple(mappings.keys())
            #         if spectrumAxis in axisTestCodes:
            #             spectrumIndex[spectrum][spectrumDim] = axisTestCodes.index(spectrumAxis)
            #             axisLabels[spectrumIndex[spectrum][spectrumDim]].add(spectrumAxis)
            #
            #         else:
            #             # if the axisCode is not in the reference list then find the mapping from the dict
            #             for k, v in mappings.items():
            #                 if spectrumAxis in v:
            #                     # refAxisCodes[dim] = k
            #                     spectrumIndex[spectrum][spectrumDim] = axisTestCodes.index(k)
            #                     axisLabels[axisTestCodes.index(k)].add(spectrumAxis)
            #
            # axisLabels = [', '.join(ax) for ax in axisLabels]
            #
            # return maxLen, axisLabels, spectrumIndex, validSpectrumViews
            # # self.axisCodeOptions.setCheckBoxes(texts=axisLabels, tipTexts=axisLabels)

        else:
            return 0, None, None, None

    def _removeWidget(self, widget, removeTopWidget=False):
        """Destroy a widget and all it's contents
        """

        def deleteItems(layout):
            if layout is not None:
                while layout.count():
                    item = layout.takeAt(0)
                    widget = item.widget()
                    if widget is not None:
                        widget.setVisible(False)
                        widget.setParent(None)
                        del widget

        deleteItems(widget.getLayout())
        if removeTopWidget:
            del widget

    def _fillSpectrumFrame(self, displays):
        """Populate then spectrumFrame with the selectable spectra
        """
        if self._spectraWidget:
            self._spectraWidget.hide()
            self._spectraWidget.setParent(None)
            self._removeWidget(self._spectraWidget, removeTopWidget=True)

        self._spectraWidget = Widget(parent=self.spectrumDisplayOptionsFrame, setLayout=True, hPolicy='minimal',
                                     grid=(2, 1), gridSpan=(self._spectraRows, 2), vAlign='top', hAlign='left')

        # calculate the maximum number of axes
        self.maxLen, self.axisLabels, self.spectrumIndex, self.validSpectrumViews = self._getSpectraFromDisplays(displays)
        if not self.maxLen:
            return

        # modifier for atomCode
        spectraRow = 0
        self.atomCodeFrame = Frame(self._spectraWidget, setLayout=True, showBorder=False, fShape='noFrame',
                                   grid=(spectraRow, 0), gridSpan=(1, self.maxLen + 1),
                                   vAlign='top', hAlign='left')
        self.axisCodeLabel = Label(self.atomCodeFrame, 'Restricted Axes:', grid=(0, 0))

        # remember current selection so can be set after redefining checkboxes
        currentSelection = None
        if self.axisCodeOptions:
            currentSelection = self.axisCodeOptions.getSelectedText()

        self.axisCodeOptions = CheckBoxes(self.atomCodeFrame, selectedInd=None, texts=[],
                                          callback=self._changeAxisCode, grid=(0, 1))
        self.axisCodeOptions.setCheckBoxes(texts=self.axisLabels, tipTexts=self.axisLabels)

        # set current selection back to the checkboxes
        # if currentSelection:
        #     self.axisCodeOptions.setSelectedByText(currentSelection, True, presetAll=True)

        # just clear the 'C' axes - this is the usual configuration
        self.axisCodeOptions.selectAll()
        for ii, box in enumerate(self.axisCodeOptions.checkBoxes):
            if box.text().upper().startswith('C'):
                self.axisCodeOptions.clearIndex(ii)

        # put in a divider
        spectraRow += 1
        HLine(self._spectraWidget, grid=(spectraRow, 0), gridSpan=(1, 4),
              colour=getColours()[SOFTDIVIDER], height=15)

        # add labels for the columns
        spectraRow += 1
        Label(self._spectraWidget, 'Spectrum', grid=(spectraRow, 0))

        # for ii in range(self.maxLen):
        #     Label(self._spectraWidget, 'Tolerance', grid=(spectraRow, ii + 1))
        Label(self._spectraWidget, '(double-width tolerances)', grid=(spectraRow, 1), gridSpan=(1, self.maxLen))

        self.spectraStartRow = spectraRow + 1

        if self.application:
            spectraWidgets = {}  # spectrum.pid, frame dict to show/hide
            for row, spectrum in enumerate(self.validSpectrumViews.keys()):
                spectraRow += 1
                f = _SpectrumRow(parent=self._spectraWidget,
                                 application=self.application,
                                 spectrum=spectrum,
                                 spectrumDisplay=displays[0],
                                 row=spectraRow, startCol=0,
                                 setLayout=True,
                                 visible=self.validSpectrumViews[spectrum])

                spectraWidgets[spectrum.pid] = f

    def _spectrumDisplaySelectionPulldownCallback(self, item):
        """Notifier Callback for selecting a spectrumDisplay
        """
        gid = self.spectrumDisplayPulldown.getText()
        self._fillSpectrumFrame([self.application.getByGid(gid)])


LINKTOPULLDOWNCLASS = 'linkToPulldownClass'
LINKTOACTIVESTATE = True

STOREDISPLAY = 'displaySettings'
STORESEQUENTIAL = 'sequentialStripsWidget'
STOREMARKS = 'markPositionsWidget'
STORECLEAR = 'autoClearMarksWidget'
STOREACTIVE = 'activePulldownClass'
STORELIST = 'listButtons'
STORENMRCHAIN = 'includeNmrChainPullSelection'


class StripPlot(Widget, _commonSettings, SignalBlocking):
    _storedState = {}

    def __init__(self, parent=None,
                 mainWindow=None,
                 callback=None,
                 returnCallback=None,
                 applyCallback=None,
                 includeDisplaySettings=True,
                 includeSequentialStrips=True,
                 includePeakLists=True, includeNmrChains=True, includeNmrChainPullSelection=False,
                 includeSpectrumTable=True,
                 defaultSpectrum=None,
                 activePulldownClass=None,
                 labelText='Display(s): ',
                 **kwds):
        super().__init__(parent, setLayout=True, **kwds)

        # Derive application, project, and current from mainWindow
        self.mainWindow = mainWindow
        if mainWindow:
            self.application = mainWindow.application
            self.project = mainWindow.application.project
            self.current = mainWindow.application.current
            displayText = [display.pid for display in self.application.ui.mainWindow.spectrumDisplays]
        else:
            self.application = None
            self.project = None
            self.current = None
            displayText = []

        self.callback = callback
        self.returnCallback = returnCallback if returnCallback else self.doCallback
        self.applyCallback = applyCallback

        self.includePeakLists = includePeakLists
        self.includeNmrChains = includeNmrChains
        self.includeNmrChainPullSelection = includeNmrChainPullSelection
        self.includeSpectrumTable = includeSpectrumTable
        self.activePulldownClass = activePulldownClass
        self.nmrChain = None

        # cannot set a notifier for displays, as these are not (yet?) implemented and the Notifier routines
        # underpinning the addNotifier call do not allow for it either
        row = 0
        colwidth = 180

        texts = [defaultSpectrum.pid] if (defaultSpectrum and defaultSpectrum is not NO_STRIP) else ([ALL] + displayText)

        if includeDisplaySettings:
            row += 1
            self.displaysWidget = SpectrumDisplaySelectionWidget(self, mainWindow=self.mainWindow, grid=(row, 0), gridSpan=(1, 1), texts=texts, displayText=[],
                                                                 displayWidgetChangedCallback=self._displayWidgetChanged, labelText=labelText)
        else:
            self.displaysWidget = None

        optionTexts = ['Show sequential strips:',
                       'Mark positions:',
                       'Auto clear marks:']
        if self.activePulldownClass is not None:
            optionTexts += ['Link to current {}:'.format(self.activePulldownClass.className)]
        _, maxDim = getTextDimensionsFromFont(textList=optionTexts)
        colwidth = maxDim.width()

        if includeSequentialStrips:
            row += 1
            self.sequentialStripsWidget = CheckBoxCompoundWidget(
                    self,
                    grid=(row, 0), vAlign='top', stretch=(0, 0), hAlign='left',
                    #minimumWidths=(colwidth, 0),
                    fixedWidths=(colwidth, None),
                    orientation='left',
                    labelText=optionTexts[0],
                    checked=False
                    )
        else:
            self.sequentialStripsWidget = None

        row += 1
        self.markPositionsWidget = CheckBoxCompoundWidget(
                self,
                grid=(row, 0), vAlign='top', stretch=(0, 0), hAlign='left',
                #minimumWidths=(colwidth, 0),
                fixedWidths=(colwidth, None),
                orientation='left',
                labelText=optionTexts[1],
                checked=True
                )

        row += 1
        self.autoClearMarksWidget = CheckBoxCompoundWidget(
                self,
                grid=(row, 0), vAlign='top', stretch=(0, 0), hAlign='left',
                #minimumWidths=(colwidth, 0),
                fixedWidths=(colwidth, None),
                orientation='left',
                labelText=optionTexts[2],
                checked=True
                )

        if self.activePulldownClass is not None:
            row += 1
            setattr(self, LINKTOPULLDOWNCLASS, CheckBoxCompoundWidget(
                    self,
                    grid=(row, 0), vAlign='top', stretch=(0, 0), hAlign='left',
                    #minimumWidths=(colwidth, 0),
                    fixedWidths=(colwidth, None),
                    orientation='left',
                    labelText=optionTexts[3],
                    tipText='Set/update current %s when selecting from pulldown' % self.activePulldownClass.className,
                    checked=LINKTOACTIVESTATE
                    ))

        row += 1
        texts = []
        tipTexts = []
        callbacks = []
        buttonTypes = []

        # put hLine and text here

        self.NMRCHAINBUTTON = None

        if includePeakLists and includeNmrChains and includeNmrChainPullSelection:
            HLine(self, grid=(row, 0), gridSpan=(1, 4),
                  colour=getColours()[DIVIDER], height=15)
            row += 1
            Label(self, text='Strip Selection', grid=(row, 0), gridSpan=(1, 4))

        if includePeakLists:
            texts += ['use Peak selection']
            tipTexts += ['Use current selected peaks']
            callbacks += [partial(self._buttonClick, STRIPPLOT_PEAKS)]
            buttonTypes += [STRIPPLOT_PEAKS]

            texts += ['use NmrAtoms from Peak selection']
            tipTexts += ['Use all nmrAtoms from current selected peaks']
            callbacks += [partial(self._buttonClick, STRIPPLOT_NMRATOMSFROMPEAKS)]
            buttonTypes += [STRIPPLOT_NMRATOMSFROMPEAKS]

        if includeNmrChains:
            texts += ['use nmrResidue selection']
            tipTexts += ['Use current selected nmrResidues']
            callbacks += [partial(self._buttonClick, STRIPPLOT_NMRRESIDUES)]
            buttonTypes += [STRIPPLOT_NMRRESIDUES]

        if includeNmrChainPullSelection:
            # get the index of this button and set the required fields
            self.NMRCHAINBUTTON = len(texts)
            texts += ['use nmrChain']
            tipTexts += ['Use nmrResidues in selected nmrChain']
            callbacks += [partial(self._buttonClick, STRIPPLOT_NMRCHAINS)]
            buttonTypes += [STRIPPLOT_NMRCHAINS]

        row += 1
        self.listButtons = RadioButtons(self, texts=texts, tipTexts=tipTexts, callback=self._buttonClick,
                                        grid=(row, 0), direction='v') if texts else None
        if self.listButtons:
            self.listButtons.buttonTypes = buttonTypes

        if self.includeNmrChainPullSelection:
            # add a pulldown to select an nmrChain
            row += 1

            self.ncWidget = NmrChainPulldown(parent=self,
                                             mainWindow=self.mainWindow, default=None,  #first NmrChain in project (if present)
                                             grid=(row, 0), gridSpan=(1, 1), minimumWidths=(0, 100),
                                             showSelectName=True,
                                             sizeAdjustPolicy=QtWidgets.QComboBox.AdjustToContents,
                                             callback=self._selectionPulldownCallback
                                             )

        self._spectraWidget = None
        self.axisCodeOptions = None

        if includeSpectrumTable:
            # create row's of spectrum information
            self._spectraRows = row + len(texts)

            self.spectrumDisplayOptionsFrame = Frame(self, setLayout=True, showBorder=False, fShape='noFrame',
                                                     grid=(1, 1), gridSpan=(row + 2, 1),
                                                     vAlign='top', hAlign='left')

            # add a new pullDown to select the active spectrumDisplay
            self.spectrumDisplayPulldown = SpectrumDisplayPulldown(parent=self.spectrumDisplayOptionsFrame,
                                                                   mainWindow=self.mainWindow, default=None,
                                                                   grid=(1, 1), gridSpan=(1, 1),
                                                                   minimumWidths=(0, 100),
                                                                   showSelectName=True,
                                                                   sizeAdjustPolicy=QtWidgets.QComboBox.AdjustToContents,
                                                                   callback=self._spectrumDisplaySelectionPulldownCallback,
                                                                   labelText='Pick Peaks in Display:'
                                                                   )

            # self._fillSpectrumFrame(self.displaysWidget._getDisplays())

        # add a spacer in the bottom-right corner to stop everything moving
        rows = self.getLayout().rowCount()
        cols = self.getLayout().columnCount()
        Spacer(self, 5, 5,
               QtWidgets.QSizePolicy.Expanding, QtWidgets.QSizePolicy.Expanding,
               grid=(rows + 20, cols + 1), gridSpan=(1, 1))

        self.maxRows = rows
        self._registerNotifiers()

    def storeWidgetState(self):
        """Store the state of the checkBoxes between popups
        """
        if self.displaysWidget:
            StripPlot._storedState[STOREDISPLAY] = self.displaysWidget.getTexts()
        if self.sequentialStripsWidget:
            StripPlot._storedState[STORESEQUENTIAL] = self.sequentialStripsWidget.get()
        StripPlot._storedState[STOREMARKS] = self.markPositionsWidget.get()
        StripPlot._storedState[STORECLEAR] = self.autoClearMarksWidget.get()
        if self.activePulldownClass is not None:
            checked = getattr(self, LINKTOPULLDOWNCLASS).get()
            StripPlot._storedState[STOREACTIVE] = checked
        StripPlot._storedState[STORELIST] = self.listButtons.getIndex()
        if self.includeNmrChainPullSelection:
            StripPlot._storedState[STORENMRCHAIN] = self.ncWidget.getIndex()

    def restoreWidgetState(self):
        """Restore the state of the checkBoxes
        """
        with self.blockWidgetSignals():
            if self.displaysWidget:
                value = StripPlot._storedState.get(STOREDISPLAY, [])
                self.displaysWidget.setTexts(value)
            if self.sequentialStripsWidget:
                value = StripPlot._storedState.get(STORESEQUENTIAL, False)
                self.sequentialStripsWidget.set(value)
            value = StripPlot._storedState.get(STOREMARKS, True)
            self.markPositionsWidget.set(value)
            value = StripPlot._storedState.get(STORECLEAR, True)
            self.autoClearMarksWidget.set(value)
            if self.activePulldownClass is not None:
                value = StripPlot._storedState.get(STOREACTIVE, LINKTOACTIVESTATE)
                getattr(self, LINKTOPULLDOWNCLASS).set(value)
            value = StripPlot._storedState.get(STORELIST, 0)
            try:
                self.listButtons.setIndex(value)
            except:
                # may be out of range
                pass
            if self.includeNmrChainPullSelection:
                value = StripPlot._storedState.get(STORENMRCHAIN, self.includeNmrChainPullSelection)
                self.ncWidget.setIndex(value)
            pass

    def setLabelText(self, label):
        """Set the text for the label attached to the list widget
        """
        self.displaysWidget.setLabelText(label) if self.displaysWidget else None

    def _displayWidgetChanged(self):
        """Handle adding/removing items from display selection
        """
        pass

        # if self.includeSpectrumTable:
        #     self._fillSpectrumFrame(self.displaysWidget._getDisplays())

    def _changeAxisCode(self):
        """Handle clicking the axis code buttons
        """
        pass

    def _buttonClick(self):
        """Handle clicking the peak/nmrChain buttons
        """
        if self.includeNmrChainPullSelection:
            self.ncWidget.setIndex(0, blockSignals=True)

    def _registerNotifiers(self):
        """Notifiers for responding to spectrumViews
        """
        # can't use setNotifier as not guaranteed a parent abstractWrapperObject
        self._spectrumViewNotifier = Notifier(self.project,
                                              [Notifier.CREATE, Notifier.DELETE, Notifier.CHANGE],  # DELETE not registering
                                              SpectrumView.className,
                                              self._spectrumViewChanged,
                                              onceOnly=True)

    def _unRegisterNotifiers(self):
        """Unregister notifiers
        """
        if self._spectrumViewNotifier:
            self._spectrumViewNotifier.unRegister()

    def _spectrumViewChanged(self, data):
        """Respond to spectrumViews being created/deleted, update contents of the spectrumWidgets frame
        """
        if self.includeSpectrumTable:
            # self._fillSpectrumFrame(self.displaysWidget._getDisplays())
            gid = self.spectrumDisplayPulldown.getText()
            self._fillSpectrumFrame([self.application.getByGid(gid)])

    def _spectrumViewVisibleChanged(self):
        """Respond to a visibleChanged in one of the spectrumViews
        """
        if self.includeSpectrumTable:
            # self._fillSpectrumFrame(self.displaysWidget._getDisplays())
            gid = self.spectrumDisplayPulldown.getText()
            self._fillSpectrumFrame([self.application.getByGid(gid)])

    def doCallback(self):
        """Handle the user callback
        """
        if self.callback:
            self.callback()

    def _returnCallback(self):
        """Handle the return from widget callback
        """
        pass

    def _cleanupWidget(self):
        """Cleanup the notifiers that are left behind after the widget is closed
        """
        self._unRegisterNotifiers()

    def _selectionPulldownCallback(self, item):
        """Notifier Callback for selecting NmrChain
        """
        self.nmrChain = self.project.getByPid(item)
        if self.nmrChain is not None and self.NMRCHAINBUTTON is not None:
            # select the nmrChain here
            self.listButtons.setIndex(self.NMRCHAINBUTTON)

        else:
            # do nothing for the minute
            pass


class _SpectrumRow(Frame):
    "Class to make a spectrum row"

    def __init__(self, parent, application, spectrum, spectrumDisplay, row=0, startCol=0, visible=True, **kwds):
        super().__init__(parent, **kwds)

        # col = 0
        # self.checkbox = CheckBoxCompoundWidget(self, grid=(0, col), gridSpan=(1, 1), hAlign='left',
        #                                        checked=True, labelText=spectrum.pid,
        #                                        fixedWidths=[100, 50])

        self.checkbox = Label(parent, spectrum.pid, grid=(row, startCol), gridSpan=(1, 1), hAlign='left')
        self.checkbox.setEnabled(visible)

        self.spinBoxes = []

        indices = getAxisCodeMatchIndices(spectrum.axisCodes, spectrumDisplay.axisCodes)
        _height = getFontHeight()

        for ii, axisCode in enumerate(spectrum.axisCodes):
            decimals, step = (2, 0.01) if axisCode[0:1] == 'H' else (1, 0.1)
            # col += 1
            if indices[ii] is None:
                continue

            ds = DoubleSpinBoxCompoundWidget(
                    parent, grid=(row, startCol + indices[ii] + 1), gridSpan=(1, 1), hAlign='left',
                    fixedWidths=(None, _height * 4),
                    labelText=axisCode,
                    value=spectrum.assignmentTolerances[ii],
                    decimals=decimals, step=step, range=(step, None),
                    )
            ds.setObjectName(str(spectrum.pid + axisCode))
            self.spinBoxes.append(ds)

            ds.setEnabled(visible)
            ds.setCallback(partial(self._setAssignmentTolerances, ds, spectrum, ii))

        # brush = (*hexToRgbRatio(spectrum.positiveContourColour), CCPNGLWIDGET_REGIONSHADE)
        # self.guiRegion = GLTargetButtonSpinBoxes(parent, application=application,
        #                                          orientation='v', brush=brush,
        #                                          grid=(row, col))

    def _setAssignmentTolerances(self, spinBox, spectrum, ii):
        """Set the tolerance in the attached spectrum from the spinBox value
        """
        assignment = list(spectrum.assignmentTolerances)
        assignment[ii] = float(spinBox.getValue())
        spectrum.assignmentTolerances = tuple(assignment)


SETTINGSCHECKBOX = 'checkBox'


class SequenceGraphSettings(Widget):  #, _commonSettings):

    def __init__(self, parent=None,
                 mainWindow=None,
                 settingsDict=None,
                 callback=None,
                 returnCallback=None,
                 applyCallback=None,
                 defaultListItem=None,
                 **kwds):
        super().__init__(parent, setLayout=True, **kwds)

        # Derive application, project, and current from mainWindow
        self.mainWindow = mainWindow
        if mainWindow:
            self.application = mainWindow.application
            self.project = mainWindow.application.project
            self.current = mainWindow.application.current
            displayText = [display.pid for display in self.application.ui.mainWindow.spectrumDisplays]
        else:
            self.application = None
            self.project = None
            self.current = None
            displayText = []

        self.callback = callback
        self.returnCallback = returnCallback if returnCallback else self.doCallback
        self.applyCallback = applyCallback

        # cannot set a notifier for displays, as these are not (yet?) implemented and the Notifier routines
        # underpinning the addNotifier call does not allow for it either
        row = 0
        texts = [ALL] + defaultListItem.pid if defaultListItem else ([ALL] + displayText)

        self.displaysWidget = SpectrumDisplaySelectionWidget(self, mainWindow=self.mainWindow, grid=(row, 0), gridSpan=(1, 1), texts=[ALL], displayText=[])

        row += 1
        self.chainsWidget = ChainSelectionWidget(self, mainWindow=self.mainWindow, grid=(row, 0), gridSpan=(1, 1), texts=[ALL], displayText=[], defaults=[ALL])

        self.checkBoxes = {}
        if settingsDict:
            optionTexts = []
            for item, data in settingsDict.items():
                optionTexts += [data['label']]
            _, maxDim = getTextDimensionsFromFont(textList=optionTexts)
            colwidth = maxDim.width()

            for item, data in settingsDict.items():
                row += 1
                if 'type' in data:
                    newItem = ChemicalShiftListPulldown(self, self.mainWindow, grid=(row, 0),
                                                        showSelectName=False,
                                                        # fixedWidths=(colwidth, colwidth, colwidth),
                                                        callback=data['callBack'] if 'callBack' in data else None
                                                        )

                    self.checkBoxes[item] = {'pulldownList': newItem,
                                             'item'        : item,
                                             'signalFunc'  : None
                                             }

                else:
                    newItem = CheckBoxCompoundWidget(
                            self,
                            grid=(row, 0), vAlign='top', stretch=(0, 0), hAlign='left',
                            #minimumWidths=(colwidth, 0),
                            fixedWidths=(colwidth, None),
                            orientation='left',
                            labelText=data['label'] if 'label' in data else '',
                            tipText=data['tipText'] if 'tipText' in data else '',
                            checked=data['checked'] if 'checked' in data else False,
                            callback=data['callBack'] if 'callBack' in data else None,
                            # enabled=data['enabled']
                            )
                    if 'enabled' in data:
                        newItem.setEnabled(data['enabled'])

                    self.checkBoxes[item] = {'checkBox'  : newItem,
                                             'item'      : item,
                                             'signalFunc': None
                                             }

                # if data['_init']:
                #     # attach a one-off signal to the checkBox
                #     signalFunc = partial(self._checkInit, newItem, item, data)
                #     self.checkBoxes[item]['signalFunc'] = signalFunc
                #
                #     # connected = newItem.checkBox.connectNotify.connect(self._checkNotifier)
                #     stuff = newItem.checkBox.stateChanged.connect(signalFunc)
                #     print('>>>', stuff, id(stuff))

        # add a spacer in the bottom-right corner to stop everything moving
        rows = self.getLayout().rowCount()
        cols = self.getLayout().columnCount()
        Spacer(self, 5, 5,
               QtWidgets.QSizePolicy.Expanding, QtWidgets.QSizePolicy.Expanding,
               grid=(rows, cols), gridSpan=(1, 1))

        self.setMinimumWidth(self.sizeHint().width())
        self._registerNotifiers()

    def _changeAxisCode(self):
        """Handle clicking the axis code buttons
        """
        pass

    def _checkInit(self, checkBoxItem, item, data):
        """This is a hack so that the state changes when the layout loads
        After the layout initialise, this function is removed
        """
        # remove the one-off signal
        for vals in self.checkBoxes.values():
            if vals['item'] == item:
                checkBoxItem.checkBox.stateChanged.disconnect(vals['signalFunc'])
                # print('>>>_checkInit removed')

        # call the initialise function
        initFunc = data['_init']
        initFunc()

    def _registerNotifiers(self):
        """Notifiers for responding to spectrumViews
        """
        pass

    def _unRegisterNotifiers(self):
        """Unregister notifiers
        """
        pass

    def doCallback(self):
        """Handle the user callback
        """
        if self.callback:
            self.callback()

    def _returnCallback(self):
        """Handle the return from widget callback
        """
        pass

    def _cleanupWidget(self):
        """Cleanup the notifiers that are left behind after the widget is closed
        """
        self._unRegisterNotifiers()

    def _getCheckBox(self, widgetName):
        """Get the required widget from the new setting Widget class
        Should be moved to a new settings class
        """
        if widgetName in self.checkBoxes and SETTINGSCHECKBOX in self.checkBoxes[widgetName]:
            return self.checkBoxes[widgetName][SETTINGSCHECKBOX]


class SpectrumDisplaySelectionWidget(ListCompoundWidget):

    def __init__(self, parent=None, mainWindow=None, vAlign='top', stretch=(0, 0), hAlign='left',
                 vPolicy='minimal', fixedWidths=(None, None, None), orientation='left', labelText='Display(s):',
                 tipText='SpectrumDisplay modules to respond to double-click',
                 texts=None, callback=None, displayWidgetChangedCallback=None,
                 defaultListItem=None, displayText=[],
                 **kwds):

        if not texts:
            texts = [ALL] + defaultListItem.pid if defaultListItem else ([ALL] + displayText)

        self.mainWindow = mainWindow
        self.application = mainWindow.application
        self._displayWidgetChangedCallback = displayWidgetChangedCallback
        self._selectDisplayInListCallback = callback

        super().__init__(parent=parent,
                         vAlign=vAlign, stretch=stretch, hAlign=hAlign, vPolicy=vPolicy,
                         fixedWidths=fixedWidths, orientation=orientation,
                         labelText=labelText, tipText=tipText, texts=texts,
                         callback=self._selectDisplayInList, **kwds)

        # default to 5 rows
        self.setFixedHeights((None, None, 5 * getFontHeight()))
        self.setPreSelect(self._fillDisplayWidget)

        # handle signals when the items in the displaysWidget have changed
        model = self.listWidget.model()
        model.rowsInserted.connect(self._displayWidgetChanged)
        model.rowsRemoved.connect(self._displayWidgetChanged)
        self.listWidget.cleared.connect(self._displayWidgetChanged)

    def _selectDisplayInList(self):
        """Handle clicking items in display selection
        """
        if self._selectDisplayInListCallback:
            self._selectDisplayInListCallback()

    def _displayWidgetChanged(self):
        """Handle adding/removing items from display selection
        """
        if self._displayWidgetChangedCallback:
            self._displayWidgetChangedCallback()

    def _changeAxisCode(self):
        """Handle clicking the axis code buttons
        """
        pass

    def _fillDisplayWidget(self):
        """Fill the display box with the currently available spectrumDisplays
        """
        ll = ['> select-to-add <'] + [ALL]
        if self.mainWindow:
            ll += [display.pid for display in self.mainWindow.spectrumDisplays]
        self.pulldownList.setData(texts=ll)

    def _getDisplays(self):
        """Return list of displays to navigate - if needed
        """
        if not self.application:
            return []

        displays = []
        # check for valid displays
        gids = self.getTexts()
        if len(gids) == 0: return displays
        if ALL in gids:
            displays = self.mainWindow.spectrumDisplays
        else:
            displays = [self.application.getByGid(gid) for gid in gids if gid != ALL]
        return displays


class ObjectSelectionWidget(ListCompoundWidget):
    KLASS = None

    def __init__(self, parent=None, mainWindow=None, vAlign='top', stretch=(0, 0), hAlign='left',
                 vPolicy='minimal', fixedWidths=(None, None, None), orientation='left',
                 labelText=None, tipText=None,
                 texts=None, callback=None, displayWidgetChangedCallback=None,
                 defaultListItem=None, displayText=[],
                 **kwds):

        if not self.KLASS:
            raise RuntimeError('Klass must be specified')

        if not texts:
            texts = [ALL] + defaultListItem.pid if defaultListItem else ([ALL] + displayText)

        self.mainWindow = mainWindow
        self.application = mainWindow.application
        self.project = mainWindow.application.project
        self._displayWidgetChangedCallback = displayWidgetChangedCallback
        self._selectDisplayInListCallback = callback

        labelText = labelText or 'Select {}:'.format((self.KLASS._pluralLinkName).capitalize())
        tipText = tipText or 'Set active {} for module:'.format((self.KLASS._pluralLinkName).capitalize())

        super().__init__(parent=parent,
                         vAlign=vAlign, stretch=stretch, hAlign=hAlign, vPolicy=vPolicy,
                         fixedWidths=fixedWidths, orientation=orientation,
                         labelText=labelText, tipText=tipText, texts=texts,
                         callback=self._selectDisplayInList, **kwds)

        # default to 5 rows
        self.setFixedHeights((None, None, 5 * getFontHeight()))
        self.setPreSelect(self._fillDisplayWidget)

        # handle signals when the items in the displaysWidget have changed
        model = self.listWidget.model()
        model.rowsInserted.connect(self._displayWidgetChanged)
        model.rowsRemoved.connect(self._displayWidgetChanged)
        self.listWidget.cleared.connect(self._displayWidgetChanged)

    def _selectDisplayInList(self):
        """Handle clicking items in display selection
        """
        if self._selectDisplayInListCallback:
            self._selectDisplayInListCallback()

    def _displayWidgetChanged(self):
        """Handle adding/removing items from display selection
        """
        if self._displayWidgetChangedCallback:
            self._displayWidgetChangedCallback()

    def _changeAxisCode(self):
        """Handle clicking the axis code buttons
        """
        pass

    def _fillDisplayWidget(self):
        """Fill the display box with the currently available spectrumDisplays
        """
        ll = ['> select-to-add <'] + [ALL]
        if self.project:
            ll += [obj.pid for obj in getattr(self.project, self.KLASS._pluralLinkName, [])]
        self.pulldownList.setData(texts=ll)

    def _getDisplays(self):
        """Return list of displays to navigate - if needed
        """
        pass

    def _getObjects(self):
        """Return list of objects in the selection
        """
        if not self.project:
            return []

        objects = []
        pids = self.getTexts()
        if len(pids) == 0: return objects

        if ALL in pids:
            objects = getattr(self.project, self.KLASS._pluralLinkName, [])
        else:
            objects = [self.project.getByPid(pid) for pid in pids if pid != ALL]
        return objects


class ChainSelectionWidget(ObjectSelectionWidget):
    KLASS = Chain


if __name__ == '__main__':
    import os
    import sys
    from PyQt5 import QtGui, QtWidgets


    def myCallback(ph0, ph1, pivot, direction):
        print(ph0, ph1, pivot, direction)


    qtApp = QtWidgets.QApplication(['Test Phase Frame'])

    #QtCore.QCoreApplication.setApplicationName('TestPhasing')
    #QtCore.QCoreApplication.setApplicationVersion('0.1')

    widget = QtWidgets.QWidget()
    frame = StripPlot(widget, callback=myCallback)
    widget.show()
    widget.raise_()

    os._exit(qtApp.exec_())<|MERGE_RESOLUTION|>--- conflicted
+++ resolved
@@ -14,11 +14,7 @@
 # Last code modification
 #=========================================================================================
 __modifiedBy__ = "$modifiedBy: Ed Brooksbank $"
-<<<<<<< HEAD
-__dateModified__ = "$dateModified: 2021-03-02 15:00:02 +0000 (Tue, March 02, 2021) $"
-=======
-__dateModified__ = "$dateModified: 2021-03-19 13:56:47 +0000 (Fri, March 19, 2021) $"
->>>>>>> 9e2d2b5c
+__dateModified__ = "$dateModified: 2021-03-19 17:40:23 +0000 (Fri, March 19, 2021) $"
 __version__ = "$Revision: 3.0.3 $"
 #=========================================================================================
 # Created
@@ -425,11 +421,8 @@
             self.annotationsData.setIndex(values[ANNOTATIONTYPES])
             self.symbolSizePixelData.set(values[SYMBOLSIZE])
             self.symbolThicknessData.set(values[SYMBOLTHICKNESS])
-<<<<<<< HEAD
             self.aliasEnabledData.set(values[ALIASENABLED])
             self.aliasShadeData.set(values[ALIASSHADE])
-=======
->>>>>>> 9e2d2b5c
 
             self.blockSignals(False)
 
