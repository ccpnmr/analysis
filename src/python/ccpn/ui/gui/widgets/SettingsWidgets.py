"""
Module Documentation here
"""
#=========================================================================================
# Licence, Reference and Credits
#=========================================================================================
__copyright__ = "Copyright (C) CCPN project (https://www.ccpn.ac.uk) 2014 - 2024"
__credits__ = ("Ed Brooksbank, Morgan Hayward, Victoria A Higman, Luca Mureddu, Eliza Płoskoń",
               "Timothy J Ragan, Brian O Smith, Daniel Thompson",
               "Gary S Thompson & Geerten W Vuister")
__licence__ = ("CCPN licence. See https://ccpn.ac.uk/software/licensing/")
__reference__ = ("Skinner, S.P., Fogh, R.H., Boucher, W., Ragan, T.J., Mureddu, L.G., & Vuister, G.W.",
                 "CcpNmr AnalysisAssign: a flexible platform for integrated NMR analysis",
                 "J.Biomol.Nmr (2016), 66, 111-124, https://doi.org/10.1007/s10858-016-0060-y")
#=========================================================================================
# Last code modification
#=========================================================================================
<<<<<<< HEAD
__modifiedBy__ = "$modifiedBy: Ed Brooksbank $"
__dateModified__ = "$dateModified: 2024-08-30 12:57:01 +0100 (Fri, August 30, 2024) $"
=======
__modifiedBy__ = "$modifiedBy: Daniel Thompson $"
__dateModified__ = "$dateModified: 2024-08-21 11:50:34 +0100 (Wed, August 21, 2024) $"
>>>>>>> ccaa9ec9
__version__ = "$Revision: 3.2.5 $"
#=========================================================================================
# Created
#=========================================================================================
__author__ = "$Author: CCPN $"
__date__ = "$Date: 2017-04-07 10:28:41 +0000 (Fri, April 07, 2017) $"
#=========================================================================================
# Start of code
#=========================================================================================

import contextlib
from PyQt5 import QtWidgets, QtCore
from PyQt5.QtCore import pyqtSignal, pyqtSlot
from ccpn.ui.gui.widgets.CompoundWidgets import ListCompoundWidget
from ccpn.ui.gui.widgets.Widget import Widget
from ccpn.ui.gui.widgets.Button import Button
from ccpn.ui.gui.widgets.RadioButtons import RadioButtons
from ccpn.ui.gui.widgets.Spacer import Spacer
from ccpn.ui.gui.widgets.CheckBox import CheckBox
from ccpn.ui.gui.widgets.CheckBoxes import CheckBoxes
from ccpn.ui.gui.widgets.Label import Label
from ccpn.ui.gui.widgets.Frame import Frame, ScrollableFrame
from ccpn.ui.gui.widgets.Font import getTextDimensionsFromFont, getFontHeight
from ccpn.ui.gui.widgets.CompoundWidgets import CheckBoxCompoundWidget, DoubleSpinBoxCompoundWidget
from ccpn.ui.gui.widgets.DoubleSpinbox import ScientificDoubleSpinBox
from ccpn.ui.gui.widgets.Slider import Slider
from ccpn.ui.gui.guiSettings import getColours, DIVIDER, SOFTDIVIDER, ZPlaneNavigationModes
from ccpn.ui.gui.widgets.HLine import HLine, LabeledHLine
from ccpn.ui.gui.widgets.PulldownListsForObjects import NmrChainPulldown, SpectrumDisplayPulldown
from ccpn.core.lib.Notifiers import Notifier
from ccpn.ui._implementation.SpectrumView import SpectrumView
from functools import partial
from ccpn.ui.gui.lib.OpenGL.CcpnOpenGLNotifier import GLNotifier
from ccpn.ui.gui.lib.OpenGL.CcpnOpenGLDefs import AXISXUNITS, AXISYUNITS, \
    SYMBOLTYPE, SYMBOLSIZE, SYMBOLTHICKNESS, ARROWTYPES, ARROWSIZE, ARROWMINIMUM, \
    ANNOTATIONTYPE, AXISASPECTRATIOS, \
    AXISASPECTRATIOMODE, ALIASENABLED, ALIASSHADE, ALIASLABELSENABLED, CONTOURTHICKNESS, \
    PEAKSYMBOLSENABLED, PEAKLABELSENABLED, PEAKARROWSENABLED, \
    MULTIPLETSYMBOLSENABLED, MULTIPLETLABELSENABLED, MULTIPLETARROWSENABLED, MULTIPLETANNOTATIONTYPE, MULTIPLETTYPE
from ccpn.ui.gui.widgets.Spinbox import Spinbox
from ccpn.core.lib.AxisCodeLib import getAxisCodeMatchIndices
from ccpn.ui.gui.widgets.Base import SignalBlocking
from ccpn.core.Spectrum import Spectrum
from ccpn.core.SpectrumGroup import SpectrumGroup
from ccpn.core.Chain import Chain
from ccpn.core.PeakList import PeakList
from ccpn.core.NmrChain import NmrChain
from ccpn.core.NmrResidue import NmrResidue
from ccpn.core.NmrAtom import NmrAtom
from ccpn.core.RestraintTable import RestraintTable
from ccpn.core.DataTable import DataTable
from ccpn.core.ViolationTable import ViolationTable
from ccpn.ui._implementation.SpectrumDisplay import SpectrumDisplay


ALL = '<Use all>'
UseCurrent = '<Use active>'
IncludeCurrent = '<Current Strip>'
UseLastOpened = '<Use last opened>'  # used for last opened display

StandardSelections = [ALL, UseCurrent, UseLastOpened]

SelectToAdd = '> select-to-add <'

STRIPPLOT_PEAKS = 'peaks'
STRIPPLOT_NMRRESIDUES = 'nmrResidues'
STRIPPLOT_NMRCHAINS = 'nmrChains'
STRIPPLOT_NMRATOMSFROMPEAKS = 'nmrAtomsPeaks'
NO_STRIP = 'noStrip'
LineEditsMinimumWidth = 195


class SpectrumDisplaySettings(Widget, SignalBlocking):
    # signal for parentWidgets to respond to changes in the widget
    settingsChanged = pyqtSignal(dict)
    symbolsChanged = pyqtSignal(dict)
    stripArrangementChanged = pyqtSignal(int)
    zPlaneNavigationModeChanged = pyqtSignal(int)

    def __init__(self, parent=None,
                 mainWindow=None,
                 spectrumDisplay=None,
                 callback=None, returnCallback=None, applyCallback=None,
                 xAxisUnits=0, xTexts=None, showXAxis=True,
                 yAxisUnits=0, yTexts=None, showYAxis=True,
                 symbolType=0, annotationType=0, symbolSize=0, symbolThickness=0,
                 arrowType=0, arrowSize=0, arrowMinimum=0,
                 multipletAnnotationType=0, multipletType=0,
                 aliasEnabled=False, aliasShade=0,
                 aliasLabelsEnabled=False,
                 peakSymbolsEnabled=False,
                 peakLabelsEnabled=False,
                 peakArrowsEnabled=False,
                 multipletSymbolsEnabled=False,
                 multipletLabelsEnabled=False,
                 multipletArrowsEnabled=False,
                 stripArrangement=0,
                 _baseAspectRatioAxisCode='H', _aspectRatios=None,
                 _aspectRatioMode=0, contourThickness=0, zPlaneNavigationMode=0,
                 **kwds):
        super().__init__(parent, setLayout=True, **kwds)

        self._parent = parent
        self._spectrumDisplay = spectrumDisplay

        xTexts = xTexts or []
        yTexts = yTexts or []
        _aspectRatios = _aspectRatios or {}

        # Derive application, project, and current from mainWindow
        self.mainWindow = mainWindow
        if mainWindow:
            self.application = mainWindow.application
            self.project = mainWindow.application.project
            self.current = mainWindow.application.current
            self.preferences = mainWindow.application.preferences
        else:
            self.application = None
            self.project = None
            self.current = None
            self.preferences = None

        # store callbacks
        self.callback = callback
        self.returnCallback = returnCallback or self.doCallback
        self.applyCallback = applyCallback

        # set up the widgets
        self._setWidgets(parent, _aspectRatios.keys(), _baseAspectRatioAxisCode, showXAxis, showYAxis, xTexts, yTexts)

        # populate the widgets
        self._populateWidgets(_aspectRatioMode, _aspectRatios, annotationType, stripArrangement,
                              symbolSize, symbolThickness, symbolType, arrowType, arrowSize, arrowMinimum,
                              multipletAnnotationType, multipletType,
                              xAxisUnits, yAxisUnits,
                              aliasEnabled, aliasShade, aliasLabelsEnabled,
                              peakSymbolsEnabled, peakLabelsEnabled, peakArrowsEnabled,
                              multipletSymbolsEnabled, multipletLabelsEnabled, multipletArrowsEnabled,
                              contourThickness, zPlaneNavigationMode)

        # connect to the lock/symbol/ratio changed pyqtSignals
        self._GLSignals = GLNotifier(parent=self._parent)
        self._GLSignals.glAxisLockChanged.connect(self._lockAspectRatioChangedInDisplay)
        self._GLSignals.glSymbolsChanged.connect(self._symbolsChangedInDisplay)
        self._GLSignals.glXAxisChanged.connect(self._aspectRatioChangedInDisplay)
        self._GLSignals.glYAxisChanged.connect(self._aspectRatioChangedInDisplay)

    def _setWidgets(self, parent, aspectCodes, baseAspectCode, showXAxis, showYAxis, xTexts, yTexts):
        """Set up the widgets for the module
        """
        # insert widgets into the parent widget
        row = 0
        self.xAxisUnits = Label(parent, text="X-axis units", grid=(row, 0))
        self.xAxisUnitsData = RadioButtons(parent, texts=xTexts,
                                           objectNames=[f'xUnitsSDS_{text}' for text in xTexts],
                                           callback=self._settingsChanged,
                                           direction='h',
                                           grid=(row, 1), gridSpan=(1, 3), hAlign='l',
                                           tipTexts=None,
                                           )
        self.xAxisUnits.setVisible(showXAxis)
        self.xAxisUnitsData.setVisible(showXAxis)

        row += 1
        self.yAxisUnits = Label(parent, text="Y-axis units", grid=(row, 0))
        self.yAxisUnitsData = RadioButtons(parent, texts=yTexts,
                                           objectNames=[f'yUnitsSDS_{text}' for text in xTexts],
                                           callback=self._settingsChanged,
                                           direction='h',
                                           grid=(row, 1), gridSpan=(1, 3), hAlign='l',
                                           tipTexts=None)
        self.yAxisUnits.setVisible(showYAxis)
        self.yAxisUnitsData.setVisible(showYAxis)

        row += 1
        HLine(parent, grid=(row, 0), gridSpan=(1, 5), colour=getColours()[DIVIDER], height=15)

        row += 1
        _height = getFontHeight(size='VLARGE') or 24
        self.stripArrangementLabel = Label(parent, text="Strip Arrangement", grid=(row, 0))
        self.stripArrangementButtons = RadioButtons(parent, texts=['    ', '    ', '    '],
                                                    objectNames=['stripSDS_Row', 'stripSDS_Column', 'stripSDS_Tile'],
                                                    direction='horizontal',
                                                    grid=(row, 1), gridSpan=(1, 3), hAlign='l',
                                                    tipTexts=None,
                                                    icons=[('icons/strip-row', (_height, _height)),
                                                           ('icons/strip-column', (_height, _height)),
                                                           ('icons/strip-tile', (_height, _height))
                                                           ],
                                                    )
        # NOTE:ED - temporarily disable/hide the Tile button
        self.stripArrangementButtons.radioButtons[2].setEnabled(False)
        self.stripArrangementButtons.radioButtons[2].setVisible(False)
        self.stripArrangementButtons.setCallback(self._stripArrangementChanged)

        # if self._spectrumDisplay.is1D:
        #     # not currently required for 1D
        #     self.stripArrangementLabel.setVisible(False)
        #     self.stripArrangementButtons.setVisible(False)
        #     self.stripArrangementButtons.setEnabled(False)

        row += 1
        self.zPlaneNavigationModeLabel = Label(parent, text="Plane Navigation Mode", grid=(row, 0))
        self.zPlaneNavigationModeData = RadioButtons(parent, texts=[val.description for val in ZPlaneNavigationModes],
                                                     objectNames=[f'zPlaneSDS_{val.dataValue}' for val in
                                                                  ZPlaneNavigationModes],
                                                     callback=self._zPlaneNavigationModeChanged,
                                                     direction='h',
                                                     grid=(row, 1), hAlign='l', gridSpan=(1, 2),
                                                     tipTexts=(
                                                         'Plane navigation tools are located at the bottom of the spectrumDisplay,\nand will operate on the selected strip in that spectrumDisplay',
                                                         'Plane navigation tools are located at the bottom of each strip',
                                                         'Plane navigation tools are displayed in the upper-left corner of each strip'),
                                                     )
        self.zPlaneNavigationModeLabel.setToolTip('Select where the Plane navigation tools are located')

        if len(self._spectrumDisplay.axisCodes) < 3:
            self.zPlaneNavigationModeLabel.setVisible(False)
            self.zPlaneNavigationModeData.setVisible(False)
            self.zPlaneNavigationModeData.setEnabled(False)

        row += 1
        HLine(parent, grid=(row, 0), gridSpan=(1, 5), colour=getColours()[DIVIDER], height=15)

        row += 1
        Label(parent, text="Aspect Ratio", grid=(row, 0))

        row += 1
        self.useAspectRatioModeLabel = Label(parent, text="Mode", hAlign='r', grid=(row, 0))
        self.useAspectRatioModeButtons = RadioButtons(parent, texts=['Free', 'Locked', 'Fixed'],
                                                      objectNames=['armSDS_Free', 'armSDS_Locked', 'armSDS_Fixed'],
                                                      callback=self._aspectRatioModeChanged,
                                                      direction='horizontal',
                                                      grid=(row, 1), gridSpan=(1, 3), hAlign='l',
                                                      tipTexts=None,
                                                      )

        row += 1
        Label(parent, text='Current values', hAlign='r', grid=(row, 0))
        Label(parent, text='Fixed', grid=(row, 1))
        Label(parent, text='Screen', grid=(row, 2))

        row += 1
        self.aspectLabel = {}
        self.aspectData = {}
        self.aspectScreen = {}
        self.aspectLabelFrame = Frame(parent, setLayout=True, showBorder=False, grid=(row, 0))
        self.aspectDataFrame = Frame(parent, setLayout=True, showBorder=False, grid=(row, 1))
        self.aspectScreenFrame = Frame(parent, setLayout=True, showBorder=False, grid=(row, 2))
        self._removeWidget(self.aspectLabelFrame)
        self._removeWidget(self.aspectDataFrame)
        self._removeWidget(self.aspectScreenFrame)
        for ii, aspect in enumerate(sorted(aspectCodes)):
            # aspectValue = _aspectRatios[aspect]
            self.aspectLabel[aspect] = Label(self.aspectLabelFrame, text=aspect, grid=(ii, 0), hAlign='r')

            self.aspectData[aspect] = ScientificDoubleSpinBox(self.aspectDataFrame, min=0.01, grid=(ii, 0), hAlign='l',
                                                              decimals=2,
                                                              objectName=f'aspectSDS_{aspect}')
            # self.aspectData[aspect].setValue(aspectValue)
            self.aspectData[aspect].setMinimumWidth(LineEditsMinimumWidth)
            if aspect[0] == baseAspectCode[0]:
                self.aspectData[aspect].setEnabled(False)
            else:
                self.aspectData[aspect].setEnabled(True)
                self.aspectData[aspect].valueChanged.connect(partial(self._settingsChangeAspect, aspect))

            self.aspectScreen[aspect] = Label(self.aspectScreenFrame, text=aspect, grid=(ii, 0), hAlign='l')
            # self.aspectScreen[aspect].setText(self.aspectData[aspect].textFromValue(aspectValue))

        row += 1
        _buttonFrame = Frame(parent, setLayout=True, grid=(row, 1), gridSpan=(1, 3), hAlign='l')
        self.setFromDefaultsButton = Button(_buttonFrame, text='Defaults', grid=(0, 0),
                                            callback=self.updateFromDefaults)
        self.setFromScreenButton = Button(_buttonFrame, text='Set from screen', grid=(0, 1),
                                          callback=self._setAspectFromScreen)

        row += 1
        HLine(parent, grid=(row, 0), gridSpan=(1, 5), colour=getColours()[DIVIDER], height=15)

        row += 1
        self.contourThicknessLabel = Label(parent, text="Contour thickness (pixel)", grid=(row, 0))
        self.contourThicknessData = Spinbox(parent, step=1,
                                            min=1, max=20, grid=(row, 1), hAlign='l', objectName='SDS_contour')
        self.contourThicknessData.setMinimumWidth(LineEditsMinimumWidth)
        self.contourThicknessData.valueChanged.connect(self._symbolsChanged)

        row += 1
        HLine(parent, grid=(row, 0), gridSpan=(1, 5), colour=getColours()[DIVIDER], height=15)

        row += 1
        Label(parent, text="Peaks", hAlign='l', grid=(row, 0))

        if self._spectrumDisplay.MAXPEAKLABELTYPES:
            row += 1
            _texts = ['Short', 'Full', 'NmrAtom Pid', 'Minimal', 'Peak Pid', 'ClusterId', 'Annotation']
            _names = ['annSDS_Short', 'annSDS_Full', 'annSDS_Pid', 'annSDS_Minimal', 'annSDS_Id', 'annSDS_ClusterId',
                      'annSDS_Annotation']
            _texts = _texts[:self._spectrumDisplay.MAXPEAKLABELTYPES]
            _names = _names[:self._spectrumDisplay.MAXPEAKLABELTYPES]

            self.annotationsLabel = Label(parent, text="Label", hAlign='r', grid=(row, 0))
            self.annotationsData = RadioButtons(parent, texts=_texts,
                                                objectNames=_names,
                                                callback=self._symbolsChanged,
                                                direction='v',
                                                grid=(row, 1), gridSpan=(1, 3), hAlign='l',
                                                tipTexts=None,
                                                )

        if self._spectrumDisplay.MAXPEAKSYMBOLTYPES:
            # if not self._spectrumDisplay.is1D:
            row += 1
            _texts = ['Cross', 'lineWidths', 'Filled lineWidths', 'Plus']
            _names = ['symSDS_Cross', 'symSDS_lineWidths', 'symSDS_Filled lineWidths', 'symSDS_Plus']
            _texts = _texts[:self._spectrumDisplay.MAXPEAKSYMBOLTYPES]
            _names = _names[:self._spectrumDisplay.MAXPEAKSYMBOLTYPES]

            self.symbolsLabel = Label(parent, text="Symbol", hAlign='r', grid=(row, 0))
            self.symbol = RadioButtons(parent, texts=_texts,
                                       objectNames=_names,
                                       callback=self._symbolsChanged,
                                       direction='h',
                                       grid=(row, 1), gridSpan=(1, 3), hAlign='l',
                                       tipTexts=None,
                                       )

            if self._spectrumDisplay.is1D:
                self.symbol.radioButtons[1].setEnabled(False)
                self.symbol.radioButtons[2].setEnabled(False)
                self.symbol.radioButtons[1].setVisible(False)
                self.symbol.radioButtons[2].setVisible(False)

        row += 1
        self.symbolSizePixelLabel = Label(parent, text="Size (pixel)", hAlign='r', grid=(row, 0))
        self.symbolSizePixelData = Spinbox(parent, step=1,
                                           min=2, max=50, grid=(row, 1), hAlign='l', objectName='SDS_symbolSize')
        self.symbolSizePixelData.setMinimumWidth(LineEditsMinimumWidth)
        # self.symbolSizePixelData.setValue(int(symbolSize))
        self.symbolSizePixelData.valueChanged.connect(self._symbolsChanged)

        row += 1
        self.symbolThicknessLabel = Label(parent, text="Thickness (pixel)", hAlign='r', grid=(row, 0))
        self.symbolThicknessData = Spinbox(parent, step=1,
                                           min=1, max=20, grid=(row, 1), hAlign='l', objectName='SDS_symbolThickness')
        self.symbolThicknessData.setMinimumWidth(LineEditsMinimumWidth)
        # self.symbolThicknessData.setValue(int(symbolThickness))
        self.symbolThicknessData.valueChanged.connect(self._symbolsChanged)

        row += 1
        HLine(parent, grid=(row, 0), gridSpan=(1, 5), colour=getColours()[DIVIDER], height=15)

        row += 1
        Label(parent, text="Multiplets", hAlign='l', grid=(row, 0))

        if self._spectrumDisplay.MAXMULTIPLETLABELTYPES:
            row += 1
            _texts = ['Short', 'Full', 'NmrAtom Pid', 'Minimal', 'Multiplet Pid', 'ClusterId', 'Annotation']
            _names = ['annMDS_Short', 'annMDS_Full', 'annMDS_Pid', 'annMDS_Minimal', 'annMDS_Id', 'annMDS_ClusterId',
                      'annMDS_Annotation']
            _texts = _texts[:self._spectrumDisplay.MAXMULTIPLETLABELTYPES]
            _names = _names[:self._spectrumDisplay.MAXMULTIPLETLABELTYPES]

            self.multipletAnnotationLabel = Label(parent, text="Label", hAlign='r', grid=(row, 0))
            self.multipletAnnotationData = RadioButtons(parent, texts=_texts,
                                                        objectNames=_names,
                                                        callback=self._symbolsChanged,
                                                        direction='v',
                                                        grid=(row, 1), gridSpan=(1, 3), hAlign='l',
                                                        tipTexts=None,
                                                        )
        self.multipletAnnotationData.radioButtons[2].setVisible(False)
        self.multipletAnnotationData.radioButtons[5].setVisible(False)

        if self._spectrumDisplay.MAXMULTIPLETSYMBOLTYPES:
            # if not self._spectrumDisplay.is1D:
            row += 1
            _texts = ['Cross']
            _names = ['symMDS_Cross']
            _texts = _texts[:self._spectrumDisplay.MAXMULTIPLETSYMBOLTYPES]
            _names = _names[:self._spectrumDisplay.MAXMULTIPLETSYMBOLTYPES]

            self.multipletLabel = Label(parent, text="Symbol", hAlign='r', grid=(row, 0))
            self.multipletSymbol = RadioButtons(parent, texts=_texts,
                                                objectNames=_names,
                                                callback=self._symbolsChanged,
                                                direction='h',
                                                grid=(row, 1), gridSpan=(1, 3), hAlign='l',
                                                tipTexts=None,
                                                )

        self.multipletLabel.setVisible(False)
        self.multipletSymbol.setVisible(False)

        row += 1
        HLine(parent, grid=(row, 0), gridSpan=(1, 5), colour=getColours()[DIVIDER], height=15)

        row += 1
        self.peakSymbolsEnabledLabel = Label(parent, text="Show peak symbols", grid=(row, 0))
        self.peakSymbolsEnabledData = CheckBox(parent,
                                               # checked=peakSymbolsEnabled,
                                               grid=(row, 1), objectName='SDS_peakSymbolsEnabled')
        self.peakSymbolsEnabledData.clicked.connect(self._symbolsChanged)

        row += 1
        self.peakLabelsEnabledLabel = Label(parent, text="Show peak labels", grid=(row, 0))
        self.peakLabelsEnabledData = CheckBox(parent,
                                              # checked=peakLabelsEnabled,
                                              grid=(row, 1), objectName='SDS_peakLabelsEnabled')
        self.peakLabelsEnabledData.clicked.connect(self._symbolsChanged)

        row += 1
        self.multipletSymbolsEnabledLabel = Label(parent, text="Show multiplet symbols", grid=(row, 0))
        self.multipletSymbolsEnabledData = CheckBox(parent,
                                                    # checked=multipletSymbolsEnabled,
                                                    grid=(row, 1), objectName='SDS_multipletSymbolsEnabled')
        self.multipletSymbolsEnabledData.clicked.connect(self._symbolsChanged)

        row += 1
        self.multipletLabelsEnabledLabel = Label(parent, text="Show multiplet labels", grid=(row, 0))
        self.multipletLabelsEnabledData = CheckBox(parent,
                                                   # checked=multipletLabelsEnabled,
                                                   grid=(row, 1), objectName='SDS_multipletLabelsEnabled')
        self.multipletLabelsEnabledData.clicked.connect(self._symbolsChanged)

        row += 1
        Label(parent, text="Aliased peaks", hAlign='l', grid=(row, 0))

        row += 1
        self.aliasEnabledLabel = Label(parent, text="Show peaks", hAlign='r', grid=(row, 0))
        self.aliasEnabledData = CheckBox(parent,
                                         # checked=aliasEnabled,
                                         grid=(row, 1), objectName='SDS_aliasEnabled')
        self.aliasEnabledData.clicked.connect(self._symbolsChanged)

        row += 1
        self.aliasLabelsEnabledLabel = Label(parent, text="Show labels", hAlign='r', grid=(row, 0))
        self.aliasLabelsEnabledData = CheckBox(parent,
                                               # checked=aliasLabelsEnabled,
                                               grid=(row, 1), objectName='SDS_aliasLabelsEnabled')
        self.aliasLabelsEnabledData.clicked.connect(self._symbolsChanged)

        row += 1
        self.aliasShadeLabel = Label(parent, text="Opacity", hAlign='r', grid=(row, 0))
        _sliderBox = Frame(parent, setLayout=True, grid=(row, 1), hAlign='l')
        self.aliasShadeData = Slider(_sliderBox, grid=(0, 1), hAlign='l', objectName='SDS_aliasShade')
        Label(_sliderBox, text="0", grid=(0, 0), hAlign='l')
        Label(_sliderBox, text="100%", grid=(0, 2), hAlign='l')
        self.aliasShadeData.setMinimumWidth(LineEditsMinimumWidth)
        # self.aliasShadeData.set(aliasShade)
        self.aliasShadeData.valueChanged.connect(self._symbolsChanged)

        row += 1
        self.peakArrowsEnabledLabel = Label(parent, text="Show peak arrows", grid=(row, 0))
        self.peakArrowsEnabledData = CheckBox(parent,
                                              # checked=peakArrowsEnabled,
                                              grid=(row, 1), objectName='SDS_peakArrowsEnabled')
        self.peakArrowsEnabledData.clicked.connect(self._symbolsChanged)

        row += 1
        self.multipletArrowsEnabledLabel = Label(parent, text="Show multiplet arrows", grid=(row, 0))
        self.multipletArrowsEnabledData = CheckBox(parent,
                                                   # checked=multipletArrowsEnabled,
                                                   grid=(row, 1), objectName='SDS_multipletArrowsEnabled')
        self.multipletArrowsEnabledData.clicked.connect(self._symbolsChanged)

        if self._spectrumDisplay.MAXARROWTYPES:
            # if not self._spectrumDisplay.is1D:
            row += 1
            _texts = ['Line', 'Wedge', 'Arrow']
            _names = ['arrSDS_Line', 'arrSDS_Wedge', 'arrSDS_Arrow']
            _texts = _texts[:self._spectrumDisplay.MAXARROWTYPES]
            _names = _names[:self._spectrumDisplay.MAXARROWTYPES]

            self.arrowsLabel = Label(parent, text="Arrow", hAlign='r', grid=(row, 0))
            self.arrow = RadioButtons(parent, texts=_texts,
                                      objectNames=_names,
                                      callback=self._symbolsChanged,
                                      direction='h',
                                      grid=(row, 1), gridSpan=(1, 3), hAlign='l',
                                      tipTexts=None,
                                      )

        row += 1
        self.arrowSizeLabel = Label(parent, text="Size (pixels)", hAlign='r', grid=(row, 0))
        self.arrowSizeData = Spinbox(parent, step=1,
                                     min=1, max=20, grid=(row, 1), hAlign='l', objectName='SDS_arrowSize')
        self.arrowSizeData.setMinimumWidth(LineEditsMinimumWidth)
        # self.arrowSizeData.setValue(int(arrowSize))
        self.arrowSizeData.valueChanged.connect(self._symbolsChanged)

        row += 1
        self.arrowMinimumLabel = Label(parent, text="Minimum length (pixels)", hAlign='r', grid=(row, 0))
        self.arrowMinimumData = Spinbox(parent, step=1,
                                        min=1, max=100, grid=(row, 1), hAlign='l', objectName='SDS_arrowMinimum')
        self.arrowMinimumData.setMinimumWidth(LineEditsMinimumWidth)
        # self.arrowMinimumData.setValue(int(arrowMinimum))
        self.arrowMinimumData.valueChanged.connect(self._symbolsChanged)

        row += 1
        self._spacer = Spacer(parent, 5, 5,
                              QtWidgets.QSizePolicy.Expanding, QtWidgets.QSizePolicy.Expanding,
                              grid=(row, 4), gridSpan=(1, 1))
        self._parent.setContentsMargins(5, 5, 5, 5)

    def _populateWidgets(self, aspectRatioMode, aspectRatios, annotationType, stripArrangement,
                         symbolSize, symbolThickness, symbolType, arrowType, arrowSize, arrowMinimum,
                         multipletAnnotationType, multipletType,
                         xAxisUnits, yAxisUnits,
                         aliasEnabled, aliasShade, aliasLabelsEnabled,
                         peakSymbolsEnabled, peakLabelsEnabled, peakArrowsEnabled,
                         multipletSymbolsEnabled, multipletLabelsEnabled, multipletArrowsEnabled,
                         contourThickness, zPlaneNavigationMode):
        """Populate the widgets
        """
        with self._parent.blockWidgetSignals():

            # put the values into the correct widgets

            self._setAxesUnits(xAxisUnits, yAxisUnits)

            self.useAspectRatioModeButtons.setIndex(aspectRatioMode)
            for aspect in sorted(aspectRatios.keys()):
                aspectValue = aspectRatios[aspect]
                self.aspectData[aspect].setValue(aspectValue)
                self.aspectScreen[aspect].setText(self.aspectData[aspect].textFromValue(aspectValue))

            if self._spectrumDisplay.MAXPEAKLABELTYPES:
                self.annotationsData.setIndex(annotationType)
            if self._spectrumDisplay.MAXPEAKSYMBOLTYPES:
                self.symbol.setIndex(symbolType)
            if self._spectrumDisplay.MAXMULTIPLETLABELTYPES:
                self.multipletAnnotationData.setIndex(multipletAnnotationType)
            if self._spectrumDisplay.MAXMULTIPLETSYMBOLTYPES:
                self.multipletSymbol.setIndex(multipletType)

            self.symbolSizePixelData.setValue(int(symbolSize))
            self.symbolThicknessData.setValue(int(symbolThickness))
            self.contourThicknessData.setValue(int(contourThickness))

            self.stripArrangementButtons.setIndex(stripArrangement)
            self.zPlaneNavigationModeData.setIndex(zPlaneNavigationMode)

            self.aliasEnabledData.setChecked(aliasEnabled)
            self.aliasShadeData.setValue(aliasShade)
            self.aliasLabelsEnabledData.setChecked(aliasLabelsEnabled)
            self.aliasLabelsEnabledData.setEnabled(aliasEnabled)
            self.aliasShadeData.setEnabled(aliasEnabled)

            self.peakSymbolsEnabledData.set(peakSymbolsEnabled)
            self.peakLabelsEnabledData.set(peakLabelsEnabled)
            self.peakArrowsEnabledData.set(peakArrowsEnabled)
            self.multipletSymbolsEnabledData.set(multipletSymbolsEnabled)
            self.multipletLabelsEnabledData.set(multipletLabelsEnabled)
            self.multipletArrowsEnabledData.set(multipletArrowsEnabled)

            if self._spectrumDisplay.MAXARROWTYPES:
                self.arrow.setIndex(arrowType)
            self.arrowSizeData.setValue(int(arrowSize))
            self.arrowMinimumData.setValue(int(arrowMinimum))

    def _setAxesUnits(self, xAxisUnits, yAxisUnits):
        """Set the unit's checkboxes
        CCPNINTERNAL: used in GuiSpectrumDisplay
        """
        if xAxisUnits is not None:
            self.xAxisUnitsData.setIndex(xAxisUnits)
        if yAxisUnits is not None:
            self.yAxisUnitsData.setIndex(yAxisUnits)

    def getValues(self):
        """Return a dict containing the current settings
        """
        aspectRatios = {axis: data.get() for axis, data in self.aspectData.items()}

        # NOTE:ED - should really use an intermediate data structure here
        return {AXISXUNITS             : self.xAxisUnitsData.getIndex(),
                AXISYUNITS             : self.yAxisUnitsData.getIndex(),
                AXISASPECTRATIOMODE    : self.useAspectRatioModeButtons.getIndex(),
                AXISASPECTRATIOS       : aspectRatios,
                SYMBOLTYPE             : self.symbol.getIndex(),  # if not self._spectrumDisplay.is1D else 0,
                ANNOTATIONTYPE         : self.annotationsData.getIndex(),  # if not self._spectrumDisplay.is1D else 0,
                SYMBOLSIZE             : self.symbolSizePixelData.value(),
                SYMBOLTHICKNESS        : self.symbolThicknessData.value(),
                CONTOURTHICKNESS       : self.contourThicknessData.value(),
                MULTIPLETANNOTATIONTYPE: self.multipletAnnotationData.getIndex(),
                # if not self._spectrumDisplay.is1D else 0,
                MULTIPLETTYPE          : self.multipletSymbol.getIndex(),  # if not self._spectrumDisplay.is1D else 0,
                ALIASENABLED           : self.aliasEnabledData.isChecked(),
                ALIASSHADE             : int(self.aliasShadeData.get()),
                ALIASLABELSENABLED     : self.aliasLabelsEnabledData.isChecked(),
                PEAKSYMBOLSENABLED     : self.peakSymbolsEnabledData.isChecked(),
                PEAKLABELSENABLED      : self.peakLabelsEnabledData.isChecked(),
                PEAKARROWSENABLED      : self.peakArrowsEnabledData.isChecked(),
                MULTIPLETSYMBOLSENABLED: self.multipletSymbolsEnabledData.isChecked(),
                MULTIPLETLABELSENABLED : self.multipletLabelsEnabledData.isChecked(),
                MULTIPLETARROWSENABLED : self.multipletArrowsEnabledData.isChecked(),
                ARROWTYPES             : self.arrow.getIndex(),  # if not self._spectrumDisplay.is1D else 0,
                ARROWSIZE              : self.arrowSizeData.value(),
                ARROWMINIMUM           : self.arrowMinimumData.value(),
                }

    def _aspectRatioModeChanged(self):
        """Set the current aspect ratio mode
        """
        self._updateLockedSettings()
        self._settingsChanged()

    def _updateLockedSettings(self, always=False):
        if self.useAspectRatioModeButtons.getIndex() == 2 or always:
            with self.aspectScreenFrame.blockWidgetSignals():
                for aspect, data in self.aspectData.items():
                    if aspect in self.aspectScreen:
                        self.aspectScreen[aspect].setText(data.text())

    def _settingsChangeAspect(self, *args):
        """Set the aspect ratio for the axes
        """
        self._updateLockedSettings()
        self._settingsChanged()

    def _setAspectFromScreen(self, *args):
        with self.aspectDataFrame.blockWidgetSignals():
            for aspect, label in self.aspectScreen.items():
                if aspect in self.aspectData:
                    self.aspectData[aspect].setValue(self.aspectData[aspect].valueFromText(label.text()))

        self._settingsChanged()

    def setStripArrangementButtons(self, value):
        """Update the state of the stripArrangement radioButtons
        """
        self.blockSignals(True)
        self.stripArrangementButtons.setIndex(value)
        self.blockSignals(False)

    def setZPlaneButtons(self, value):
        """Update the state of the zPlaneNavigation radioButtons
        """
        self.blockSignals(True)
        labels = [val.dataValue for val in ZPlaneNavigationModes]
        if value in labels:
            self.zPlaneNavigationModeData.setIndex(labels.index(value))
        self.blockSignals(False)

    def updateFromDefaults(self, *args):
        """Update the defaults from preferences
        """
        with self.aspectDataFrame.blockWidgetSignals():
            for aspect, label in self.aspectScreen.items():
                if aspect in self.preferences.general.aspectRatios:
                    value = self.preferences.general.aspectRatios[aspect]
                    self.aspectData[aspect].setValue(value)

        self.blockSignals(True)
        self.useAspectRatioModeButtons.setIndex(int(self.preferences.general.aspectRatioMode))
        self._updateLockedSettings()
        self.xAxisUnitsData.setIndex(self.preferences.general.xAxisUnits)
        self.yAxisUnitsData.setIndex(self.preferences.general.yAxisUnits)
        self.blockSignals(False)

        self._settingsChanged()

    @pyqtSlot()
    def _settingsChanged(self):
        """Handle changing the X axis units
        """
        self.settingsChanged.emit(self.getValues())

    @pyqtSlot(dict)
    def _lockAspectRatioChangedInDisplay(self, aDict):
        """Respond to an external change in the lock status of a strip
        """
        if aDict[GLNotifier.GLSPECTRUMDISPLAY] == self._spectrumDisplay:
            self.blockSignals(True)

            self.useAspectRatioModeButtons.setIndex(aDict[GLNotifier.GLVALUES][0])
            self._updateLockedSettings()

            self.blockSignals(False)

    @pyqtSlot(dict)
    def _aspectRatioChangedInDisplay(self, aDict):
        """Respond to an external change in the aspect ratio of a strip
        """
        if aDict[GLNotifier.GLSPECTRUMDISPLAY] != self._spectrumDisplay:
            return
        if not (_aspectRatios := aDict[GLNotifier.GLAXISVALUES][GLNotifier.GLASPECTRATIOS]):
            return

        self.blockSignals(True)

        for aspect in _aspectRatios.keys():
            if aspect in self.aspectScreen and aspect in self.aspectData:
                aspectValue = _aspectRatios[aspect]
                self.aspectScreen[aspect].setText(self.aspectData[aspect].textFromValue(aspectValue))

        self.blockSignals(False)

    @pyqtSlot()
    def _symbolsChanged(self):
        """Handle changing the symbols
        """
        self.symbolsChanged.emit(self.getValues())

        _enabled = self.aliasEnabledData.get()
        self.aliasLabelsEnabledData.setEnabled(_enabled)
        self.aliasShadeData.setEnabled(_enabled)

    @pyqtSlot(dict)
    def _symbolsChangedInDisplay(self, aDict):
        """Respond to an external change in symbol settings
        """
        if aDict[GLNotifier.GLSPECTRUMDISPLAY] == self._spectrumDisplay:
            values = aDict[GLNotifier.GLVALUES]
            self.blockSignals(True)

            # if not self._spectrumDisplay.is1D:
            # only update if Nd
            self.symbol.setIndex(values[SYMBOLTYPE])
            self.annotationsData.setIndex(values[ANNOTATIONTYPE])
            self.symbolSizePixelData.set(values[SYMBOLSIZE])
            self.symbolThicknessData.set(values[SYMBOLTHICKNESS])
            self.contourThicknessData.set(values[CONTOURTHICKNESS])

            self.aliasEnabledData.set(values[ALIASENABLED])
            self.aliasShadeData.set(values[ALIASSHADE])
            self.aliasLabelsEnabledData.set(values[ALIASLABELSENABLED])

            self.peakSymbolsEnabledData.set(values[PEAKSYMBOLSENABLED])
            self.peakLabelsEnabledData.set(values[PEAKLABELSENABLED])
            self.peakArrowsEnabledData.set(values[PEAKARROWSENABLED])
            self.multipletSymbolsEnabledData.set(values[MULTIPLETSYMBOLSENABLED])
            self.multipletLabelsEnabledData.set(values[MULTIPLETLABELSENABLED])
            self.multipletArrowsEnabledData.set(values[MULTIPLETARROWSENABLED])

            self.arrow.setIndex(values[ARROWTYPES])
            self.arrowSizeData.set(values[ARROWSIZE])
            self.arrowMinimumData.set(values[ARROWMINIMUM])

            _enabled = self.aliasEnabledData.get()
            self.aliasLabelsEnabledData.setEnabled(_enabled)
            self.aliasShadeData.setEnabled(_enabled)

            self.mainWindow.statusBar().showMessage(f"Cycle Symbol Labelling: {self.annotationsData.get()} ")

            self.blockSignals(False)

    def _stripArrangementChanged(self):
        """Emit a signal if the strip arrangement buttons have been pressed
        """
        self.stripArrangementChanged.emit(self.stripArrangementButtons.getIndex())

    def _zPlaneNavigationModeChanged(self):
        """Emit a signal if the zPlane navigation buttons have been pressed
        """
        self.zPlaneNavigationModeChanged.emit(self.zPlaneNavigationModeData.getIndex())

    def doCallback(self):
        """Handle the user callback
        """
        if self.callback:
            self.callback()

    def _returnCallback(self):
        """Handle the return from widget callback
        """
        pass

    def updateRatiosInDisplay(self, ratios):
        """Manually update the settings in the display
        """
        with self.aspectScreenFrame.blockWidgetSignals():
            for aspect in sorted(ratios.keys()):
                aspectValue = ratios[aspect]
                if aspect in self.aspectScreen and aspect in self.aspectData:
                    self.aspectData[aspect].setText(aspectValue)


class _commonSettings():
    """
    Not to be used as a stand-alone class
    """

    # separated from settings widgets below, but only one seems to use it now

    def _getSpectraFromDisplays(self, displays, data=None):
        """Get the list of active spectra from the spectrumDisplays
        """
        if not self.application or not displays or len(displays) > 1:
            return 0, None, None, None

        from ccpn.core.lib.AxisCodeLib import getAxisCodeMatch, getAxisCodeMatchIndices

        validSpectrumViews = {}

        # loop through all the selected displays/spectrumViews that are visible
        for dp in displays:

            # ignore undefined displays
            if not dp or dp.is1D:
                continue

            if dp.strips:
                for sv in dp.strips[0].spectrumViews:

                    if sv.isDeleted:
                        continue
                    if data and data[Notifier.OBJECT] == sv and data[Notifier.TRIGGER] == Notifier.DELETE:
                        # ignore spectrumView if it about to be deleted - should re-introduce the flag :|
                        continue

                    if sv.spectrum not in validSpectrumViews:
                        validSpectrumViews[sv.spectrum] = sv.isDisplayed
                    else:
                        validSpectrumViews[sv.spectrum] = validSpectrumViews[sv.spectrum] or sv.isDisplayed

        if not validSpectrumViews:
            return 0, None, None, None

        # maxLen = 0
        # refAxisCodes = None

        # need a list of all unique axisCodes in the spectra in the selected spectrumDisplays
        from ccpn.util.OrderedSet import OrderedSet

        # have to assume that there is only one display it this point
        activeDisplay = displays[0]

        # get list of unique axisCodes
        visibleAxisCodes = {}
        spectrumIndices = {}
        for spectrum in validSpectrumViews:
            indices = getAxisCodeMatchIndices(spectrum.axisCodes, activeDisplay.axisCodes)
            spectrumIndices[spectrum] = indices
            for ii, axis in enumerate(spectrum.axisCodes):
                ind = indices[ii]
                if ind is not None:
                    if ind in visibleAxisCodes:
                        visibleAxisCodes[ind].add(axis)
                    else:
                        visibleAxisCodes[ind] = OrderedSet([axis])

        ll = len(activeDisplay.axisCodes)
        axisLabels = [None] * ll
        for ii in range(ll):
            axisLabels[ii] = ', '.join(visibleAxisCodes[ii])

        return ll, axisLabels, spectrumIndices, validSpectrumViews

        # if not validSpectrumViews:
        # from ccpn.util.OrderedSet import OrderedSet
        #
        # # get list of unique axisCodes
        # visibleAxisCodes = OrderedSet()
        # for spectrum, visible in validSpectrumViews.items():
        #     for axis in spectrum.axisCodes:
        #         visibleAxisCodes.add(axis)
        #
        # # get mapping of each spectrum onto this list
        # spectrumIndices = {}
        # for spectrum, visible in validSpectrumViews.items():
        #     indices = getAxisCodeMatchIndices(spectrum.axisCodes, visibleAxisCodes, exactMatch=False)  #True)
        #     spectrumIndices[spectrum] = indices
        #     maxLen = max(spectrum.dimensionCount, maxLen)
        #
        # # return if nothing to process
        # if not maxLen:
        #     return 0, None, None, None
        #
        # axisLabels = [', '.join(ax) for ax in visibleAxisCodes]
        #
        # return maxLen, tuple(visibleAxisCodes), spectrumIndices, validSpectrumViews

        # for spectrum, visible in validSpectrumViews.items():
        #
        #     # get the max length of the axisCodes for the displayed spectra
        #     if len(spectrum.axisCodes) > maxLen:
        #         maxLen = len(spectrum.axisCodes)
        #         refAxisCodes = list(spectrum.axisCodes)
        #
        # mappings = {}
        # for spectrum, visible in validSpectrumViews.items():
        #
        #     matchAxisCodes = spectrum.axisCodes
        #
        #     foundMap = getAxisCodeMatch(matchAxisCodes, refAxisCodes, allMatches=True)
        #     mappings.update(foundMap)
        #
        #     # for refAxisCode in refAxisCodes:
        #     #     for matchAxisCode in matchAxisCodes:
        #     #         mapping = getAxisCodeMatch([matchAxisCode], [refAxisCode])
        #     #         for k, v in mapping.items():
        #     #             if v not in mappings:
        #     #                 mappings[v] = set([k])
        #     #             else:
        #     #                 mappings[v].add(k)
        #
        # # example of mappings dict
        # # ('Hn', 'C', 'Nh')
        # # {'Hn': {'Hn'}, 'Nh': {'Nh'}, 'C': {'C'}}
        # # {'Hn': {'H', 'Hn'}, 'Nh': {'Nh'}, 'C': {'C'}}
        # # {'CA': {'C'}, 'Hn': {'H', 'Hn'}, 'Nh': {'Nh'}, 'C': {'CA', 'C'}}
        # # {'CA': {'C'}, 'Hn': {'H', 'Hn'}, 'Nh': {'Nh'}, 'C': {'CA', 'C'}}
        #
        # # far too complicated!
        # axisLabels = [set() for ii in range(len(mappings))]
        #
        # spectrumIndex = {}
        # # go through the spectra again
        # for spectrum, visible in validSpectrumViews.items():
        #
        #     spectrumIndex[spectrum] = [0 for ii in range(len(spectrum.axisCodes))]
        #
        #     # get the spectrum dimension axisCode, and see if is already there
        #     for spectrumDim, spectrumAxis in enumerate(spectrum.axisCodes):
        #
        #         axisTestCodes = tuple(mappings.keys())
        #         if spectrumAxis in axisTestCodes:
        #             spectrumIndex[spectrum][spectrumDim] = axisTestCodes.index(spectrumAxis)
        #             axisLabels[spectrumIndex[spectrum][spectrumDim]].add(spectrumAxis)
        #
        #         else:
        #             # if the axisCode is not in the reference list then find the mapping from the dict
        #             for k, v in mappings.items():
        #                 if spectrumAxis in v:
        #                     # refAxisCodes[dim] = k
        #                     spectrumIndex[spectrum][spectrumDim] = axisTestCodes.index(k)
        #                     axisLabels[axisTestCodes.index(k)].add(spectrumAxis)
        #
        # axisLabels = [', '.join(ax) for ax in axisLabels]
        #
        # return maxLen, axisLabels, spectrumIndex, validSpectrumViews
        # # self.axisCodeOptions.setCheckBoxes(texts=axisLabels, tipTexts=axisLabels)
        #
        # else:
        #     return 0, None, None, None

    @staticmethod
    def _removeWidget(widget, removeTopWidget=False):
        """Destroy a widget and all it's contents
        """

        def deleteItems(layout):
            if layout is not None:
                while layout.count():
                    item = layout.takeAt(0)
                    widget = item.widget()
                    if widget is not None:
                        widget.setVisible(False)
                        widget.setParent(None)
                        del widget

        deleteItems(widget.getLayout())
        if removeTopWidget:
            del widget

    def _fillSpectrumFrame(self, displays, data=None):
        """Populate the spectrumFrame with the selectable spectra
        """
        if self._spectraWidget:
            self._spectraWidget.hide()
            self._spectraWidget.setParent(None)
            self._removeWidget(self._spectraWidget, removeTopWidget=True)

        self._spectraWidget = Widget(parent=self.spectrumDisplayOptionsFrame, setLayout=True, hPolicy='minimal',
                                     grid=(1, 0), gridSpan=(self._spectraRows, 1), vAlign='top', hAlign='left')

        # calculate the maximum number of axes
<<<<<<< HEAD
        self.maxLen, self.axisLabels, self.spectrumIndex, self.validSpectrumViews = self._getSpectraFromDisplays(
                displays, data)
=======
        self.maxLen, self.axisLabels, specInd, self.validSpectrumViews = self._getSpectraFromDisplays(displays, data)
        self.spectrumIndex = [specInd]
>>>>>>> ccaa9ec9
        if not self.maxLen:
            return

        # modifier for atomCode
        spectraRow = 0
        self.atomCodeFrame = Frame(self._spectraWidget, setLayout=True, showBorder=False, fShape='noFrame',
                                   grid=(spectraRow, 0), gridSpan=(1, self.maxLen + 1),
                                   vAlign='top', hAlign='left')
        self.axisCodeLabel = Label(self.atomCodeFrame, 'Restricted Axes', grid=(0, 0))

        # remember current selection so can be set after redefining checkboxes
        currentSelection = None
        if self.axisCodeOptions:
            currentSelection = self.axisCodeOptions.getSelectedText()

        self.axisCodeOptions = CheckBoxes(self.atomCodeFrame, selectedInd=None, texts=[],
                                          callback=self._changeAxisCode, grid=(0, 1))
        self.axisCodeOptions.setCheckBoxes(texts=self.axisLabels, tipTexts=self.axisLabels)

        # set current selection back to the checkboxes
        # if currentSelection:
        #     self.axisCodeOptions.setSelectedByText(currentSelection, True, presetAll=True)

        # just clear the 'C' axes - this is the usual configuration
        self.axisCodeOptions.selectAll()
        for ii, box in enumerate(self.axisCodeOptions.checkBoxes):
            if box.text().upper().startswith('C'):
                self.axisCodeOptions.clearIndex(ii)

        # put in a divider
        spectraRow += 1
        HLine(self._spectraWidget, grid=(spectraRow, 0), gridSpan=(1, 4),
              colour=getColours()[SOFTDIVIDER], height=15)

        # add labels for the columns
        spectraRow += 1
        Label(self._spectraWidget, 'Spectrum', grid=(spectraRow, 0))

        # for ii in range(self.maxLen):
        #     Label(self._spectraWidget, 'Tolerance', grid=(spectraRow, ii + 1))
        Label(self._spectraWidget, '(double-width tolerances)', grid=(spectraRow, 1), gridSpan=(1, self.maxLen))

        self.spectraStartRow = spectraRow + 1

        if self.application:
            spectraWidgets = {}  # spectrum.pid, frame dict to show/hide
            for row, spectrum in enumerate(self.validSpectrumViews.keys()):
                spectraRow += 1
                f = _SpectrumRow(parent=self._spectraWidget,
                                 application=self.application,
                                 spectrum=spectrum,
                                 spectrumDisplay=displays[0],
                                 row=spectraRow, startCol=0,
                                 setLayout=True,
                                 visible=self.validSpectrumViews[spectrum])

                spectraWidgets[spectrum.pid] = f

    def _fillAllSpectrumFrame(self, displays, data=None):
        """Populate all spectrumFrames into a moreLessFrame
        """
        def _codeDictUpdate(displayKey : str = None, checkBox : CheckBox = None):
            """

            """
            if (display is None) or (box is None):
                return

            if not self.axisCodeOptionsDict.get(displayKey):
                self.axisCodeOptionsDict[displayKey] = {}
            self.axisCodeOptionsDict[displayKey] = checkBox.parent().getSelectedIndexes()

        from ccpn.ui.gui.widgets.MoreLessFrame import MoreLessFrame

        if self._spectraWidget:
            self._spectraWidget.hide()
            self._spectraWidget.setParent(None)
            self._removeWidget(self._spectraWidget, removeTopWidget=True)

        self._spectraWidget = Widget(parent=self.spectrumDisplayOptionsFrame, setLayout=True,
                                     grid=(1, 0), gridSpan=(1, 2), vAlign='top')

        if not displays:
            return

        self.spectrumIndex = []
        for num, display in enumerate(displays):
            maxLen, axisLabels, specInd, validSpectrumViews = self._getSpectraFromDisplays([display], data)
            self.spectrumIndex.append(specInd)

            curFrame = MoreLessFrame(self._spectraWidget, name=display.pid, showMore=True, grid=(num, 0), gridSpan=(1,4))

            _frame = curFrame.contentsFrame
            f_row = 0
            Label(_frame, text='Restricted Axes', grid=(f_row, 0))

            axisCodeOptions = CheckBoxes(_frame, selectedInd=None, texts=[],
                                         callback=self._changeAxisCode, grid=(f_row,1))
            axisCodeOptions.setCheckBoxes(texts=axisLabels, tipTexts=axisLabels)
            for box in axisCodeOptions.checkBoxes:
                box.stateChanged.connect(partial(_codeDictUpdate, f'{display}', box))

            if (displayDict := self.axisCodeOptionsDict.get(f'{display}')) is not None:
                # if checkboxes previously existed set to same state
                axisCodeOptions.selectAll()
                for ii, box in enumerate(axisCodeOptions.checkBoxes):
                    if ii not in displayDict:
                        box.setChecked(False)
            else:
                # just clear the 'C' axes - this is the usual configuration
                axisCodeOptions.selectAll()
                for ii, box in enumerate(axisCodeOptions.checkBoxes):
                    if box.text().upper().startswith('C'):
                        axisCodeOptions.clearIndex(ii)

            # Label(_frame, '(double-width tolerances)', grid=(f_row, 1), gridSpan=(1, maxLen))
            f_row += 1
            LabeledHLine(_frame, text='Tolerances', grid=(f_row, 1), gridSpan=(1, maxLen),
                         colour=getColours()[SOFTDIVIDER], height=15)
            f_row += 1
            if self.application:
                spectraWidgets = {}  # spectrum.pid, frame dict to show/hide
                for row, spectrum in enumerate(validSpectrumViews.keys()):
                    f_row += 1
                    f = _SpectrumRow(parent=_frame,
                                     application=self.application,
                                     spectrum=spectrum,
                                     spectrumDisplay=displays[0],
                                     row=f_row, startCol=0,
                                     setLayout=True,
                                     visible=validSpectrumViews[spectrum])
                    spectraWidgets[spectrum.pid] = f


    def _spectrumDisplaySelectionPulldownCallback(self):
        """Notifier Callback for selecting a spectrumDisplay
        """
        texts = self.spectrumDisplayPulldown.getTexts()
        if ALL in texts:
            gids = [self.application.getByGid(gid) for gid in self.spectrumDisplayPulldown.pulldownList.texts
                    if gid not in [ALL, SelectToAdd]]
        else:
            gids = [self.application.getByGid(gid) for gid in texts if gid not in [ALL, SelectToAdd]]

        self._fillAllSpectrumFrame(gids)

        # if gid == '> All <':
        #     gids = [self.application.getByGid(gid) for gid in self.spectrumDisplayPulldown.getTexts() if gid not in ['> All <', '> Select <']]
        #     self._fillAllSpectrumFrame(gids)
        # else:
        #     self._fillSpectrumFrame([self.application.getByGid(gid)])


LINKTOPULLDOWNCLASS = 'linkToPulldownClass'
LINKTOACTIVESTATE = True

STOREDISPLAY = 'displaySettings'
STORESEQUENTIAL = 'sequentialStripsWidget'
STOREMARKS = 'markPositionsWidget'
STORECLEAR = 'autoClearMarksWidget'
STOREACTIVE = 'activePulldownClass'
STORELIST = 'listButtons'
STORENMRCHAIN = 'includeNmrChainPullSelection'


class StripPlot(Widget, _commonSettings, SignalBlocking):
    _storedState = {}

    def __init__(self, parent=None,
                 mainWindow=None,
                 callback=None,
                 returnCallback=None,
                 applyCallback=None,
                 includeDisplaySettings=True,
                 includeSequentialStrips=True,
                 includePeakLists=True, includeNmrChains=True, includeNmrChainPullSelection=False,
                 includeSpectrumTable=True,
                 defaultSpectrum=None,
                 activePulldownClass=None,
                 activePulldownInitialState=True,
                 labelText='Display(s) ',
                 **kwds):
        super().__init__(parent, setLayout=True, **kwds)

        # Derive application, project, and current from mainWindow
        self.mainWindow = mainWindow
        if mainWindow:
            self.application = mainWindow.application
            self.project = mainWindow.application.project
            self.current = mainWindow.application.current
            displayText = [display.pid for display in self.application.ui.mainWindow.spectrumDisplays]
        else:
            self.application = None
            self.project = None
            self.current = None
            displayText = []

        self.callback = callback
        self.returnCallback = returnCallback or self.doCallback
        self.applyCallback = applyCallback

        self.includePeakLists = includePeakLists
        self.includeNmrChains = includeNmrChains
        self.includeNmrChainPullSelection = includeNmrChainPullSelection
        self.includeSpectrumTable = includeSpectrumTable
        self.activePulldownClass = activePulldownClass
        self.nmrChain = None

        # cannot set a notifier for displays, as these are not (yet?) implemented and the Notifier routines
        # underpinning the addNotifier call do not allow for it either
        row = 0
        colwidth = 180

        texts = [defaultSpectrum.pid] if (defaultSpectrum and defaultSpectrum is not NO_STRIP) else (
                [ALL] + displayText)

        if includeDisplaySettings:
            row += 1
            self.displaysWidget = SpectrumDisplaySelectionWidget(self, mainWindow=self.mainWindow, grid=(row, 0),
                                                                 gridSpan=(1, 1), texts=texts, displayText=[],
                                                                 objectWidgetChangedCallback=self._displayWidgetChanged,
                                                                 labelText=labelText)
        else:
            self.displaysWidget = None

        optionTexts = ['Show sequential strips',
                       'Mark positions',
                       'Auto clear marks']
        if self.activePulldownClass is not None:
            optionTexts += [f'Link to current {self.activePulldownClass.className}']
        _, maxDim = getTextDimensionsFromFont(textList=optionTexts)
        colwidth = maxDim.width()

        if includeSequentialStrips:
            row += 1
            self.sequentialStripsWidget = CheckBoxCompoundWidget(
                    self,
                    grid=(row, 0), vAlign='top', stretch=(0, 0), hAlign='left',
                    #minimumWidths=(colwidth, 0),
                    fixedWidths=(colwidth, None),
                    orientation='left',
                    labelText=optionTexts[0],
                    checked=False
                    )
        else:
            self.sequentialStripsWidget = None

        row += 1
        self.markPositionsWidget = CheckBoxCompoundWidget(
                self,
                grid=(row, 0), vAlign='top', stretch=(0, 0), hAlign='left',
                #minimumWidths=(colwidth, 0),
                fixedWidths=(colwidth, None),
                orientation='left',
                labelText=optionTexts[1],
                checked=True
                )

        row += 1
        self.autoClearMarksWidget = CheckBoxCompoundWidget(
                self,
                grid=(row, 0), vAlign='top', stretch=(0, 0), hAlign='left',
                #minimumWidths=(colwidth, 0),
                fixedWidths=(colwidth, None),
                orientation='left',
                labelText=optionTexts[2],
                checked=True
                )

        if self.activePulldownClass is not None:
            row += 1
            setattr(self, LINKTOPULLDOWNCLASS,
                    CheckBoxCompoundWidget(self, grid=(row, 0), vAlign='top', stretch=(0, 0), hAlign='left',
                                           fixedWidths=(colwidth, None),
                                           orientation='left',
                                           labelText=optionTexts[3],
                                           tipText=f'Set/update current {self.activePulldownClass.className} when selecting from pulldown',
                                           checked=activePulldownInitialState
                                           ))

        row += 1
        texts = []
        tipTexts = []
        callbacks = []
        buttonTypes = []

        # put hLine and text here

        self.NMRCHAINBUTTON = None

        if includePeakLists and includeNmrChains and includeNmrChainPullSelection:
            HLine(self, grid=(row, 0), gridSpan=(1, 4),
                  colour=getColours()[DIVIDER], height=15)
            row += 1
            Label(self, text='Strip Selection', grid=(row, 0), gridSpan=(1, 4))

        if includePeakLists:
            texts += ['use Peak selection']
            tipTexts += ['Use current selected peaks']
            callbacks += [partial(self._buttonClick, STRIPPLOT_PEAKS)]
            buttonTypes += [STRIPPLOT_PEAKS]

            texts += ['use NmrAtoms from Peak selection']
            tipTexts += ['Use all nmrAtoms from current selected peaks']
            callbacks += [partial(self._buttonClick, STRIPPLOT_NMRATOMSFROMPEAKS)]
            buttonTypes += [STRIPPLOT_NMRATOMSFROMPEAKS]

        if includeNmrChains:
            texts += ['use nmrResidue selection']
            tipTexts += ['Use current selected nmrResidues']
            callbacks += [partial(self._buttonClick, STRIPPLOT_NMRRESIDUES)]
            buttonTypes += [STRIPPLOT_NMRRESIDUES]

        if includeNmrChainPullSelection:
            # get the index of this button and set the required fields
            self.NMRCHAINBUTTON = len(texts)
            texts += ['use nmrChain']
            tipTexts += ['Use nmrResidues in selected nmrChain']
            callbacks += [partial(self._buttonClick, STRIPPLOT_NMRCHAINS)]
            buttonTypes += [STRIPPLOT_NMRCHAINS]

        row += 1
        self.listButtons = RadioButtons(self, texts=texts, tipTexts=tipTexts, callback=self._buttonClick,
                                        grid=(row, 0), direction='v') if texts else None
        if self.listButtons:
            self.listButtons.buttonTypes = buttonTypes

        if self.includeNmrChainPullSelection:
            # add a pulldown to select an nmrChain
            row += 1

            self.ncWidget = NmrChainPulldown(parent=self,
                                             mainWindow=self.mainWindow, default=None,
                                             #first NmrChain in project (if present)
                                             grid=(row, 0), gridSpan=(1, 1), minimumWidths=(0, 100),
                                             showSelectName=True,
                                             sizeAdjustPolicy=QtWidgets.QComboBox.AdjustToContents,
                                             callback=self._selectionPulldownCallback
                                             )

        self._spectraWidget = None
        self.axisCodeOptions = None
        self.axisCodeOptionsDict = {}
        row += 1
        if includeSpectrumTable:
            HLine(self, grid=(row, 0), gridSpan=(1, 2),
                  colour=getColours()[DIVIDER], height=15)
            row += 1

            # create row's of spectrum information
            self._spectraRows = row + len(texts)

            self.spectrumDisplayOptionsFrame = Frame(self, setLayout=True, showBorder=False, fShape='noFrame',
                                                     grid=(row, 0), gridSpan=(row + 2, 0),
                                                     vAlign='top', hAlign='left')
            # Spectrum Display Options Frame
            # important part
            # add a new pullDown to select the active spectrumDisplay
            # self.spectrumDisplayPulldown = SpectrumDisplayPulldown(parent=self.spectrumDisplayOptionsFrame,
            #                                                        mainWindow=self.mainWindow, default=None,
            #                                                        grid=(0, 0), gridSpan=(1, 0),
            #                                                        minimumWidths=(0, colwidth),
            #                                                        showSelectName=True,
            #                                                        sizeAdjustPolicy=QtWidgets.QComboBox.AdjustToContents,
            #                                                        callback=self._spectrumDisplaySelectionPulldownCallback,
            #                                                        labelText='Pick Peaks in Display'
            #                                                        )

            self.spectrumDisplayPulldown = SpectrumDisplaySelectionWidget(
                    parent=self.spectrumDisplayOptionsFrame,
                    mainWindow=self.mainWindow, grid=(0, 0),
                    gridSpan=(1, 0), texts=texts, displayText=[],
                    objectWidgetChangedCallback=self._spectrumDisplaySelectionPulldownCallback,
                    labelText='Pick Peaks in\n'
                              'Display')

            # self.spectrumDisplayPulldown.setTexts(['> All <'] + list(self.spectrumDisplayPulldown.getTexts()))

        # add a spacer in the bottom-right corner to stop everything moving
        rows = self.getLayout().rowCount()
        cols = self.getLayout().columnCount()
        Spacer(self, 5, 5,
               QtWidgets.QSizePolicy.Expanding, QtWidgets.QSizePolicy.Expanding,
               grid=(rows + 20, cols + 1), gridSpan=(1, 1))

        self.maxRows = rows
        self._registerNotifiers()

    def storeWidgetState(self):
        """Store the state of the checkBoxes between popups
        """
        if self.displaysWidget:
            StripPlot._storedState[STOREDISPLAY] = self.displaysWidget.getTexts()
        if self.sequentialStripsWidget:
            StripPlot._storedState[STORESEQUENTIAL] = self.sequentialStripsWidget.get()
        StripPlot._storedState[STOREMARKS] = self.markPositionsWidget.get()
        StripPlot._storedState[STORECLEAR] = self.autoClearMarksWidget.get()
        if self.activePulldownClass is not None:
            checked = getattr(self, LINKTOPULLDOWNCLASS).get()
            StripPlot._storedState[STOREACTIVE] = checked
        StripPlot._storedState[STORELIST] = self.listButtons.getIndex()
        if self.includeNmrChainPullSelection:
            StripPlot._storedState[STORENMRCHAIN] = self.ncWidget.getIndex()

    def restoreWidgetState(self):
        """Restore the state of the checkBoxes
        """
        with self.blockWidgetSignals():
            if self.displaysWidget:
                value = StripPlot._storedState.get(STOREDISPLAY, [])
                self.displaysWidget.setTexts(value)
            if self.sequentialStripsWidget:
                value = StripPlot._storedState.get(STORESEQUENTIAL, False)
                self.sequentialStripsWidget.set(value)
            value = StripPlot._storedState.get(STOREMARKS, True)
            self.markPositionsWidget.set(value)
            value = StripPlot._storedState.get(STORECLEAR, True)
            self.autoClearMarksWidget.set(value)
            if self.activePulldownClass is not None:
                value = StripPlot._storedState.get(STOREACTIVE, LINKTOACTIVESTATE)
                getattr(self, LINKTOPULLDOWNCLASS).set(value)
            value = StripPlot._storedState.get(STORELIST, 0)

            # with contextlib.suppress(Exception):
            if value < len(self.listButtons):
                self.listButtons.setIndex(value)

            if self.includeNmrChainPullSelection:
                value = StripPlot._storedState.get(STORENMRCHAIN, self.includeNmrChainPullSelection)
                self.ncWidget.setIndex(value)

    def setLabelText(self, label):
        """Set the text for the label attached to the list widget
        """
        self.displaysWidget.setLabelText(label) if self.displaysWidget else None

    def _displayWidgetChanged(self):
        """Handle adding/removing items from display selection
        """
        pass

        # if self.includeSpectrumTable:
        #     self._fillSpectrumFrame(self.displaysWidget._getDisplays())

    def _changeAxisCode(self):
        """Handle clicking the axis code buttons
        """
        pass

    def _buttonClick(self):
        """Handle clicking the peak/nmrChain buttons
        """
        if self.includeNmrChainPullSelection:
            self.ncWidget.setIndex(0, blockSignals=True)

    def _registerNotifiers(self):
        """Notifiers for responding to spectrumViews
        """
        # # can't use setNotifier as not guaranteed a parent abstractWrapperObject
        # self._spectrumViewNotifier = Notifier(self.project,
        #                                       [Notifier.CREATE, Notifier.DELETE, Notifier.CHANGE],  # DELETE not registering
        #                                       SpectrumView.className,
        #                                       self._spectrumViewChanged,
        #                                       onceOnly=True)
        ...

    def _unRegisterNotifiers(self):
        """Unregister notifiers
        """
        # if self._spectrumViewNotifier:
        #     self._spectrumViewNotifier.unRegister()
        if self.includeNmrChainPullSelection:
            self.ncWidget.unRegister()
        if self.includeSpectrumTable:
            self.spectrumDisplayPulldown.unRegister()

    def _spectrumViewChanged(self, data):
        """Respond to spectrumViews being created/deleted, update contents of the spectrumWidgets frame
        """
        # TODO
        if self.includeSpectrumTable:
            # self._fillSpectrumFrame(self.displaysWidget._getDisplays())
            gid = self.spectrumDisplayPulldown.getText()
            self._fillSpectrumFrame([self.application.getByGid(gid)], data)

    def _spectrumViewVisibleChanged(self):
        """Respond to a visibleChanged in one of the spectrumViews
        """
        if self.includeSpectrumTable:
            # self._fillSpectrumFrame(self.displaysWidget._getDisplays())
            gid = self.spectrumDisplayPulldown.getText()
            self._fillSpectrumFrame([self.application.getByGid(gid)])

    def doCallback(self):
        """Handle the user callback
        """
        if self.callback:
            self.callback()

    def _returnCallback(self):
        """Handle the return from widget callback
        """
        pass

    def _cleanupWidget(self):
        """Cleanup the notifiers that are left behind after the widget is closed
        """
        self._unRegisterNotifiers()
        if self.displaysWidget:
            self.displaysWidget._close()

    def _selectionPulldownCallback(self, item):
        """Notifier Callback for selecting NmrChain
        """
        self.nmrChain = self.project.getByPid(item)
        if self.nmrChain is not None and self.NMRCHAINBUTTON is not None:
            # select the nmrChain here
            self.listButtons.setIndex(self.NMRCHAINBUTTON)


class _SpectrumRow(Frame):
    """Class to make a spectrum row
    """

    def __init__(self, parent, application, spectrum, spectrumDisplay, row=0, startCol=0, visible=True, **kwds):
        super().__init__(parent, **kwds)

        # col = 0
        # self.checkbox = CheckBoxCompoundWidget(self, grid=(0, col), gridSpan=(1, 1), hAlign='left',
        #                                        checked=True, labelText=spectrum.pid,
        #                                        fixedWidths=[100, 50])

        self.checkbox = Label(parent, spectrum.pid, grid=(row, startCol), gridSpan=(1, 1), hAlign='right')
        self.checkbox.setEnabled(visible)

        self.spinBoxes = []

        indices = getAxisCodeMatchIndices(spectrum.axisCodes, spectrumDisplay.axisCodes)
        _height = getFontHeight()

        for ii, axisCode in enumerate(spectrum.axisCodes):
            decimals, step = (2, 0.01) if axisCode[0:1] == 'H' else (1, 0.1)
            # col += 1
            if indices[ii] is None:
                continue

            ds = DoubleSpinBoxCompoundWidget(
                    parent, grid=(row, startCol + indices[ii] + 1), gridSpan=(1, 1), hAlign='left',
                    fixedWidths=(None, _height * 4),
                    labelText=axisCode,
                    value=spectrum.assignmentTolerances[ii],
                    decimals=decimals, step=step, minimum=step
                    )
            ds.setObjectName(str(spectrum.pid + axisCode))
            ds.setToolTip('Full width half height (ppm)')
            self.spinBoxes.append(ds)

            ds.setEnabled(visible)
            ds.setCallback(partial(self._setAssignmentTolerances, ds, spectrum, ii))

        # brush = (*hexToRgbRatio(spectrum.positiveContourColour), CCPNGLWIDGET_REGIONSHADE)
        # self.guiRegion = GLTargetButtonSpinBoxes(parent, application=application,
        #                                          orientation='v', brush=brush,
        #                                          grid=(row, col))

    def _setAssignmentTolerances(self, spinBox, spectrum, ii):
        """Set the tolerance in the attached spectrum from the spinBox value
        """
        assignment = list(spectrum.assignmentTolerances)
        assignment[ii] = float(spinBox.getValue())
        spectrum.assignmentTolerances = tuple(assignment)


SETTINGSCHECKBOX = 'checkBox'
SETTINGSWIDGET = 'widget'


class ModuleSettingsWidget(Widget):  #, _commonSettings):

    def __init__(self, parent=None,
                 mainWindow=None,
                 settingsDict=None,
                 callback=None,
                 returnCallback=None,
                 applyCallback=None,
                 defaultListItem=None,
                 **kwds):
        super().__init__(parent, setLayout=True, **kwds)

        # Derive application, project, and current from mainWindow
        self.mainWindow = mainWindow
        if mainWindow:
            self.application = mainWindow.application
            self.project = mainWindow.application.project
            self.current = mainWindow.application.current
            # displayText = [display.pid for display in self.application.ui.mainWindow.spectrumDisplays]
        else:
            self.application = self.project = self.current = None
            # displayText = []

        self.callback = callback
        self.returnCallback = returnCallback or self.doCallback
        self.applyCallback = applyCallback
        self.widgetsDict = {}

        # texts = [ALL] + defaultListItem.pid if defaultListItem else ([ALL] + displayText)
        # self.displaysWidget = SpectrumDisplaySelectionWidget(self, mainWindow=self.mainWindow, grid=(row, 0), gridSpan=(1, 1), texts=[ALL], displayText=[])
        # row += 1
        # self.chainsWidget = ChainSelectionWidget(self, mainWindow=self.mainWindow, grid=(row, 0), gridSpan=(1, 1), texts=[ALL], displayText=[], defaults=[ALL])

        self.checkBoxes = {}
        useInsideSpacer = False
        if settingsDict:
            optionTexts = [data['label'] for item, data in settingsDict.items()]
            _, maxDim = getTextDimensionsFromFont(textList=optionTexts)
            colwidth = maxDim.width()

            for row, (item, data) in enumerate(settingsDict.items(), start=1):

                # this is a fix to allow large widgets to expand with the settings-widget
                useInsideSpacer |= data.get('useInsideSpacer', False)

                if 'type' in data:
                    widgetType = data['type']
                    kws = {}
                    if widgetType == HLine:
                        # hack for a divider
                        if 'kwds' in data:
                            kws.update(data['kwds'])
                        newItem = widgetType(self, grid=(row, 0), colour=getColours()[DIVIDER], **kws, )

                    else:
                        if 'callBack' in data:  # this avoids a crash if the widget init doesn't have a callback/mainWindow arg
                            kws['callback'] = data['callBack']
                        kws['mainWindow'] = self.mainWindow
                        if 'kwds' in data:
                            kws.update(data['kwds'])
                            newItem = widgetType(self, grid=(row, 0), **kws, )
                        else:
                            newItem = widgetType(self, self.mainWindow, grid=(row, 0), **kws)

                else:
                    newItem = CheckBoxCompoundWidget(
                            self,
                            grid=(row, 0), vAlign='top', stretch=(0, 0), hAlign='left',
                            #minimumWidths=(colwidth, 0),
                            fixedWidths=(colwidth, None),
                            orientation='left',
                            labelText=data['label'] if 'label' in data else '',
                            tipText=data['tipText'] if 'tipText' in data else '',
                            checked=data['checked'] if 'checked' in data else False,
                            callback=data['callBack'] if 'callBack' in data else None,
                            # enabled=data['enabled']
                            )
                    # newItem.setCallback(data['callBack'] if 'callBack' in data else None)
                if 'enabled' in data:
                    newItem.setEnabled(data['enabled'])
                if 'visible' in data:
                    newItem.setVisible(data['visible'])
                self.widgetsDict[item] = newItem

                # need to check this - is confusing mix of widgets
                self.checkBoxes[item] = {'widget'    : newItem,
                                         'item'      : item,
                                         'signalFunc': None
                                         }
                if 'postInit' in data:
                    if func := data['postInit']:
                        func(newItem)

                # if data['_init']:
                #     # attach a one-off signal to the checkBox
                #     signalFunc = partial(self._checkInit, newItem, item, data)
                #     self.checkBoxes[item]['signalFunc'] = signalFunc
                #
                #     # connected = newItem.checkBox.connectNotify.connect(self._checkNotifier)
                #     stuff = newItem.checkBox.stateChanged.connect(signalFunc)
                #     print('>>>', stuff, id(stuff))

        # add a spacer in the bottom-right corner to stop everything moving
        rows = self.getLayout().rowCount()
        cols = self.getLayout().columnCount()
        Spacer(self, 5, 5,
               QtWidgets.QSizePolicy.Expanding, QtWidgets.QSizePolicy.Expanding,
               grid=(rows, cols - int(useInsideSpacer)), gridSpan=(1, 1))
        if useInsideSpacer:
            self.getLayout().setColumnStretch(cols - int(useInsideSpacer), 100)

        self.setMinimumWidth(self.sizeHint().width())
        self._registerNotifiers()

    def _changeAxisCode(self):
        """Handle clicking the axis code buttons
        """
        pass

    def _checkInit(self, checkBoxItem, item, data):
        """This is a hack so that the state changes when the layout loads
        After the layout initialise, this function is removed
        """
        # remove the one-off signal
        for vals in self.checkBoxes.values():
            if vals['item'] == item:
                checkBoxItem.checkBox.stateChanged.disconnect(vals['signalFunc'])
                # print('>>>_checkInit removed')

        # call the initialise function
        initFunc = data['_init']
        initFunc()

    def _registerNotifiers(self):
        """Notifiers for responding to spectrumViews
        """
        pass

    def _unRegisterNotifiers(self):
        """Unregister notifiers
        """
        pass

    def doCallback(self):
        """Handle the user callback
        """
        if self.callback:
            self.callback()

    def _returnCallback(self):
        """Handle the return from widget callback
        """
        pass

    def _cleanupWidget(self):
        """Cleanup the notifiers that are left behind after the widget is closed
        """
        self._unRegisterNotifiers()

    # def _getCheckBox(self, widgetName):
    #     """Get the required widget from the new setting Widget class
    #     Should be moved to a new settings class
    #     """
    #     if widgetName in self.checkBoxes and SETTINGSCHECKBOX in self.checkBoxes[widgetName]:
    #         return self.checkBoxes[widgetName][SETTINGSCHECKBOX]

    def getWidget(self, widgetName):
        """Get the required widget from the new setting Widget class
        Should be moved to a new settings class
        """
        if widgetName in self.checkBoxes and SETTINGSWIDGET in self.checkBoxes[widgetName]:
            return self.checkBoxes[widgetName][SETTINGSWIDGET]

        widget = self.widgetsDict.get(widgetName, None)
        return widget


class ObjectSelectionWidget(ListCompoundWidget):
    KLASS = None
    listChanged = pyqtSignal()

    def __init__(self, parent=None, mainWindow=None, vAlign='top', stretch=(0, 0), hAlign='left',
                 vPolicy='minimal', fixedWidths=(None, None, None), orientation='left',
                 labelText=None, tipText=None,
                 texts=None, callback=None, objectWidgetChangedCallback=None,
                 defaultListItem=None, displayText=None,
                 standardListItems=None,
                 **kwds):

        if not self.KLASS:
            raise RuntimeError('Klass must be specified')

        if displayText is None:
            displayText = []
        if standardListItems is None:
            standardListItems = [ALL]

        if not texts:
            texts = standardListItems + defaultListItem.pid if defaultListItem \
                else (standardListItems + displayText)

        if mainWindow:
            self.mainWindow = mainWindow
            self.application = mainWindow.application
            self.project = mainWindow.application.project
        else:
            self.mainWindow = self.application = self.project = None

        self._objectWidgetChangedCallback = objectWidgetChangedCallback
        self._selectObjectInListCallback = callback
        self.standardListItems = standardListItems
        labelName = self.KLASS._pluralLinkName[0].upper() + self.KLASS._pluralLinkName[1:]  #Keep CamelCase intact
        labelText = labelText or 'Select {}'.format(labelName)
        tipText = tipText or 'Set active {} for module'.format(labelName)

        super().__init__(parent=parent,
                         vAlign=vAlign, stretch=stretch, hAlign=hAlign, vPolicy=vPolicy,
                         fixedWidths=fixedWidths, orientation=orientation,
                         labelText=labelText, tipText=tipText, texts=texts,
                         callback=self._selectObjectInList, **kwds)

        # default to 5 rows
        self.setFixedHeights((None, None, 5 * getFontHeight()))
        self.setPreSelect(self._fillPulldownListWidget)

        # handle signals when the items in the displaysWidget have changed
        model = self.listWidget.model()
        model.rowsInserted.connect(self._objectWidgetChanged)
        model.rowsRemoved.connect(self._objectWidgetChanged)
        self.listWidget.cleared.connect(self._objectWidgetChanged)
        self.listWidget.changed.connect(self._passThroughListChanged)

        # Notifiers
        if self.project:
            self._notifierRename = Notifier(theObject=self.project,
                                            triggers=[Notifier.RENAME],
                                            targetName=self.KLASS.className,
                                            callback=self._objRenamedCallback)

            self._notifierDelete = Notifier(theObject=self.project,
                                            triggers=[Notifier.DELETE],
                                            targetName=self.KLASS.className,
                                            callback=self._objDeletedCallback)

        else:
            self._notifierRename = self._notifierDelete = None

    def _passThroughListChanged(self, *args, **kwds):
        """Pass through the signal from the listWidget."""
        self.listChanged.emit()

    def _close(self):
        """Unregister notifiers and close."""
        if self._notifierRename:
            self._notifierRename.unRegister()
            self._notifierRename = None
        if self._notifierDelete:
            self._notifierDelete.unRegister()
            self._notifierDelete = None

    def select(self, item, blockSignals=False):
        """Convenience: Set item in Pulldown; works with text or item"""

        # update the pulldown first. It could be it still not populated (e.g. only populates after you click in)
        self.updatePulldown()
        super().select(item, blockSignals)

    def setIndex(self, index, blockSignals=False):
        """Convenience: set item in Pulldown by index"""
        # update the pulldown first. It could be it still not populated (e.g. only populates after you click in)
        self.updatePulldown()
        super().select(index, blockSignals)

    def _selectObjectInList(self):
        """Handle clicking items in object selection
        """
        if self._selectObjectInListCallback:
            self._selectObjectInListCallback()

    def _objectWidgetChanged(self):
        """Handle adding/removing items from object selection
        """
        if self._objectWidgetChangedCallback:
            self._objectWidgetChangedCallback()

    def _objRenamedCallback(self, data):
        obj = data.get(Notifier.OBJECT)
        if obj:
            oldPid = data.get(Notifier.OLDPID)
            # get the old pid and replace with the new
            self.renameText(oldPid, obj.pid)

    def _objDeletedCallback(self, data):
        """
        Remove the deleted object from listWidget
        """
        obj = data.get(Notifier.OBJECT)
        if obj:
            self.removeTexts([obj.pid])

    def _changeAxisCode(self):
        """Handle clicking the axis code buttons
        """
        pass

    def updatePulldown(self):
        self._fillPulldownListWidget()

    def _fillPulldownListWidget(self):
        """Fill the pulldownList with the currently available objects
        """
        ll = [SelectToAdd] + self.standardListItems
        pulldownObjs = [None] * len(ll)
        if self.project:
            objects = list(getattr(self.project, self.KLASS._pluralLinkName, []))
            ll += [obj.pid for obj in objects]
            pulldownObjs += objects
        self.pulldownList.setData(texts=ll, )  # objects=pulldownObjs)

    def _getObjects(self):
        """Return list of objects in the listWidget selection
        """
        if not self.project:
            return []
        pids = self.getTexts()
        objects = self.project.getObjectsByPids(pids)
        return objects

    def _getSaveState(self):
        """
        Internal. Called for saving/restoring the widget state.
        """
        return self.getTexts()

    def _setSavedState(self, value):
        """
        Internal. Called for saving/restoring the widget state.
        """
        return self.setTexts(value)


class ChainSelectionWidget(ObjectSelectionWidget):
    KLASS = Chain


class SpectrumSelectionWidget(ObjectSelectionWidget):
    KLASS = Spectrum


class SpectrumGroupSelectionWidget(ObjectSelectionWidget):
    KLASS = SpectrumGroup


class NmrChainSelectionWidget(ObjectSelectionWidget):
    KLASS = NmrChain


class PeakListSelectionWidget(ObjectSelectionWidget):
    KLASS = PeakList


class UniqueNmrAtomNamesSelectionWidget(ObjectSelectionWidget):
    KLASS = NmrAtom

    def _fillPulldownListWidget(self):
        """Fill the pulldownList with the currently available objects
        """
        from ccpn.util.Common import sortByPriorityList

        priorityAtomNames = ['H', 'Hn' 'HA', 'HB', 'C', 'CA', 'CB', 'N', 'Nh', 'NE', 'ND']
        ll = [SelectToAdd] + self.standardListItems
        uniqueNames = set()
        if self.project:
            for obj in getattr(self.project, self.KLASS._pluralLinkName, []):
                uniqueNames.add(obj.name)
        uniqueNames = sortByPriorityList(list(uniqueNames), priorityAtomNames)
        complete = ll + uniqueNames
        self.pulldownList.setData(texts=complete)


class UniqueNmrResidueTypeSelectionWidget(ObjectSelectionWidget):
    KLASS = NmrResidue

    def _fillPulldownListWidget(self):
        """Fill the pulldownList with the currently available objects
        """
        from ccpn.util.Common import sortByPriorityList

        ## could add some priority list to show on top.
        ll = [SelectToAdd] + self.standardListItems
        uniqueNames = set()
        if self.project:
            for obj in getattr(self.project, self.KLASS._pluralLinkName, []):
                uniqueNames.add(obj.residueType)
        uniqueNames = list(uniqueNames)
        uniqueNames.sort(reverse=False)
        complete = ll + list(uniqueNames)
        self.pulldownList.setData(texts=complete)


class RestraintTableSelectionWidget(ObjectSelectionWidget):
    KLASS = RestraintTable


class DataTableSelectionWidget(ObjectSelectionWidget):
    KLASS = DataTable


class _SeriesInputDataTableSelectionWidget(ObjectSelectionWidget):
    KLASS = DataTable

    def _fillPulldownListWidget(self):
        """ Override original behavior to allow only the right dataType """

        import ccpn.framework.lib.experimentAnalysis.SeriesAnalysisVariables as sv
        from ccpn.framework.lib.experimentAnalysis.SeriesTablesBC import InputSeriesFrameBC, ALL_SERIES_DATA_TYPES

        pulldown = self.pulldownList
        ll = [SelectToAdd] + self.standardListItems
        allowedDTs = []
        if self.project:
            for obj in getattr(self.project, self.KLASS._pluralLinkName, []):
                dataTable = obj
                dataTypeStr = dataTable.metadata.get(sv.SERIESFRAMETYPE, None)
                if dataTypeStr is not None:
                    allowedDTs.append(obj.pid)
        complete = ll + list(allowedDTs)
        pulldown.setData(texts=complete)


class ViolationTableSelectionWidget(ObjectSelectionWidget):
    KLASS = ViolationTable


class SpectrumDisplaySelectionWidget(ObjectSelectionWidget):
    KLASS = SpectrumDisplay

    def getDisplays(self):
        """
        Return list of selected displays
        """
        if not self.application:
            return []

        displays = []
        gids = self.getTexts()
        if len(gids) == 0:
            return displays
        if ALL in gids:
            return self.mainWindow.spectrumDisplays
        if UseCurrent in gids:
            strip = self.application.current.strip
            if strip is not None:
                spectrumDisplay = strip.spectrumDisplay
                if spectrumDisplay:
                    return [spectrumDisplay]
        if UseLastOpened in gids:
            spectrumDisplay = self.mainWindow.moduleArea.spectrumDisplays[-1]
            return [spectrumDisplay]
        else:
            displays = self._getObjects()
            if IncludeCurrent in gids:
                if (strip := self.application.current.strip):
                    displays += [strip]  # fix for the minute - must check return type

        return displays

    def _objRenamedCallback(self, data):
        self._spectrumDisplayRenamed(data)

    def _spectrumDisplayRenamed(self, dataDict, **kwargs):
        # This method has been implemented only because
        # oldPid argument in data is not yet available for SpectrumDisplay
        obj = dataDict.get(Notifier.OBJECT)
        currentTexts = self.getTexts()
        toRemoveTexts = []
        for i in currentTexts:
            if i not in self.standardListItems and not self.application.getByGid(i):
                toRemoveTexts.append(i)
        self.removeTexts(toRemoveTexts)
        self.addText(obj.pid)


def main():
    import os
    import sys

    def myCallback(ph0, ph1, pivot, direction):
        print(ph0, ph1, pivot, direction)

    qtApp = QtWidgets.QApplication(['Test Phase Frame'])

    #QtCore.QCoreApplication.setApplicationName('TestPhasing')
    #QtCore.QCoreApplication.setApplicationVersion('0.1')

    widget = QtWidgets.QWidget()
    frame = StripPlot(widget, callback=myCallback)
    widget.show()
    widget.raise_()

    os._exit(qtApp.exec_())


if __name__ == '__main__':
    main()<|MERGE_RESOLUTION|>--- conflicted
+++ resolved
@@ -15,13 +15,8 @@
 #=========================================================================================
 # Last code modification
 #=========================================================================================
-<<<<<<< HEAD
 __modifiedBy__ = "$modifiedBy: Ed Brooksbank $"
 __dateModified__ = "$dateModified: 2024-08-30 12:57:01 +0100 (Fri, August 30, 2024) $"
-=======
-__modifiedBy__ = "$modifiedBy: Daniel Thompson $"
-__dateModified__ = "$dateModified: 2024-08-21 11:50:34 +0100 (Wed, August 21, 2024) $"
->>>>>>> ccaa9ec9
 __version__ = "$Revision: 3.2.5 $"
 #=========================================================================================
 # Created
@@ -991,13 +986,9 @@
                                      grid=(1, 0), gridSpan=(self._spectraRows, 1), vAlign='top', hAlign='left')
 
         # calculate the maximum number of axes
-<<<<<<< HEAD
-        self.maxLen, self.axisLabels, self.spectrumIndex, self.validSpectrumViews = self._getSpectraFromDisplays(
+        self.maxLen, self.axisLabels, specInd, self.validSpectrumViews = self._getSpectraFromDisplays(
                 displays, data)
-=======
-        self.maxLen, self.axisLabels, specInd, self.validSpectrumViews = self._getSpectraFromDisplays(displays, data)
         self.spectrumIndex = [specInd]
->>>>>>> ccaa9ec9
         if not self.maxLen:
             return
 
