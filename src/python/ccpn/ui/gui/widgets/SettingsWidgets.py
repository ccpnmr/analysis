--- conflicted
+++ resolved
@@ -13,13 +13,8 @@
 #=========================================================================================
 # Last code modification
 #=========================================================================================
-<<<<<<< HEAD
 __modifiedBy__ = "$modifiedBy: Ed Brooksbank $"
-__dateModified__ = "$dateModified: 2021-03-26 12:43:48 +0000 (Fri, March 26, 2021) $"
-=======
-__modifiedBy__ = "$modifiedBy: Luca Mureddu $"
-__dateModified__ = "$dateModified: 2021-04-09 18:43:50 +0100 (Fri, April 09, 2021) $"
->>>>>>> c347c01e
+__dateModified__ = "$dateModified: 2021-04-12 19:39:18 +0100 (Mon, April 12, 2021) $"
 __version__ = "$Revision: 3.0.3 $"
 #=========================================================================================
 # Created
@@ -507,13 +502,11 @@
             self.symbolSizePixelData.set(values[SYMBOLSIZE])
             self.symbolThicknessData.set(values[SYMBOLTHICKNESS])
             self.contourThicknessData.set(values[CONTOURTHICKNESS])
-<<<<<<< HEAD
             self.aliasEnabledData.set(values[ALIASENABLED])
             self.aliasShadeData.set(values[ALIASSHADE])
 
-=======
             self.mainWindow.statusBar().showMessage("Cycle Symbol Labelling: %s " %self.annotationsData.get())
->>>>>>> c347c01e
+
             self.blockSignals(False)
 
     def _stripArrangementChanged(self):
