"""Module Documentation here

"""
#=========================================================================================
# Licence, Reference and Credits
#=========================================================================================
__copyright__ = "Copyright (C) CCPN project (http://www.ccpn.ac.uk) 2014 - 2021"
__credits__ = ("Ed Brooksbank, Luca Mureddu, Timothy J Ragan & Geerten W Vuister")
__licence__ = ("CCPN licence. See http://www.ccpn.ac.uk/v3-software/downloads/license")
__reference__ = ("Skinner, S.P., Fogh, R.H., Boucher, W., Ragan, T.J., Mureddu, L.G., & Vuister, G.W.",
                 "CcpNmr AnalysisAssign: a flexible platform for integrated NMR analysis",
                 "J.Biomol.Nmr (2016), 66, 111-124, http://doi.org/10.1007/s10858-016-0060-y")
#=========================================================================================
# Last code modification
#=========================================================================================
__modifiedBy__ = "$modifiedBy: Ed Brooksbank $"
<<<<<<< HEAD
__dateModified__ = "$dateModified: 2021-02-04 12:07:38 +0000 (Thu, February 04, 2021) $"
=======
__dateModified__ = "$dateModified: 2021-02-26 11:18:39 +0000 (Fri, February 26, 2021) $"
>>>>>>> d1093231
__version__ = "$Revision: 3.0.3 $"
#=========================================================================================
# Created
#=========================================================================================
__author__ = "$Author: CCPN $"
__date__ = "$Date: 2017-04-07 10:28:41 +0000 (Fri, April 07, 2017) $"
#=========================================================================================
# Start of code
#=========================================================================================

from contextlib import contextmanager
from PyQt5 import QtCore, QtGui, QtWidgets
from ccpn.ui.gui.widgets.Menu import Menu
from ccpn.ui.gui.widgets.ToolBar import ToolBar
from functools import partial
from ccpn.core.lib.Notifiers import Notifier
from collections import OrderedDict
from ccpn.ui.gui.widgets.MessageDialog import showWarning
from ccpn.ui.gui.widgets.Font import setWidgetFont, getFontHeight
from ccpn.ui._implementation.PeakListView import PeakListView
from ccpn.ui._implementation.IntegralListView import IntegralListView
from ccpn.ui._implementation.MultipletListView import MultipletListView
from ccpn.core.PeakList import PeakList
from ccpn.core.IntegralList import IntegralList
from ccpn.core.MultipletList import MultipletList
from ccpn.ui.gui.lib.GuiSpectrumView import _spectrumViewHasChanged
from ccpn.ui.gui.popups.SpectrumPropertiesPopup import SpectrumPropertiesPopup
from ccpn.core.lib import Pid
from ccpn.ui.gui.lib.GuiStripContextMenus import _SCMitem, ItemTypes, ITEM, _addMenuItems, _createMenu, _separator
from ccpn.util import Colour


class SpectrumToolBar(ToolBar):

    def __init__(self, parent=None, widget=None, **kwds):

        super().__init__(parent=parent, **kwds)
        self.widget = widget
        self._parent = parent
        self.setToolButtonStyle(QtCore.Qt.ToolButtonTextUnderIcon)

        self.setMouseTracking(True)
        self._spectrumToolBarBlockingLevel = 0

        self._firstButton = 0

    @property
    def isBlocked(self):
        """True if spectrumToolBar is blocked
        """
        # read state from widget blocking
        return self.widgetIsBlocked

    def _paintButtonToMove(self, button):
        pixmap = button.grab()  # makes a "ghost" of the button as we drag
        # below makes the pixmap half transparent
        painter = QtGui.QPainter(pixmap)
        painter.setCompositionMode(painter.CompositionMode_DestinationIn)
        painter.fillRect(pixmap.rect(), QtGui.QColor(0, 0, 0, 127))
        painter.end()
        return pixmap

    def _updateSpectrumViews(self, newIndex):
        newSpectrumViewsOrder = []

        for action in self.actions():
            spectrumView = self.widget.project.getByPid(action.spectrumViewPid)
            newSpectrumViewsOrder.append(spectrumView)

        # self.widget.project.blankNotification()
        # newIndex = [newIndex.index(ii) for ii in self.widget.getOrderedSpectrumViewsIndex()]
        newIndex = tuple(self.widget.getOrderedSpectrumViewsIndex()[ii] for ii in newIndex)
        self.widget.setOrderedSpectrumViewsIndex(newIndex)

        from ccpn.ui.gui.lib.OpenGL.CcpnOpenGL import GLNotifier

        GLSignals = GLNotifier(parent=None)

        # GLSignals.emitPaintEvent()
        GLSignals._emitAxisUnitsChanged(source=None, strip=self.widget.strips[0], dataDict={})

    def _addSubMenusToContext(self, contextMenu, button):

        with self.blockWidgetSignals(recursive=False):
            dd = OrderedDict([(PeakList, PeakListView), (IntegralList, IntegralListView), (MultipletList, MultipletListView)])
            spectrum = self.widget.project.getByPid(button.actions()[0].objectName())
            if spectrum:
                for coreObj, viewObj in dd.items():
                    smenu = contextMenu.addMenu(coreObj.className)
                    allViews = []
                    vv = getattr(self.widget, viewObj._pluralLinkName)
                    if vv:
                        for view in vv:
                            s = coreObj.className
                            o = getattr(view, s[0].lower() + s[1:])
                            if o:
                                if o._parent == spectrum:
                                    allViews.append(view)
                    views = list(set(allViews))
                    smenu.setEnabled(len(views) > 0)

                    menuItems = [_SCMitem(name='Show All',
                                          typeItem=ItemTypes.get(ITEM), icon='icons/null',
                                          callback=partial(self._setVisibleAllFromList, True, smenu, views)),
                                 _SCMitem(name='Hide All',
                                          typeItem=ItemTypes.get(ITEM), icon='icons/null',
                                          callback=partial(self._setVisibleAllFromList, False, smenu, views)),
                                 ]

                    _addMenuItems(self.widget, smenu, menuItems)

                    # smenu.addAction('Show All', partial(self._setVisibleAllFromList, True, smenu, views))
                    # smenu.addAction('Hide All', partial(self._setVisibleAllFromList, False, smenu, views))

                    smenu.addSeparator()
                    for view in sorted(views, reverse=False):
                        ccpnObj = view._childClass
                        strip = view._parent._parent
                        toolTip = 'Toggle {0} {1} on strip {2}'.format(coreObj.className, ccpnObj._key, strip.id)
                        if ccpnObj:
                            if len(self.widget.strips) > 1:  #add shows in which strips the view is
                                currentTxt = ''  # add in which strip is current
                                if self.widget.current.strip == strip:
                                    currentTxt = ' Current'
                                action = smenu.addItem('{0} ({1}{2})'.format(ccpnObj.id, strip.id, currentTxt), toolTip=toolTip)
                            else:
                                action = smenu.addItem(ccpnObj.id, toolTip=toolTip)

                            action.setCheckable(True)
                            if view.isVisible():
                                action.setChecked(True)
                            action.toggled.connect(view.setVisible)
                            action.toggled.connect(self._updateGl)

    def _spectrumToolBarItem(self, button):
        spectrum = self.widget.project.getByPid(button.actions()[0].objectName())
        specViews = [spv for spv in self.widget.spectrumViews
                     if spv.spectrum == spectrum]

        if len(specViews) >= 1:
            return _SCMitem(name='Contours',
                            typeItem=ItemTypes.get(ITEM), toolTip='Toggle Spectrum Contours On/Off',
                            callback=partial(self._toggleSpectrumContours, button.actions()[0], specViews[0]),
                            checkable=True,
                            checked=specViews[0]._showContours)

    def _toggleSpectrumContours(self, buttonAction, specView):
        from ccpn.ui.gui.lib.OpenGL.CcpnOpenGL import GLNotifier

        specView._showContours = not specView._showContours
        _spectrumViewHasChanged({Notifier.OBJECT: specView})

        GLSignals = GLNotifier(parent=self)
        GLSignals.emitPaintEvent()

    def _createToolBarContextMenu(self):
        """
        Creates a context menu for the toolbar with general actions.
        """

        contextMenu = Menu('', self.widget, isFloatWidget=True)
        dd = OrderedDict([(PeakList, PeakListView), (IntegralList, IntegralListView), (MultipletList, MultipletListView)])
        for coreObj, viewObj in dd.items():
                smenuItems = []
                smenu = contextMenu.addMenu(coreObj.className)
                labelsBools = OrderedDict([('Show All',True),
                                           ('Hide All',False)])
                for label, abool in labelsBools.items():
                    item = _SCMitem(name=label,
                                    typeItem=ItemTypes.get(ITEM), icon='icons/null',
                                    callback=partial(self._toggleAllViews,viewObj._pluralLinkName,abool))
                    smenuItems.append(item)
                _addMenuItems(self.widget, smenu, smenuItems)

        return contextMenu

    def _toggleAllViews(self, viewPluralLinkName, abool=True):
        """
        :param viewPluralLinkName: peakListViews etc which is defined in the self.widget
        :param abool: True or False
        :return: Toggles all Views on display
        """
        for view in getattr(self.widget,viewPluralLinkName):
            view.setVisible(abool)


    def _createContextMenu(self, button: QtWidgets.QToolButton):
        """
        Creates a context menu containing a command to delete the spectrum from the display and its
        button from the toolbar.
        """
        if not button:
            return None
        if len(button.actions()) < 1:
            return None

        contextMenu = Menu('', self.widget, isFloatWidget=True)

        _addMenuItems(self.widget, contextMenu, [self._spectrumToolBarItem(button)])

        contextMenu.addSeparator()

        self._addSubMenusToContext(contextMenu, button)
        contextMenu.addSeparator()

        menuItems = [_SCMitem(name='Jump on SideBar',
                              typeItem=ItemTypes.get(ITEM), icon='icons/null',
                              callback=partial(self._jumpOnSideBar, button)),
                     _SCMitem(name='Properties...',
                              typeItem=ItemTypes.get(ITEM), icon='icons/null',
                              callback=partial(self._showSpectrumProperties, button)),
                     _SCMitem(name='Remove Spectrum',
                              typeItem=ItemTypes.get(ITEM), icon='icons/null',
                              callback=partial(self._removeSpectrum, button)),
                     ]

        _addMenuItems(self.widget, contextMenu, menuItems)

        return contextMenu

    def _jumpOnSideBar(self, button):
        spectrum = self.widget.project.getByPid(button.actions()[0].objectName())
        if spectrum:
            sideBar = self.widget.application.ui.mainWindow.sideBar
            sideBar.selectPid(spectrum.pid)

    def _showSpectrumProperties(self, button):
        spectrum = self.widget.project.getByPid(button.actions()[0].objectName())
        mainWindow = self.widget.application.ui.mainWindow
        if spectrum:  #not sure why It needs parent = mainWindow. copied from SideBar
            popup = SpectrumPropertiesPopup(parent=mainWindow, mainWindow=mainWindow, spectrum=spectrum)
            popup.exec_()
            popup.raise_()

    def _updateGl(self, ):
        from ccpn.ui.gui.lib.OpenGL.CcpnOpenGL import GLNotifier

        GLSignals = GLNotifier(parent=self)

        # GLSignals.emitPaintEvent()
        GLSignals._emitAxisUnitsChanged(source=None, strip=self.widget.strips[0], dataDict={})

    def _getSpectrumViewFromButton(self, button):
        spvs = []
        key = [key for key, value in self.widget.spectrumActionDict.items() if value == button.actions()[0]][0]

        for spectrumView in self.widget.spectrumViews:
            if spectrumView.spectrum == key:
                spvs.append(spectrumView)
        if len(spvs) == 1:
            return spvs[0]

    def _setVisibleAllFromList(self, abool, menu, views):
        """
        :param abool: T or F
        :param menu:
        :param views: any of Views obj _pluralLinkName
        :return:
        """
        if views:
            for view in views:
                view.setVisible(abool)
                for action in menu.actions():
                    if action.text() == view.pid:
                        action.setChecked(abool)

    def _spectrumRename(self, data):
        """Rename the spectrum name in the toolbar from a notifier callback
        """
        spectrum = data[Notifier.OBJECT]
        trigger = data[Notifier.TRIGGER]

        if spectrum and trigger in [Notifier.RENAME]:
            oldPid = Pid.Pid(data[Notifier.OLDPID])
            oldId = oldPid.id

            validActions = [action for action in self.actions() if action.text() == oldId]
            for action in validActions:
                action.setText(spectrum.id)
                action.setObjectName(spectrum.pid)
                # setWidgetFont(action, size='SMALL')

    def _removeSpectrum(self, button: QtWidgets.QToolButton):
        """
        Removes the spectrum from the display and its button from the toolbar.
        """
        # event called from right-mouse menu
        key = [key for key, value in self.widget.spectrumActionDict.items() if value == button.actions()[0]][0]
        for spectrumView in self.widget.spectrumViews:
            if spectrumView.spectrum == key:
                self.widget.removeSpectrum(spectrumView.spectrum)
                break
        else:
            showWarning('Spectrum', 'Spectrum not found in toolbar')

    def _dragButton(self, event):

        toolButton = self.childAt(event.pos())
        self._buttonBeingDragged = toolButton
        allActionsTexts = []

        if toolButton:
            pixmap = self._paintButtonToMove(toolButton)

            mimeData = QtCore.QMimeData()
            mimeData.setText('%d,%d' % (event.x(), event.y()))
            drag = QtGui.QDrag(self)
            drag.setMimeData(mimeData)
            drag.setPixmap(pixmap)
            # start the drag operation

            allActionsTexts = [action.text() for action in self.actions()]
            if drag.exec_(QtCore.Qt.MoveAction) == QtCore.Qt.MoveAction:

                point = QtGui.QCursor.pos()
                nextButton = QtWidgets.QApplication.widgetAt(point)

                if isinstance(nextButton, QtWidgets.QToolButton) \
                        and nextButton.actions() \
                        and nextButton.actions()[0] in self.actions():

                    # don't need to move
                    if nextButton == toolButton:
                        return

                    # get the new index and call setOrderedSpectrumViewsIndex
                    startInd = allActionsTexts.index(toolButton.text())
                    endInd = allActionsTexts.index(nextButton.text())
                    self.widget.moveSpectrumByIndex(startInd, endInd)
                    return

        event.ignore()

    def event(self, event: QtCore.QEvent) -> bool:
        """
        Use the event handler to process events
        """
        if event.type() == QtCore.QEvent.MouseButtonPress:
            # if event.button() == QtCore.Qt.LeftButton: Can't make it working!!!

            if event.button() == QtCore.Qt.RightButton:
                toolButton = self.childAt(event.pos())
                if toolButton:
                    menu = self._createContextMenu(toolButton)
                    if menu:
                        menu.move(event.globalPos().x(), event.globalPos().y() + 10)
                        menu.exec_()
                else:
                    menu = self._createToolBarContextMenu()
                    if menu:
                        menu.move(event.globalPos().x(), event.globalPos().y() + 10)
                        menu.exec_()

            if event.button() == QtCore.Qt.MiddleButton:
                self._dragButton(event)

        return super().event(event)

    def _addNewButton(self, spectrumView):
        _actions = {act.objectName(): act for act in self.actions()}

        # create new action for any spectrumViews without an action (create spectrumView)
        if spectrumView.spectrum.pid not in _actions:
            self._setupAction(spectrumView)

    def reorderButtons(self, spectrumViews):
        """Reorder the buttons to match the spectrumView ordering
        """
        _actions = {act.objectName(): act for act in self.actions()}

        # create new action for any spectrumViews without an action (create spectrumView)
        for specView in spectrumViews:
            if specView.spectrum.pid not in _actions:
                self._setupAction(specView)

        # apply the new ordering
        _newOrder = [_actions[sv.spectrum.pid] for sv in spectrumViews if sv.spectrum.pid in _actions]
        self.insertActions(None, _newOrder)

        # reset the sizes of the action widgets - not sure why they change :|
        for action in _actions.values():
            # get the attached widget
            widget = self.widgetForAction(action)

            _height1 = max(getFontHeight(size='SMALL') or 12, 12)
            widget.setIconSize(QtCore.QSize(_height1 * 10, _height1))
            self._setSizes(action)

    def setButtonsFromSpectrumViews(self, spectrumViews):
        """Set up the spectrumDisplay buttons when initialising a display
        """
        with self.blockWidgetSignals(recursive=False):
            # clear the old actions
            # _actions = {act: act.objectName for act in self.actions}

            for act in list(self.actions()):
                self.removeAction(act)

            for specView in spectrumViews:
                self._setupAction(specView)

    def _setupAction(self, spectrumView):
        """Create and setup a new action attached to the spectrum
        """
        spectrum = spectrumView.spectrum
        spectrumName = spectrum.name

        # create new action
        _actions = [action for action in self.actions() if action and action.objectName() == spectrum.pid]
        if len(_actions) > 1:
            raise RuntimeError('Too many toolbar actions with the same name')
        if len(_actions) == 1:
            action = _actions[0]
        else:
            action = self.addAction(spectrumName)

        action.setObjectName(spectrum.pid)

        action.setCheckable(True)
        action.setChecked(True)
        action.setToolTip(spectrum.name)

        # get the attached widget
        widget = self.widgetForAction(action)

        _height1 = max(getFontHeight(size='SMALL') or 12, 12)
        widget.setIconSize(QtCore.QSize(_height1 * 10, _height1))
        self._setSizes(action)

        widget.spectrumView = spectrumView
        action.spectrumViewPid = spectrumView.pid
        self.widget.spectrumActionDict[spectrum] = action

        # NOTE:ED - UPDATE, the following call sets the icon colours:
        _spectrumViewHasChanged({Notifier.OBJECT: spectrumView})

        # if spectrumDisplay.is1D:
        #     action.toggled.connect(spectrumView.plot.setVisible)
        # action.toggled.connect(spectrumView.setVisible)
        action.toggled.connect(partial(self._toggleSpectrumViews, spectrum))
        setWidgetFont(action, size='SMALL')

    def _toggleSpectrumViews(self, spectrum, visible):
        """Toggle visibility of spectrumViews attached to this spectrum in the same spectrumDisplay
        """
        specViews = [sv for sv in self.widget.spectrumViews if sv.spectrum == spectrum]
        for sv in specViews:
            sv.setVisible(visible)

    def _addSpectrumViewToolButtons(self, spectrumView):
        spectrumDisplay = spectrumView.strip.spectrumDisplay
        if spectrumDisplay.isGrouped:
            return

        with self.blockWidgetSignals(recursive=False):
            spectrumDisplay = spectrumView.strip.spectrumDisplay
            spectrum = spectrumView.spectrum
            action = spectrumDisplay.spectrumActionDict.get(spectrum)
            if not action:
                # add toolbar action (button)
                spectrumName = spectrum.name
                # This is a bug, it changes the name of button and crashes when moving them across
                # if len(spectrumName) > 12:
                #   spectrumName = spectrumName[:12]+'.....'

                actionList = self.actions()
                try:
                    # try and find the spectrumView in the orderedlist - for undo function
                    oldList = spectrumDisplay.spectrumViews
                    oldList = spectrumDisplay.orderedSpectrumViews(oldList)
                    if spectrumView in oldList:
                        oldIndex = oldList.index(spectrumView)
                    else:
                        oldIndex = len(oldList)

                    if actionList and oldIndex < len(actionList):
                        nextAction = actionList[oldIndex]

                        # create a new action and move it to the correct place in the list
                        action = self.addAction(spectrumName)
                        action.setObjectName(spectrum.pid)
                        self.insertAction(nextAction, action)
                    else:
                        action = self.addAction(spectrumName)
                        action.setObjectName(spectrum.pid)

                except Exception as es:
                    action = self.addAction(spectrumName)
                    action.setObjectName(spectrum.pid)

                action.setCheckable(True)
                action.setChecked(True)
                action.setToolTip(spectrum.name)
                widget = self.widgetForAction(action)

                _height1 = max(getFontHeight(size='SMALL') or 12, 12)
                widget.setIconSize(QtCore.QSize(_height1 * 10, _height1))
                # widget.setIconSize(QtCore.QSize(120, 10))
                self._setSizes(action)
                # WHY _wrappedData and not spectrumView?
                widget.spectrumView = spectrumView
                action.spectrumViewPid = spectrumView.pid

                spectrumDisplay.spectrumActionDict[spectrum] = action
                # The following call sets the icon colours:
                _spectrumViewHasChanged({Notifier.OBJECT: spectrumView})

        # if spectrumDisplay.is1D:
        #     action.toggled.connect(spectrumView.plot.setVisible)
        action.toggled.connect(spectrumView.setVisible)
        setWidgetFont(action, size='SMALL')
        return action

    def _setSizes(self, action):

        widget = self.widgetForAction(action)
        _height1 = max(getFontHeight(size='SMALL') or 12, 12)
        _height2 = max(getFontHeight(size='VLARGE') or 30, 30)
        widget.setIconSize(QtCore.QSize(_height1 * 10, _height1))
        widget.setFixedSize(_height2 * 2.5, _height2)

    def setSpectrumGroupActionIcon(self, action, spectrumGroup):
        self._addActionIcon(action, spectrumGroup)

    def setSpectrumActionIcon(self, action, spectrum):
        _sv = [sv for sv in self.spectrumDisplay.spectrumViews if sv.spectrum == spectrum]
        if len(_sv) != 1:
            return

        specView = _sv[0]
        self._addActionIcon(action, specView)

    def _addActionIcon(self, action, obj):
        _iconX = int(60 / self.spectrumDisplay.devicePixelRatio())
        _iconY = int(10 / self.spectrumDisplay.devicePixelRatio())
        pix = QtGui.QPixmap(QtCore.QSize(_iconX, _iconY))

        if getattr(obj, '_showContours', True) or self.spectrumDisplay.isGrouped:
            if self.spectrumDisplay.is1D:
                _col = obj.sliceColour
            else:
                _col = obj.positiveContourColour

            if _col and _col.startswith('#'):
                pix.fill(QtGui.QColor(_col))

            elif _col in Colour.colorSchemeTable:
                colourList = Colour.colorSchemeTable[_col]

                step = _iconX
                stepX = _iconX
                stepY = len(colourList) - 1
                jj = 0
                painter = QtGui.QPainter(pix)

                for ii in range(_iconX):
                    _interp = (stepX - step) / stepX
                    _intCol = Colour.interpolateColourHex(colourList[min(jj, stepY)], colourList[min(jj + 1, stepY)],
                                                          _interp)

                    painter.setPen(QtGui.QColor(_intCol))
                    painter.drawLine(ii, 0, ii, _iconY)
                    step -= stepY
                    while step < 0:
                        step += stepX
                        jj += 1

                painter.end()

            else:
                pix.fill(QtGui.QColor('gray'))
        else:
            pix.fill(QtGui.QColor('gray'))

        action.setIcon(QtGui.QIcon(pix))<|MERGE_RESOLUTION|>--- conflicted
+++ resolved
@@ -14,11 +14,7 @@
 # Last code modification
 #=========================================================================================
 __modifiedBy__ = "$modifiedBy: Ed Brooksbank $"
-<<<<<<< HEAD
-__dateModified__ = "$dateModified: 2021-02-04 12:07:38 +0000 (Thu, February 04, 2021) $"
-=======
-__dateModified__ = "$dateModified: 2021-02-26 11:18:39 +0000 (Fri, February 26, 2021) $"
->>>>>>> d1093231
+__dateModified__ = "$dateModified: 2021-03-01 11:22:53 +0000 (Mon, March 01, 2021) $"
 __version__ = "$Revision: 3.0.3 $"
 #=========================================================================================
 # Created
@@ -455,9 +451,6 @@
         # NOTE:ED - UPDATE, the following call sets the icon colours:
         _spectrumViewHasChanged({Notifier.OBJECT: spectrumView})
 
-        # if spectrumDisplay.is1D:
-        #     action.toggled.connect(spectrumView.plot.setVisible)
-        # action.toggled.connect(spectrumView.setVisible)
         action.toggled.connect(partial(self._toggleSpectrumViews, spectrum))
         setWidgetFont(action, size='SMALL')
 
