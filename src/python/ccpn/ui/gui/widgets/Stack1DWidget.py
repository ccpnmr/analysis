"""
Module Documentation here
"""
#=========================================================================================
# Licence, Reference and Credits
#=========================================================================================
<<<<<<< HEAD
__copyright__ = "Copyright (C) CCPN project (https://www.ccpn.ac.uk) 2014 - 2024"
__credits__ = ("Ed Brooksbank, Joanna Fox, Morgan Hayward, Victoria A Higman, Luca Mureddu",
               "Eliza Płoskoń, Timothy J Ragan, Brian O Smith, Gary S Thompson & Geerten W Vuister")
=======
__copyright__ = "Copyright (C) CCPN project (https://www.ccpn.ac.uk) 2014 - 2023"
__credits__ = ("Ed Brooksbank, Joanna Fox, Victoria A Higman, Luca Mureddu, Eliza Płoskoń",
               "Timothy J Ragan, Brian O Smith, Gary S Thompson & Geerten W Vuister")
>>>>>>> d2f51b47
__licence__ = ("CCPN licence. See https://ccpn.ac.uk/software/licensing/")
__reference__ = ("Skinner, S.P., Fogh, R.H., Boucher, W., Ragan, T.J., Mureddu, L.G., & Vuister, G.W.",
                 "CcpNmr AnalysisAssign: a flexible platform for integrated NMR analysis",
                 "J.Biomol.Nmr (2016), 66, 111-124, https://doi.org/10.1007/s10858-016-0060-y")
#=========================================================================================
# Last code modification
#=========================================================================================
__modifiedBy__ = "$modifiedBy: Ed Brooksbank $"
<<<<<<< HEAD
__dateModified__ = "$dateModified: 2024-04-04 15:19:25 +0100 (Thu, April 04, 2024) $"
__version__ = "$Revision: 3.2.5 $"
=======
__dateModified__ = "$dateModified: 2023-11-02 15:53:01 +0000 (Thu, November 02, 2023) $"
__version__ = "$Revision: 3.2.1 $"
>>>>>>> d2f51b47
#=========================================================================================
# Created
#=========================================================================================
__author__ = "$Author: Luca Mureddu $"
__date__ = "$Date: 2017-07-25 11:28:58 +0100 (Tue, July 25, 2017) $"
#=========================================================================================
# Start of code
#=========================================================================================


from PyQt5 import QtWidgets
from ccpn.ui.gui.widgets.Label import Label
from ccpn.ui.gui.widgets.Frame import Frame
from ccpn.ui.gui.widgets.DoubleSpinbox import ScientificDoubleSpinBox, DoubleSpinbox
from ccpn.ui.gui.widgets.Spacer import Spacer


OffsetLabel = '{} Offset: '


class Offset1DWidget(Frame):
    def __init__(self, parent=None, mainWindow=None, strip1D=None, **kwds):
        super().__init__(parent, setLayout=True, **kwds)

        if mainWindow:
            self.mainWindow = mainWindow
            self.project = self.mainWindow.project
            self.application = self.mainWindow.application
            self.current = self.application.current
        else:
            # allow opening the popup for testing
            self.mainWindow = self.project = self.application = self.current = None

        self.offset = None
        self.strip1D = strip1D

        self._setWidgets()

    def _setWidgets(self):
        """Set up the widget.
        """
        flip = self.strip1D.spectrumDisplay._flipped

        ii = 0
        self.boxOffsets = []
        for axis in range(2):
            ii += 1
            lbl = OffsetLabel.format(self.strip1D.axisCodes[axis])
            Label(self, lbl, grid=(0, ii))
            ii += 1
            if axis == flip:
                self.boxOffsets.append(box := DoubleSpinbox(self, step=0.001, grid=(0, ii), min=-10000, max=10000, decimals=3))
                box.setFixedWidth(100)
            else:
                self.boxOffsets.append(box := ScientificDoubleSpinBox(self, step=0.1, grid=(0, ii), min=-1e100, max=1e100))
                box.setFixedWidth(150)

        ii += 1
        Spacer(self, 2, 2,
               QtWidgets.QSizePolicy.MinimumExpanding, QtWidgets.QSizePolicy.Minimum,
               grid=(0, ii), gridSpan=(1, 1))
        self.setSizePolicy(QtWidgets.QSizePolicy.Ignored, QtWidgets.QSizePolicy.Minimum)

        if self.strip1D is not None:
            for axis, bx in enumerate(self.boxOffsets):
                bx.setValue(self.strip1D.offsetValue[axis])

        for bx in self.boxOffsets:
            bx.valueChanged.connect(self._applyOffset)

    def _applyOffset(self):
        if self.strip1D is not None:
            self.strip1D._stack1DSpectra(offSet=[bx.value() for bx in self.boxOffsets])

    def value(self):
        return tuple(bx.value() for bx in self.boxOffsets)

    def setValue(self, value):
        for bx, val in zip(self.boxOffsets, value):
            bx.set(val)

    def setInitialIntensity(self, value):
        """Set the initial value from the intensity.
        """
        if self.strip1D.spectrumDisplay._flipped:
            self.setValue((value, 0.0))
        else:
            self.setValue((0.0, value))


<<<<<<< HEAD
#=========================================================================================
# main
#=========================================================================================

=======
>>>>>>> d2f51b47
def main():
    from ccpn.ui.gui.widgets.Application import TestApplication
    from ccpn.ui.gui.popups.Dialog import CcpnDialog

    app = TestApplication()
    popup = CcpnDialog()
    f = Offset1DWidget(popup)

    popup.show()
    popup.raise_()

    app.start()


if __name__ == '__main__':
    main()<|MERGE_RESOLUTION|>--- conflicted
+++ resolved
@@ -4,15 +4,9 @@
 #=========================================================================================
 # Licence, Reference and Credits
 #=========================================================================================
-<<<<<<< HEAD
 __copyright__ = "Copyright (C) CCPN project (https://www.ccpn.ac.uk) 2014 - 2024"
 __credits__ = ("Ed Brooksbank, Joanna Fox, Morgan Hayward, Victoria A Higman, Luca Mureddu",
                "Eliza Płoskoń, Timothy J Ragan, Brian O Smith, Gary S Thompson & Geerten W Vuister")
-=======
-__copyright__ = "Copyright (C) CCPN project (https://www.ccpn.ac.uk) 2014 - 2023"
-__credits__ = ("Ed Brooksbank, Joanna Fox, Victoria A Higman, Luca Mureddu, Eliza Płoskoń",
-               "Timothy J Ragan, Brian O Smith, Gary S Thompson & Geerten W Vuister")
->>>>>>> d2f51b47
 __licence__ = ("CCPN licence. See https://ccpn.ac.uk/software/licensing/")
 __reference__ = ("Skinner, S.P., Fogh, R.H., Boucher, W., Ragan, T.J., Mureddu, L.G., & Vuister, G.W.",
                  "CcpNmr AnalysisAssign: a flexible platform for integrated NMR analysis",
@@ -21,13 +15,8 @@
 # Last code modification
 #=========================================================================================
 __modifiedBy__ = "$modifiedBy: Ed Brooksbank $"
-<<<<<<< HEAD
 __dateModified__ = "$dateModified: 2024-04-04 15:19:25 +0100 (Thu, April 04, 2024) $"
 __version__ = "$Revision: 3.2.5 $"
-=======
-__dateModified__ = "$dateModified: 2023-11-02 15:53:01 +0000 (Thu, November 02, 2023) $"
-__version__ = "$Revision: 3.2.1 $"
->>>>>>> d2f51b47
 #=========================================================================================
 # Created
 #=========================================================================================
@@ -117,14 +106,10 @@
         else:
             self.setValue((0.0, value))
 
-
-<<<<<<< HEAD
 #=========================================================================================
 # main
 #=========================================================================================
 
-=======
->>>>>>> d2f51b47
 def main():
     from ccpn.ui.gui.widgets.Application import TestApplication
     from ccpn.ui.gui.popups.Dialog import CcpnDialog
