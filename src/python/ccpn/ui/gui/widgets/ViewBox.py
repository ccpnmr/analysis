--- conflicted
+++ resolved
@@ -3,7 +3,7 @@
 
 Zoom and pan:
     Left-drag:                          pans the spectrum.
-    
+
     shift-left-drag:                    draws a zooming box and zooms the viewbox.
     shift-middle-drag:                  draws a zooming box and zooms the viewbox.
     shift-right-drag:                   draws a zooming box and zooms the viewbox.
@@ -172,17 +172,13 @@
     # Override pyqtgraph ViewBoxMenu
     self.menu = self._getMenu() # built in GuiStrip, GuiStripNd, GuiStrip1D
     self.strip = strip
-<<<<<<< HEAD
-    self.current = strip.spectrumDisplay.mainWindow.application.current
-    self.mainWindow = strip.spectrumDisplay.mainWindow
-=======
     self.application = self.current = strip.spectrumDisplay.mainWindow.application
     self.current = self.application.current
     self.preferences = self.application.preferences
+    self.mainWindow = strip.spectrumDisplay.mainWindow
 
     self._setMouseCursor()
 
->>>>>>> 80369c18
 
     # self.rbScaleBox: Native PyQtGraph; used for Zoom
 
@@ -199,7 +195,6 @@
     self.pickBox.setZValue(1e9)
     self.pickBox.hide()
     self.addItem(self.pickBox, ignoreBounds=True)
-
 
     self.mouseClickEvent = self._mouseClickEvent
     self.mouseDragEvent = self._mouseDragEvent
@@ -247,6 +242,7 @@
     if self.menu is None:
       self.menu = Menu('', self.parent(), isFloatWidget=True)
       return self.menu
+
   def _setMouseCursor(self):
 
     if self.application.ui.mainWindow.mouseMode == PICK:
@@ -284,8 +280,6 @@
 
     if self.application.ui.mainWindow.mouseMode == PICK:
       self._pickAtMousePosition(event)
-
-
 
     if controlShiftLeftMouse(event):
       # Control-Shift-left-click: pick peak
@@ -425,13 +419,8 @@
     if hasattr(event, '_scenePos'):
       position = self.mapSceneToView(event.pos())
 
-<<<<<<< HEAD
       if self.strip and hasattr(self.strip, 'spectrumDisplay'):
         self.mainWindow._mousePositionMoved(self.strip, position)
-=======
-      if hasattr(self.strip, 'spectrumDisplay'):
-        self.strip.spectrumDisplay.mainWindow._mousePositionMoved(self.strip, position)
->>>>>>> 80369c18
 
   def _updateSelectionBox(self, p1:float, p2:float):
     """
@@ -585,14 +574,8 @@
                     peaks.append(peak)
         self.current.peaks = peaks
 
-<<<<<<< HEAD
-    elif controlMiddleMouse(event):
-      # Control(Cmd)+middle drag: move a selected peak
-
-=======
     elif middleMouse(event):
       # middle drag: moves a selected peak
->>>>>>> 80369c18
       event.accept()
       self.setMouseEnabled(False, False)
       refPosition = (self.mapSceneToView(event.buttonDownPos()).x(), self.mapSceneToView(event.buttonDownPos()).y())
