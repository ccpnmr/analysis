"""Miscellaneous common utilities
"""

from __future__ import absolute_import
from __future__ import division
from __future__ import print_function
from __future__ import unicode_literals


#=========================================================================================
# Licence, Reference and Credits
#=========================================================================================

__copyright__ = "Copyright (C) CCPN project (http://www.ccpn.ac.uk) 2014 - 2021"
__credits__ = ("Ed Brooksbank, Luca Mureddu, Timothy J Ragan & Geerten W Vuister")
__licence__ = ("CCPN licence. See http://www.ccpn.ac.uk/v3-software/downloads/license")
__reference__ = ("Skinner, S.P., Fogh, R.H., Boucher, W., Ragan, T.J., Mureddu, L.G., & Vuister, G.W.",
                 "CcpNmr AnalysisAssign: a flexible platform for integrated NMR analysis",
                 "J.Biomol.Nmr (2016), 66, 111-124, http://doi.org/10.1007/s10858-016-0060-y")
#=========================================================================================
# Last code modification
#=========================================================================================
__modifiedBy__ = "$modifiedBy: Ed Brooksbank $"
<<<<<<< HEAD
__dateModified__ = "$dateModified: 2021-03-25 17:05:11 +0000 (Thu, March 25, 2021) $"
=======
__dateModified__ = "$dateModified: 2021-02-04 12:07:39 +0000 (Thu, February 04, 2021) $"
>>>>>>> 2303c2b1
__version__ = "$Revision: 3.0.3 $"
#=========================================================================================
# Created
#=========================================================================================
__author__ = "$Author: CCPN $"
__date__ = "$Date: 2017-04-07 10:28:41 +0000 (Fri, April 07, 2017) $"
#=========================================================================================
# Start of code
#=========================================================================================

import datetime
import os
import random
import re
import sys
import string
import itertools
from functools import partial
from collections import OrderedDict
from string import whitespace

from ccpn.util.LabelledEnum import LabelledEnum
from ccpn.util.OrderedSet import OrderedSet, FrozenOrderedSet
from ccpn.util.FrozenDict import FrozenDict
from ccpn.util.Logging import getLogger

<<<<<<< HEAD
=======
from ccpn.util import Constants
from ccpn.util.isotopes import isotopeRecords
>>>>>>> 2303c2b1

# Max value used for random integer. Set to be expressible as a signed 32-bit integer.
maxRandomInt = 2000000000

WHITESPACE_AND_NULL = {'\x00', '\t', '\n', '\r', '\x0b', '\x0c'}

<<<<<<< HEAD
# valid characters for file names
# NB string.ascii_letters and string.digits are not compatible
# with Python 2.1 (used in ObjectDomain)
defaultFileNameChar = '_'
separatorFileNameChar = '+'
validFileNamePartChars = ('abcdefghijklmnopqrstuvwxyz'
                          'ABCDEFGHIJKLMNOPQRSTUVWXYZ0123456789'
                          + defaultFileNameChar)
validCcpnFileNameChars = validFileNamePartChars + '-.' + separatorFileNameChar
CAMELCASEPTN = r'((?<=[a-z])[A-Z]|(?<!\A)[A-Z](?=[a-z]))'
CAMELCASEREP = r' \1'


# alternative camelCase split = r'((?<=[a-z])[A-Z]|(?<=[A-Z])[A-Z](?=[a-z]))''
=======
# # valid characters for file names
# # NB string.ascii_letters and string.digits are not compatible
# # with Python 2.1 (used in ObjectDomain)
# defaultFileNameChar = '_'
# separatorFileNameChar = '+'
# validFileNamePartChars = ('abcdefghijklmnopqrstuvwxyz'
#                           'ABCDEFGHIJKLMNOPQRSTUVWXYZ0123456789'
#                           + defaultFileNameChar)
# validCcpnFileNameChars = validFileNamePartChars + '-.' + separatorFileNameChar

>>>>>>> 2303c2b1

# # Not used - Rasmus 20/2/2017
# Sentinel = collections.namedtuple('Sentinel', ['value'])


# def convertStringToFileName(fileNameString, validChars=validCcpnFileNameChars,
#                             defaultChar=defaultFileNameChar):
#     ll = [x for x in fileNameString]
#     for ii, char in enumerate(ll):
#         if char not in validChars:
#             ll[ii] = defaultChar
#     #
#     return ''.join(ll)

#
# def getCcpFileString(fileNameString):
#     """
#     Changes an input string to the one used for a component of file names.
#     """
#
#     return convertStringToFileName(fileNameString, validFileNamePartChars,
#                                    defaultFileNameChar)


def incrementName(name):
    """Add '_1' to name or change suffix '_n' to '_(n+1)
    """
    ll = name.rsplit('_', 1)
    if len(ll) == 2:
        try:
            ll[1] = str(int(ll[1]) + 1)
            return '_'.join(ll)

        except ValueError:
            pass

    return name + '_1'


<<<<<<< HEAD
def _incrementObjectName(project, pluralLinkName, name):
    """ fetch an incremented name if an object in list (project.xs) has already taken it. """
    originalName = name
    names = [d.name for d in getattr(project, pluralLinkName) if hasattr(d, 'name')]
    while name in names:
        name = incrementName(name)
    if originalName != name:
        getLogger().info('Name:% already assigned. Renamed to %s' % (originalName, name))
    return name
=======
# def _incrementObjectName(project, pluralLinkName, name):
#     """ fetch an incremented name if an object in list (project.xs) has already taken it. """
#     originalName = name
#     names = [d.name for d in getattr(project, pluralLinkName) if hasattr(d, 'name')]
#     while name in names:
#         name = incrementName(name)
#     if originalName != name:
#         getLogger().info('Name:% already assigned. Renamed to %s' %(originalName, name))
#     return name
>>>>>>> 2303c2b1


def recursiveImport(dirname, modname=None, ignoreModules=None, force=False):
    """ recursively import all .py files
    (not starting with '__' and not containing internal '.' in their name)
    from directory dirname and all its subdirectories, provided they
    contain '__init__.py'
    Serves to check that files compile without error

    modname is the module name (dot-separated) corresponding to the directory
    dirName.
    If modname is None, dirname must be on the pythonPath

    Note that there are potential problems if the files we want are not
    the ones encountered first on the pythonPath
    """

    # Must be imported here, as entire file must be importable from Python 2 NefIo
    from . import Path

    listdir = os.listdir(dirname)
    try:
        listdir.remove('__init__.py')
    except ValueError:
        if not force:
            return

    files = []

    if ignoreModules is None:
        ignoreModules = []

    if modname is None:
        prefix = ''
    else:
        prefix = modname + '.'

    listdir2 = []
    for name in listdir:
        head, ext = os.path.splitext(name)
        if (prefix + head) in ignoreModules:
            pass
        elif ext == '.py' and head.find('.') == -1:
            files.append(head)
        else:
            listdir2.append(name)

    # import directory and underlying directories
    if modname:
        # Note that files is never empty, so module is lowest level not toplevel
        for ff in files:
            try:
                __import__(modname, {}, {}, [ff])
            except:
                # We want log output, not an Exception in all cases here
                from .Logging import getLogger

                getLogger().warning("Import failed for %s.%s" % (modname, ff))

    for name in listdir2:
        newdirname = Path.joinPath(dirname, name)
        if os.path.isdir(newdirname) and name.find('.') == -1:
            recursiveImport(newdirname, prefix + name, ignoreModules)


def isWindowsOS():
    return sys.platform[:3].lower() == 'win'


def isMacOS():
    return sys.platform[:6].lower() == 'darwin'


def parseSequenceCode(value):
    """split sequence code into (seqCode,seqInsertCode, offset) tuple"""

    # sequenceCodePattern = re.compile('(\d+)?(.*?)(\+\d+|\-\d+)?$')

    tt = Constants.sequenceCodePattern.match(value.strip()).groups()

    if tt[0] is None and not tt[1]:
        # special case: entire string matches offset modifier and is misread
        return None, tt[2], None
    else:
        return (
            tt[0] and int(tt[0]),  # None or an integer
            tt[1],  # Text string, possibly empty
            tt[2] and int(tt[2]),  # None or an integer
            )


def splitIntFromChars(value):
    """convert a string with a leading integer optionally followed by characters
    into an (integer,string) tuple"""

    value = value.strip()

    for ii in reversed(range(1, len(value) + 1)):
        try:
            number = int(value[:ii])
            chars = value[ii:]
            break
        except ValueError:
            continue
    else:
        number = None
        chars = value

    return number, chars


def dictionaryProduct(dict1, dict2):
    """multiply input {a:x}, {b:y} to result {(a,b):x*y} dictionary"""
    result = {}
    for key1, val1 in dict1.items():
        for key2, val2 in dict2.items():
            result[(key1, key2)] = val1 * val2
    return result


def uniquify(sequence):
    """Get list of unique elements in sequence, in order of first appearance
    """
    seen = set()
    seen_add = seen.add
    return [x for x in sequence if x not in seen and not seen_add(x)]  # NB: not seen.add(x) is always True; i.e. this
                                                                       # part just adds the element during the list comprehension


#from typing import Iterable
from collections import Iterable                            # < py38

def flatten(items):
    """Yield items from any nested iterable; see Reference.
    Here is a general approach that applies to numbers, strings, nested lists and mixed containers.
    From: https://stackoverflow.com/questions/952914/how-to-make-a-flat-list-out-of-list-of-lists/952952#952952
    ref: This solution is modified from a recipe in Beazley, D. and B. Jones. Recipe 4.14, Python Cookbook 3rd
         Ed., O'Reilly Media Inc. Sebastopol, CA: 2013.
    """
    for x in items:
        if isinstance(x, Iterable) and not isinstance(x, (str, bytes)):
            for sub_x in flatten(x):
                yield sub_x
        else:
            yield x


def isClose(a, b, relTolerance=1e-05, absTolerance=1e-08):
    """Are a and b identical within reasonable floating point tolerance?
    Uses sum of relative (relTolerance) and absolute (absTolerance) difference

    Inspired by numpy.isclose()
    """
    return (abs(a - b) <= (absTolerance + relTolerance * abs(b)))


def isIterable(obj) -> bool:
    """Returns True if obj is iterable
    """
    try:
        iter(obj)
        return True
    except TypeError:
        pass
    return False


def indexOfMaxValue(theList):
    """Return the index of the item in theList with the maximum value
    :param theList: an iterable
    :return index value or -1 for an empty list
    """
    if not isIterable(theList):
        raise TypeError('indexOfMaxValue: theList is not iterable')
    if len(theList) == 0:
        return -1
    idx = max( (val, i) for i,val in enumerate(theList))[1]
    return idx


def indexOfMinValue(theList):
    """Return the index of the item in theList with the minimum value
    :param theList: an iterable
    :return index value or -1 for an empty list
    """
    if not isIterable(theList):
        raise TypeError('indexOfMaxValue: theList is not iterable')
    if len(theList) == 0:
        return -1
    idx = min( (val, i) for i,val in enumerate(theList))[1]
    return idx


def getTimeStamp():
    """Get iso-formtted timestamp"""
    return datetime.datetime.today().isoformat()


def getUuid(programName, timeStamp=None):
    """Get UUid following the NEF convention
    """
    if timeStamp is None:
        timeStamp = getTimeStamp()
    return '%s-%s-%s' % (programName, timeStamp, random.randint(0, maxRandomInt))


def name2IsotopeCode(name=None):
    """Get standard isotope code matching atom name or axisCode string
    """
    if not name:
        return None

    result = Constants.DEFAULT_ISOTOPE_DICT.get(name[0])
    if result is None:
        if name[0].isdigit():
            ss = name.title()
            for key in isotopeRecords:
                if ss.startswith(key):
                    if name[:len(key)].isupper():
                        result = key
                    break
        else:
            result = Constants.DEFAULT_ISOTOPE_DICT.get(name[:2])
    #
    return result


def isotopeCode2Nucleus(isotopeCode=None):
    if not isotopeCode:
        return None

    record = isotopeRecords.get(isotopeCode)
    if record is None:
        return None
    else:
        return record.symbol.upper()


def name2ElementSymbol(name):
    """Get standard element symbol matching name or axisCode

    NB, the first letter takes precedence, so e.g. 'CD' returns 'C' (carbon)
    rather than 'CD' (Cadmium)"""

    # NB, We deliberately do NOT use 'value in Constants.DEFAULT_ISOTOPE_DICT'
    # We want to avoid elements that are in the dict but have value None.
    if not name:
        return None
    elif Constants.DEFAULT_ISOTOPE_DICT.get(name[0]) is not None:
        return name[0]
    elif Constants.DEFAULT_ISOTOPE_DICT.get(name[:2]) is not None:
        return name[:2]
    elif name[0].isdigit():
        ss = name.title()
        for key, record in isotopeRecords.items():
            if ss.startswith(key):
                if name[:len(key)].isupper():
                    return record.symbol.upper()
                break
    #
    return None


def checkIsotope(text):
    """Convert isotope specifier string to most probable isotope code - defaulting to '1H'

    This function is intended for external format isotope specifications, *not* for
    axisCodes or atom names, hence the difference to name2ElementSymbol.
    """
    defaultIsotope = '1H'

    if not text:
        return defaultIsotope

    name = text.strip().upper()
    if name in isotopeRecords:
        # Superfluous but should speed things up
        return name

    for isotopeCode in isotopeRecords:
        # NB checking this first means that e.g. 'H13C' returns '13C' rather than '1H'
        if isotopeCode.upper() in name:
            return isotopeCode

    # NB order of checking means that e.g. 'CA' returns Calcium rather than Carbon
    result = (Constants.DEFAULT_ISOTOPE_DICT.get(name[:2])
              or Constants.DEFAULT_ISOTOPE_DICT.get(name[0]))

    if result is None:
        if name == 'D':
            # special case
            result = '2H'
        else:
            result = defaultIsotope
    #
    return result


def axisCodeMatch(axisCode, refAxisCodes):
    """Get refAxisCode that best matches axisCode """
    for ii, indx in enumerate(_axisCodeMapIndices([axisCode], refAxisCodes)):
        if indx == 0:
            # We have a match
            return refAxisCodes[ii]
    else:
        return None


def axisCodeMapping(axisCodes, refAxisCodes):
    """get {axisCode:refAxisCode} mapping dictionary
    all axisCodes must match, or dictionary will be empty
    NB a series of single-letter axisCodes (e.g. 'N', 'HCN') can be passed in as a string"""
    result = {}
    mapIndices = _axisCodeMapIndices(axisCodes, refAxisCodes)
    if mapIndices:
        for ii, refAxisCode in enumerate(refAxisCodes):
            indx = mapIndices[ii]
            if indx is not None:
                result[axisCodes[indx]] = refAxisCode
    #
    return result


def reorder(values, axisCodes, refAxisCodes):
    """reorder values in axisCode order to refAxisCode order, by matching axisCodes

    NB, the result will be the length of refAxisCodes, with additional Nones inserted
    if this is longer than the values.

    NB if there are multiple matches possible, one is chosen by heuristics"""
    if len(values) != len(axisCodes):
        raise ValueError("Length mismatch between %s and %s" % (values, axisCodes))
    remapping = _axisCodeMapIndices(axisCodes, refAxisCodes)
    result = list(values[x] for x in remapping)
    #
    return result


def _axisCodeMapIndices(axisCodes, refAxisCodes):
    """get mapping tuple so that axisCodes[result[ii]] matches refAxisCodes[ii]
    all axisCodes must match, but result can contain None if refAxisCodes is longer
    if axisCodes contain duplicates, you will get one of possible matches"""

    #CCPNINTERNAL - used in multiple places to map display order and spectrum order

    lenDifference = len(refAxisCodes) - len(axisCodes)
    if lenDifference < 0:
        return None

    # Set up match matrix
    matches = []
    for code in axisCodes:
        matches.append([axisCodesCompare(code, x, mismatch=-999999) for x in refAxisCodes])

    # find best mapping
    maxScore = sum(len(x) for x in axisCodes)
    bestscore = -1
    results = None
    values = list(range(len(axisCodes))) + [None] * lenDifference
    for permutation in itertools.permutations(values):
        score = 0
        for ii, jj in enumerate(permutation):
            if jj is not None:
                score += matches[jj][ii]
        if score > bestscore:
            bestscore = score
            results = [permutation]
        elif score == maxScore:
            # it cannot get any higher
            results.append(permutation)
    #
    if results:
        # Pick the first of the equally good matches as the default answer
        result = results[0]
        if len(results) > 1:
            # Multiple matches - try to select on pairs of bound atoms
            # NB we do not need to be rigorous as this is only used to resolve ambiguity
            # NB this is necessary to do a correct match of e.g. Hc, Ch, H to Hc, Hc1, Ch1
            boundCodeDicts = []
            for tryCodes in axisCodes, refAxisCodes:
                boundCodes = {}
                boundCodeDicts.append(boundCodes)
                for ii, code in enumerate(tryCodes):
                    if len(code) > 1:
                        for jj in range(ii + 1, len(tryCodes)):
                            code2 = tryCodes[jj]
                            if len(code2) > 1:
                                if (code[0].isupper() and code[0].lower() == code2[1] and
                                        code2[0].isupper() and code2[0].lower() == code[1] and
                                        code[2:] == code2[2:]):
                                    # Matches pair of bound atoms - e.g. Hc1, Ch1
                                    boundCodes[tryCodes.index(code)] = tryCodes.index(code2)
                                    boundCodes[tryCodes.index(code2)] = tryCodes.index(code)

            if boundCodeDicts[0] and boundCodeDicts[1]:
                # bound pairs on both sides - check for matching pairs
                bestscore = -1
                for permutation in results:
                    score = 0
                    for idx1, idx2 in boundCodeDicts[1].items():
                        target = permutation[idx1]
                        if target is not None and target == boundCodeDicts[0].get(permutation[idx2]):
                            score += 1
                    if score > bestscore:
                        bestscore = score
                        result = permutation
    else:
        result = None
    #
    return result


def axisCodesCompare(code, code2, mismatch=0):
    """Score code, code2 for matching. Score is length of common prefix, or 'mismatch' if None"""

    if not code or not code2 or code[0] != code2[0]:
        score = mismatch
    elif code == code2:
        score = len(code)
    elif code[0].islower():
        # 'fidX...' 'delay', etc. must match exactly
        score = mismatch
    elif code.startswith('MQ'):
        # 'MQxy...' must match exactly
        score = mismatch
    elif len(code) == 1 or code[1].isdigit() or len(code2) == 1 or code2[1].isdigit():
        # Match against a single upper-case letter on one side. Always OK
        score = 1
    else:
        # Partial match of two strings with at least two significant chars each
        score = len(os.path.commonprefix((code, code2))) or mismatch
        if score == 1:
            # Only first letter matches, second does not
            if ((code.startswith('Hn') and code2.startswith('Hcn')) or
                    (code.startswith('Hcn') and code2.startswith('Hn'))):
                # Hn must matches Hcn
                score = 2
            else:
                # except as above we need at least two char match

                # TODO:ED check matching codes when each contain more than 1 character; dict?
                score = 3  #mismatch
        elif code.startswith('J') and score == 2:
            # 'Jab' matches 'J' or 'Jab...', but NOT 'Ja...'
            score = mismatch
    #
    return score


def doAxisCodesMatch(axisCodes, refAxisCodes):
    """Return True if axisCodes match refAxisCodes else False"""
    if len(axisCodes) != len(refAxisCodes):
        return False

    for ii, code in enumerate(axisCodes):
        if not axisCodesCompare(code, refAxisCodes[ii]):
            return False
    #
    return True


def stringifier(*fields, **options):
    """Get stringifier function, that will format an object x according to

    <str(x): field1=x.field1, field2=x.field2, ...>

    All floating point values encountered will be formatted according to floatFormat"""

    # Unfortunately necessary as this package must be read from v2io
    # and python 2 does not have keyword-only arguments
    # What we should do is the function definition below:
    # def stringifier(*fields, floatFormat=None):
    if 'floatFormat' in options:
        floatFormat = options.pop('floatFormat')
    else:
        floatFormat = None
    if options:
        raise ValueError("Unknown options: %s" % ', '.join(sorted(options.keys())))

    # Proper body of function starts here
    if floatFormat is None:
        # use default formatter, avoiding continuous creation of new ones
        localFormatter = stdLocalFormatter
    else:
        localFormatter = LocalFormatter(overrideFloatFormat=floatFormat)

    fieldFormats = []
    for field in fields:
        # String will be 'field1={_obj.field1}
        fieldFormats.append('{0}={{_obj.{0}!r}}'.format(field))

    formatString = '<{_obj.pid!s}| ' + ', '.join(fieldFormats) + '>'

    def formatter(x):
        # return localFormatter.format(format_string=formatString, _obj=x)
        return localFormatter.format(formatString, _obj=x)

    return formatter


def contains_whitespace(s):
    return True in [c in s for c in string.whitespace]


def contains_whitespace_nospace(s):
    return True in [c in s for c in string.whitespace if c != ' ']


def makeIterableList(inList=None):
    """
    Take a list of lists and concatenate into a single list.
    Remove any Nones from the list
    :param inList:
    :return single list:
    """
    if isinstance(inList, Iterable) and not isinstance(inList, str):
        return [y for x in inList for y in makeIterableList(x) if inList]
    else:
        if inList is not None:
            return [inList]
        else:
            return []


def _truncateText(text, splitter=' , ', maxWords=4):
    "Splits the text by the given splitter. If more then maxWords, it return the maxWord plus dots, otherwise just the text"
    words = text.split(splitter)
    if len(words) > maxWords:
        return splitter.join(words[:maxWords]) + ' ...'
    else:
        return text


def _traverse(obj, tree_types=(list, tuple)):
    """
    used to flat the state in a long list
    """
    if isinstance(obj, tree_types):
        for value in obj:
            for subvalue in _traverse(value, tree_types):
                yield subvalue
    else:
        yield obj


def _getChildren(obj, path=None):
    """
    Walks in a tree like obj and put all children/parents in list of list eg: [[Parent,child...,],...]
    """
    children = []
    if path is None:
        path = []
    path.append(obj)
    if obj._childClasses:
        for att in obj._childClasses:
            for child in getattr(obj, att._pluralLinkName):
                children.extend(_getChildren(child, path[:]))
    else:
        children.append(path)
    return children


def percentage(percent, whole):
    return (percent * whole) / 100.0


def splitDataFrameWithinRange(dataframe, column1, column2, minX, maxX, minY, maxY):
    """
    :param dataframe: dataframe with index a pid type, columns str, values floats or ints
    :param column1: label1 , eg PC1
    :param column2: label1 , eg PC2
    :param minX:  min value for Y
    :param maxX:  Max value for X
    :param minY: min value for Y
    :param maxY: max value for Y
    :return:  inners  a dataframe like the unput  but containing only the values within the ranges  and
              outers (rest) not included in inners
    """

    bools = dataframe[column1].between(minX, maxX, inclusive=True) & dataframe[column2].between(minY, maxY, inclusive=True)
    inners = dataframe[bools]
    outers = dataframe[-bools]
    filteredInners = inners.filter(items=[column1, column2])
    filteredOuters = outers.filter(items=[column1, column2])

    return filteredInners, filteredOuters


class LocalFormatter(string.Formatter):
    """Overrides the string formatter to change the float formatting"""

    def __init__(self, overrideFloatFormat='.6g'):
        super(LocalFormatter, self).__init__()
        self.overrideFloatFormat = overrideFloatFormat

    def convert_field(self, value, conversion):
        # do any conversion on the resulting object
        # NB, conversion parameter is not used

        if hasattr(value, 'pid'):
            return str(value)
        elif isinstance(value, float):
            return format(value, self.overrideFloatFormat)
        elif type(value) == tuple:
            # Deliberate. We do NOT want to catch tuple subtypes here
            end = ',)' if len(value) == 1 else ')'
            return '(' + ', '.join(self.convert_field(x, 'r') for x in value) + end
        elif type(value) == list:
            # Deliberate. We do NOT want to catch list subtypes here
            return '[' + ', '.join(self.convert_field(x, 'r') for x in value) + ']'
        elif conversion is None:
            return value
        elif conversion == 's':
            return str(value)
        elif conversion == 'r':
            return repr(value)
        elif conversion == 'a':
            try:
                return ascii(value)
            except NameError:
                # Likely we are in Python 2.
                # As ascii behaves like Python 2 repr, this should be the correct workaround
                return repr(value)
        raise ValueError("Unknown conversion specifier {0!s}".format(conversion))


stdLocalFormatter = LocalFormatter()


#~~~~~~~~~~~~~~~~~~~~~~~~~~~~~~~~~~~~~~~~~~~~~~~~~~~~~~~~~~~~~~~~~~~~~~~~~~~~~~~~~~~~~~
# 20190507:ED new routines to match axis codes and return dict or indices

def _matchSingleAxisCode(code1: str = None, code2: str = None, exactMatch: bool = False, allowLowercase=True) -> int:
    """number of matching characters
    code1, code2 = strings
    e.g. 'Hn1', 'H1'

    Compare single axis codes

    Must always be upper case first letter

    more matching letters = higher code
    difference in length reduces match

    'Jab' matches 'J' or 'Jab...', but NOT 'Ja...'      ie, 1 or 3 or more letter match

    MQ gets no match

    Hn* always matches Hcn*

    :param code1: first axis code to compare
    :param code2: second axis code to compare
    :param exactMatch: only allow exact matches, True/False
    :return: score based on the match
    """
    # undefined codes
    if not code1 or not code2 or (code1[0].islower() and code2[0].islower() and not allowLowercase):
        return 0

    # if exactMatch is True then only test for exact match
    if exactMatch:
        return code1 == code2

    ms = [a for a in zip(code1, code2)]  # zips to the shortest string
    ss = 0

    # add extra tests from v2.4
    if code1.startswith('MQ') or code2.startswith('MQ'):
        return 0
    # char followed by digit already accounted for

    # get count of matching characters - more characters -> higher score
    for a, b in ms:
        if a != b:
            break
        ss += 1

    # another v2.4 test
    if ss:
        if ((code1.startswith('Hn') and code2.startswith('Hcn')) or
                (code1.startswith('Hcn') and code2.startswith('Hn'))):
            # Hn must always match Hcn, give it a high score
            ss += 500

        if code1.startswith('J'):
            if ss == 2:  # must be a 1, or (3 or more) letter match
                return 0

        ss += _matchSingleAxisCodeLength(code1, code2)
    return (1000 + ss) if ss else 0


def _matchSingleAxisCodeLength(code1, code2):
    """return a score based on the mismatch in length
    """
    lenDiff = abs(len(code1) - len(code2))

    return (100 + 800 // (lenDiff + 1))


def _SortByMatch(item):
    """quick sorting key for axisCode match tuples
    """
    return -item[2]  # sort from high to low


def _atoi(text):
    return int(text) if text.isdigit() else text


def _naturalKeyObjs(obj, theProperty='name'):
    text = getattr(obj, theProperty)
    return [_atoi(c) for c in re.split(r'(\d+)', text)]


def naturalSortList(ll, reverse=True):
    """
    :param ll: a list of strings
    :return: a sorted list by natural sort
    """
    convert = lambda text: int(text) if text.isdigit() else text.lower()
    alphanumKey = lambda key: [convert(c) for c in re.split('([0-9]+)', key)]
    return sorted(ll, key=alphanumKey, reverse=reverse)


def sortObjectByName(objs, reverse=True):
    """
    :param objs: list of objects that contains the property name. E.g. sample.name
    :param reverse: bool. False: descending order.
                          True: ascending order.
    :return: None
    Sorts the objects by digit if present in the name, otherwise alphabetically.
    """
    objs.sort(key=_naturalKeyObjs, reverse=reverse)


def getAxisCodeMatch(axisCodes, refAxisCodes, exactMatch=False, allMatches=False) -> OrderedDict:
    """Return an OrderedDict containing the mapping from the refAxisCodes to axisCodes

    There may be multiple matches, or None for each axis code.

    Set allMatches to True to return all, or False for only the best match in each case

    e.g. for unique axis codes:

        getAxisCodeMatch(('Hn', 'Nh', 'C'), ('Nh', 'Hn'), allMatches=False)

        ->  { 'Hn':   'Hn'
              'Nh':   'Nh'
              'C' :   None
            }

        getAxisCodeMatch(('Hn', 'Nh', 'C'), ('Nh', 'Hn'), allMatches=True)

        ->  { 'Hn':   ('Hn',)
              'Nh':   ('Nh',)
              'C' :   ()
            }

    for similar repeated axis codes, possibly from matching isotopeCodes:

        getAxisCodeMatch(('Nh', 'H'), ('H', 'H1', 'N'), allMatches=True)

        ->  { 'Nh':   'N'
              'H' :   'H'
            }

        getAxisCodeMatch(('Nh', 'H'), ('H', 'H1', 'N'), allMatches=True)

        ->  { 'Nh':   ('N',)
              'H' :   ('H', 'H1')       <- in this case the first match is always the highest
            }
    """

    found = OrderedDict()
    for ii, code1 in enumerate(axisCodes):
        foundCodes = []
        for jj, code2 in enumerate(refAxisCodes):

            match = _matchSingleAxisCode(code1, code2, exactMatch=exactMatch)
            if match:
                foundCodes.append((code2, jj, match))

        if allMatches:
            found[code1] = tuple(mm[0] for mm in sorted(foundCodes, key=_SortByMatch))
        else:
            found[code1] = sorted(foundCodes, key=_SortByMatch)[0][0] if foundCodes else None

    return found


def getAxisCodeMatchIndices(axisCodes, refAxisCodes, exactMatch=False, allMatches=False):
    """Return a tuple containing the indices for each axis code in axisCodes in refAxisCodes

    Only the best match is returned for each code, elements not found in refAxisCodes will be marked as 'None'

    e.g. for unique axis codes:

        indices = getAxisCodeMatchIndices(('Hn', 'Nh', 'C'), ('Nh', 'Hn'))

        ->  (1, 0, None)

                i.e axisCodes[0] = 'Hn' which maps to refAxisCodes[indices[0]] = 'Hn'

    for similar repeated axis codes, possibly from matching isotopeCodes:

        getAxisCodeMatchIndices(('Nh', 'H'), ('H', 'H1', 'N'))

        ->  (2, 0)

    """

    found = []
    for ii, code1 in enumerate(axisCodes):
        foundCodes = []
        for jj, code2 in enumerate(refAxisCodes):

            match = _matchSingleAxisCode(code1, code2, exactMatch=exactMatch)
            if match:
                foundCodes.append((code2, jj, match))

        if allMatches:
            found.append(tuple(mm[1] for mm in sorted(foundCodes, key=_SortByMatch)))
        else:
            found.append(sorted(foundCodes, key=_SortByMatch)[0][1] if foundCodes else None)

    return tuple(found)


class PrintFormatter(object):
    """
    Class to produce formatted strings from python objects.

    Includes standard python objects: list, dict, str, int, float, bool, type(None)
    and additional objects: OrderedDict, OrderedSet, frozenset, FrozenOrderedSet, FrozenDict

    Objects not added to formatter will return a pickled object if ALLOWPICKLE is True, otherwise None
    """
    TAB = '    '
    CRLF = '\n'
    ALLOWPICKLE = True

    def __init__(self):
        """Initialise the class
        """
        self.registeredFormats = {}
        self.literalEvals = {}
        self.indent = 0

        # list of default registered objects
        _registrations = {object          : PrintFormatter.formatObject,
                          dict            : PrintFormatter.formatDict,
                          list            : PrintFormatter.formatList,
                          tuple           : PrintFormatter.formatTuple,
                          set             : PrintFormatter.formatSet,
                          OrderedSet      : partial(PrintFormatter.formatListType, klassName=OrderedSet.__name__),
                          FrozenOrderedSet: partial(PrintFormatter.formatListType, klassName=FrozenOrderedSet.__name__),
                          frozenset       : partial(PrintFormatter.formatSetType, klassName=frozenset.__name__),
                          OrderedDict     : PrintFormatter.formatOrderedDict,
                          FrozenDict      : PrintFormatter.formatFrozenDict,
                          }

        # add objects to the formatter
        for obj, func in _registrations.items():
            self.registerFormat(obj, func)

        # add objects to the literal_eval list
        for klass in (OrderedDict, OrderedSet, frozenset, FrozenOrderedSet, FrozenDict, self.PythonObject):
            self.registerLiteralEval(klass)

    def registerFormat(self, obj, callback):
        """Register an object class to formatter
        """
        self.registeredFormats[obj] = callback

    def registerLiteralEval(self, obj):
        """Register a literalEval object class to formatter
        """
        self.literalEvals[obj.__name__] = obj

    def __call__(self, value, **args):
        """Call method to produce output string
        """
        for key in args:
            setattr(self, key, args[key])
        formatter = self.registeredFormats[type(value) if type(value) in self.registeredFormats else object]
        return formatter(self, value, self.indent)

    def formatObject(self, value, indent):
        """Fallback method for objects not registered with formatter
        Returns 'None' if allowPickle is False
        """
        from base64 import b64encode
        import pickle

        if isinstance(value, (list, dict, str, int, float, bool, complex, type(None))):
            # return python recognised objects if not already processed
            return repr(value)
        elif self.ALLOWPICKLE:
            # and finally catch any non-recognised object
            return "PythonObject('{0}')".format(b64encode(pickle.dumps(value)).decode('utf-8'))
        return repr(None)

    def formatDictBase(self, value, indent, formatString=''):
        """Output format for dict/FrozenDict
        """
        items = [
            self.CRLF + self.TAB * (indent + 1) + repr(key) + ': ' +
            (self.registeredFormats[type(value[key]) if type(value[key]) in self.registeredFormats else object])(self, value[key], indent + 1)
            for key in value
            ]
        return formatString.format(','.join(items) + self.CRLF + self.TAB * indent)

    formatDict = partial(formatDictBase, formatString='{{{0}}}')
    formatFrozenDict = partial(formatDictBase, formatString='FrozenDict({{{0}}})')

    def formatBase(self, value, indent, formatString=''):
        """Output format for list
        """
        items = [
            self.CRLF + self.TAB * (indent + 1) +
            (self.registeredFormats[type(item) if type(item) in self.registeredFormats else object])(self, item, indent + 1)
            for item in value
            ]
        return formatString.format(','.join(items) + self.CRLF + self.TAB * indent)

    formatList = partial(formatBase, formatString='[{0}]')
    formatTuple = partial(formatBase, formatString='({0})')
    formatSet = partial(formatBase, formatString='{{{0}}}')

    def formatKlassBase(self, value, indent, klassName=None, formatString=''):
        """Output format for set of type klass
        currently   ccpn.util.OrderedSet.OrderedSet
                    frozenset
                    ccpn.util.OrderedSet.FrozenOrderedSet
        """
        items = [
            self.CRLF + self.TAB * (indent + 1) +
            (self.registeredFormats[type(item) if type(item) in self.registeredFormats else object])(self, item, indent + 1)
            for item in value
            ]
        return formatString.format(klassName, ','.join(items) + self.CRLF + self.TAB * indent)

    formatListType = partial(formatKlassBase, formatString='{0}([{1}])')
    formatSetType = partial(formatKlassBase, formatString='{0}({{{1}}})')

    def formatOrderedDict(self, value, indent):
        """Output format for OrderedDict (collections.OrderedDict)
        """
        items = [
            self.CRLF + self.TAB * (indent + 1) +
            "(" + repr(key) + ', ' + (self.registeredFormats[
                type(value[key]) if type(value[key]) in self.registeredFormats else object
            ])(self, value[key], indent + 1) + ")"
            for key in value
            ]
        return 'OrderedDict([{0}])'.format(','.join(items) + self.CRLF + self.TAB * indent)

    def PythonObject(self, value):
        """Call method to produce object from pickled string
        Returns None if allowPickle is False
        """
        from base64 import b64decode
        import pickle

        if type(value) in (str,) and self.ALLOWPICKLE:
            return pickle.loads(b64decode(value.encode('utf-8')))

    def literal_eval(self, node_or_string):
        """
        Safely evaluate an expression node or a string containing a Python
        expression.  The string or node provided may only consist of the following
        Python literal structures: strings, bytes, numbers, tuples, lists, dicts,
        sets, booleans, and None.
        """
        from ast import parse, Expression, Constant, UnaryOp, UAdd, USub, Tuple, \
            List, Set, Dict, Call, Add, Sub, BinOp

        if isinstance(node_or_string, str):
            node_or_string = parse(node_or_string, mode='eval')
        if isinstance(node_or_string, Expression):
            node_or_string = node_or_string.body

        def _convert_num(node):
            if isinstance(node, Constant):
                if type(node.value) in (int, float, complex):
                    return node.value
            raise ValueError('malformed node or string: ' + repr(node))

        def _convert_signed_num(node):
            if isinstance(node, UnaryOp) and isinstance(node.op, (UAdd, USub)):
                operand = _convert_num(node.operand)
                if isinstance(node.op, UAdd):
                    return + operand
                else:
                    return - operand
            return _convert_num(node)

        def _convert_LiteralEval(node, klass):
            if isinstance(node, Call) and node.func.id == klass.__name__:
                mapList = list(map(_convert, node.args))
                if mapList:
                    return klass(mapList[0])

        def _convert(node):
            if isinstance(node, Constant):
                return node.value
            elif isinstance(node, Tuple):
                return tuple(map(_convert, node.elts))
            elif isinstance(node, List):
                return list(map(_convert, node.elts))
            elif isinstance(node, Set):
                return set(map(_convert, node.elts))
            elif isinstance(node, Dict):
                return dict(zip(map(_convert, node.keys),
                                map(_convert, node.values)))
            elif isinstance(node, Call):
                if node.func.id in self.literalEvals:
                    return _convert_LiteralEval(node, self.literalEvals[node.func.id])

            elif isinstance(node, BinOp) and isinstance(node.op, (Add, Sub)):
                left = _convert_signed_num(node.left)
                right = _convert_num(node.right)
                if isinstance(left, (int, float)) and isinstance(right, complex):
                    if isinstance(node.op, Add):
                        return left + right
                    else:
                        return left - right
            return _convert_signed_num(node)

        return _convert(node_or_string)


def greekKey(word):
    """Sort key for sorting a list by the equivalent greek letter
    """
    greekSort = '0123456789@ABGDEZHQIKLMNXOPRSTUFCYWabgdezhqiklmnxoprstufcyw'
    greekLetterCount = len(greekSort)

    key = (0,)
    if word:
        key = (ord(word[0]),)
        key += tuple(greekSort.index(c) if c in greekSort else greekLetterCount for c in word[1:])
    return key


def getIsotopeListFromCode(isotopeCode):
    """Return a list of defined atom names based on the isotopeCode
    """
    from ccpn.core.lib.AssignmentLib import NEF_ATOM_NAMES

    if isotopeCode in NEF_ATOM_NAMES:
        atomNames = [atomName for atomName in NEF_ATOM_NAMES[isotopeCode]]
    else:
        keys = sorted(NEF_ATOM_NAMES.keys(), key=lambda kk: kk.strip('0123456789'))
        atomNames = list(OrderedSet([atomName for key in keys for atomName in NEF_ATOM_NAMES[key]]))

    return atomNames


class ZPlaneNavigationModes(LabelledEnum):
    PERSPECTRUMDISPLAY = 0, 'Per Spectrum Display', 'spectrumdisplay'
    PERSTRIP = 1, 'Per Strip', 'strip'
    INSTRIP = 2, 'In Strip', 'instrip'


if __name__ == '__main__':
    """Test the output from the printFormatter and recover as the python object
    """

    testDict = {
        "Boolean2"  : True,
        "DictOuter" : {
            "ListSet"    : [[0, {1, 2, 3, 4, 5.00000000001, 'more strings'}],
                            [0, 1000000.0],
                            ['Another string', 0.0]],
            "String1"    : 'this is a string',
            "nestedLists": [[0, 0],
                            [0, 1 + 2.00000001j],
                            [0, (1, 2, 3, 4, 5, 6), OrderedDict((
                                ("ListSetInner", [[0, OrderedSet([1, 2, 3, 4, 5.00000001, 'more inner strings'])],
                                                  [0, 1000000.0],
                                                  {'Another inner string', 0.0}]),
                                ("String1Inner", 'this is an inner string'),
                                ("nestedListsInner", [[0, 0],
                                                      [0, 1 + 2.00000001j],
                                                      [0, (1, 2, 3, 4, 5, 6)]])
                                ))
                             ]]
            },
        "nestedDict": {
            "nestedDictItems": FrozenDict({
                "floatItem": 1.23000001,
                "frozen"   : frozenset([67, 78]),
                "frOrdered": FrozenOrderedSet([34, 45])
                })
            },
        "Boolean1"  : (True, None, False),
        }

    pretty = PrintFormatter()
    dd = pretty(testDict)
    print('dataDict string: \n{}'.format(dd))
    recover = pretty.literal_eval(dd)
    print('Recovered python object: {} '.format(recover))


def _compareDict(d1, d2):
    """Compare the keys in two dictionaries
    Routine is recursive, empty dicts are ignored
    """
    for k in d1:
        if k not in d2:
            return False
        if type(d1[k]) == dict and d1[k]:
            if type(d2[k]) == dict and d2[k]:
                compare = _compareDict(d1[k], d2[k])
                if not compare:
                    return False
            else:
                return False
    for k in d2:
        if k not in d1:
            return False
        if type(d2[k]) == dict and d2[k]:
            if type(d1[k]) == dict and d1[k]:
                compare = _compareDict(d1[k], d2[k])
                if not compare:
                    return False
            else:
                return False

    return True

<<<<<<< HEAD

def _validateName(project, cls, value: str, attribName: str = 'name', allowWhitespace: bool = False, allowEmpty: bool = False,
                  allowNone: bool = False, allowLeadingTrailingWhitespace: bool = False, allowSpace: bool = True,
                  checkExisting: bool = True):
    """Check that the attribName is valid
    """
    from ccpn.core.lib import Pid  # avoids circular imports

    if value is not None:
        if not isinstance(value, str):
            raise TypeError('{}.{} must be a string'.format(cls.className, attribName))
        if not value and not allowEmpty:
            raise ValueError('{}.{} must be set'.format(cls.className, attribName))
        if Pid.altCharacter in value:
            raise ValueError('Character {} not allowed in {}.{}'.format(Pid.altCharacter, cls.className, attribName))
        if allowWhitespace:
            if not allowSpace and ' ' in value:
                raise ValueError('space not allowed in {}.{}'.format(cls.className, attribName))
        else:
            if allowSpace and contains_whitespace_nospace(value):
                raise ValueError('whitespace not allowed in {}.{}'.format(cls.className, attribName))
            elif not allowSpace and contains_whitespace(value):
                raise ValueError('whitespace not allowed in {}.{}'.format(cls.className, attribName))
        if not allowLeadingTrailingWhitespace and value != value.strip():
            raise ValueError('{}.{} cannot contain leading/trailing whitespace'.format(cls.className, attribName))

    elif not allowNone:
        raise ValueError('None not allowed in {}.{}'.format(cls.className, attribName))

    # previous = project.getByRelativeId(value)
    # if previous not in (None, cls):
    #     raise ValueError('{} already exists'.format(previous.longPid))

    if checkExisting:
        # this is not valid for nmrAtoms
        found = [obj for obj in getattr(project, cls._pluralLinkName, []) if getattr(obj, attribName, None) == value]
        if found:
            raise ValueError('{} already exists'.format(found[0].id))

    # will only get here if all the tests pass
    return True
=======
# GWV 14/01/2021: replaced by near similar _validateStringValue classmethod on AbtractWrapper
# def _validateName(project, cls, value: str, attribName: str = 'name', allowWhitespace: bool = False, allowEmpty: bool = False,
#                   allowNone: bool = False, allowLeadingTrailingWhitespace: bool = False, allowSpace: bool = True,
#                   checkExisting: bool = True):
#     """Check that the attribName is valid
#     """
#     from ccpn.core.lib import Pid # avoids circular imports
#
#     if value is not None:
#         if not isinstance(value, str):
#             raise TypeError('{}.{} must be a string'.format(cls.className, attribName))
#         if not value and not allowEmpty:
#             raise ValueError('{}.{} must be set'.format(cls.className, attribName))
#         if Pid.altCharacter in value:
#             raise ValueError('Character {} not allowed in {}.{}'.format(Pid.altCharacter, cls.className, attribName))
#         if allowWhitespace:
#             if not allowSpace and ' ' in value:
#                 raise ValueError('space not allowed in {}.{}'.format(cls.className, attribName))
#         else:
#             if allowSpace and contains_whitespace_nospace(value):
#                 raise ValueError('whitespace not allowed in {}.{}'.format(cls.className, attribName))
#             elif not allowSpace and contains_whitespace(value):
#                 raise ValueError('whitespace not allowed in {}.{}'.format(cls.className, attribName))
#         if not allowLeadingTrailingWhitespace and value != value.strip():
#             raise ValueError('{}.{} cannot contain leading/trailing whitespace'.format(cls.className, attribName))
#
#     elif not allowNone:
#         raise ValueError('None not allowed in {}.{}'.format(cls.className, attribName))
#
#     # previous = project.getByRelativeId(value)
#     # if previous not in (None, cls):
#     #     raise ValueError('{} already exists'.format(previous.longPid))
#
#     if checkExisting:
#         # this is not valid for nmrAtoms
#         found = [obj for obj in getattr(project, cls._pluralLinkName, []) if getattr(obj, attribName, None) == value]
#         if found:
#             raise ValueError('{} already exists'.format(found[0].id))
#
#     # will only get here if all the tests pass
#     return True
>>>>>>> 2303c2b1


def stringToCamelCase(label):
    """Change string to camelCase format
    Removes whitespaces, and changes first character to lower case
    """
    attr = label.translate({ord(c): None for c in whitespace})
    return attr[0].lower() + attr[1:]

CAMELCASEPTN = r'((?<=[a-z])[A-Z]|(?<!\A)[A-Z](?=[a-z]))'
CAMELCASEREP = r' \1'
# alternative camelCase split = r'((?<=[a-z])[A-Z]|(?<=[A-Z])[A-Z](?=[a-z]))''

def camelCaseToString(name):
    """Change a camelCase string to string with spaces in front of capitals.
    Groups of capitals are taken as acronyms and only the last letter of a group is separated.
    The first letter is capitalised except in the special case of a camel case string beginning
    <lowerCase,uppercase>, in which case the first lowercase letter is preserved.
    e.g.
    camelCase -> Camel Case
    TLAAcronym -> TLA Acronym
    pHValue -> pH Value
    """
    if name[0:1].islower() and name[1:2].isupper():
        return name[0:1] + re.sub(CAMELCASEPTN, CAMELCASEREP, name[1:])
    else:
        label = re.sub(CAMELCASEPTN, CAMELCASEREP, name)
        return label[0:1].upper() + label[1:]


# GWV 20210113: moved to Project.py as only used there and was creating circular imports

# def isValidPath(projectName, stripFullPath=True, stripExtension=True):
#     """Check whether the project name is valid after stripping fullpath and extension
#     Can only contain alphanumeric characters and underscores
#
#     :param projectName: name of project to check
#     :param stripFullPath: set to true to remove leading directory
#     :param stripExtension: set to true to remove extension
#     :return: True if valid else False
#     """
#     if not projectName:
#         return
#
#     if isinstance(projectName, str):
#
#         name = os.path.basename(projectName) if stripFullPath else projectName
#         name = os.path.splitext(name)[0] if stripExtension else name
#
#         STRIPCHARS = '_'
#         for ss in STRIPCHARS:
#             name = name.replace(ss, '')
#
#         if name.isalnum():
#             return True
#
#
# def isValidFileNameLength(projectName, stripFullPath=True, stripExtension=True):
#     """Check whether the project name is valid after stripping fullpath and extension
#     Can only contain alphanumeric characters and underscores
#
#     :param projectName: name of project to check
#     :param stripFullPath: set to true to remove leading directory
#     :param stripExtension: set to true to remove extension
#     :return: True if length <= 32 else False
#     """
#     if not projectName:
#         return
#
#     if isinstance(projectName, str):
#         name = os.path.basename(projectName) if stripFullPath else projectName
#         name = os.path.splitext(name)[0] if stripExtension else name
#
#         return len(name) <= 32


def zipCycle(*iterables, emptyDefault=None):
    """
    Make an iterator returning elements from the iterable and saving a copy of each.
    When the iterable is exhausted, return elements from the saved copy.

    example:
            for i in zipCycle(range(2), range(5), ['a', 'b', 'c'], []):
                print(i)
            Outputs:
            (0, 0, 'a', None)
            (1, 1, 'b', None)
            (0, 2, 'c', None)
            (1, 3, 'a', None)
            (0, 4, 'b', None)
    """
    from itertools import cycle, zip_longest

    cycles = [cycle(i) for i in iterables]
    for _ in zip_longest(*iterables):
        yield tuple(next(i, emptyDefault) for i in cycles)


def _getObjectsByPids(project, pids):
    return list(filter(None, map(lambda x: project.getByPid(x), pids)))


def _getPidsFromObjects(objs):
    return list(filter(None, map(lambda x: x.pid, objs)))<|MERGE_RESOLUTION|>--- conflicted
+++ resolved
@@ -21,11 +21,7 @@
 # Last code modification
 #=========================================================================================
 __modifiedBy__ = "$modifiedBy: Ed Brooksbank $"
-<<<<<<< HEAD
 __dateModified__ = "$dateModified: 2021-03-25 17:05:11 +0000 (Thu, March 25, 2021) $"
-=======
-__dateModified__ = "$dateModified: 2021-02-04 12:07:39 +0000 (Thu, February 04, 2021) $"
->>>>>>> 2303c2b1
 __version__ = "$Revision: 3.0.3 $"
 #=========================================================================================
 # Created
@@ -44,41 +40,23 @@
 import string
 import itertools
 from functools import partial
+from collections.abc import Iterable
 from collections import OrderedDict
 from string import whitespace
-
 from ccpn.util.LabelledEnum import LabelledEnum
 from ccpn.util.OrderedSet import OrderedSet, FrozenOrderedSet
 from ccpn.util.FrozenDict import FrozenDict
 from ccpn.util.Logging import getLogger
 
-<<<<<<< HEAD
-=======
 from ccpn.util import Constants
 from ccpn.util.isotopes import isotopeRecords
->>>>>>> 2303c2b1
+
 
 # Max value used for random integer. Set to be expressible as a signed 32-bit integer.
 maxRandomInt = 2000000000
 
 WHITESPACE_AND_NULL = {'\x00', '\t', '\n', '\r', '\x0b', '\x0c'}
 
-<<<<<<< HEAD
-# valid characters for file names
-# NB string.ascii_letters and string.digits are not compatible
-# with Python 2.1 (used in ObjectDomain)
-defaultFileNameChar = '_'
-separatorFileNameChar = '+'
-validFileNamePartChars = ('abcdefghijklmnopqrstuvwxyz'
-                          'ABCDEFGHIJKLMNOPQRSTUVWXYZ0123456789'
-                          + defaultFileNameChar)
-validCcpnFileNameChars = validFileNamePartChars + '-.' + separatorFileNameChar
-CAMELCASEPTN = r'((?<=[a-z])[A-Z]|(?<!\A)[A-Z](?=[a-z]))'
-CAMELCASEREP = r' \1'
-
-
-# alternative camelCase split = r'((?<=[a-z])[A-Z]|(?<=[A-Z])[A-Z](?=[a-z]))''
-=======
 # # valid characters for file names
 # # NB string.ascii_letters and string.digits are not compatible
 # # with Python 2.1 (used in ObjectDomain)
@@ -89,7 +67,6 @@
 #                           + defaultFileNameChar)
 # validCcpnFileNameChars = validFileNamePartChars + '-.' + separatorFileNameChar
 
->>>>>>> 2303c2b1
 
 # # Not used - Rasmus 20/2/2017
 # Sentinel = collections.namedtuple('Sentinel', ['value'])
@@ -129,17 +106,6 @@
     return name + '_1'
 
 
-<<<<<<< HEAD
-def _incrementObjectName(project, pluralLinkName, name):
-    """ fetch an incremented name if an object in list (project.xs) has already taken it. """
-    originalName = name
-    names = [d.name for d in getattr(project, pluralLinkName) if hasattr(d, 'name')]
-    while name in names:
-        name = incrementName(name)
-    if originalName != name:
-        getLogger().info('Name:% already assigned. Renamed to %s' % (originalName, name))
-    return name
-=======
 # def _incrementObjectName(project, pluralLinkName, name):
 #     """ fetch an incremented name if an object in list (project.xs) has already taken it. """
 #     originalName = name
@@ -149,7 +115,6 @@
 #     if originalName != name:
 #         getLogger().info('Name:% already assigned. Renamed to %s' %(originalName, name))
 #     return name
->>>>>>> 2303c2b1
 
 
 def recursiveImport(dirname, modname=None, ignoreModules=None, force=False):
@@ -267,12 +232,12 @@
     for key1, val1 in dict1.items():
         for key2, val2 in dict2.items():
             result[(key1, key2)] = val1 * val2
+    #
     return result
 
 
 def uniquify(sequence):
-    """Get list of unique elements in sequence, in order of first appearance
-    """
+    """Get list of unique elements in sequence, in order of first appearance"""
     seen = set()
     seen_add = seen.add
     return [x for x in sequence if x not in seen and not seen_add(x)]  # NB: not seen.add(x) is always True; i.e. this
@@ -301,8 +266,7 @@
     """Are a and b identical within reasonable floating point tolerance?
     Uses sum of relative (relTolerance) and absolute (absTolerance) difference
 
-    Inspired by numpy.isclose()
-    """
+    Inspired by numpy.isclose()"""
     return (abs(a - b) <= (absTolerance + relTolerance * abs(b)))
 
 
@@ -349,8 +313,7 @@
 
 
 def getUuid(programName, timeStamp=None):
-    """Get UUid following the NEF convention
-    """
+    """Get UUid following the NEF convention"""
     if timeStamp is None:
         timeStamp = getTimeStamp()
     return '%s-%s-%s' % (programName, timeStamp, random.randint(0, maxRandomInt))
@@ -1284,49 +1247,6 @@
 
     return True
 
-<<<<<<< HEAD
-
-def _validateName(project, cls, value: str, attribName: str = 'name', allowWhitespace: bool = False, allowEmpty: bool = False,
-                  allowNone: bool = False, allowLeadingTrailingWhitespace: bool = False, allowSpace: bool = True,
-                  checkExisting: bool = True):
-    """Check that the attribName is valid
-    """
-    from ccpn.core.lib import Pid  # avoids circular imports
-
-    if value is not None:
-        if not isinstance(value, str):
-            raise TypeError('{}.{} must be a string'.format(cls.className, attribName))
-        if not value and not allowEmpty:
-            raise ValueError('{}.{} must be set'.format(cls.className, attribName))
-        if Pid.altCharacter in value:
-            raise ValueError('Character {} not allowed in {}.{}'.format(Pid.altCharacter, cls.className, attribName))
-        if allowWhitespace:
-            if not allowSpace and ' ' in value:
-                raise ValueError('space not allowed in {}.{}'.format(cls.className, attribName))
-        else:
-            if allowSpace and contains_whitespace_nospace(value):
-                raise ValueError('whitespace not allowed in {}.{}'.format(cls.className, attribName))
-            elif not allowSpace and contains_whitespace(value):
-                raise ValueError('whitespace not allowed in {}.{}'.format(cls.className, attribName))
-        if not allowLeadingTrailingWhitespace and value != value.strip():
-            raise ValueError('{}.{} cannot contain leading/trailing whitespace'.format(cls.className, attribName))
-
-    elif not allowNone:
-        raise ValueError('None not allowed in {}.{}'.format(cls.className, attribName))
-
-    # previous = project.getByRelativeId(value)
-    # if previous not in (None, cls):
-    #     raise ValueError('{} already exists'.format(previous.longPid))
-
-    if checkExisting:
-        # this is not valid for nmrAtoms
-        found = [obj for obj in getattr(project, cls._pluralLinkName, []) if getattr(obj, attribName, None) == value]
-        if found:
-            raise ValueError('{} already exists'.format(found[0].id))
-
-    # will only get here if all the tests pass
-    return True
-=======
 # GWV 14/01/2021: replaced by near similar _validateStringValue classmethod on AbtractWrapper
 # def _validateName(project, cls, value: str, attribName: str = 'name', allowWhitespace: bool = False, allowEmpty: bool = False,
 #                   allowNone: bool = False, allowLeadingTrailingWhitespace: bool = False, allowSpace: bool = True,
@@ -1368,7 +1288,6 @@
 #
 #     # will only get here if all the tests pass
 #     return True
->>>>>>> 2303c2b1
 
 
 def stringToCamelCase(label):
