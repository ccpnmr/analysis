"""Miscellaneous common utilities
"""

from __future__ import absolute_import
from __future__ import division
from __future__ import print_function
from __future__ import unicode_literals


#=========================================================================================
# Licence, Reference and Credits
#=========================================================================================

__copyright__ = "Copyright (C) CCPN project (http://www.ccpn.ac.uk) 2014 - 2021"
__credits__ = ("Ed Brooksbank, Joanna Fox, Victoria A Higman, Luca Mureddu, Eliza Płoskoń",
               "Timothy J Ragan, Brian O Smith, Gary S Thompson & Geerten W Vuister")
__licence__ = ("CCPN licence. See http://www.ccpn.ac.uk/v3-software/downloads/license")
__reference__ = ("Skinner, S.P., Fogh, R.H., Boucher, W., Ragan, T.J., Mureddu, L.G., & Vuister, G.W.",
                 "CcpNmr AnalysisAssign: a flexible platform for integrated NMR analysis",
                 "J.Biomol.Nmr (2016), 66, 111-124, http://doi.org/10.1007/s10858-016-0060-y")
#=========================================================================================
# Last code modification
#=========================================================================================
__modifiedBy__ = "$modifiedBy: Ed Brooksbank $"
__dateModified__ = "$dateModified: 2021-04-20 11:00:57 +0100 (Tue, April 20, 2021) $"
__version__ = "$Revision: 3.0.4 $"
#=========================================================================================
# Created
#=========================================================================================
__author__ = "$Author: CCPN $"
__date__ = "$Date: 2017-04-07 10:28:41 +0000 (Fri, April 07, 2017) $"
#=========================================================================================
# Start of code
#=========================================================================================

import datetime
import os
import random
import re
import sys
import string
import itertools
from functools import partial
from collections import OrderedDict
from string import whitespace

from ccpn.util.LabelledEnum import LabelledEnum
from ccpn.util.OrderedSet import OrderedSet, FrozenOrderedSet
from ccpn.util.FrozenDict import FrozenDict
from ccpn.util.Logging import getLogger

from ccpn.util import Constants
from ccpn.util.isotopes import isotopeRecords
<<<<<<< HEAD
=======

>>>>>>> bd845cbd

# Max value used for random integer. Set to be expressible as a signed 32-bit integer.
maxRandomInt = 2000000000

WHITESPACE_AND_NULL = {'\x00', '\t', '\n', '\r', '\x0b', '\x0c'}

# # valid characters for file names
# # NB string.ascii_letters and string.digits are not compatible
# # with Python 2.1 (used in ObjectDomain)
# defaultFileNameChar = '_'
# separatorFileNameChar = '+'
# validFileNamePartChars = ('abcdefghijklmnopqrstuvwxyz'
#                           'ABCDEFGHIJKLMNOPQRSTUVWXYZ0123456789'
#                           + defaultFileNameChar)
# validCcpnFileNameChars = validFileNamePartChars + '-.' + separatorFileNameChar
<<<<<<< HEAD
=======

>>>>>>> bd845cbd

# # Not used - Rasmus 20/2/2017
# Sentinel = collections.namedtuple('Sentinel', ['value'])


# def convertStringToFileName(fileNameString, validChars=validCcpnFileNameChars,
#                             defaultChar=defaultFileNameChar):
#     ll = [x for x in fileNameString]
#     for ii, char in enumerate(ll):
#         if char not in validChars:
#             ll[ii] = defaultChar
#     #
#     return ''.join(ll)

#
# def getCcpFileString(fileNameString):
#     """
#     Changes an input string to the one used for a component of file names.
#     """
#
#     return convertStringToFileName(fileNameString, validFileNamePartChars,
#                                    defaultFileNameChar)


def incrementName(name):
    """Add '_1' to name or change suffix '_n' to '_(n+1)
    """
    ll = name.rsplit('_', 1)
    if len(ll) == 2:
        try:
            ll[1] = str(int(ll[1]) + 1)
            return '_'.join(ll)

        except ValueError:
            pass

    return name + '_1'


# def _incrementObjectName(project, pluralLinkName, name):
#     """ fetch an incremented name if an object in list (project.xs) has already taken it. """
#     originalName = name
#     names = [d.name for d in getattr(project, pluralLinkName) if hasattr(d, 'name')]
#     while name in names:
#         name = incrementName(name)
#     if originalName != name:
<<<<<<< HEAD
#         getLogger().info('Name:% already assigned. Renamed to %s' % (originalName, name))
=======
#         getLogger().info('Name:% already assigned. Renamed to %s' %(originalName, name))
>>>>>>> bd845cbd
#     return name


def recursiveImport(dirname, modname=None, ignoreModules=None, force=False):
    """ recursively import all .py files
    (not starting with '__' and not containing internal '.' in their name)
    from directory dirname and all its subdirectories, provided they
    contain '__init__.py'
    Serves to check that files compile without error

    modname is the module name (dot-separated) corresponding to the directory
    dirName.
    If modname is None, dirname must be on the pythonPath

    Note that there are potential problems if the files we want are not
    the ones encountered first on the pythonPath
    """

    # Must be imported here, as entire file must be importable from Python 2 NefIo
    from . import Path

    listdir = os.listdir(dirname)
    try:
        listdir.remove('__init__.py')
    except ValueError:
        if not force:
            return

    files = []

    if ignoreModules is None:
        ignoreModules = []

    if modname is None:
        prefix = ''
    else:
        prefix = modname + '.'

    listdir2 = []
    for name in listdir:
        head, ext = os.path.splitext(name)
        if (prefix + head) in ignoreModules:
            pass
        elif ext == '.py' and head.find('.') == -1:
            files.append(head)
        else:
            listdir2.append(name)

    # import directory and underlying directories
    if modname:
        # Note that files is never empty, so module is lowest level not toplevel
        for ff in files:
            try:
                __import__(modname, {}, {}, [ff])
            except:
                # We want log output, not an Exception in all cases here
                from .Logging import getLogger

                getLogger().warning("Import failed for %s.%s" % (modname, ff))

    for name in listdir2:
        newdirname = Path.joinPath(dirname, name)
        if os.path.isdir(newdirname) and name.find('.') == -1:
            recursiveImport(newdirname, prefix + name, ignoreModules)


def isWindowsOS():
    return sys.platform[:3].lower() == 'win'


def isMacOS():
    return sys.platform[:6].lower() == 'darwin'


def parseSequenceCode(value):
    """split sequence code into (seqCode,seqInsertCode, offset) tuple"""

    # sequenceCodePattern = re.compile('(\d+)?(.*?)(\+\d+|\-\d+)?$')

    tt = Constants.sequenceCodePattern.match(value.strip()).groups()

    if tt[0] is None and not tt[1]:
        # special case: entire string matches offset modifier and is misread
        return None, tt[2], None
    else:
        return (
            tt[0] and int(tt[0]),  # None or an integer
            tt[1],  # Text string, possibly empty
            tt[2] and int(tt[2]),  # None or an integer
            )


def splitIntFromChars(value):
    """convert a string with a leading integer optionally followed by characters
    into an (integer,string) tuple"""

    value = value.strip()

    for ii in reversed(range(1, len(value) + 1)):
        try:
            number = int(value[:ii])
            chars = value[ii:]
            break
        except ValueError:
            continue
    else:
        number = None
        chars = value

    return number, chars


def dictionaryProduct(dict1, dict2):
    """multiply input {a:x}, {b:y} to result {(a,b):x*y} dictionary"""
    result = {}
    for key1, val1 in dict1.items():
        for key2, val2 in dict2.items():
            result[(key1, key2)] = val1 * val2
    return result


def uniquify(sequence):
    """Get list of unique elements in sequence, in order of first appearance
    """
    seen = set()
    seen_add = seen.add
    return [x for x in sequence if x not in seen and not seen_add(x)]  # NB: not seen.add(x) is always True; i.e. this
                                                                       # part just adds the element during the list comprehension


#from typing import Iterable
from collections import Iterable                            # < py38

def flatten(items):
    """Yield items from any nested iterable; see Reference.
    Here is a general approach that applies to numbers, strings, nested lists and mixed containers.
    From: https://stackoverflow.com/questions/952914/how-to-make-a-flat-list-out-of-list-of-lists/952952#952952
    ref: This solution is modified from a recipe in Beazley, D. and B. Jones. Recipe 4.14, Python Cookbook 3rd
         Ed., O'Reilly Media Inc. Sebastopol, CA: 2013.
    """
    for x in items:
        if isinstance(x, Iterable) and not isinstance(x, (str, bytes)):
            for sub_x in flatten(x):
                yield sub_x
        else:
            yield x


def isClose(a, b, relTolerance=1e-05, absTolerance=1e-08):
    """Are a and b identical within reasonable floating point tolerance?
    Uses sum of relative (relTolerance) and absolute (absTolerance) difference

    Inspired by numpy.isclose()
    """
    return (abs(a - b) <= (absTolerance + relTolerance * abs(b)))


def isIterable(obj) -> bool:
    """Returns True if obj is iterable
    """
    try:
        iter(obj)
        return True
    except TypeError:
        pass
    return False


def indexOfMaxValue(theList):
    """Return the index of the item in theList with the maximum value
    :param theList: an iterable
    :return index value or -1 for an empty list
    """
    if not isIterable(theList):
        raise TypeError('indexOfMaxValue: theList is not iterable')
    if len(theList) == 0:
        return -1
    idx = max( (val, i) for i,val in enumerate(theList))[1]
    return idx


def indexOfMinValue(theList):
    """Return the index of the item in theList with the minimum value
    :param theList: an iterable
    :return index value or -1 for an empty list
    """
    if not isIterable(theList):
        raise TypeError('indexOfMaxValue: theList is not iterable')
    if len(theList) == 0:
        return -1
    idx = min( (val, i) for i,val in enumerate(theList))[1]
    return idx


def getTimeStamp():
    """Get iso-formtted timestamp"""
    return datetime.datetime.today().isoformat()


def getUuid(programName, timeStamp=None):
    """Get UUid following the NEF convention
    """
    if timeStamp is None:
        timeStamp = getTimeStamp()
    return '%s-%s-%s' % (programName, timeStamp, random.randint(0, maxRandomInt))


def name2IsotopeCode(name=None):
    """Get standard isotope code matching atom name or axisCode string
    """
    if not name:
        return None

    result = Constants.DEFAULT_ISOTOPE_DICT.get(name[0])
    if result is None:
        if name[0].isdigit():
            ss = name.title()
            for key in isotopeRecords:
                if ss.startswith(key):
                    if name[:len(key)].isupper():
                        result = key
                    break
        else:
            result = Constants.DEFAULT_ISOTOPE_DICT.get(name[:2])
    #
    return result


def isotopeCode2Nucleus(isotopeCode=None):
    if not isotopeCode:
        return None

    record = isotopeRecords.get(isotopeCode)
    if record is None:
        return None
    else:
        return record.symbol.upper()


def name2ElementSymbol(name):
    """Get standard element symbol matching name or axisCode

    NB, the first letter takes precedence, so e.g. 'CD' returns 'C' (carbon)
    rather than 'CD' (Cadmium)"""

    # NB, We deliberately do NOT use 'value in Constants.DEFAULT_ISOTOPE_DICT'
    # We want to avoid elements that are in the dict but have value None.
    if not name:
        return None
    elif Constants.DEFAULT_ISOTOPE_DICT.get(name[0]) is not None:
        return name[0]
    elif Constants.DEFAULT_ISOTOPE_DICT.get(name[:2]) is not None:
        return name[:2]
    elif name[0].isdigit():
        ss = name.title()
        for key, record in isotopeRecords.items():
            if ss.startswith(key):
                if name[:len(key)].isupper():
                    return record.symbol.upper()
                break
    #
    return None


def checkIsotope(text):
    """Convert isotope specifier string to most probable isotope code - defaulting to '1H'

    This function is intended for external format isotope specifications, *not* for
    axisCodes or atom names, hence the difference to name2ElementSymbol.
    """
    defaultIsotope = '1H'

    if not text:
        return defaultIsotope

    name = text.strip().upper()
    if name in isotopeRecords:
        # Superfluous but should speed things up
        return name

    for isotopeCode in isotopeRecords:
        # NB checking this first means that e.g. 'H13C' returns '13C' rather than '1H'
        if isotopeCode.upper() in name:
            return isotopeCode

    # NB order of checking means that e.g. 'CA' returns Calcium rather than Carbon
    result = (Constants.DEFAULT_ISOTOPE_DICT.get(name[:2])
              or Constants.DEFAULT_ISOTOPE_DICT.get(name[0]))

    if result is None:
        if name == 'D':
            # special case
            result = '2H'
        else:
            result = defaultIsotope
    #
    return result


def axisCodeMatch(axisCode, refAxisCodes):
    """Get refAxisCode that best matches axisCode """
    for ii, indx in enumerate(_axisCodeMapIndices([axisCode], refAxisCodes)):
        if indx == 0:
            # We have a match
            return refAxisCodes[ii]
    else:
        return None


def axisCodeMapping(axisCodes, refAxisCodes):
    """get {axisCode:refAxisCode} mapping dictionary
    all axisCodes must match, or dictionary will be empty
    NB a series of single-letter axisCodes (e.g. 'N', 'HCN') can be passed in as a string"""
    result = {}
    mapIndices = _axisCodeMapIndices(axisCodes, refAxisCodes)
    if mapIndices:
        for ii, refAxisCode in enumerate(refAxisCodes):
            indx = mapIndices[ii]
            if indx is not None:
                result[axisCodes[indx]] = refAxisCode
    #
    return result


def reorder(values, axisCodes, refAxisCodes):
    """reorder values in axisCode order to refAxisCode order, by matching axisCodes

    NB, the result will be the length of refAxisCodes, with additional Nones inserted
    if this is longer than the values.

    NB if there are multiple matches possible, one is chosen by heuristics"""
    if len(values) != len(axisCodes):
        raise ValueError("Length mismatch between %s and %s" % (values, axisCodes))
    remapping = _axisCodeMapIndices(axisCodes, refAxisCodes)
    result = list(values[x] for x in remapping)
    #
    return result


def _axisCodeMapIndices(axisCodes, refAxisCodes):
    """get mapping tuple so that axisCodes[result[ii]] matches refAxisCodes[ii]
    all axisCodes must match, but result can contain None if refAxisCodes is longer
    if axisCodes contain duplicates, you will get one of possible matches"""

    #CCPNINTERNAL - used in multiple places to map display order and spectrum order

    lenDifference = len(refAxisCodes) - len(axisCodes)
    if lenDifference < 0:
        return None

    # Set up match matrix
    matches = []
    for code in axisCodes:
        matches.append([axisCodesCompare(code, x, mismatch=-999999) for x in refAxisCodes])

    # find best mapping
    maxScore = sum(len(x) for x in axisCodes)
    bestscore = -1
    results = None
    values = list(range(len(axisCodes))) + [None] * lenDifference
    for permutation in itertools.permutations(values):
        score = 0
        for ii, jj in enumerate(permutation):
            if jj is not None:
                score += matches[jj][ii]
        if score > bestscore:
            bestscore = score
            results = [permutation]
        elif score == maxScore:
            # it cannot get any higher
            results.append(permutation)
    #
    if results:
        # Pick the first of the equally good matches as the default answer
        result = results[0]
        if len(results) > 1:
            # Multiple matches - try to select on pairs of bound atoms
            # NB we do not need to be rigorous as this is only used to resolve ambiguity
            # NB this is necessary to do a correct match of e.g. Hc, Ch, H to Hc, Hc1, Ch1
            boundCodeDicts = []
            for tryCodes in axisCodes, refAxisCodes:
                boundCodes = {}
                boundCodeDicts.append(boundCodes)
                for ii, code in enumerate(tryCodes):
                    if len(code) > 1:
                        for jj in range(ii + 1, len(tryCodes)):
                            code2 = tryCodes[jj]
                            if len(code2) > 1:
                                if (code[0].isupper() and code[0].lower() == code2[1] and
                                        code2[0].isupper() and code2[0].lower() == code[1] and
                                        code[2:] == code2[2:]):
                                    # Matches pair of bound atoms - e.g. Hc1, Ch1
                                    boundCodes[tryCodes.index(code)] = tryCodes.index(code2)
                                    boundCodes[tryCodes.index(code2)] = tryCodes.index(code)

            if boundCodeDicts[0] and boundCodeDicts[1]:
                # bound pairs on both sides - check for matching pairs
                bestscore = -1
                for permutation in results:
                    score = 0
                    for idx1, idx2 in boundCodeDicts[1].items():
                        target = permutation[idx1]
                        if target is not None and target == boundCodeDicts[0].get(permutation[idx2]):
                            score += 1
                    if score > bestscore:
                        bestscore = score
                        result = permutation
    else:
        result = None
    #
    return result


def axisCodesCompare(code, code2, mismatch=0):
    """Score code, code2 for matching. Score is length of common prefix, or 'mismatch' if None"""

    if not code or not code2 or code[0] != code2[0]:
        score = mismatch
    elif code == code2:
        score = len(code)
    elif code[0].islower():
        # 'fidX...' 'delay', etc. must match exactly
        score = mismatch
    elif code.startswith('MQ'):
        # 'MQxy...' must match exactly
        score = mismatch
    elif len(code) == 1 or code[1].isdigit() or len(code2) == 1 or code2[1].isdigit():
        # Match against a single upper-case letter on one side. Always OK
        score = 1
    else:
        # Partial match of two strings with at least two significant chars each
        score = len(os.path.commonprefix((code, code2))) or mismatch
        if score == 1:
            # Only first letter matches, second does not
            if ((code.startswith('Hn') and code2.startswith('Hcn')) or
                    (code.startswith('Hcn') and code2.startswith('Hn'))):
                # Hn must matches Hcn
                score = 2
            else:
                # except as above we need at least two char match

                # TODO:ED check matching codes when each contain more than 1 character; dict?
                score = 3  #mismatch
        elif code.startswith('J') and score == 2:
            # 'Jab' matches 'J' or 'Jab...', but NOT 'Ja...'
            score = mismatch
    #
    return score


def doAxisCodesMatch(axisCodes, refAxisCodes):
    """Return True if axisCodes match refAxisCodes else False"""
    if len(axisCodes) != len(refAxisCodes):
        return False

    for ii, code in enumerate(axisCodes):
        if not axisCodesCompare(code, refAxisCodes[ii]):
            return False
    #
    return True


def stringifier(*fields, **options):
    """Get stringifier function, that will format an object x according to

    <str(x): field1=x.field1, field2=x.field2, ...>

    All floating point values encountered will be formatted according to floatFormat"""

    # Unfortunately necessary as this package must be read from v2io
    # and python 2 does not have keyword-only arguments
    # What we should do is the function definition below:
    # def stringifier(*fields, floatFormat=None):
    if 'floatFormat' in options:
        floatFormat = options.pop('floatFormat')
    else:
        floatFormat = None
    if options:
        raise ValueError("Unknown options: %s" % ', '.join(sorted(options.keys())))

    # Proper body of function starts here
    if floatFormat is None:
        # use default formatter, avoiding continuous creation of new ones
        localFormatter = stdLocalFormatter
    else:
        localFormatter = LocalFormatter(overrideFloatFormat=floatFormat)

    fieldFormats = []
    for field in fields:
        # String will be 'field1={_obj.field1}
        fieldFormats.append('{0}={{_obj.{0}!r}}'.format(field))

    formatString = '<{_obj.pid!s}| ' + ', '.join(fieldFormats) + '>'

    def formatter(x):
        # return localFormatter.format(format_string=formatString, _obj=x)
        return localFormatter.format(formatString, _obj=x)

    return formatter


def contains_whitespace(s):
    return True in [c in s for c in string.whitespace]


def contains_whitespace_nospace(s):
    return True in [c in s for c in string.whitespace if c != ' ']


def makeIterableList(inList=None):
    """
    Take a list of lists and concatenate into a single list.
    Remove any Nones from the list
    :param inList:
    :return single list:
    """
    if isinstance(inList, Iterable) and not isinstance(inList, str):
        return [y for x in inList for y in makeIterableList(x) if inList]
    else:
        if inList is not None:
            return [inList]
        else:
            return []

def flattenLists(lists):
    """
    Take a list of lists and concatenate into a single list.
    Remove any Nones from the list
    :param lists: a list of lists
    :return: list.  a single list
    """
    return makeIterableList(lists)

def _truncateText(text, splitter=' , ', maxWords=4):
    "Splits the text by the given splitter. If more then maxWords, it return the maxWord plus dots, otherwise just the text"
    words = text.split(splitter)
    if len(words) > maxWords:
        return splitter.join(words[:maxWords]) + ' ...'
    else:
        return text


def _traverse(obj, tree_types=(list, tuple)):
    """
    used to flat the state in a long list
    """
    if isinstance(obj, tree_types):
        for value in obj:
            for subvalue in _traverse(value, tree_types):
                yield subvalue
    else:
        yield obj


def _getChildren(obj, path=None):
    """
    Walks in a tree like obj and put all children/parents in list of list eg: [[Parent,child...,],...]
    """
    children = []
    if path is None:
        path = []
    path.append(obj)
    if obj._childClasses:
        for att in obj._childClasses:
            for child in getattr(obj, att._pluralLinkName):
                children.extend(_getChildren(child, path[:]))
    else:
        children.append(path)
    return children


def percentage(percent, whole):
    return (percent * whole) / 100.0


def splitDataFrameWithinRange(dataframe, column1, column2, minX, maxX, minY, maxY):
    """
    :param dataframe: dataframe with index a pid type, columns str, values floats or ints
    :param column1: label1 , eg PC1
    :param column2: label1 , eg PC2
    :param minX:  min value for Y
    :param maxX:  Max value for X
    :param minY: min value for Y
    :param maxY: max value for Y
    :return:  inners  a dataframe like the unput  but containing only the values within the ranges  and
              outers (rest) not included in inners
    """

    bools = dataframe[column1].between(minX, maxX, inclusive=True) & dataframe[column2].between(minY, maxY, inclusive=True)
    inners = dataframe[bools]
    outers = dataframe[-bools]
    filteredInners = inners.filter(items=[column1, column2])
    filteredOuters = outers.filter(items=[column1, column2])

    return filteredInners, filteredOuters


class LocalFormatter(string.Formatter):
    """Overrides the string formatter to change the float formatting"""

    def __init__(self, overrideFloatFormat='.6g'):
        super(LocalFormatter, self).__init__()
        self.overrideFloatFormat = overrideFloatFormat

    def convert_field(self, value, conversion):
        # do any conversion on the resulting object
        # NB, conversion parameter is not used

        if hasattr(value, 'pid'):
            return str(value)
        elif isinstance(value, float):
            return format(value, self.overrideFloatFormat)
        elif type(value) == tuple:
            # Deliberate. We do NOT want to catch tuple subtypes here
            end = ',)' if len(value) == 1 else ')'
            return '(' + ', '.join(self.convert_field(x, 'r') for x in value) + end
        elif type(value) == list:
            # Deliberate. We do NOT want to catch list subtypes here
            return '[' + ', '.join(self.convert_field(x, 'r') for x in value) + ']'
        elif conversion is None:
            return value
        elif conversion == 's':
            return str(value)
        elif conversion == 'r':
            return repr(value)
        elif conversion == 'a':
            try:
                return ascii(value)
            except NameError:
                # Likely we are in Python 2.
                # As ascii behaves like Python 2 repr, this should be the correct workaround
                return repr(value)
        raise ValueError("Unknown conversion specifier {0!s}".format(conversion))


stdLocalFormatter = LocalFormatter()


#~~~~~~~~~~~~~~~~~~~~~~~~~~~~~~~~~~~~~~~~~~~~~~~~~~~~~~~~~~~~~~~~~~~~~~~~~~~~~~~~~~~~~~
# 20190507:ED new routines to match axis codes and return dict or indices

def _matchSingleAxisCode(code1: str = None, code2: str = None, exactMatch: bool = False, allowLowercase=True) -> int:
    """number of matching characters
    code1, code2 = strings
    e.g. 'Hn1', 'H1'

    Compare single axis codes

    Must always be upper case first letter

    more matching letters = higher code
    difference in length reduces match

    'Jab' matches 'J' or 'Jab...', but NOT 'Ja...'      ie, 1 or 3 or more letter match

    MQ gets no match

    Hn* always matches Hcn*

    :param code1: first axis code to compare
    :param code2: second axis code to compare
    :param exactMatch: only allow exact matches, True/False
    :return: score based on the match
    """
    # undefined codes
    if not code1 or not code2 or (code1[0].islower() and code2[0].islower() and not allowLowercase):
        return 0

    # if exactMatch is True then only test for exact match
    if exactMatch:
        return code1 == code2

    ms = [a for a in zip(code1, code2)]  # zips to the shortest string
    ss = 0

    # add extra tests from v2.4
    if code1.startswith('MQ') or code2.startswith('MQ'):
        return 0
    # char followed by digit already accounted for

    # get count of matching characters - more characters -> higher score
    for a, b in ms:
        if a != b:
            break
        ss += 1

    # another v2.4 test
    if ss:
        if ((code1.startswith('Hn') and code2.startswith('Hcn')) or
                (code1.startswith('Hcn') and code2.startswith('Hn'))):
            # Hn must always match Hcn, give it a high score
            ss += 500

        if code1.startswith('J'):
            if ss == 2:  # must be a 1, or (3 or more) letter match
                return 0

        ss += _matchSingleAxisCodeLength(code1, code2)
    return (1000 + ss) if ss else 0


def _matchSingleAxisCodeLength(code1, code2):
    """return a score based on the mismatch in length
    """
    lenDiff = abs(len(code1) - len(code2))

    return (100 + 800 // (lenDiff + 1))


def _SortByMatch(item):
    """quick sorting key for axisCode match tuples
    """
    return -item[2]  # sort from high to low


def _atoi(text):
    return int(text) if text.isdigit() else text


def _naturalKeyObjs(obj, theProperty='name'):
    text = getattr(obj, theProperty)
    return [_atoi(c) for c in re.split(r'(\d+)', text)]


def naturalSortList(ll, reverse=True):
    """
    :param ll: a list of strings
    :return: a sorted list by natural sort
    """
    convert = lambda text: int(text) if text.isdigit() else text.lower()
    alphanumKey = lambda key: [convert(c) for c in re.split('([0-9]+)', key)]
    return sorted(ll, key=alphanumKey, reverse=reverse)


def sortObjectByName(objs, reverse=True):
    """
    :param objs: list of objects that contains the property name. E.g. sample.name
    :param reverse: bool. False: descending order.
                          True: ascending order.
    :return: None
    Sorts the objects by digit if present in the name, otherwise alphabetically.
    """
    objs.sort(key=_naturalKeyObjs, reverse=reverse)


def getAxisCodeMatch(axisCodes, refAxisCodes, exactMatch=False, allMatches=False) -> OrderedDict:
    """Return an OrderedDict containing the mapping from the refAxisCodes to axisCodes

    There may be multiple matches, or None for each axis code.

    Set allMatches to True to return all, or False for only the best match in each case

    e.g. for unique axis codes:

        getAxisCodeMatch(('Hn', 'Nh', 'C'), ('Nh', 'Hn'), allMatches=False)

        ->  { 'Hn':   'Hn'
              'Nh':   'Nh'
              'C' :   None
            }

        getAxisCodeMatch(('Hn', 'Nh', 'C'), ('Nh', 'Hn'), allMatches=True)

        ->  { 'Hn':   ('Hn',)
              'Nh':   ('Nh',)
              'C' :   ()
            }

    for similar repeated axis codes, possibly from matching isotopeCodes:

        getAxisCodeMatch(('Nh', 'H'), ('H', 'H1', 'N'), allMatches=True)

        ->  { 'Nh':   'N'
              'H' :   'H'
            }

        getAxisCodeMatch(('Nh', 'H'), ('H', 'H1', 'N'), allMatches=True)

        ->  { 'Nh':   ('N',)
              'H' :   ('H', 'H1')       <- in this case the first match is always the highest
            }
    """

    found = OrderedDict()
    for ii, code1 in enumerate(axisCodes):
        foundCodes = []
        for jj, code2 in enumerate(refAxisCodes):

            match = _matchSingleAxisCode(code1, code2, exactMatch=exactMatch)
            if match:
                foundCodes.append((code2, jj, match))

        if allMatches:
            found[code1] = tuple(mm[0] for mm in sorted(foundCodes, key=_SortByMatch))
        else:
            found[code1] = sorted(foundCodes, key=_SortByMatch)[0][0] if foundCodes else None

    return found


def getAxisCodeMatchIndices(axisCodes, refAxisCodes, exactMatch=False, allMatches=False):
    """Return a tuple containing the indices for each axis code in axisCodes in refAxisCodes

    Only the best match is returned for each code, elements not found in refAxisCodes will be marked as 'None'

    e.g. for unique axis codes:

        indices = getAxisCodeMatchIndices(('Hn', 'Nh', 'C'), ('Nh', 'Hn'))

        ->  (1, 0, None)

                i.e axisCodes[0] = 'Hn' which maps to refAxisCodes[indices[0]] = 'Hn'

    for similar repeated axis codes, possibly from matching isotopeCodes:

        getAxisCodeMatchIndices(('Nh', 'H'), ('H', 'H1', 'N'))

        ->  (2, 0)

    """

    found = []
    for ii, code1 in enumerate(axisCodes):
        foundCodes = []
        for jj, code2 in enumerate(refAxisCodes):

            match = _matchSingleAxisCode(code1, code2, exactMatch=exactMatch)
            if match:
                foundCodes.append((code2, jj, match))

        if allMatches:
            found.append(tuple(mm[1] for mm in sorted(foundCodes, key=_SortByMatch)))
        else:
            found.append(sorted(foundCodes, key=_SortByMatch)[0][1] if foundCodes else None)

    return tuple(found)


class PrintFormatter(object):
    """
    Class to produce formatted strings from python objects.

    Includes standard python objects: list, dict, str, int, float, bool, type(None)
    and additional objects: OrderedDict, OrderedSet, frozenset, FrozenOrderedSet, FrozenDict

    Objects not added to formatter will return a pickled object if ALLOWPICKLE is True, otherwise None
    """
    TAB = '    '
    CRLF = '\n'
    ALLOWPICKLE = True

    def __init__(self):
        """Initialise the class
        """
        self.registeredFormats = {}
        self.literalEvals = {}
        self.indent = 0

        # list of default registered objects
        _registrations = {object          : PrintFormatter.formatObject,
                          dict            : PrintFormatter.formatDict,
                          list            : PrintFormatter.formatList,
                          tuple           : PrintFormatter.formatTuple,
                          set             : PrintFormatter.formatSet,
                          OrderedSet      : partial(PrintFormatter.formatListType, klassName=OrderedSet.__name__),
                          FrozenOrderedSet: partial(PrintFormatter.formatListType, klassName=FrozenOrderedSet.__name__),
                          frozenset       : partial(PrintFormatter.formatSetType, klassName=frozenset.__name__),
                          OrderedDict     : PrintFormatter.formatOrderedDict,
                          FrozenDict      : PrintFormatter.formatFrozenDict,
                          }

        # add objects to the formatter
        for obj, func in _registrations.items():
            self.registerFormat(obj, func)

        # add objects to the literal_eval list
        for klass in (OrderedDict, OrderedSet, frozenset, FrozenOrderedSet, FrozenDict, self.PythonObject):
            self.registerLiteralEval(klass)

    def registerFormat(self, obj, callback):
        """Register an object class to formatter
        """
        self.registeredFormats[obj] = callback

    def registerLiteralEval(self, obj):
        """Register a literalEval object class to formatter
        """
        self.literalEvals[obj.__name__] = obj

    def __call__(self, value, **args):
        """Call method to produce output string
        """
        for key in args:
            setattr(self, key, args[key])
        formatter = self.registeredFormats[type(value) if type(value) in self.registeredFormats else object]
        return formatter(self, value, self.indent)

    def formatObject(self, value, indent):
        """Fallback method for objects not registered with formatter
        Returns 'None' if allowPickle is False
        """
        from base64 import b64encode
        import pickle

        if isinstance(value, (list, dict, str, int, float, bool, complex, type(None))):
            # return python recognised objects if not already processed
            return repr(value)
        elif self.ALLOWPICKLE:
            # and finally catch any non-recognised object
            return "PythonObject('{0}')".format(b64encode(pickle.dumps(value)).decode('utf-8'))
        return repr(None)

    def formatDictBase(self, value, indent, formatString=''):
        """Output format for dict/FrozenDict
        """
        items = [
            self.CRLF + self.TAB * (indent + 1) + repr(key) + ': ' +
            (self.registeredFormats[type(value[key]) if type(value[key]) in self.registeredFormats else object])(self, value[key], indent + 1)
            for key in value
            ]
        return formatString.format(','.join(items) + self.CRLF + self.TAB * indent)

    formatDict = partial(formatDictBase, formatString='{{{0}}}')
    formatFrozenDict = partial(formatDictBase, formatString='FrozenDict({{{0}}})')

    def formatBase(self, value, indent, formatString=''):
        """Output format for list
        """
        items = [
            self.CRLF + self.TAB * (indent + 1) +
            (self.registeredFormats[type(item) if type(item) in self.registeredFormats else object])(self, item, indent + 1)
            for item in value
            ]
        return formatString.format(','.join(items) + self.CRLF + self.TAB * indent)

    formatList = partial(formatBase, formatString='[{0}]')
    formatTuple = partial(formatBase, formatString='({0})')
    formatSet = partial(formatBase, formatString='{{{0}}}')

    def formatKlassBase(self, value, indent, klassName=None, formatString=''):
        """Output format for set of type klass
        currently   ccpn.util.OrderedSet.OrderedSet
                    frozenset
                    ccpn.util.OrderedSet.FrozenOrderedSet
        """
        items = [
            self.CRLF + self.TAB * (indent + 1) +
            (self.registeredFormats[type(item) if type(item) in self.registeredFormats else object])(self, item, indent + 1)
            for item in value
            ]
        return formatString.format(klassName, ','.join(items) + self.CRLF + self.TAB * indent)

    formatListType = partial(formatKlassBase, formatString='{0}([{1}])')
    formatSetType = partial(formatKlassBase, formatString='{0}({{{1}}})')

    def formatOrderedDict(self, value, indent):
        """Output format for OrderedDict (collections.OrderedDict)
        """
        items = [
            self.CRLF + self.TAB * (indent + 1) +
            "(" + repr(key) + ', ' + (self.registeredFormats[
                type(value[key]) if type(value[key]) in self.registeredFormats else object
            ])(self, value[key], indent + 1) + ")"
            for key in value
            ]
        return 'OrderedDict([{0}])'.format(','.join(items) + self.CRLF + self.TAB * indent)

    def PythonObject(self, value):
        """Call method to produce object from pickled string
        Returns None if allowPickle is False
        """
        from base64 import b64decode
        import pickle

        if type(value) in (str,) and self.ALLOWPICKLE:
            return pickle.loads(b64decode(value.encode('utf-8')))

    def literal_eval(self, node_or_string):
        """
        Safely evaluate an expression node or a string containing a Python
        expression.  The string or node provided may only consist of the following
        Python literal structures: strings, bytes, numbers, tuples, lists, dicts,
        sets, booleans, and None.
        """
        from ast import parse, Expression, Constant, UnaryOp, UAdd, USub, Tuple, \
            List, Set, Dict, Call, Add, Sub, BinOp

        if isinstance(node_or_string, str):
            node_or_string = parse(node_or_string, mode='eval')
        if isinstance(node_or_string, Expression):
            node_or_string = node_or_string.body

        def _convert_num(node):
            if isinstance(node, Constant):
                if type(node.value) in (int, float, complex):
                    return node.value
            raise ValueError('malformed node or string: ' + repr(node))

        def _convert_signed_num(node):
            if isinstance(node, UnaryOp) and isinstance(node.op, (UAdd, USub)):
                operand = _convert_num(node.operand)
                if isinstance(node.op, UAdd):
                    return + operand
                else:
                    return - operand
            return _convert_num(node)

        def _convert_LiteralEval(node, klass):
            if isinstance(node, Call) and node.func.id == klass.__name__:
                mapList = list(map(_convert, node.args))
                if mapList:
                    return klass(mapList[0])

        def _convert(node):
            if isinstance(node, Constant):
                return node.value
            elif isinstance(node, Tuple):
                return tuple(map(_convert, node.elts))
            elif isinstance(node, List):
                return list(map(_convert, node.elts))
            elif isinstance(node, Set):
                return set(map(_convert, node.elts))
            elif isinstance(node, Dict):
                return dict(zip(map(_convert, node.keys),
                                map(_convert, node.values)))
            elif isinstance(node, Call):
                if node.func.id in self.literalEvals:
                    return _convert_LiteralEval(node, self.literalEvals[node.func.id])

            elif isinstance(node, BinOp) and isinstance(node.op, (Add, Sub)):
                left = _convert_signed_num(node.left)
                right = _convert_num(node.right)
                if isinstance(left, (int, float)) and isinstance(right, complex):
                    if isinstance(node.op, Add):
                        return left + right
                    else:
                        return left - right
            return _convert_signed_num(node)

        return _convert(node_or_string)


def greekKey(word):
    """Sort key for sorting a list by the equivalent greek letter
    """
    greekSort = '0123456789@ABGDEZHQIKLMNXOPRSTUFCYWabgdezhqiklmnxoprstufcyw'
    greekLetterCount = len(greekSort)

    key = (0,)
    if word:
        key = (ord(word[0]),)
        key += tuple(greekSort.index(c) if c in greekSort else greekLetterCount for c in word[1:])
    return key


def getIsotopeListFromCode(isotopeCode):
    """Return a list of defined atom names based on the isotopeCode
    """
    from ccpn.core.lib.AssignmentLib import NEF_ATOM_NAMES

    if isotopeCode in NEF_ATOM_NAMES:
        atomNames = [atomName for atomName in NEF_ATOM_NAMES[isotopeCode]]
    else:
        keys = sorted(NEF_ATOM_NAMES.keys(), key=lambda kk: kk.strip('0123456789'))
        atomNames = list(OrderedSet([atomName for key in keys for atomName in NEF_ATOM_NAMES[key]]))

    return atomNames


class ZPlaneNavigationModes(LabelledEnum):
    PERSPECTRUMDISPLAY = 0, 'Per Spectrum Display', 'spectrumdisplay'
    PERSTRIP = 1, 'Per Strip', 'strip'
    INSTRIP = 2, 'In Strip', 'instrip'


if __name__ == '__main__':
    """Test the output from the printFormatter and recover as the python object
    """

    testDict = {
        "Boolean2"  : True,
        "DictOuter" : {
            "ListSet"    : [[0, {1, 2, 3, 4, 5.00000000001, 'more strings'}],
                            [0, 1000000.0],
                            ['Another string', 0.0]],
            "String1"    : 'this is a string',
            "nestedLists": [[0, 0],
                            [0, 1 + 2.00000001j],
                            [0, (1, 2, 3, 4, 5, 6), OrderedDict((
                                ("ListSetInner", [[0, OrderedSet([1, 2, 3, 4, 5.00000001, 'more inner strings'])],
                                                  [0, 1000000.0],
                                                  {'Another inner string', 0.0}]),
                                ("String1Inner", 'this is an inner string'),
                                ("nestedListsInner", [[0, 0],
                                                      [0, 1 + 2.00000001j],
                                                      [0, (1, 2, 3, 4, 5, 6)]])
                                ))
                             ]]
            },
        "nestedDict": {
            "nestedDictItems": FrozenDict({
                "floatItem": 1.23000001,
                "frozen"   : frozenset([67, 78]),
                "frOrdered": FrozenOrderedSet([34, 45])
                })
            },
        "Boolean1"  : (True, None, False),
        }

    pretty = PrintFormatter()
    dd = pretty(testDict)
    print('dataDict string: \n{}'.format(dd))
    recover = pretty.literal_eval(dd)
    print('Recovered python object: {} '.format(recover))


def _compareDict(d1, d2):
    """Compare the keys in two dictionaries
    Routine is recursive, empty dicts are ignored
    """
    for k in d1:
        if k not in d2:
            return False
        if type(d1[k]) == dict and d1[k]:
            if type(d2[k]) == dict and d2[k]:
                compare = _compareDict(d1[k], d2[k])
                if not compare:
                    return False
            else:
                return False
    for k in d2:
        if k not in d1:
            return False
        if type(d2[k]) == dict and d2[k]:
            if type(d1[k]) == dict and d1[k]:
                compare = _compareDict(d1[k], d2[k])
                if not compare:
                    return False
            else:
                return False

    return True

# GWV 14/01/2021: replaced by near similar _validateStringValue classmethod on AbtractWrapper
# def _validateName(project, cls, value: str, attribName: str = 'name', allowWhitespace: bool = False, allowEmpty: bool = False,
#                   allowNone: bool = False, allowLeadingTrailingWhitespace: bool = False, allowSpace: bool = True,
#                   checkExisting: bool = True):
#     """Check that the attribName is valid
#     """
<<<<<<< HEAD
#     from ccpn.core.lib import Pid  # avoids circular imports
=======
#     from ccpn.core.lib import Pid # avoids circular imports
>>>>>>> bd845cbd
#
#     if value is not None:
#         if not isinstance(value, str):
#             raise TypeError('{}.{} must be a string'.format(cls.className, attribName))
#         if not value and not allowEmpty:
#             raise ValueError('{}.{} must be set'.format(cls.className, attribName))
#         if Pid.altCharacter in value:
#             raise ValueError('Character {} not allowed in {}.{}'.format(Pid.altCharacter, cls.className, attribName))
#         if allowWhitespace:
#             if not allowSpace and ' ' in value:
#                 raise ValueError('space not allowed in {}.{}'.format(cls.className, attribName))
#         else:
#             if allowSpace and contains_whitespace_nospace(value):
#                 raise ValueError('whitespace not allowed in {}.{}'.format(cls.className, attribName))
#             elif not allowSpace and contains_whitespace(value):
#                 raise ValueError('whitespace not allowed in {}.{}'.format(cls.className, attribName))
#         if not allowLeadingTrailingWhitespace and value != value.strip():
#             raise ValueError('{}.{} cannot contain leading/trailing whitespace'.format(cls.className, attribName))
#
#     elif not allowNone:
#         raise ValueError('None not allowed in {}.{}'.format(cls.className, attribName))
#
#     # previous = project.getByRelativeId(value)
#     # if previous not in (None, cls):
#     #     raise ValueError('{} already exists'.format(previous.longPid))
#
#     if checkExisting:
#         # this is not valid for nmrAtoms
#         found = [obj for obj in getattr(project, cls._pluralLinkName, []) if getattr(obj, attribName, None) == value]
#         if found:
#             raise ValueError('{} already exists'.format(found[0].id))
#
#     # will only get here if all the tests pass
#     return True


def stringToCamelCase(label):
    """Change string to camelCase format
    Removes whitespaces, and changes first character to lower case
    """
    attr = label.translate({ord(c): None for c in whitespace})
    return attr[0].lower() + attr[1:]

CAMELCASEPTN = r'((?<=[a-z])[A-Z]|(?<!\A)[A-Z](?=[a-z]))'
CAMELCASEREP = r' \1'
# alternative camelCase split = r'((?<=[a-z])[A-Z]|(?<=[A-Z])[A-Z](?=[a-z]))''

def camelCaseToString(name):
    """Change a camelCase string to string with spaces in front of capitals.
    Groups of capitals are taken as acronyms and only the last letter of a group is separated.
    The first letter is capitalised except in the special case of a camel case string beginning
    <lowerCase,uppercase>, in which case the first lowercase letter is preserved.
    e.g.
    camelCase -> Camel Case
    TLAAcronym -> TLA Acronym
    pHValue -> pH Value
    """
    if name[0:1].islower() and name[1:2].isupper():
        return name[0:1] + re.sub(CAMELCASEPTN, CAMELCASEREP, name[1:])
    else:
        label = re.sub(CAMELCASEPTN, CAMELCASEREP, name)
        return label[0:1].upper() + label[1:]


# GWV 20210113: moved to Project.py as only used there and was creating circular imports

# def isValidPath(projectName, stripFullPath=True, stripExtension=True):
#     """Check whether the project name is valid after stripping fullpath and extension
#     Can only contain alphanumeric characters and underscores
#
#     :param projectName: name of project to check
#     :param stripFullPath: set to true to remove leading directory
#     :param stripExtension: set to true to remove extension
#     :return: True if valid else False
#     """
#     if not projectName:
#         return
#
#     if isinstance(projectName, str):
#
#         name = os.path.basename(projectName) if stripFullPath else projectName
#         name = os.path.splitext(name)[0] if stripExtension else name
#
#         STRIPCHARS = '_'
#         for ss in STRIPCHARS:
#             name = name.replace(ss, '')
#
#         if name.isalnum():
#             return True
#
#
# def isValidFileNameLength(projectName, stripFullPath=True, stripExtension=True):
#     """Check whether the project name is valid after stripping fullpath and extension
#     Can only contain alphanumeric characters and underscores
#
#     :param projectName: name of project to check
#     :param stripFullPath: set to true to remove leading directory
#     :param stripExtension: set to true to remove extension
#     :return: True if length <= 32 else False
#     """
#     if not projectName:
#         return
#
#     if isinstance(projectName, str):
#         name = os.path.basename(projectName) if stripFullPath else projectName
#         name = os.path.splitext(name)[0] if stripExtension else name
#
#         return len(name) <= 32


def zipCycle(*iterables, emptyDefault=None):
    """
    Make an iterator returning elements from the iterable and saving a copy of each.
    When the iterable is exhausted, return elements from the saved copy.

    example:
            for i in zipCycle(range(2), range(5), ['a', 'b', 'c'], []):
                print(i)
            Outputs:
            (0, 0, 'a', None)
            (1, 1, 'b', None)
            (0, 2, 'c', None)
            (1, 3, 'a', None)
            (0, 4, 'b', None)
    """
    from itertools import cycle, zip_longest

    cycles = [cycle(i) for i in iterables]
    for _ in zip_longest(*iterables):
        yield tuple(next(i, emptyDefault) for i in cycles)


def _getObjectsByPids(project, pids):
    return list(filter(None, map(lambda x: project.getByPid(x), pids)))


def _getPidsFromObjects(objs):
    return list(filter(None, map(lambda x: x.pid, objs)))<|MERGE_RESOLUTION|>--- conflicted
+++ resolved
@@ -22,7 +22,7 @@
 # Last code modification
 #=========================================================================================
 __modifiedBy__ = "$modifiedBy: Ed Brooksbank $"
-__dateModified__ = "$dateModified: 2021-04-20 11:00:57 +0100 (Tue, April 20, 2021) $"
+__dateModified__ = "$dateModified: 2021-04-20 13:29:27 +0100 (Tue, April 20, 2021) $"
 __version__ = "$Revision: 3.0.4 $"
 #=========================================================================================
 # Created
@@ -41,6 +41,7 @@
 import string
 import itertools
 from functools import partial
+from collections.abc import Iterable
 from collections import OrderedDict
 from string import whitespace
 
@@ -51,10 +52,7 @@
 
 from ccpn.util import Constants
 from ccpn.util.isotopes import isotopeRecords
-<<<<<<< HEAD
-=======
-
->>>>>>> bd845cbd
+
 
 # Max value used for random integer. Set to be expressible as a signed 32-bit integer.
 maxRandomInt = 2000000000
@@ -70,10 +68,6 @@
 #                           'ABCDEFGHIJKLMNOPQRSTUVWXYZ0123456789'
 #                           + defaultFileNameChar)
 # validCcpnFileNameChars = validFileNamePartChars + '-.' + separatorFileNameChar
-<<<<<<< HEAD
-=======
-
->>>>>>> bd845cbd
 
 # # Not used - Rasmus 20/2/2017
 # Sentinel = collections.namedtuple('Sentinel', ['value'])
@@ -120,11 +114,7 @@
 #     while name in names:
 #         name = incrementName(name)
 #     if originalName != name:
-<<<<<<< HEAD
 #         getLogger().info('Name:% already assigned. Renamed to %s' % (originalName, name))
-=======
-#         getLogger().info('Name:% already assigned. Renamed to %s' %(originalName, name))
->>>>>>> bd845cbd
 #     return name
 
 
@@ -200,8 +190,8 @@
 
 
 def parseSequenceCode(value):
-    """split sequence code into (seqCode,seqInsertCode, offset) tuple"""
-
+    """split sequence code into (seqCode,seqInsertCode, offset) tuple
+    """
     # sequenceCodePattern = re.compile('(\d+)?(.*?)(\+\d+|\-\d+)?$')
 
     tt = Constants.sequenceCodePattern.match(value.strip()).groups()
@@ -219,8 +209,8 @@
 
 def splitIntFromChars(value):
     """convert a string with a leading integer optionally followed by characters
-    into an (integer,string) tuple"""
-
+    into an (integer,string) tuple
+    """
     value = value.strip()
 
     for ii in reversed(range(1, len(value) + 1)):
@@ -238,7 +228,8 @@
 
 
 def dictionaryProduct(dict1, dict2):
-    """multiply input {a:x}, {b:y} to result {(a,b):x*y} dictionary"""
+    """multiply input {a:x}, {b:y} to result {(a,b):x*y} dictionary
+    """
     result = {}
     for key1, val1 in dict1.items():
         for key2, val2 in dict2.items():
@@ -320,7 +311,8 @@
 
 
 def getTimeStamp():
-    """Get iso-formtted timestamp"""
+    """Get iso-formtted timestamp
+    """
     return datetime.datetime.today().isoformat()
 
 
@@ -1274,11 +1266,7 @@
 #                   checkExisting: bool = True):
 #     """Check that the attribName is valid
 #     """
-<<<<<<< HEAD
 #     from ccpn.core.lib import Pid  # avoids circular imports
-=======
-#     from ccpn.core.lib import Pid # avoids circular imports
->>>>>>> bd845cbd
 #
 #     if value is not None:
 #         if not isinstance(value, str):
