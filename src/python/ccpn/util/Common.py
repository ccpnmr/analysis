"""Miscellaneous common utilities
"""

from __future__ import absolute_import
from __future__ import division
from __future__ import print_function
from __future__ import unicode_literals


#=========================================================================================
# Licence, Reference and Credits
#=========================================================================================

__copyright__ = "Copyright (C) CCPN project (http://www.ccpn.ac.uk) 2014 - 2020"
__credits__ = ("Ed Brooksbank, Luca Mureddu, Timothy J Ragan & Geerten W Vuister")
__licence__ = ("CCPN licence. See http://www.ccpn.ac.uk/v3-software/downloads/license")
__reference__ = ("Skinner, S.P., Fogh, R.H., Boucher, W., Ragan, T.J., Mureddu, L.G., & Vuister, G.W.",
                 "CcpNmr AnalysisAssign: a flexible platform for integrated NMR analysis",
                 "J.Biomol.Nmr (2016), 66, 111-124, http://doi.org/10.1007/s10858-016-0060-y")
#=========================================================================================
# Last code modification
#=========================================================================================
__modifiedBy__ = "$modifiedBy: Ed Brooksbank $"
__dateModified__ = "$dateModified: 2020-11-23 10:34:51 +0000 (Mon, November 23, 2020) $"
__version__ = "$Revision: 3.0.1 $"
#=========================================================================================
# Created
#=========================================================================================
__author__ = "$Author: CCPN $"
__date__ = "$Date: 2017-04-07 10:28:41 +0000 (Fri, April 07, 2017) $"
#=========================================================================================
# Start of code
#=========================================================================================

import datetime
import os
import random
import re
import sys
import string
import itertools
<<<<<<< HEAD
from functools import partial
from collections.abc import Iterable
from collections import OrderedDict
from string import whitespace
from ccpn.core.lib import Pid
from ccpn.util.LabelledEnum import LabelledEnum
from ccpn.util.OrderedSet import OrderedSet, FrozenOrderedSet
from ccpn.util.FrozenDict import FrozenDict
from ccpn.util import Constants
from ccpn.util.Logging import getLogger
=======
from collections import Iterable
from collections import OrderedDict

from ccpn.util import Constants
from ccpn.util.isotopes import isotopeRecords
>>>>>>> 73912276

# Max value used for random integer. Set to be expressible as a signed 32-bit integer.
maxRandomInt = 2000000000

WHITESPACE_AND_NULL = {'\x00', '\t', '\n', '\r', '\x0b', '\x0c'}

# valid characters for file names
# NB string.ascii_letters and string.digits are not compatible
# with Python 2.1 (used in ObjectDomain)
defaultFileNameChar = '_'
separatorFileNameChar = '+'
validFileNamePartChars = ('abcdefghijklmnopqrstuvwxyz'
                          'ABCDEFGHIJKLMNOPQRSTUVWXYZ0123456789'
                          + defaultFileNameChar)
validCcpnFileNameChars = validFileNamePartChars + '-.' + separatorFileNameChar
CAMELCASEPTN = r'((?<=[a-z])[A-Z]|(?<!\A)[A-Z](?=[a-z]))'
CAMELCASEREP = r' \1'
# alternative camelCase split = r'((?<=[a-z])[A-Z]|(?<=[A-Z])[A-Z](?=[a-z]))''

# # Not used - Rasmus 20/2/2017
# Sentinel = collections.namedtuple('Sentinel', ['value'])


def convertStringToFileName(fileNameString, validChars=validCcpnFileNameChars,
                            defaultChar=defaultFileNameChar):
    ll = [x for x in fileNameString]
    for ii, char in enumerate(ll):
        if char not in validChars:
            ll[ii] = defaultChar
    #
    return ''.join(ll)


def getCcpFileString(fileNameString):
    """
    Changes an input string to the one used for a component of file names.
    """

    return convertStringToFileName(fileNameString, validFileNamePartChars,
                                   defaultFileNameChar)


def incrementName(name):
    """Add '_1' to name or change suffix '_n' to '_(n+1) """
    ll = name.rsplit('_', 1)
    if len(ll) == 2:
        try:
            ll[1] = str(int(ll[1]) + 1)
            return '_'.join(ll)

        except ValueError:
            pass

    return name + '_1'


def _incrementObjectName(project, pluralLinkName, name):
    """ fetch an incremented name if an object in list (project.xs) has already taken it. """
    originalName = name
    names = [d.name for d in getattr(project, pluralLinkName) if hasattr(d, 'name')]
    while name in names:
        name = incrementName(name)
    if originalName != name:
        getLogger().info('Name:% already assigned. Renamed to %s' %(originalName, name))
    return name


def recursiveImport(dirname, modname=None, ignoreModules=None, force=False):
    """ recursively import all .py files
    (not starting with '__' and not containing internal '.' in their name)
    from directory dirname and all its subdirectories, provided they
    contain '__init__.py'
    Serves to check that files compile without error

    modname is the module name (dot-separated) corresponding to the directory
    dirName.
    If modname is None, dirname must be on the pythonPath

    Note that there are potential problems if the files we want are not
    the ones encountered first on the pythonPath
    """

    # Must be imported here, as entire file must be importable from Python 2 NefIo
    from . import Path

    listdir = os.listdir(dirname)
    try:
        listdir.remove('__init__.py')
    except ValueError:
        if not force:
            return

    files = []

    if ignoreModules is None:
        ignoreModules = []

    if modname is None:
        prefix = ''
    else:
        prefix = modname + '.'

    listdir2 = []
    for name in listdir:
        head, ext = os.path.splitext(name)
        if (prefix + head) in ignoreModules:
            pass
        elif ext == '.py' and head.find('.') == -1:
            files.append(head)
        else:
            listdir2.append(name)

    # import directory and underlying directories
    if modname:
        # Note that files is never empty, so module is lowest level not toplevel
        for ff in files:
            try:
                __import__(modname, {}, {}, [ff])
            except:
                # We want log output, not an Exception in all cases here
                from .Logging import getLogger

                getLogger().warning("Import failed for %s.%s" % (modname, ff))

    for name in listdir2:
        newdirname = Path.joinPath(dirname, name)
        if os.path.isdir(newdirname) and name.find('.') == -1:
            recursiveImport(newdirname, prefix + name, ignoreModules)


def isWindowsOS():
    return sys.platform[:3].lower() == 'win'


def isMacOS():
    return sys.platform[:6].lower() == 'darwin'


def parseSequenceCode(value):
    """split sequence code into (seqCode,seqInsertCode, offset) tuple"""

    # sequenceCodePattern = re.compile('(\d+)?(.*?)(\+\d+|\-\d+)?$')

    tt = Constants.sequenceCodePattern.match(value.strip()).groups()

    if tt[0] is None and not tt[1]:
        # special case: entire string matches offset modifier and is misread
        return None, tt[2], None
    else:
        return (
            tt[0] and int(tt[0]),  # None or an integer
            tt[1],  # Text string, possibly empty
            tt[2] and int(tt[2]),  # None or an integer
            )


def splitIntFromChars(value):
    """convert a string with a leading integer optionally followed by characters
    into an (integer,string) tuple"""

    value = value.strip()

    for ii in reversed(range(1, len(value) + 1)):
        try:
            number = int(value[:ii])
            chars = value[ii:]
            break
        except ValueError:
            continue
    else:
        number = None
        chars = value

    return number, chars


def dictionaryProduct(dict1, dict2):
    """multiply input {a:x}, {b:y} to result {(a,b):x*y} dictionary"""
    result = {}
    for key1, val1 in dict1.items():
        for key2, val2 in dict2.items():
            result[(key1, key2)] = val1 * val2
    #
    return result


def uniquify(sequence):
    """Get list of unique elements in sequence, in order of first appearance"""
    seen = set()
    seen_add = seen.add
    return [x for x in sequence if x not in seen and not seen_add(x)]


#from typing import Iterable
from collections import Iterable                            # < py38

def flatten(items):
    """Yield items from any nested iterable; see Reference.
    Here is a general approach that applies to numbers, strings, nested lists and mixed containers.
    From: https://stackoverflow.com/questions/952914/how-to-make-a-flat-list-out-of-list-of-lists/952952#952952
    ref: This solution is modified from a recipe in Beazley, D. and B. Jones. Recipe 4.14, Python Cookbook 3rd
         Ed., O'Reilly Media Inc. Sebastopol, CA: 2013.
    """
    for x in items:
        if isinstance(x, Iterable) and not isinstance(x, (str, bytes)):
            for sub_x in flatten(x):
                yield sub_x
        else:
            yield x


def isClose(a, b, relTolerance=1e-05, absTolerance=1e-08):
    """Are a and b identical within reasonable floating point tolerance?
    Uses sum of relative (relTolerance) and absolute (absTolerance) difference

    Inspired by numpy.isclose()"""
    return (abs(a - b) <= (absTolerance + relTolerance * abs(b)))


def isIterable(obj) -> bool:
    "Returns True if obj is iterable"
    try:
        iter(obj)
        return True
    except TypeError:
        pass
    return False


def getTimeStamp():
    """Get iso-formtted timestamp"""
    return datetime.datetime.today().isoformat()


def getUuid(programName, timeStamp=None):
    """Get UUid following the NEF convention"""
    if timeStamp is None:
        timeStamp = getTimeStamp()
    return '%s-%s-%s' % (programName, timeStamp, random.randint(0, maxRandomInt))


def name2IsotopeCode(name=None):
    """Get standard isotope code matching atom name or axisCode string

    """
    if not name:
        return None

    result = Constants.DEFAULT_ISOTOPE_DICT.get(name[0])
    if result is None:
        if name[0].isdigit():
            ss = name.title()
            for key in isotopeRecords:
                if ss.startswith(key):
                    if name[:len(key)].isupper():
                        result = key
                    break
        else:
            result = Constants.DEFAULT_ISOTOPE_DICT.get(name[:2])
    #
    return result


def isotopeCode2Nucleus(isotopeCode=None):
    if not isotopeCode:
        return None

    record = isotopeRecords.get(isotopeCode)
    if record is None:
        return None
    else:
        return record.symbol.upper()

    # for tag,val in sorted(Constants.DEFAULT_ISOTOPE_DICT.items()):
    #   if val == isotopeCode:
    #     return tag
    # else:
    #   return None


def name2ElementSymbol(name):
    """Get standard element symbol matching name or axisCode

    NB, the first letter takes precedence, so e.g. 'CD' returns 'C' (carbon)
    rather than 'CD' (Cadmium)"""

    # NB, We deliberately do NOT use 'value in Constants.DEFAULT_ISOTOPE_DICT'
    # We want to avoid elements that are in the dict but have value None.
    if not name:
        return None
    elif Constants.DEFAULT_ISOTOPE_DICT.get(name[0]) is not None:
        return name[0]
    elif Constants.DEFAULT_ISOTOPE_DICT.get(name[:2]) is not None:
        return name[:2]
    elif name[0].isdigit():
        ss = name.title()
        for key, record in isotopeRecords.items():
            if ss.startswith(key):
                if name[:len(key)].isupper():
                    return record.symbol.upper()
                break
    #
    return None


def checkIsotope(text):
    """Convert isotope specifier string to most probable isotope code - defaulting to '1H'

    This function is intended for external format isotope specifications, *not* for
    axisCodes or atom names, hence the difference to name2ElementSymbol.
    """
    defaultIsotope = '1H'

    if not text:
        return defaultIsotope

    name = text.strip().upper()
    if name in isotopeRecords:
        # Superfluous but should speed things up
        return name

    for isotopeCode in isotopeRecords:
        # NB checking this first means that e.g. 'H13C' returns '13C' rather than '1H'
        if isotopeCode.upper() in name:
            return isotopeCode

    # NB order of checking means that e.g. 'CA' returns Calcium rather than Carbon
    result = (Constants.DEFAULT_ISOTOPE_DICT.get(name[:2])
              or Constants.DEFAULT_ISOTOPE_DICT.get(name[0]))

    if result is None:
        if name == 'D':
            # special case
            result = '2H'
        else:
            result = defaultIsotope
    #
    return result


def axisCodeMatch(axisCode, refAxisCodes):
    """Get refAxisCode that best matches axisCode """
    for ii, indx in enumerate(_axisCodeMapIndices([axisCode], refAxisCodes)):
        if indx == 0:
            # We have a match
            return refAxisCodes[ii]
    else:
        return None


def axisCodeMapping(axisCodes, refAxisCodes):
    """get {axisCode:refAxisCode} mapping dictionary
    all axisCodes must match, or dictionary will be empty
    NB a series of single-letter axisCodes (e.g. 'N', 'HCN') can be passed in as a string"""
    result = {}
    mapIndices = _axisCodeMapIndices(axisCodes, refAxisCodes)
    if mapIndices:
        for ii, refAxisCode in enumerate(refAxisCodes):
            indx = mapIndices[ii]
            if indx is not None:
                result[axisCodes[indx]] = refAxisCode
    #
    return result


def reorder(values, axisCodes, refAxisCodes):
    """reorder values in axisCode order to refAxisCode order, by matching axisCodes

    NB, the result will be the length of refAxisCodes, with additional Nones inserted
    if this is longer than the values.

    NB if there are multiple matches possible, one is chosen by heuristics"""
    if len(values) != len(axisCodes):
        raise ValueError("Length mismatch between %s and %s" % (values, axisCodes))
    remapping = _axisCodeMapIndices(axisCodes, refAxisCodes)
    result = list(values[x] for x in remapping)
    #
    return result


def _axisCodeMapIndices(axisCodes, refAxisCodes):
    """get mapping tuple so that axisCodes[result[ii]] matches refAxisCodes[ii]
    all axisCodes must match, but result can contain None if refAxisCodes is longer
    if axisCodes contain duplicates, you will get one of possible matches"""

    #CCPNINTERNAL - used in multiple places to map display order and spectrum order

    lenDifference = len(refAxisCodes) - len(axisCodes)
    if lenDifference < 0:
        return None

    # Set up match matrix
    matches = []
    for code in axisCodes:
        matches.append([axisCodesCompare(code, x, mismatch=-999999) for x in refAxisCodes])

    # find best mapping
    maxScore = sum(len(x) for x in axisCodes)
    bestscore = -1
    results = None
    values = list(range(len(axisCodes))) + [None] * lenDifference
    for permutation in itertools.permutations(values):
        score = 0
        for ii, jj in enumerate(permutation):
            if jj is not None:
                score += matches[jj][ii]
        if score > bestscore:
            bestscore = score
            results = [permutation]
        elif score == maxScore:
            # it cannot get any higher
            results.append(permutation)
    #
    if results:
        # Pick the first of the equally good matches as the default answer
        result = results[0]
        if len(results) > 1:
            # Multiple matches - try to select on pairs of bound atoms
            # NB we do not need to be rigorous as this is only used to resolve ambiguity
            # NB this is necessary to do a correct match of e.g. Hc, Ch, H to Hc, Hc1, Ch1
            boundCodeDicts = []
            for tryCodes in axisCodes, refAxisCodes:
                boundCodes = {}
                boundCodeDicts.append(boundCodes)
                for ii, code in enumerate(tryCodes):
                    if len(code) > 1:
                        for jj in range(ii + 1, len(tryCodes)):
                            code2 = tryCodes[jj]
                            if len(code2) > 1:
                                if (code[0].isupper() and code[0].lower() == code2[1] and
                                        code2[0].isupper() and code2[0].lower() == code[1] and
                                        code[2:] == code2[2:]):
                                    # Matches pair of bound atoms - e.g. Hc1, Ch1
                                    boundCodes[tryCodes.index(code)] = tryCodes.index(code2)
                                    boundCodes[tryCodes.index(code2)] = tryCodes.index(code)

            if boundCodeDicts[0] and boundCodeDicts[1]:
                # bound pairs on both sides - check for matching pairs
                bestscore = -1
                for permutation in results:
                    score = 0
                    for idx1, idx2 in boundCodeDicts[1].items():
                        target = permutation[idx1]
                        if target is not None and target == boundCodeDicts[0].get(permutation[idx2]):
                            score += 1
                    if score > bestscore:
                        bestscore = score
                        result = permutation
    else:
        result = None
    #
    return result


def axisCodesCompare(code, code2, mismatch=0):
    """Score code, code2 for matching. Score is length of common prefix, or 'mismatch' if None"""

    if not code or not code2 or code[0] != code2[0]:
        score = mismatch
    elif code == code2:
        score = len(code)
    elif code[0].islower():
        # 'fidX...' 'delay', etc. must match exactly
        score = mismatch
    elif code.startswith('MQ'):
        # 'MQxy...' must match exactly
        score = mismatch
    elif len(code) == 1 or code[1].isdigit() or len(code2) == 1 or code2[1].isdigit():
        # Match against a single upper-case letter on one side. Always OK
        score = 1
    else:
        # Partial match of two strings with at least two significant chars each
        score = len(os.path.commonprefix((code, code2))) or mismatch
        if score == 1:
            # Only first letter matches, second does not
            if ((code.startswith('Hn') and code2.startswith('Hcn')) or
                    (code.startswith('Hcn') and code2.startswith('Hn'))):
                # Hn must matches Hcn
                score = 2
            else:
                # except as above we need at least two char match

                # TODO:ED check matching codes when each contain more than 1 character; dict?
                score = 3  #mismatch
        elif code.startswith('J') and score == 2:
            # 'Jab' matches 'J' or 'Jab...', but NOT 'Ja...'
            score = mismatch
    #
    return score


def doAxisCodesMatch(axisCodes, refAxisCodes):
    """Return True if axisCodes match refAxisCodes else False"""
    if len(axisCodes) != len(refAxisCodes):
        return False

    for ii, code in enumerate(axisCodes):
        if not axisCodesCompare(code, refAxisCodes[ii]):
            return False
    #
    return True


def stringifier(*fields, **options):
    """Get stringifier function, that will format an object x according to

    <str(x): field1=x.field1, field2=x.field2, ...>

    All floating point values encountered will be formatted according to floatFormat"""

    # Unfortunately necessary as this package must be read from v2io
    # and python 2 does not have keyword-only arguments
    # What we should do is the function definition below:
    # def stringifier(*fields, floatFormat=None):
    if 'floatFormat' in options:
        floatFormat = options.pop('floatFormat')
    else:
        floatFormat = None
    if options:
        raise ValueError("Unknown options: %s" % ', '.join(sorted(options.keys())))

    # Proper body of function starts here
    if floatFormat is None:
        # use default formatter, avoiding continuous creation of new ones
        localFormatter = stdLocalFormatter
    else:
        localFormatter = LocalFormatter(overrideFloatFormat=floatFormat)

    fieldFormats = []
    for field in fields:
        # String will be 'field1={_obj.field1}
        fieldFormats.append('{0}={{_obj.{0}!r}}'.format(field))

    formatString = '<{_obj.pid!s}| ' + ', '.join(fieldFormats) + '>'

    def formatter(x):
        # return localFormatter.format(format_string=formatString, _obj=x)
        return localFormatter.format(formatString, _obj=x)

    return formatter


def contains_whitespace(s):
    return True in [c in s for c in string.whitespace]


def contains_whitespace_nospace(s):
    return True in [c in s for c in string.whitespace if c != ' ']


def resetSerial(apiObject, newSerial):
    """ADVANCED Reset serial of object to newSerial, resetting parent link
    and the nextSerial of the parent.

    Raises ValueError for objects that do not have a serial
    (or, more precisely, where the _wrappedData does not have a serial)."""

    # NB, needed both from V2 NefIo and V3, hence putting nit here,
    # even though it uses V2 objects

    if not hasattr(apiObject, 'serial'):
        raise ValueError("Cannot reset serial, %s does not have a 'serial' attribute"
                         % apiObject)
    downlink = apiObject.__class__._metaclass.parentRole.otherRole.name

    parentDict = apiObject.parent.__dict__
    downdict = parentDict[downlink]
    oldSerial = apiObject.serial
    serialDict = parentDict['_serialDict']

    if newSerial == oldSerial:
        return

    elif newSerial in downdict:
        # get the identifier of the v3 object
        from ccpn.framework.Application import getApplication

        getApp = getApplication()
        v3obj = None
        if getApp:
            project = getApp.project
            if project and apiObject in project._data2Obj:
                v3obj = project._data2Obj[apiObject]
        raise ValueError("Cannot reset serial to %s - value already in use (%s)" % (newSerial, v3obj or apiObject))

    else:
        maxSerial = serialDict[downlink]
        apiObject.__dict__['serial'] = newSerial
        downdict[newSerial] = apiObject
        del downdict[oldSerial]
        if newSerial > maxSerial:
            serialDict[downlink] = newSerial
        elif oldSerial == maxSerial:
            serialDict[downlink] = max(downdict)


def makeIterableList(inList=None):
    """
    Take a list of lists and concatenate into a single list.
    Remove any Nones from the list
    :param inList:
    :return single list:
    """
    if isinstance(inList, Iterable) and not isinstance(inList, str):
        return [y for x in inList for y in makeIterableList(x) if inList]
    else:
        if inList is not None:
            return [inList]
        else:
            return []


def _truncateText(text, splitter=' , ', maxWords=4):
    "Splits the text by the given splitter. If more then maxWords, it return the maxWord plus dots, otherwise just the text"
    words = text.split(splitter)
    if len(words) > maxWords:
        return splitter.join(words[:maxWords]) + ' ...'
    else:
        return text


def _traverse(obj, tree_types=(list, tuple)):
    """
    used to flat the state in a long list
    """
    if isinstance(obj, tree_types):
        for value in obj:
            for subvalue in _traverse(value, tree_types):
                yield subvalue
    else:
        yield obj


def _getChildren(obj, path=None):
    """
    Walks in a tree like obj and put all children/parents in list of list eg: [[Parent,child...,],...]
    """
    children = []
    if path is None:
        path = []
    path.append(obj)
    if obj._childClasses:
        for att in obj._childClasses:
            for child in getattr(obj, att._pluralLinkName):
                children.extend(_getChildren(child, path[:]))
    else:
        children.append(path)
    return children


def percentage(percent, whole):
    return (percent * whole) / 100.0


def splitDataFrameWithinRange(dataframe, column1, column2, minX, maxX, minY, maxY):
    """
    :param dataframe: dataframe with index a pid type, columns str, values floats or ints
    :param column1: label1 , eg PC1
    :param column2: label1 , eg PC2
    :param minX:  min value for Y
    :param maxX:  Max value for X
    :param minY: min value for Y
    :param maxY: max value for Y
    :return:  inners  a dataframe like the unput  but containing only the values within the ranges  and
              outers (rest) not included in inners
    """

    bools = dataframe[column1].between(minX, maxX, inclusive=True) & dataframe[column2].between(minY, maxY, inclusive=True)
    inners = dataframe[bools]
    outers = dataframe[-bools]
    filteredInners = inners.filter(items=[column1, column2])
    filteredOuters = outers.filter(items=[column1, column2])

    return filteredInners, filteredOuters


class LocalFormatter(string.Formatter):
    """Overrides the string formatter to change the float formatting"""

    def __init__(self, overrideFloatFormat='.6g'):
        super(LocalFormatter, self).__init__()
        self.overrideFloatFormat = overrideFloatFormat

    def convert_field(self, value, conversion):
        # do any conversion on the resulting object
        # NB, conversion parameter is not used

        if hasattr(value, 'pid'):
            return str(value)
        elif isinstance(value, float):
            return format(value, self.overrideFloatFormat)
        elif type(value) == tuple:
            # Deliberate. We do NOT want to catch tuple subtypes here
            end = ',)' if len(value) == 1 else ')'
            return '(' + ', '.join(self.convert_field(x, 'r') for x in value) + end
        elif type(value) == list:
            # Deliberate. We do NOT want to catch list subtypes here
            return '[' + ', '.join(self.convert_field(x, 'r') for x in value) + ']'
        elif conversion is None:
            return value
        elif conversion == 's':
            return str(value)
        elif conversion == 'r':
            return repr(value)
        elif conversion == 'a':
            try:
                return ascii(value)
            except NameError:
                # Likely we are in Python 2.
                # As ascii behaves like Python 2 repr, this should be the correct workaround
                return repr(value)
        raise ValueError("Unknown conversion specifier {0!s}".format(conversion))


stdLocalFormatter = LocalFormatter()


#~~~~~~~~~~~~~~~~~~~~~~~~~~~~~~~~~~~~~~~~~~~~~~~~~~~~~~~~~~~~~~~~~~~~~~~~~~~~~~~~~~~~~~
# 20190507:ED new routines to match axis codes and return dict or indices

def _matchSingleAxisCode(code1: str = None, code2: str = None, exactMatch: bool = False, allowLowercase=True) -> int:
    """number of matching characters
    code1, code2 = strings
    e.g. 'Hn1', 'H1'

    Compare single axis codes

    Must always be upper case first letter

    more matching letters = higher code
    difference in length reduces match

    'Jab' matches 'J' or 'Jab...', but NOT 'Ja...'      ie, 1 or 3 or more letter match

    MQ gets no match

    Hn* always matches Hcn*

    :param code1: first axis code to compare
    :param code2: second axis code to compare
    :param exactMatch: only allow exact matches, True/False
    :return: score based on the match
    """
    # undefined codes
    if not code1 or not code2 or (code1[0].islower() and code2[0].islower() and not allowLowercase):
        return 0

    # if exactMatch is True then only test for exact match
    if exactMatch:
        return code1 == code2

    ms = [a for a in zip(code1, code2)]  # zips to the shortest string
    ss = 0

    # add extra tests from v2.4
    if code1.startswith('MQ') or code2.startswith('MQ'):
        return 0
    # char followed by digit already accounted for

    # get count of matching characters - more characters -> higher score
    for a, b in ms:
        if a != b:
            break
        ss += 1

    # another v2.4 test
    if ss:
        if ((code1.startswith('Hn') and code2.startswith('Hcn')) or
                (code1.startswith('Hcn') and code2.startswith('Hn'))):
            # Hn must always match Hcn, give it a high score
            ss += 500

        if code1.startswith('J'):
            if ss == 2:  # must be a 1, or (3 or more) letter match
                return 0

        ss += _matchSingleAxisCodeLength(code1, code2)
    return (1000 + ss) if ss else 0


def _matchSingleAxisCodeLength(code1, code2):
    """return a score based on the mismatch in length
    """
    lenDiff = abs(len(code1) - len(code2))

    return (100 + 800 // (lenDiff + 1))


def _SortByMatch(item):
    """quick sorting key for axisCode match tuples
    """
    return -item[2]  # sort from high to low


def getAxisCodeMatch(axisCodes, refAxisCodes, exactMatch=False, allMatches=False) -> OrderedDict:
    """Return an OrderedDict containing the mapping from the refAxisCodes to axisCodes

    There may be multiple matches, or None for each axis code.

    Set allMatches to True to return all, or False for only the best match in each case

    e.g. for unique axis codes:

        getAxisCodeMatch(('Hn', 'Nh', 'C'), ('Nh', 'Hn'), allMatches=False)

        ->  { 'Hn':   'Hn'
              'Nh':   'Nh'
              'C' :   None
            }

        getAxisCodeMatch(('Hn', 'Nh', 'C'), ('Nh', 'Hn'), allMatches=True)

        ->  { 'Hn':   ('Hn',)
              'Nh':   ('Nh',)
              'C' :   ()
            }

    for similar repeated axis codes, possibly from matching isotopeCodes:

        getAxisCodeMatch(('Nh', 'H'), ('H', 'H1', 'N'), allMatches=True)

        ->  { 'Nh':   'N'
              'H' :   'H'
            }

        getAxisCodeMatch(('Nh', 'H'), ('H', 'H1', 'N'), allMatches=True)

        ->  { 'Nh':   ('N',)
              'H' :   ('H', 'H1')       <- in this case the first match is always the highest
            }
    """

    found = OrderedDict()
    for ii, code1 in enumerate(axisCodes):
        foundCodes = []
        for jj, code2 in enumerate(refAxisCodes):

            match = _matchSingleAxisCode(code1, code2, exactMatch=exactMatch)
            if match:
                foundCodes.append((code2, jj, match))

        if allMatches:
            found[code1] = tuple(mm[0] for mm in sorted(foundCodes, key=_SortByMatch))
        else:
            found[code1] = sorted(foundCodes, key=_SortByMatch)[0][0] if foundCodes else None

    return found


def getAxisCodeMatchIndices(axisCodes, refAxisCodes, exactMatch=False, allMatches=False):
    """Return a tuple containing the indices for each axis code in axisCodes in refAxisCodes

    Only the best match is returned for each code, elements not found in refAxisCodes will be marked as 'None'

    e.g. for unique axis codes:

        indices = getAxisCodeMatchIndices(('Hn', 'Nh', 'C'), ('Nh', 'Hn'))

        ->  (1, 0, None)

                i.e axisCodes[0] = 'Hn' which maps to refAxisCodes[indices[0]] = 'Hn'

    for similar repeated axis codes, possibly from matching isotopeCodes:

        getAxisCodeMatchIndices(('Nh', 'H'), ('H', 'H1', 'N'))

        ->  (2, 0)

    """

    found = []
    for ii, code1 in enumerate(axisCodes):
        foundCodes = []
        for jj, code2 in enumerate(refAxisCodes):

            match = _matchSingleAxisCode(code1, code2, exactMatch=exactMatch)
            if match:
                foundCodes.append((code2, jj, match))

        if allMatches:
            found.append(tuple(mm[1] for mm in sorted(foundCodes, key=_SortByMatch)))
        else:
            found.append(sorted(foundCodes, key=_SortByMatch)[0][1] if foundCodes else None)

    return tuple(found)


class PrintFormatter(object):
    """
    Class to produce formatted strings from python objects.

    Includes standard python objects: list, dict, str, int, float, bool, type(None)
    and additional objects: OrderedDict, OrderedSet, frozenset, FrozenOrderedSet, FrozenDict

    Objects not added to formatter will return a pickled object if ALLOWPICKLE is True, otherwise None
    """
    TAB = '    '
    CRLF = '\n'
    ALLOWPICKLE = True

    def __init__(self):
        """Initialise the class
        """
        self.registeredFormats = {}
        self.literalEvals = {}
        self.indent = 0

        # list of default registered objects
        _registrations = {object          : PrintFormatter.formatObject,
                          dict            : PrintFormatter.formatDict,
                          list            : PrintFormatter.formatList,
                          tuple           : PrintFormatter.formatTuple,
                          set             : PrintFormatter.formatSet,
                          OrderedSet      : partial(PrintFormatter.formatListType, klassName=OrderedSet.__name__),
                          FrozenOrderedSet: partial(PrintFormatter.formatListType, klassName=FrozenOrderedSet.__name__),
                          frozenset       : partial(PrintFormatter.formatSetType, klassName=frozenset.__name__),
                          OrderedDict     : PrintFormatter.formatOrderedDict,
                          FrozenDict      : PrintFormatter.formatFrozenDict,
                          }

        # add objects to the formatter
        for obj, func in _registrations.items():
            self.registerFormat(obj, func)

        # add objects to the literal_eval list
        for klass in (OrderedDict, OrderedSet, frozenset, FrozenOrderedSet, FrozenDict, self.PythonObject):
            self.registerLiteralEval(klass)

    def registerFormat(self, obj, callback):
        """Register an object class to formatter
        """
        self.registeredFormats[obj] = callback

    def registerLiteralEval(self, obj):
        """Register a literalEval object class to formatter
        """
        self.literalEvals[obj.__name__] = obj

    def __call__(self, value, **args):
        """Call method to produce output string
        """
        for key in args:
            setattr(self, key, args[key])
        formatter = self.registeredFormats[type(value) if type(value) in self.registeredFormats else object]
        return formatter(self, value, self.indent)

    def formatObject(self, value, indent):
        """Fallback method for objects not registered with formatter
        Returns 'None' if allowPickle is False
        """
        from base64 import b64encode
        import pickle

        if isinstance(value, (list, dict, str, int, float, bool, complex, type(None))):
            # return python recognised objects if not already processed
            return repr(value)
        elif self.ALLOWPICKLE:
            # and finally catch any non-recognised object
            return "PythonObject('{0}')".format(b64encode(pickle.dumps(value)).decode('utf-8'))
        return repr(None)

    def formatDictBase(self, value, indent, formatString=''):
        """Output format for dict/FrozenDict
        """
        items = [
            self.CRLF + self.TAB * (indent + 1) + repr(key) + ': ' +
            (self.registeredFormats[type(value[key]) if type(value[key]) in self.registeredFormats else object])(self, value[key], indent + 1)
            for key in value
            ]
        return formatString.format(','.join(items) + self.CRLF + self.TAB * indent)

    formatDict = partial(formatDictBase, formatString='{{{0}}}')
    formatFrozenDict = partial(formatDictBase, formatString='FrozenDict({{{0}}})')

    def formatBase(self, value, indent, formatString=''):
        """Output format for list
        """
        items = [
            self.CRLF + self.TAB * (indent + 1) +
            (self.registeredFormats[type(item) if type(item) in self.registeredFormats else object])(self, item, indent + 1)
            for item in value
            ]
        return formatString.format(','.join(items) + self.CRLF + self.TAB * indent)

    formatList = partial(formatBase, formatString='[{0}]')
    formatTuple = partial(formatBase, formatString='({0})')
    formatSet = partial(formatBase, formatString='{{{0}}}')

    def formatKlassBase(self, value, indent, klassName=None, formatString=''):
        """Output format for set of type klass
        currently   ccpn.util.OrderedSet.OrderedSet
                    frozenset
                    ccpn.util.OrderedSet.FrozenOrderedSet
        """
        items = [
            self.CRLF + self.TAB * (indent + 1) +
            (self.registeredFormats[type(item) if type(item) in self.registeredFormats else object])(self, item, indent + 1)
            for item in value
            ]
        return formatString.format(klassName, ','.join(items) + self.CRLF + self.TAB * indent)

    formatListType = partial(formatKlassBase, formatString='{0}([{1}])')
    formatSetType = partial(formatKlassBase, formatString='{0}({{{1}}})')

    def formatOrderedDict(self, value, indent):
        """Output format for OrderedDict (collections.OrderedDict)
        """
        items = [
            self.CRLF + self.TAB * (indent + 1) +
            "(" + repr(key) + ', ' + (self.registeredFormats[
                type(value[key]) if type(value[key]) in self.registeredFormats else object
            ])(self, value[key], indent + 1) + ")"
            for key in value
            ]
        return 'OrderedDict([{0}])'.format(','.join(items) + self.CRLF + self.TAB * indent)

    def PythonObject(self, value):
        """Call method to produce object from pickled string
        Returns None if allowPickle is False
        """
        from base64 import b64decode
        import pickle

        if type(value) in (str,) and self.ALLOWPICKLE:
            return pickle.loads(b64decode(value.encode('utf-8')))

    def literal_eval(self, node_or_string):
        """
        Safely evaluate an expression node or a string containing a Python
        expression.  The string or node provided may only consist of the following
        Python literal structures: strings, bytes, numbers, tuples, lists, dicts,
        sets, booleans, and None.
        """
        from ast import parse, Expression, Constant, UnaryOp, UAdd, USub, Tuple, \
            List, Set, Dict, Call, Add, Sub, BinOp

        if isinstance(node_or_string, str):
            node_or_string = parse(node_or_string, mode='eval')
        if isinstance(node_or_string, Expression):
            node_or_string = node_or_string.body

        def _convert_num(node):
            if isinstance(node, Constant):
                if type(node.value) in (int, float, complex):
                    return node.value
            raise ValueError('malformed node or string: ' + repr(node))

        def _convert_signed_num(node):
            if isinstance(node, UnaryOp) and isinstance(node.op, (UAdd, USub)):
                operand = _convert_num(node.operand)
                if isinstance(node.op, UAdd):
                    return + operand
                else:
                    return - operand
            return _convert_num(node)

        def _convert_LiteralEval(node, klass):
            if isinstance(node, Call) and node.func.id == klass.__name__:
                mapList = list(map(_convert, node.args))
                if mapList:
                    return klass(mapList[0])

        def _convert(node):
            if isinstance(node, Constant):
                return node.value
            elif isinstance(node, Tuple):
                return tuple(map(_convert, node.elts))
            elif isinstance(node, List):
                return list(map(_convert, node.elts))
            elif isinstance(node, Set):
                return set(map(_convert, node.elts))
            elif isinstance(node, Dict):
                return dict(zip(map(_convert, node.keys),
                                map(_convert, node.values)))
            elif isinstance(node, Call):
                if node.func.id in self.literalEvals:
                    return _convert_LiteralEval(node, self.literalEvals[node.func.id])

            elif isinstance(node, BinOp) and isinstance(node.op, (Add, Sub)):
                left = _convert_signed_num(node.left)
                right = _convert_num(node.right)
                if isinstance(left, (int, float)) and isinstance(right, complex):
                    if isinstance(node.op, Add):
                        return left + right
                    else:
                        return left - right
            return _convert_signed_num(node)

        return _convert(node_or_string)


def greekKey(word):
    """Sort key for sorting a list by the equivalent greek letter
    """
    greekSort = '0123456789@ABGDEZHQIKLMNXOPRSTUFCYWabgdezhqiklmnxoprstufcyw'
    greekLetterCount = len(greekSort)

    key = (0,)
    if word:
        key = (ord(word[0]),)
        key += tuple(greekSort.index(c) if c in greekSort else greekLetterCount for c in word[1:])
    return key


def getIsotopeListFromCode(isotopeCode):
    """Return a list of defined atom names based on the isotopeCode
    """
    from ccpn.core.lib.AssignmentLib import NEF_ATOM_NAMES

    if isotopeCode in NEF_ATOM_NAMES:
        atomNames = [atomName for atomName in NEF_ATOM_NAMES[isotopeCode]]
    else:
        keys = sorted(NEF_ATOM_NAMES.keys(), key=lambda kk: kk.strip('0123456789'))
        atomNames = list(OrderedSet([atomName for key in keys for atomName in NEF_ATOM_NAMES[key]]))

    return atomNames


class ZPlaneNavigationModes(LabelledEnum):
    PERSPECTRUMDISPLAY = 0, 'Per Spectrum Display'
    PERSTRIP = 1, 'Per Strip'
    INSTRIP = 2, 'In Strip'


if __name__ == '__main__':
    """Test the output from the printFormatter and recover as the python object
    """

    testDict = {
        "Boolean2"  : True,
        "DictOuter" : {
            "ListSet"    : [[0, {1, 2, 3, 4, 5.00000000001, 'more strings'}],
                            [0, 1000000.0],
                            ['Another string', 0.0]],
            "String1"    : 'this is a string',
            "nestedLists": [[0, 0],
                            [0, 1 + 2.00000001j],
                            [0, (1, 2, 3, 4, 5, 6), OrderedDict((
                                ("ListSetInner", [[0, OrderedSet([1, 2, 3, 4, 5.00000001, 'more inner strings'])],
                                                  [0, 1000000.0],
                                                  {'Another inner string', 0.0}]),
                                ("String1Inner", 'this is an inner string'),
                                ("nestedListsInner", [[0, 0],
                                                      [0, 1 + 2.00000001j],
                                                      [0, (1, 2, 3, 4, 5, 6)]])
                                ))
                             ]]
            },
        "nestedDict": {
            "nestedDictItems": FrozenDict({
                "floatItem": 1.23000001,
                "frozen"   : frozenset([67, 78]),
                "frOrdered": FrozenOrderedSet([34, 45])
                })
            },
        "Boolean1"  : (True, None, False),
        }

    pretty = PrintFormatter()
    dd = pretty(testDict)
    print('dataDict string: \n{}'.format(dd))
    recover = pretty.literal_eval(dd)
    print('Recovered python object: {} '.format(recover))


def _compareDict(d1, d2):
    """Compare the keys in two dictionaries
    Routine is recursive, empty dicts are ignored
    """
    for k in d1:
        if k not in d2:
            return False
        if type(d1[k]) == dict and d1[k]:
            if type(d2[k]) == dict and d2[k]:
                compare = _compareDict(d1[k], d2[k])
                if not compare:
                    return False
            else:
                return False
    for k in d2:
        if k not in d1:
            return False
        if type(d2[k]) == dict and d2[k]:
            if type(d1[k]) == dict and d1[k]:
                compare = _compareDict(d1[k], d2[k])
                if not compare:
                    return False
            else:
                return False

    return True


def _validateName(project, cls, value: str, attribName: str = 'name', allowWhitespace: bool = False, allowEmpty: bool = False,
                  allowNone: bool = False, allowLeadingTrailingWhitespace: bool = False, allowSpace: bool = True,
                  checkExisting: bool = True):
    """Check that the attribName is valid
    """
    if value is not None:
        if not isinstance(value, str):
            raise TypeError('{}.{} must be a string'.format(cls.className, attribName))
        if not value and not allowEmpty:
            raise ValueError('{}.{} must be set'.format(cls.className, attribName))
        if Pid.altCharacter in value:
            raise ValueError('Character {} not allowed in {}.{}'.format(Pid.altCharacter, cls.className, attribName))
        if allowWhitespace:
            if not allowSpace and ' ' in value:
                raise ValueError('space not allowed in {}.{}'.format(cls.className, attribName))
        else:
            if allowSpace and contains_whitespace_nospace(value):
                raise ValueError('whitespace not allowed in {}.{}'.format(cls.className, attribName))
            elif not allowSpace and contains_whitespace(value):
                raise ValueError('whitespace not allowed in {}.{}'.format(cls.className, attribName))
        if not allowLeadingTrailingWhitespace and value != value.strip():
            raise ValueError('{}.{} cannot contain leading/trailing whitespace'.format(cls.className, attribName))

    elif not allowNone:
        raise ValueError('None not allowed in {}.{}'.format(cls.className, attribName))

    # previous = project.getByRelativeId(value)
    # if previous not in (None, cls):
    #     raise ValueError('{} already exists'.format(previous.longPid))

    if checkExisting:
        # this is not valid for nmrAtoms
        found = [obj for obj in getattr(project, cls._pluralLinkName, []) if getattr(obj, attribName, None) == value]
        if found:
            raise ValueError('{} already exists'.format(found[0].id))

    # will only get here if all the tests pass
    return True


def stringToCamelCase(label):
    """Change string to camelCase format
    Removes whitespaces, and changes first character to lower case
    """
    attr = label.translate({ord(c): None for c in whitespace})
    return attr[0].lower() + attr[1:]


def camelCaseToString(name):
    """Change a camelCase string to string with spaces infront of capitals.
    Groups of capitals are taken as acronyms and only the last letter of a group is separated.
    The first letter is capitalised except in the special case of a camel case string beginning
    <lowerCase,uppercase>, in which case the first lowercase letter is preserved.
    e.g.
    camelCase -> Camel Case
    TLAAcronym -> TLA Acronym
    pHValue -> pH Value
    """
    if name[0:1].islower() and name[1:2].isupper():
        return name[0:1] + re.sub(CAMELCASEPTN, CAMELCASEREP, name[1:])
    else:
        label = re.sub(CAMELCASEPTN, CAMELCASEREP, name)
        return label[0:1].upper() + label[1:]


def isValidPath(projectName, stripFullPath=True, stripExtension=True):
    """Check whether the project name is valid after stripping fullpath and extension
    Can only contain alphanumeric characters and underscores

    :param projectName: name of project to check
    :param stripFullPath: set to true to remove leading directory
    :param stripExtension: set to true to remove extension
    :return: True if valid else False
    """
    if not projectName:
        return

    if isinstance(projectName, str):

        name = os.path.basename(projectName) if stripFullPath else projectName
        name = os.path.splitext(name)[0] if stripExtension else name

        STRIPCHARS = '_'
        for ss in STRIPCHARS:
            name = name.replace(ss, '')

        if name.isalnum():
            return True


def isValidFileNameLength(projectName, stripFullPath=True, stripExtension=True):
    """Check whether the project name is valid after stripping fullpath and extension
    Can only contain alphanumeric characters and underscores

    :param projectName: name of project to check
    :param stripFullPath: set to true to remove leading directory
    :param stripExtension: set to true to remove extension
    :return: True if length <= 32 else False
    """
    if not projectName:
        return

    if isinstance(projectName, str):
        name = os.path.basename(projectName) if stripFullPath else projectName
        name = os.path.splitext(name)[0] if stripExtension else name

        return len(name) <= 32

def zipCycle(*iterables, emptyDefault=None):
    """
    Make an iterator returning elements from the iterable and saving a copy of each.
    When the iterable is exhausted, return elements from the saved copy.

    example:
            for i in zipCycle(range(2), range(5), ['a', 'b', 'c'], []):
                print(i)
            Outputs:
            (0, 0, 'a', None)
            (1, 1, 'b', None)
            (0, 2, 'c', None)
            (1, 3, 'a', None)
            (0, 4, 'b', None)
    """
    from itertools import cycle, zip_longest
    cycles = [cycle(i) for i in iterables]
    for _ in zip_longest(*iterables):
        yield tuple(next(i, emptyDefault) for i in cycles)<|MERGE_RESOLUTION|>--- conflicted
+++ resolved
@@ -39,7 +39,6 @@
 import sys
 import string
 import itertools
-<<<<<<< HEAD
 from functools import partial
 from collections.abc import Iterable
 from collections import OrderedDict
@@ -50,13 +49,9 @@
 from ccpn.util.FrozenDict import FrozenDict
 from ccpn.util import Constants
 from ccpn.util.Logging import getLogger
-=======
-from collections import Iterable
-from collections import OrderedDict
 
 from ccpn.util import Constants
 from ccpn.util.isotopes import isotopeRecords
->>>>>>> 73912276
 
 # Max value used for random integer. Set to be expressible as a signed 32-bit integer.
 maxRandomInt = 2000000000
