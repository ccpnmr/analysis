"""Constants used in the program core, including enumerations of allowed values

"""
#=========================================================================================
# Licence, Reference and Credits
#=========================================================================================
__copyright__ = "Copyright (C) CCPN project (http://www.ccpn.ac.uk) 2014 - 2021"
__credits__ = ("Ed Brooksbank, Luca Mureddu, Timothy J Ragan & Geerten W Vuister")
__licence__ = ("CCPN licence. See http://www.ccpn.ac.uk/v3-software/downloads/license")
__reference__ = ("Skinner, S.P., Fogh, R.H., Boucher, W., Ragan, T.J., Mureddu, L.G., & Vuister, G.W.",
                 "CcpNmr AnalysisAssign: a flexible platform for integrated NMR analysis",
                 "J.Biomol.Nmr (2016), 66, 111-124, http://doi.org/10.1007/s10858-016-0060-y")
#=========================================================================================
# Last code modification
#=========================================================================================
__modifiedBy__ = "$modifiedBy: Ed Brooksbank $"
<<<<<<< HEAD
__dateModified__ = "$dateModified: 2021-03-18 13:29:09 +0000 (Thu, March 18, 2021) $"
=======
__dateModified__ = "$dateModified: 2021-03-25 17:05:11 +0000 (Thu, March 25, 2021) $"
>>>>>>> 6529857d
__version__ = "$Revision: 3.0.3 $"
#=========================================================================================
# Created
#=========================================================================================
__author__ = "$Author: CCPN $"
__date__ = "$Date: 2017-04-07 10:28:41 +0000 (Fri, April 07, 2017) $"
#=========================================================================================
# Start of code
#=========================================================================================

import re

from collections import namedtuple
from collections import OrderedDict
from ccpn.util.isotopes import isotopeRecords  # NB also used from here in ccpnmodel/ccpncore/api/ccp/nmr/ExpPrototype.py.
                                               # TODO remove these dependencies


ERRORSTRING = 'BADVALUE'
MOUSEDICTSTRIP = 'strip'
AXIS_MATCHATOMTYPE = 0
AXIS_FULLATOMNAME = 1
AXIS_ACTIVEAXES = 'activeAxes'
DOUBLEAXIS_MATCHATOMTYPE = 2
DOUBLEAXIS_FULLATOMNAME = 3
DOUBLEAXIS_ACTIVEAXES = 'doubleActiveAxes'

POSINFINITY = float('Infinity')
NEGINFINITY = float('-Infinity')
SCALETOLERANCE = 1e-9

# Timestamp formats
stdTimeFormat = "%Y-%m-%d %%H:M:%S.%f"
isoTimeFormat = "%Y-%m-%dT%%H:M:%S.%f"

# CCPNMR data-transfer json mimetype
ccpnmrJsonData = 'ccpnmr-json'
ccpnmrModelDataList = 'ccpnmr-model-datalist'
INTERNALQTDATA = 'application/x-qabstractitemmodeldatalist'

# sequenceCode parsing expression
# A sequenceCOde is combined (without whitespace) of:
#   an optional integer
#   an optional text field, as short as possible
#   an optional field of the form +ii of -ii, where ii is an integer
#
# The expression below has one error:
# a string of the form '+12' is parsed as (None, '', '+12'}
# whereas it should be interpreted as (None, '+12', None), but that cannot be helped
sequenceCodePattern = re.compile('(\-?\d+)?(.*?)(\+\d+|\-\d+)?$')

# Units allowed for amounts (e.g. Sample)
amountUnits = ('L', 'g', 'mole')

# Units allowed for the visible axes
AXIS_UNITS = ['ppm', 'Hz', 'points']

#  Units allowed for concentrations (e.g. SampleComponents)
concentrationUnits = ('Molar', 'g/L', 'L/L', 'mol/mol', 'g/g', 'eq', 'sec')

#  Units pre-defined for seriesValues
OTHER_UNITS = ('µ', 'm', 'n', 'p')
CONCENTRATION_UNITS = ('M', 'mM', 'µM', 'nM', 'pM')
VOLUME_UNITS = ('L', 'mL', 'µL', 'nL', 'pL')
MASS_UNITS = ('g', 'mg', 'µg', 'ng', 'pg')
TEMPERATURE_UNITS = ('K',)
TIME_UNITS = ('s', 'ms', 'µs', 'ns', 'ps')
DISTANCE_UNITS = ('µm', 'mm', 'm')
ALL_UNITS = ('',) + TEMPERATURE_UNITS + MASS_UNITS + VOLUME_UNITS + CONCENTRATION_UNITS + DISTANCE_UNITS + TIME_UNITS
AMOUNT_UNITS = VOLUME_UNITS + MASS_UNITS
IONICSTRENGTH_UNITS = CONCENTRATION_UNITS
SAMPLE_STATES = ('Liquid', 'Solid', 'Ordered', 'Powder', 'Crystal', 'Other')
SUBSTANCE_TYPES = ('Molecule', 'Cell', 'Material', 'Composite ', 'Other')
ALL_CONCENTRATION_UNITS = tuple('{}/{}'.format(val, MASS_UNITS[0]) for val in MASS_UNITS) + \
                          tuple('{}/{}'.format(val, VOLUME_UNITS[0]) for val in MASS_UNITS) + \
                          tuple('{}/{}'.format(val, CONCENTRATION_UNITS[0]) for val in MASS_UNITS)

# Default name for natural abundance labelling - given as None externally
DEFAULT_LABELLING = '_NATURAL_ABUNDANCE'

<<<<<<< HEAD
# NB also used from here in ccpnmodel/ccpncore/lib/spectrum/NmrExpProtoType.py
# and ccpnmodel/ccpncore/api/ccp/nmr/ExpPrototype.py.
# TODO remove these dependencies
=======
# Default parameters - 10Hz/pt, 0.1ppm/point for 1H; 10 Hz/pt, 1ppm/pt for 13C
# NB this is in order to give simple numbers. it does NOT match the gyromagnetic ratios
DEFAULT_SPECTRUM_PARAMETERS = {
    '1H' : {'numPoints': 12800, 'sf': 100., 'sw': 1280, 'refppm': 11.8, 'refpt': 1, },
    '2H' : {'numPoints': 12800, 'sf': 100., 'sw': 1280, 'refppm': 11.8, 'refpt': 1, },
    '3H' : {'numPoints': 12800, 'sf': 100., 'sw': 1280, 'refppm': 11.8, 'refpt': 1, },
    '13C': {'numPoints': 25600, 'sf': 100., 'sw': 2560, 'refppm': 236., 'refpt': 1, },
    '19F': {'numPoints': 25600, 'sf': 100., 'sw': 20000, 'refppm': -40.4, 'refpt': 0, }
    }

>>>>>>> 6529857d
# Map of (lower-cased) NmrExpPrototype.measurementType to element type code
measurementType2ElementCode = {
    'shift'          : 'shift',
    'jcoupling'      : 'J',
    'mqshift'        : 'MQ',
    'rdc'            : 'RDC',
    'shiftanisotropy': 'ANISO',
    'troesy'         : 'TROESY',
    'dipolarcoupling': 'DIPOLAR',
    't1'             : 'delay',
    't2'             : 'delay',
    't1rho'          : 'delay',
    't1zz'           : 'delay'
    }

# GWV 210113: moved to Spectrum class
# # Isotope-dependent assignment tolerances (in ppm)
# defaultAssignmentTolerance = 0.03
# isotope2Tolerance = {
#     '1H' : 0.03,
#     '13C': 0.4,
#     '15N': 0.4,
#     }

# Chosen to be 1) stable. 2) NMR-active, 3)Spin 1/2, 4) abundant
# NB keys are ALL-UPPER, as used in names,
# whereas values are titlecase, as standard for isotopeCodes
DEFAULT_ISOTOPE_DICT = OrderedDict((
    ('H', '1H'),
    ('D', '2H'),
    ('B', '11B'),
    ('C', '13C'),
    ('N', '15N'),
    ('O', '17O'),
    ('F', '19F'),
    ('P', '31P'),
    ('S', '33S'),
    ('K', '39K'),
    ('V', '51V'),
    ('Y', '89Y'),
    ('I', '127I'),
    ('W', '183W'),
    ('U', '235U'),
    ('HE', '3He'),
    ('LI', '7Li'),
    ('BE', '9Be'),
    ('NE', '21Ne'),
    ('NA', '23Na'),
    ('MG', '25Mg'),
    ('AL', '27Al'),
    ('SI', '29Si'),
    ('CL', '35Cl'),
    ('AR', '40Ar'),
    ('CA', '43Ca'),
    ('SC', '45Sc'),
    ('TI', '47Ti'),
    ('CR', '53Cr'),
    ('MN', '55Mn'),
    ('FE', '57Fe'),
    ('CO', '59Co'),
    ('NI', '61Ni'),
    ('CU', '63Cu'),
    ('ZN', '67Zn'),
    ('GA', '69Ga'),
    ('GE', '73Ge'),
    ('AS', '75As'),
    ('SE', '77Se'),
    ('BR', '79Br'),
    ('KR', '83Kr'),
    ('RB', '85Rb'),
    ('SR', '87Sr'),
    ('ZR', '91Zr'),
    ('NB', '93Nb'),
    ('MO', '95Mo'),
    ('TC', '99Tc'),
    ('RU', '99Ru'),
    ('RH', '103Rh'),
    ('PD', '105Pd'),
    ('AG', '107Ag'),
    ('CD', '111Cd'),
    ('IN', '115In'),
    ('SN', '119Sn'),
    ('SB', '121Sb'),
    ('TE', '125Te'),
    ('XE', '129Xe'),
    ('CS', '133Cs'),
    ('BA', '137Ba'),
    ('LA', '139La'),
    ('CE', '140Ce'),
    ('PR', '141Pr'),
    ('ND', '143Nd'),
    ('PM', '147Pm'),
    ('SM', '144Sm'),
    ('EU', '153Eu'),
    ('GD', '157Gd'),
    ('TB', '159Tb'),
    ('DY', '163Dy'),
    ('HO', '165Ho'),
    ('ER', '167Er'),
    ('TM', '169Tm'),
    ('YB', '171Yb'),
    ('LU', '175Lu'),
    ('HF', '177Hf'),
    ('TA', '181Ta'),
    ('RE', '187Re'),
    ('OS', '187Os'),
    ('IR', '193Ir'),
    ('PT', '195Pt'),
    ('AU', '197Au'),
    ('HG', '199Hg'),
    ('TL', '205Tl'),
    ('PB', '207Pb'),
    ('BI', '209Bi'),
    ('PO', '209Po'),
    ('AC', '227Ac'),
    ('TH', '232Th'),
    ('NP', '237Np'),
    ('PU', '239Pu'),
    ('AM', '243Am'),

    ('J', None),
    ('MQ', None),
    ('delay', None),
    ('RDC', None),
    ('ANISO', None),
    ('TROESY', None),
    ('DIPOLAR', None),
    ))

PriorityIsotopeCodes = ['1H', '13C', '15N', '17O', '19F', '31P']

<<<<<<< HEAD

# IsotopeRecord = namedtuple('IsotopeRecord', (
#     'isotopeCode', 'elementNumber', 'massNumber', 'isRadioactive',
#     'symbol', 'name', 'spin', 'gFactor',
#     'abundance', 'quadrupoleMoment'))
=======
IsotopeRecord = namedtuple('IsotopeRecord', (
    'isotopeCode', 'elementNumber', 'massNumber', 'isRadioactive',
    'symbol', 'name', 'spin', 'gFactor',
    'abundance', 'quadrupoleMoment'))
>>>>>>> 6529857d

# isotopeRecords = OrderedDict((
#     ('1H', IsotopeRecord('1H', 1, 1, False, 'H', 'Hydrogen', 0.5, 5.58569, 0.999885, 0)),
#     ('2H', IsotopeRecord('2H', 1, 2, False, 'H', 'Hydrogen', 1, 0.857438, 0.000115, 0.00286)),
#     ('3H', IsotopeRecord('3H', 1, 3, True, 'H', 'Hydrogen', 0.5, 5.95799, 0, 0)),
#     ('3He', IsotopeRecord('3He', 2, 3, False, 'He', 'Helium', 0.5, -4.255, 1.37e-06, 0)),
#     ('4He', IsotopeRecord('4He', 2, 4, False, 'He', 'Helium', 0, 0, 0.999999, 0)),
#     ('6Li', IsotopeRecord('6Li', 3, 6, False, 'Li', 'Lithium', 1, 0.822047, 0.0759, -0.000806)),
#     ('7Li', IsotopeRecord('7Li', 3, 7, False, 'Li', 'Lithium', 1.5, 2.17095, 0.9241, -0.04)),
#     ('9Be', IsotopeRecord('9Be', 4, 9, False, 'Be', 'Beryllium', 1.5, -0.78495, 1, 0.0529)),
#     ('10B', IsotopeRecord('10B', 5, 10, False, 'B', 'Boron', 3, 0.600215, 0.199, 0.0845)),
#     ('11B', IsotopeRecord('11B', 5, 11, False, 'B', 'Boron', 1.5, 1.79243, 0.801, 0.04059)),
#     ('12C', IsotopeRecord('12C', 6, 12, False, 'C', 'Carbon', 0, 0, 0.9893, 0)),
#     ('13C', IsotopeRecord('13C', 6, 13, False, 'C', 'Carbon', 0.5, 1.40482, 0.0107, 0)),
#     ('14C', IsotopeRecord('14C', 6, 14, True, 'C', 'Carbon', 3, 0.273, 0, None)),
#     ('14N', IsotopeRecord('14N', 7, 14, False, 'N', 'Nitrogen', 1, 0.403761, 0.99632, 0.02044)),
#     ('15N', IsotopeRecord('15N', 7, 15, False, 'N', 'Nitrogen', 0.5, -0.566378, 0.00368, 0)),
#     ('16O', IsotopeRecord('16O', 8, 16, False, 'O', 'Oxygen', 0, 0, 0.99757, 0)),
#     ('17O', IsotopeRecord('17O', 8, 17, False, 'O', 'Oxygen', 2.5, -0.757516, 0.00038, -0.0256)),
#     ('18O', IsotopeRecord('18O', 8, 18, True, 'O', 'Oxygen', 0, 0, 0.00205, 0)),
#     ('19F', IsotopeRecord('19F', 9, 19, False, 'F', 'Fluorine', 0.5, 5.25774, 1, 0)),
#     ('20Ne', IsotopeRecord('20Ne', 10, 20, False, 'Ne', 'Neon', 0, 0, 0.9048, 0)),
#     ('21Ne', IsotopeRecord('21Ne', 10, 21, False, 'Ne', 'Neon', 1.5, -0.441198, 0.0027, 0.102)),
#     ('22Ne', IsotopeRecord('22Ne', 10, 22, False, 'Ne', 'Neon', 0, 0, 0.0925, 0)),
#     ('22Na', IsotopeRecord('22Na', 11, 22, True, 'Na', 'Sodium', 3, 0.582, 0, 0.18)),
#     ('23Na', IsotopeRecord('23Na', 11, 23, False, 'Na', 'Sodium', 1.5, 1.47835, 1, 0.104)),
#     ('24Mg', IsotopeRecord('24Mg', 12, 24, False, 'Mg', 'Magnesium', 0, 0, 0.7899, 0)),
#     ('25Mg', IsotopeRecord('25Mg', 12, 25, False, 'Mg', 'Magnesium', 2.5, -0.34218, 0.1, 0.199)),
#     ('26Mg', IsotopeRecord('26Mg', 12, 26, False, 'Mg', 'Magnesium', 0, 0, 0.1101, 0)),
#     ('27Al', IsotopeRecord('27Al', 13, 27, False, 'Al', 'Aluminium', 2.5, 1.4566, 1, 0.1466)),
#     ('28Si', IsotopeRecord('28Si', 14, 28, False, 'Si', 'Silicon', 0, 0, 0.922297, 0)),
#     ('29Si', IsotopeRecord('29Si', 14, 29, False, 'Si', 'Silicon', 0.5, -1.11058, 0.046832, 0)),
#     ('30Si', IsotopeRecord('30Si', 14, 30, False, 'Si', 'Silicon', 0, 0, 0.030872, 0)),
#     ('31P', IsotopeRecord('31P', 15, 31, False, 'P', 'Phosphorus', 0.5, 2.2632, 1, 0)),
#     ('32S', IsotopeRecord('32S', 16, 32, False, 'S', 'Sulfur', 0, 0, 0.9493, 0)),
#     ('33S', IsotopeRecord('33S', 16, 33, False, 'S', 'Sulfur', 1.5, 0.429214, 0.0076, -0.0678)),
#     ('34S', IsotopeRecord('34S', 16, 34, False, 'S', 'Sulfur', 0, 0, 0.0429, 0)),
#     ('36S', IsotopeRecord('36S', 16, 36, False, 'S', 'Sulfur', 0, 0, 0.0002, 0)),
#     ('35Cl', IsotopeRecord('35Cl', 17, 35, False, 'Cl', 'Chlorine', 1.5, 0.547916, 0.7578, -0.0817)),
#     ('36Cl', IsotopeRecord('36Cl', 17, 36, True, 'Cl', 'Chlorine', 2, 0.642735, 0, -0.0178)),
#     ('37Cl', IsotopeRecord('37Cl', 17, 37, False, 'Cl', 'Chlorine', 1.5, 0.456082, 0.2422, -0.0644)),
#     ('36Ar', IsotopeRecord('36Ar', 18, 36, False, 'Ar', 'Argon', 0, 0, 0.003365, 0)),
#     ('38Ar', IsotopeRecord('38Ar', 18, 38, False, 'Ar', 'Argon', 0, 0, 0.000632, 0)),
#     ('39Ar', IsotopeRecord('39Ar', 18, 39, True, 'Ar', 'Argon', 3.5, -0.4537, 0, -0.12)),
#     ('40Ar', IsotopeRecord('40Ar', 18, 40, False, 'Ar', 'Argon', 0, 0, 0.996003, 0)),
#     ('39K', IsotopeRecord('39K', 19, 39, False, 'K', 'Potassium', 1.5, 0.26098, 0.932581, 0.0585)),
#     ('40K', IsotopeRecord('40K', 19, 40, False, 'K', 'Potassium', 4, -0.324525, 0.000117, -0.073)),
#     ('41K', IsotopeRecord('41K', 19, 41, False, 'K', 'Potassium', 1.5, 0.143247, 0.067302, 0.0711)),
#     ('40Ca', IsotopeRecord('40Ca', 20, 40, False, 'Ca', 'Calcium', 0, 0, 0.96941, 0)),
#     ('41Ca', IsotopeRecord('41Ca', 20, 41, True, 'Ca', 'Calcium', 3.5, -0.455652, 0, -0.0665)),
#     ('42Ca', IsotopeRecord('42Ca', 20, 42, False, 'Ca', 'Calcium', 0, 0, 0.00647, 0)),
#     ('43Ca', IsotopeRecord('43Ca', 20, 43, False, 'Ca', 'Calcium', 3.5, -0.37637, 0.00135, -0.0408)),
#     ('44Ca', IsotopeRecord('44Ca', 20, 44, False, 'Ca', 'Calcium', 0, 0, 0.02086, 0)),
#     ('46Ca', IsotopeRecord('46Ca', 20, 46, False, 'Ca', 'Calcium', 0, 0, 4e-05, 0)),
#     ('48Ca', IsotopeRecord('48Ca', 20, 48, False, 'Ca', 'Calcium', 0, 0, 0.00187, 0)),
#     ('45Sc', IsotopeRecord('45Sc', 21, 45, False, 'Sc', 'Scandium', 3.5, 1.35899, 1, -0.22)),
#     ('46Ti', IsotopeRecord('46Ti', 22, 46, False, 'Ti', 'Titanium', 0, 0, 0.0825, 0)),
#     ('47Ti', IsotopeRecord('47Ti', 22, 47, False, 'Ti', 'Titanium', 2.5, -0.31539, 0.0744, 0.302)),
#     ('48Ti', IsotopeRecord('48Ti', 22, 48, False, 'Ti', 'Titanium', 0, 0, 0.7372, 0)),
#     ('49Ti', IsotopeRecord('49Ti', 22, 49, False, 'Ti', 'Titanium', 3.5, -0.315477, 0.0541, 0.247)),
#     ('50Ti', IsotopeRecord('50Ti', 22, 50, False, 'Ti', 'Titanium', 0, 0, 0.0518, 0)),
#     ('50V', IsotopeRecord('50V', 23, 50, False, 'V', 'Vanadium', 6, 0.557615, 0.0025, 0.21)),
#     ('51V', IsotopeRecord('51V', 23, 51, False, 'V', 'Vanadium', 3.5, 1.47106, 0.9975, -0.043)),
#     ('50Cr', IsotopeRecord('50Cr', 24, 50, False, 'Cr', 'Chromium', 0, 0, 0.04345, 0)),
#     ('52Cr', IsotopeRecord('52Cr', 24, 52, False, 'Cr', 'Chromium', 0, 0, 0.83789, 0)),
#     ('53Cr', IsotopeRecord('53Cr', 24, 53, False, 'Cr', 'Chromium', 1.5, -0.31636, 0.09501, -0.15)),
#     ('54Cr', IsotopeRecord('54Cr', 24, 54, False, 'Cr', 'Chromium', 0, 0, 0.02365, 0)),
#     ('53Mn', IsotopeRecord('53Mn', 25, 53, True, 'Mn', 'Manganese', 3.5, 1.439, 0, 0.17)),
#     ('55Mn', IsotopeRecord('55Mn', 25, 55, False, 'Mn', 'Manganese', 2.5, 1.3813, 1, 0.33)),
#     ('54Fe', IsotopeRecord('54Fe', 26, 54, False, 'Fe', 'Iron', 0, 0, 0.05845, 0)),
#     ('56Fe', IsotopeRecord('56Fe', 26, 56, False, 'Fe', 'Iron', 0, 0, 0.91754, 0)),
#     ('57Fe', IsotopeRecord('57Fe', 26, 57, False, 'Fe', 'Iron', 0.5, 0.1809, 0.02119, 0)),
#     ('58Fe', IsotopeRecord('58Fe', 26, 58, False, 'Fe', 'Iron', 0, 0, 0.00282, 0)),
#     ('59Co', IsotopeRecord('59Co', 27, 59, False, 'Co', 'Cobalt', 3.5, 1.322, 1, 0.42)),
#     ('60Co', IsotopeRecord('60Co', 27, 60, True, 'Co', 'Cobalt', 5, 0.7598, 0, 0.46)),
#     ('58Ni', IsotopeRecord('58Ni', 28, 58, False, 'Ni', 'Nickel', 0, 0, 0.680769, 0)),
#     ('60Ni', IsotopeRecord('60Ni', 28, 60, False, 'Ni', 'Nickel', 0, 0, 0.262231, 0)),
#     ('61Ni', IsotopeRecord('61Ni', 28, 61, False, 'Ni', 'Nickel', 1.5, -0.50001, 0.011399, 0.162)),
#     ('62Ni', IsotopeRecord('62Ni', 28, 62, False, 'Ni', 'Nickel', 0, 0, 0.036345, 0)),
#     ('64Ni', IsotopeRecord('64Ni', 28, 64, False, 'Ni', 'Nickel', 0, 0, 0.009256, 0)),
#     ('63Cu', IsotopeRecord('63Cu', 29, 63, False, 'Cu', 'Copper', 1.5, 1.4824, 0.6917, -0.22)),
#     ('65Cu', IsotopeRecord('65Cu', 29, 65, False, 'Cu', 'Copper', 1.5, 1.5878, 0.3083, -0.204)),
#     ('64Zn', IsotopeRecord('64Zn', 30, 64, False, 'Zn', 'Zinc', 0, 0, 0.4863, 0)),
#     ('66Zn', IsotopeRecord('66Zn', 30, 66, False, 'Zn', 'Zinc', 0, 0, 0.279, 0)),
#     ('67Zn', IsotopeRecord('67Zn', 30, 67, False, 'Zn', 'Zinc', 2.5, 0.350192, 0.041, 0.15)),
#     ('68Zn', IsotopeRecord('68Zn', 30, 68, False, 'Zn', 'Zinc', 0, 0, 0.1875, 0)),
#     ('70Zn', IsotopeRecord('70Zn', 30, 70, False, 'Zn', 'Zinc', 0, 0, 0.0062, 0)),
#     ('69Ga', IsotopeRecord('69Ga', 31, 69, False, 'Ga', 'Gallium', 1.5, 1.34439, 0.60108, 0.171)),
#     ('71Ga', IsotopeRecord('71Ga', 31, 71, False, 'Ga', 'Gallium', 1.5, 1.70818, 0.39892, 0.107)),
#     ('70Ge', IsotopeRecord('70Ge', 32, 70, False, 'Ge', 'Germanium', 0, 0, 0.2084, 0)),
#     ('72Ge', IsotopeRecord('72Ge', 32, 72, False, 'Ge', 'Germanium', 0, 0, 0.2754, 0)),
#     ('73Ge', IsotopeRecord('73Ge', 32, 73, False, 'Ge', 'Germanium', 4.5, -0.195437, 0.0773, -0.19)),
#     ('74Ge', IsotopeRecord('74Ge', 32, 74, False, 'Ge', 'Germanium', 0, 0, 0.3628, 0)),
#     ('76Ge', IsotopeRecord('76Ge', 32, 76, False, 'Ge', 'Germanium', 0, 0, 0.0761, 0)),
#     ('75As', IsotopeRecord('75As', 33, 75, False, 'As', 'Arsenic', 1.5, 0.95965, 1, 0.314)),
#     ('74Se', IsotopeRecord('74Se', 34, 74, False, 'Se', 'Selenium', 0, 0, 0.0089, 0)),
#     ('76Se', IsotopeRecord('76Se', 34, 76, False, 'Se', 'Selenium', 0, 0, 0.0937, 0)),
#     ('77Se', IsotopeRecord('77Se', 34, 77, False, 'Se', 'Selenium', 0.5, 1.07008, 0.0763, 0)),
#     ('78Se', IsotopeRecord('78Se', 34, 78, False, 'Se', 'Selenium', 0, 0, 0.2377, 0)),
#     ('79Se', IsotopeRecord('79Se', 34, 79, True, 'Se', 'Selenium', 3.5, -0.29, 0, 0.8)),
#     ('80Se', IsotopeRecord('80Se', 34, 80, False, 'Se', 'Selenium', 0, 0, 0.4961, 0)),
#     ('82Se', IsotopeRecord('82Se', 34, 82, False, 'Se', 'Selenium', 0, 0, 0.0873, 0)),
#     ('79Br', IsotopeRecord('79Br', 35, 79, False, 'Br', 'Bromine', 1.5, 1.40427, 0.5069, 0.313)),
#     ('81Br', IsotopeRecord('81Br', 35, 81, False, 'Br', 'Bromine', 1.5, 1.51371, 0.4931, 0.262)),
#     ('78Kr', IsotopeRecord('78Kr', 36, 78, False, 'Kr', 'Krypton', 0, 0, 0.0035, 0)),
#     ('80Kr', IsotopeRecord('80Kr', 36, 80, False, 'Kr', 'Krypton', 0, 0, 0.0228, 0)),
#     ('82Kr', IsotopeRecord('82Kr', 36, 82, False, 'Kr', 'Krypton', 0, 0, 0.1158, 0)),
#     ('83Kr', IsotopeRecord('83Kr', 36, 83, False, 'Kr', 'Krypton', 4.5, -0.215704, 0.1149, 0.259)),
#     ('84Kr', IsotopeRecord('84Kr', 36, 84, False, 'Kr', 'Krypton', 0, 0, 0.57, 0)),
#     ('85Kr', IsotopeRecord('85Kr', 36, 85, True, 'Kr', 'Krypton', 4.5, -0.2233, 0, 0.443)),
#     ('86Kr', IsotopeRecord('86Kr', 36, 86, False, 'Kr', 'Krypton', 0, 0, 0.173, 0)),
#     ('85Rb', IsotopeRecord('85Rb', 37, 85, False, 'Rb', 'Rubidium', 2.5, 0.541192, 0.7217, 0.276)),
#     ('87Rb', IsotopeRecord('87Rb', 37, 87, False, 'Rb', 'Rubidium', 1.5, 1.83421, 0.2783, 0.1335)),
#     ('84Sr', IsotopeRecord('84Sr', 38, 84, False, 'Sr', 'Strontium', 0, 0, 0.0056, 0)),
#     ('86Sr', IsotopeRecord('86Sr', 38, 86, False, 'Sr', 'Strontium', 0, 0, 0.0986, 0)),
#     ('87Sr', IsotopeRecord('87Sr', 38, 87, False, 'Sr', 'Strontium', 4.5, -0.24284, 0.07, 0.305)),
#     ('88Sr', IsotopeRecord('88Sr', 38, 88, False, 'Sr', 'Strontium', 0, 0, 0.8258, 0)),
#     ('89Y', IsotopeRecord('89Y', 39, 89, False, 'Y', 'Yttrium', 0.5, -0.274831, 1, 0)),
#     ('90Zr', IsotopeRecord('90Zr', 40, 90, False, 'Zr', 'Zirconium', 0, 0, 0.5145, 0)),
#     ('91Zr', IsotopeRecord('91Zr', 40, 91, False, 'Zr', 'Zirconium', 2.5, -0.521448, 0.1122, -0.176)),
#     ('92Zr', IsotopeRecord('92Zr', 40, 92, False, 'Zr', 'Zirconium', 0, 0, 0.1715, 0)),
#     ('94Zr', IsotopeRecord('94Zr', 40, 94, False, 'Zr', 'Zirconium', 0, 0, 0.1738, 0)),
#     ('96Zr', IsotopeRecord('96Zr', 40, 96, False, 'Zr', 'Zirconium', 0, 0, 0.028, 0)),
#     ('93Nb', IsotopeRecord('93Nb', 41, 93, False, 'Nb', 'Niobium', 4.5, 1.3712, 1, -0.32)),
#     ('92Mo', IsotopeRecord('92Mo', 42, 92, False, 'Mo', 'Molybdenum', 0, 0, 0.1484, 0)),
#     ('94Mo', IsotopeRecord('94Mo', 42, 94, False, 'Mo', 'Molybdenum', 0, 0, 0.0925, 0)),
#     ('95Mo', IsotopeRecord('95Mo', 42, 95, False, 'Mo', 'Molybdenum', 2.5, -0.3657, 0.1592, -0.022)),
#     ('96Mo', IsotopeRecord('96Mo', 42, 96, False, 'Mo', 'Molybdenum', 0, 0, 0.1668, 0)),
#     ('97Mo', IsotopeRecord('97Mo', 42, 97, False, 'Mo', 'Molybdenum', 2.5, -0.3734, 0.0955, 0.255)),
#     ('98Mo', IsotopeRecord('98Mo', 42, 98, False, 'Mo', 'Molybdenum', 0, 0, 0.2413, 0)),
#     ('100Mo', IsotopeRecord('100Mo', 42, 100, False, 'Mo', 'Molybdenum', 0, 0, 0.0963, 0)),
#     ('99Tc', IsotopeRecord('99Tc', 43, 99, True, 'Tc', 'Technetium', 4.5, 1.2632, 0, -0.129)),
#     ('96Ru', IsotopeRecord('96Ru', 44, 96, False, 'Ru', 'Ruthenium', 0, 0, 0.0554, 0)),
#     ('98Ru', IsotopeRecord('98Ru', 44, 98, False, 'Ru', 'Ruthenium', 0, 0, 0.0187, 0)),
#     ('99Ru', IsotopeRecord('99Ru', 44, 99, False, 'Ru', 'Ruthenium', 2.5, -0.256, 0.1276, 0.079)),
#     ('100Ru', IsotopeRecord('100Ru', 44, 100, False, 'Ru', 'Ruthenium', 0, 0, 0.126, 0)),
#     ('101Ru', IsotopeRecord('101Ru', 44, 101, False, 'Ru', 'Ruthenium', 2.5, -0.288, 0.1706, 0.46)),
#     ('102Ru', IsotopeRecord('102Ru', 44, 102, False, 'Ru', 'Ruthenium', 0, 0, 0.3155, 0)),
#     ('104Ru', IsotopeRecord('104Ru', 44, 104, False, 'Ru', 'Ruthenium', 0, 0, 0.1862, 0)),
#     ('103Rh', IsotopeRecord('103Rh', 45, 103, False, 'Rh', 'Rhodium', 0.5, -0.1768, 1, 0)),
#     ('102Pd', IsotopeRecord('102Pd', 46, 102, False, 'Pd', 'Palladium', 0, 0, 0.0102, 0)),
#     ('104Pd', IsotopeRecord('104Pd', 46, 104, False, 'Pd', 'Palladium', 0, 0, 0.1114, 0)),
#     ('105Pd', IsotopeRecord('105Pd', 46, 105, False, 'Pd', 'Palladium', 2.5, -0.257, 0.2233, 0.66)),
#     ('106Pd', IsotopeRecord('106Pd', 46, 106, False, 'Pd', 'Palladium', 0, 0, 0.2733, 0)),
#     ('108Pd', IsotopeRecord('108Pd', 46, 108, False, 'Pd', 'Palladium', 0, 0, 0.2646, 0)),
#     ('110Pd', IsotopeRecord('110Pd', 46, 110, False, 'Pd', 'Palladium', 0, 0, 0.1172, 0)),
#     ('107Ag', IsotopeRecord('107Ag', 47, 107, False, 'Ag', 'Silver', 0.5, -0.22714, 0.51839, 0)),
#     ('109Ag', IsotopeRecord('109Ag', 47, 109, False, 'Ag', 'Silver', 0.5, -0.26112, 0.48161, 0)),
#     ('106Cd', IsotopeRecord('106Cd', 48, 106, False, 'Cd', 'Cadmium', 0, 0, 0.0125, 0)),
#     ('108Cd', IsotopeRecord('108Cd', 48, 108, False, 'Cd', 'Cadmium', 0, 0, 0.0089, 0)),
#     ('110Cd', IsotopeRecord('110Cd', 48, 110, False, 'Cd', 'Cadmium', 0, 0, 0.1249, 0)),
#     ('111Cd', IsotopeRecord('111Cd', 48, 111, False, 'Cd', 'Cadmium', 0.5, -1.18977, 0.128, 0)),
#     ('112Cd', IsotopeRecord('112Cd', 48, 112, False, 'Cd', 'Cadmium', 0, 0, 0.2413, 0)),
#     ('113Cd', IsotopeRecord('113Cd', 48, 113, False, 'Cd', 'Cadmium', 0.5, -1.2446, 0.1222, 0)),
#     ('114Cd', IsotopeRecord('114Cd', 48, 114, False, 'Cd', 'Cadmium', 0, 0, 0.2873, 0)),
#     ('116Cd', IsotopeRecord('116Cd', 48, 116, False, 'Cd', 'Cadmium', 0, 0, 0.0749, 0)),
#     ('113In', IsotopeRecord('113In', 49, 113, False, 'In', 'Indium', 4.5, 1.2286, 0.0429, 0.759)),
#     ('115In', IsotopeRecord('115In', 49, 115, False, 'In', 'Indium', 4.5, 1.2313, 0.9571, 0.77)),
#     ('112Sn', IsotopeRecord('112Sn', 50, 112, False, 'Sn', 'Tin', 0, 0, 0.0097, 0)),
#     ('114Sn', IsotopeRecord('114Sn', 50, 114, False, 'Sn', 'Tin', 0, 0, 0.0066, 0)),
#     ('115Sn', IsotopeRecord('115Sn', 50, 115, False, 'Sn', 'Tin', 0.5, -1.8377, 0.0034, 0)),
#     ('116Sn', IsotopeRecord('116Sn', 50, 116, False, 'Sn', 'Tin', 0, 0, 0.1454, 0)),
#     ('117Sn', IsotopeRecord('117Sn', 50, 117, False, 'Sn', 'Tin', 0.5, -2.00208, 0.0768, 0)),
#     ('118Sn', IsotopeRecord('118Sn', 50, 118, False, 'Sn', 'Tin', 0, 0, 0.2422, 0)),
#     ('119Sn', IsotopeRecord('119Sn', 50, 119, False, 'Sn', 'Tin', 0.5, -2.09456, 0.0859, 0)),
#     ('120Sn', IsotopeRecord('120Sn', 50, 120, False, 'Sn', 'Tin', 0, 0, 0.3258, 0)),
#     ('122Sn', IsotopeRecord('122Sn', 50, 122, False, 'Sn', 'Tin', 0, 0, 0.0463, 0)),
#     ('124Sn', IsotopeRecord('124Sn', 50, 124, False, 'Sn', 'Tin', 0, 0, 0.0579, 0)),
#     ('121Sb', IsotopeRecord('121Sb', 51, 121, False, 'Sb', 'Antimony', 2.5, 1.3454, 0.5721, -0.543)),
#     ('123Sb', IsotopeRecord('123Sb', 51, 123, False, 'Sb', 'Antimony', 3.5, 0.72851, 0.4279, -0.692)),
#     ('125Sb', IsotopeRecord('125Sb', 51, 125, True, 'Sb', 'Antimony', 3.5, 0.751, 0, None)),
#     ('120Te', IsotopeRecord('120Te', 52, 120, False, 'Te', 'Tellurium', 0, 0, 0.0009, 0)),
#     ('122Te', IsotopeRecord('122Te', 52, 122, False, 'Te', 'Tellurium', 0, 0, 0.0255, 0)),
#     ('123Te', IsotopeRecord('123Te', 52, 123, False, 'Te', 'Tellurium', 0.5, -1.4739, 0.0089, 0)),
#     ('124Te', IsotopeRecord('124Te', 52, 124, False, 'Te', 'Tellurium', 0, 0, 0.0474, 0)),
#     ('125Te', IsotopeRecord('125Te', 52, 125, False, 'Te', 'Tellurium', 0.5, -1.77701, 0.0707, 0)),
#     ('126Te', IsotopeRecord('126Te', 52, 126, False, 'Te', 'Tellurium', 0, 0, 0.1884, 0)),
#     ('128Te', IsotopeRecord('128Te', 52, 128, False, 'Te', 'Tellurium', 0, 0, 0.3174, 0)),
#     ('130Te', IsotopeRecord('130Te', 52, 130, False, 'Te', 'Tellurium', 0, 0, 0.3408, 0)),
#     ('127I', IsotopeRecord('127I', 53, 127, False, 'I', 'Iodine', 2.5, 1.12531, 1, -0.696)),
#     ('129I', IsotopeRecord('129I', 53, 129, True, 'I', 'Iodine', 3.5, 0.74886, 0, -0.488)),
#     ('124Xe', IsotopeRecord('124Xe', 54, 124, False, 'Xe', 'Xenon', 0, 0, 0.0009, 0)),
#     ('126Xe', IsotopeRecord('126Xe', 54, 126, False, 'Xe', 'Xenon', 0, 0, 0.0009, 0)),
#     ('128Xe', IsotopeRecord('128Xe', 54, 128, False, 'Xe', 'Xenon', 0, 0, 0.0192, 0)),
#     ('129Xe', IsotopeRecord('129Xe', 54, 129, False, 'Xe', 'Xenon', 0.5, -1.55595, 0.2644, 0)),
#     ('130Xe', IsotopeRecord('130Xe', 54, 130, False, 'Xe', 'Xenon', 0, 0, 0.0408, 0)),
#     ('131Xe', IsotopeRecord('131Xe', 54, 131, False, 'Xe', 'Xenon', 1.5, 0.461, 0.2118, -0.114)),
#     ('132Xe', IsotopeRecord('132Xe', 54, 132, False, 'Xe', 'Xenon', 0, 0, 0.2689, 0)),
#     ('134Xe', IsotopeRecord('134Xe', 54, 134, False, 'Xe', 'Xenon', 0, 0, 0.1044, 0)),
#     ('136Xe', IsotopeRecord('136Xe', 54, 136, False, 'Xe', 'Xenon', 0, 0, 0.0887, 0)),
#     ('133Cs', IsotopeRecord('133Cs', 55, 133, False, 'Cs', 'Caesium', 3.5, 0.737721, 1, -0.00343)),
#     ('134Cs', IsotopeRecord('134Cs', 55, 134, True, 'Cs', 'Caesium', 4, 0.74843, 0, 0.37)),
#     ('135Cs', IsotopeRecord('135Cs', 55, 135, True, 'Cs', 'Caesium', 3.5, 0.78069, 0, 0.048)),
#     ('137Cs', IsotopeRecord('137Cs', 55, 137, True, 'Cs', 'Caesium', 3.5, 0.81466, 0, 0.048)),
#     ('130Ba', IsotopeRecord('130Ba', 56, 130, False, 'Ba', 'Barium', 0, 0, 0.00106, 0)),
#     ('132Ba', IsotopeRecord('132Ba', 56, 132, False, 'Ba', 'Barium', 0, 0, 0.00101, 0)),
#     ('133Ba', IsotopeRecord('133Ba', 56, 133, True, 'Ba', 'Barium', 0.5, -1.5433, 0, 0)),
#     ('134Ba', IsotopeRecord('134Ba', 56, 134, False, 'Ba', 'Barium', 0, 0, 0.02417, 0)),
#     ('135Ba', IsotopeRecord('135Ba', 56, 135, False, 'Ba', 'Barium', 1.5, 0.55863, 0.06592, 0.16)),
#     ('136Ba', IsotopeRecord('136Ba', 56, 136, False, 'Ba', 'Barium', 0, 0, 0.07854, 0)),
#     ('137Ba', IsotopeRecord('137Ba', 56, 137, False, 'Ba', 'Barium', 1.5, 0.62491, 0.11232, 0.245)),
#     ('138Ba', IsotopeRecord('138Ba', 56, 138, False, 'Ba', 'Barium', 0, 0, 0.71698, 0)),
#     ('137La', IsotopeRecord('137La', 57, 137, True, 'La', 'Lanthanum', 3.5, 0.7714, 0, 0.21)),
#     ('138La', IsotopeRecord('138La', 57, 138, False, 'La', 'Lanthanum', 5, 0.742729, 0.0009, 0.39)),
#     ('139La', IsotopeRecord('139La', 57, 139, False, 'La', 'Lanthanum', 3.5, 0.795156, 0.9991, 0.2)),
#     ('136Ce', IsotopeRecord('136Ce', 58, 136, False, 'Ce', 'Cerium', 0, 0, 0.00185, 0)),
#     ('138Ce', IsotopeRecord('138Ce', 58, 138, False, 'Ce', 'Cerium', 0, 0, 0.00251, 0)),
#     ('140Ce', IsotopeRecord('140Ce', 58, 140, False, 'Ce', 'Cerium', 0, 0, 0.8845, 0)),
#     ('142Ce', IsotopeRecord('142Ce', 58, 142, False, 'Ce', 'Cerium', 0, 0, 0.11114, 0)),
#     ('141Pr', IsotopeRecord('141Pr', 59, 141, False, 'Pr', 'Praesodymium', 2.5, 1.7102, 1, -0.077)),
#     ('142Nd', IsotopeRecord('142Nd', 60, 142, False, 'Nd', 'Neodymium', 0, 0, 0.272, 0)),
#     ('143Nd', IsotopeRecord('143Nd', 60, 143, False, 'Nd', 'Neodymium', 3.5, -0.3043, 0.122, -0.61)),
#     ('144Nd', IsotopeRecord('144Nd', 60, 144, False, 'Nd', 'Neodymium', 0, 0, 0.238, 0)),
#     ('145Nd', IsotopeRecord('145Nd', 60, 145, False, 'Nd', 'Neodymium', 3.5, -0.187, 0.083, -0.314)),
#     ('146Nd', IsotopeRecord('146Nd', 60, 146, False, 'Nd', 'Neodymium', 0, 0, 0.172, 0)),
#     ('148Nd', IsotopeRecord('148Nd', 60, 148, False, 'Nd', 'Neodymium', 0, 0, 0.057, 0)),
#     ('150Nd', IsotopeRecord('150Nd', 60, 150, False, 'Nd', 'Neodymium', 0, 0, 0.056, 0)),
#     ('147Pm', IsotopeRecord('147Pm', 61, 147, True, 'Pm', 'Promethium', 3.5, 0.737, 0, 0.74)),
#     ('144Sm', IsotopeRecord('144Sm', 62, 144, False, 'Sm', 'Samarium', 0, 0, 0.0307, 0)),
#     ('147Sm', IsotopeRecord('147Sm', 62, 147, False, 'Sm', 'Samarium', 3.5, -0.232, 0.1499, -0.26)),
#     ('148Sm', IsotopeRecord('148Sm', 62, 148, False, 'Sm', 'Samarium', 0, 0, 0.1124, 0)),
#     ('149Sm', IsotopeRecord('149Sm', 62, 149, False, 'Sm', 'Samarium', 3.5, -0.1908, 0.1382, 0.078)),
#     ('150Sm', IsotopeRecord('150Sm', 62, 150, False, 'Sm', 'Samarium', 0, 0, 0.0738, 0)),
#     ('151Sm', IsotopeRecord('151Sm', 62, 151, True, 'Sm', 'Samarium', 2.5, 0.1444, 0, 0.71)),
#     ('152Sm', IsotopeRecord('152Sm', 62, 152, False, 'Sm', 'Samarium', 0, 0, 0.2675, 0)),
#     ('154Sm', IsotopeRecord('154Sm', 62, 154, False, 'Sm', 'Samarium', 0, 0, 0.2275, 0)),
#     ('151Eu', IsotopeRecord('151Eu', 63, 151, False, 'Eu', 'Europium', 2.5, 1.3887, 0.4781, 0.903)),
#     ('152Eu', IsotopeRecord('152Eu', 63, 152, True, 'Eu', 'Europium', 3, -0.6467, 0, 2.72)),
#     ('153Eu', IsotopeRecord('153Eu', 63, 153, False, 'Eu', 'Europium', 2.5, 0.6134, 0.5219, 2.41)),
#     ('154Eu', IsotopeRecord('154Eu', 63, 154, True, 'Eu', 'Europium', 3, -0.6683, 0, 2.85)),
#     ('155Eu', IsotopeRecord('155Eu', 63, 155, True, 'Eu', 'Europium', 2.5, 0.608, 0, 2.5)),
#     ('152Gd', IsotopeRecord('152Gd', 64, 152, False, 'Gd', 'Gadolinium', 0, 0, 0.002, 0)),
#     ('154Gd', IsotopeRecord('154Gd', 64, 154, False, 'Gd', 'Gadolinium', 0, 0, 0.0218, 0)),
#     ('155Gd', IsotopeRecord('155Gd', 64, 155, False, 'Gd', 'Gadolinium', 1.5, -0.1715, 0.148, 1.27)),
#     ('156Gd', IsotopeRecord('156Gd', 64, 156, False, 'Gd', 'Gadolinium', 0, 0, 0.2047, 0)),
#     ('157Gd', IsotopeRecord('157Gd', 64, 157, False, 'Gd', 'Gadolinium', 1.5, -0.2265, 0.1565, 1.35)),
#     ('158Gd', IsotopeRecord('158Gd', 64, 158, False, 'Gd', 'Gadolinium', 0, 0, 0.2484, 0)),
#     ('160Gd', IsotopeRecord('160Gd', 64, 160, False, 'Gd', 'Gadolinium', 0, 0, 0.2186, 0)),
#     ('157Tb', IsotopeRecord('157Tb', 65, 157, True, 'Tb', 'Terbium', 1.5, 1.34, 0, 1.4)),
#     ('159Tb', IsotopeRecord('159Tb', 65, 159, False, 'Tb', 'Terbium', 1.5, 1.343, 1, 1.432)),
#     ('160Tb', IsotopeRecord('160Tb', 65, 160, True, 'Tb', 'Terbium', 3, 0.5967, 0, 3.85)),
#     ('156Dy', IsotopeRecord('156Dy', 66, 156, False, 'Dy', 'Dysprosium', 0, 0, 0.0006, 0)),
#     ('158Dy', IsotopeRecord('158Dy', 66, 158, False, 'Dy', 'Dysprosium', 0, 0, 0.001, 0)),
#     ('160Dy', IsotopeRecord('160Dy', 66, 160, False, 'Dy', 'Dysprosium', 0, 0, 0.0234, 0)),
#     ('161Dy', IsotopeRecord('161Dy', 66, 161, False, 'Dy', 'Dysprosium', 2.5, -0.192, 0.1891, 2.51)),
#     ('162Dy', IsotopeRecord('162Dy', 66, 162, False, 'Dy', 'Dysprosium', 0, 0, 0.2551, 0)),
#     ('163Dy', IsotopeRecord('163Dy', 66, 163, False, 'Dy', 'Dysprosium', 2.5, 0.269, 0.249, 2.65)),
#     ('164Dy', IsotopeRecord('164Dy', 66, 164, False, 'Dy', 'Dysprosium', 0, 0, 0.2818, 0)),
#     ('165Ho', IsotopeRecord('165Ho', 67, 165, False, 'Ho', 'Holmium', 3.5, 1.668, 1, 3.58)),
#     ('162Er', IsotopeRecord('162Er', 68, 162, False, 'Er', 'Erbium', 0, 0, 0.0014, 0)),
#     ('164Er', IsotopeRecord('164Er', 68, 164, False, 'Er', 'Erbium', 0, 0, 0.0161, 0)),
#     ('166Er', IsotopeRecord('166Er', 68, 166, False, 'Er', 'Erbium', 0, 0, 0.3361, 0)),
#     ('167Er', IsotopeRecord('167Er', 68, 167, False, 'Er', 'Erbium', 3.5, -0.1611, 0.2293, 3.57)),
#     ('168Er', IsotopeRecord('168Er', 68, 168, False, 'Er', 'Erbium', 0, 0, 0.2678, 0)),
#     ('170Er', IsotopeRecord('170Er', 68, 170, False, 'Er', 'Erbium', 0, 0, 0.1493, 0)),
#     ('169Tm', IsotopeRecord('169Tm', 69, 169, False, 'Tm', 'Thulium', 0.5, -0.462, 1, 0)),
#     ('171Tm', IsotopeRecord('171Tm', 69, 171, True, 'Tm', 'Thulium', 0.5, -0.456, 0, 0)),
#     ('168Yb', IsotopeRecord('168Yb', 70, 168, False, 'Yb', 'Ytterbium', 0, 0, 0.0013, 0)),
#     ('170Yb', IsotopeRecord('170Yb', 70, 170, False, 'Yb', 'Ytterbium', 0, 0, 0.0304, 0)),
#     ('171Yb', IsotopeRecord('171Yb', 70, 171, False, 'Yb', 'Ytterbium', 0.5, 0.98734, 0.1428, 0)),
#     ('172Yb', IsotopeRecord('172Yb', 70, 172, False, 'Yb', 'Ytterbium', 0, 0, 0.2183, 0)),
#     ('173Yb', IsotopeRecord('173Yb', 70, 173, False, 'Yb', 'Ytterbium', 2.5, -0.2592, 0.1613, 2.8)),
#     ('174Yb', IsotopeRecord('174Yb', 70, 174, False, 'Yb', 'Ytterbium', 0, 0, 0.3183, 0)),
#     ('176Yb', IsotopeRecord('176Yb', 70, 176, False, 'Yb', 'Ytterbium', 0, 0, 0.1276, 0)),
#     ('173Lu', IsotopeRecord('173Lu', 71, 173, True, 'Lu', 'Lutetium', 3.5, 0.6517, 0, 3.53)),
#     ('174Lu', IsotopeRecord('174Lu', 71, 174, True, 'Lu', 'Lutetium', 1, 1.988, 0, 0.773)),
#     ('175Lu', IsotopeRecord('175Lu', 71, 175, False, 'Lu', 'Lutetium', 3.5, 0.6378, 0.9741, 3.49)),
#     ('176Lu', IsotopeRecord('176Lu', 71, 176, False, 'Lu', 'Lutetium', 7, 0.4517, 0.0259, 4.92)),
#     ('174Hf', IsotopeRecord('174Hf', 72, 174, False, 'Hf', 'Hafnium', 0, 0, 0.0016, 0)),
#     ('176Hf', IsotopeRecord('176Hf', 72, 176, False, 'Hf', 'Hafnium', 0, 0, 0.0526, 0)),
#     ('177Hf', IsotopeRecord('177Hf', 72, 177, False, 'Hf', 'Hafnium', 3.5, 0.2267, 0.186, 3.37)),
#     ('178Hf', IsotopeRecord('178Hf', 72, 178, False, 'Hf', 'Hafnium', 0, 0, 0.2728, 0)),
#     ('179Hf', IsotopeRecord('179Hf', 72, 179, False, 'Hf', 'Hafnium', 4.5, -0.1424, 0.1362, 3.79)),
#     ('180Hf', IsotopeRecord('180Hf', 72, 180, False, 'Hf', 'Hafnium', 0, 0, 0.3508, 0)),
#     ('180Ta', IsotopeRecord('180Ta', 73, 180, False, 'Ta', 'Tantalum', 0, 0, 0.00012, 0)),
#     ('181Ta', IsotopeRecord('181Ta', 73, 181, False, 'Ta', 'Tantalum', 3.5, 0.67729, 0.99988, 3.17)),
#     ('180W', IsotopeRecord('180W', 74, 180, False, 'W', 'Tungsten', 0, 0, 0.0012, 0)),
#     ('182W', IsotopeRecord('182W', 74, 182, False, 'W', 'Tungsten', 0, 0, 0.265, 0)),
#     ('183W', IsotopeRecord('183W', 74, 183, False, 'W', 'Tungsten', 0.5, 0.235569, 0.1431, 0)),
#     ('184W', IsotopeRecord('184W', 74, 184, False, 'W', 'Tungsten', 0, 0, 0.3064, 0)),
#     ('186W', IsotopeRecord('186W', 74, 186, False, 'W', 'Tungsten', 0, 0, 0.2843, 0)),
#     ('185Re', IsotopeRecord('185Re', 75, 185, False, 'Re', 'Rhenium', 2.5, 1.2748, 0.374, 2.18)),
#     ('187Re', IsotopeRecord('187Re', 75, 187, False, 'Re', 'Rhenium', 2.5, 1.2879, 0.626, 2.07)),
#     ('184Os', IsotopeRecord('184Os', 76, 184, False, 'Os', 'Osmium', 0, 0, 0.0002, 0)),
#     ('186Os', IsotopeRecord('186Os', 76, 186, False, 'Os', 'Osmium', 0, 0, 0.0159, 0)),
#     ('187Os', IsotopeRecord('187Os', 76, 187, False, 'Os', 'Osmium', 0.5, 0.129304, 0.0196, 0)),
#     ('188Os', IsotopeRecord('188Os', 76, 188, False, 'Os', 'Osmium', 0, 0, 0.1324, 0)),
#     ('189Os', IsotopeRecord('189Os', 76, 189, False, 'Os', 'Osmium', 1.5, 0.439956, 0.1615, 0.86)),
#     ('190Os', IsotopeRecord('190Os', 76, 190, False, 'Os', 'Osmium', 0, 0, 0.2626, 0)),
#     ('192Os', IsotopeRecord('192Os', 76, 192, False, 'Os', 'Osmium', 0, 0, 0.4078, 0)),
#     ('191Ir', IsotopeRecord('191Ir', 77, 191, False, 'Ir', 'Iridium', 1.5, 0.1005, 0.373, 0.816)),
#     ('193Ir', IsotopeRecord('193Ir', 77, 193, False, 'Ir', 'Iridium', 1.5, 0.1091, 0.627, 0.751)),
#     ('190Pt', IsotopeRecord('190Pt', 78, 190, False, 'Pt', 'Platinum', 0, 0, 0.00014, 0)),
#     ('192Pt', IsotopeRecord('192Pt', 78, 192, False, 'Pt', 'Platinum', 0, 0, 0.00784, 0)),
#     ('194Pt', IsotopeRecord('194Pt', 78, 194, False, 'Pt', 'Platinum', 0, 0, 0.32967, 0)),
#     ('195Pt', IsotopeRecord('195Pt', 78, 195, False, 'Pt', 'Platinum', 0.5, 1.219, 0.33832, 0)),
#     ('196Pt', IsotopeRecord('196Pt', 78, 196, False, 'Pt', 'Platinum', 0, 0, 0.25242, 0)),
#     ('198Pt', IsotopeRecord('198Pt', 78, 198, False, 'Pt', 'Platinum', 0, 0, 0.07163, 0)),
#     ('197Au', IsotopeRecord('197Au', 79, 197, False, 'Au', 'Gold', 1.5, 0.097164, 1, 0.547)),
#     ('196Hg', IsotopeRecord('196Hg', 80, 196, False, 'Hg', 'Mercury', 0, 0, 0.0015, 0)),
#     ('198Hg', IsotopeRecord('198Hg', 80, 198, False, 'Hg', 'Mercury', 0, 0, 0.0997, 0)),
#     ('199Hg', IsotopeRecord('199Hg', 80, 199, False, 'Hg', 'Mercury', 0.5, 1.01177, 0.1687, 0)),
#     ('200Hg', IsotopeRecord('200Hg', 80, 200, False, 'Hg', 'Mercury', 0, 0, 0.231, 0)),
#     ('201Hg', IsotopeRecord('201Hg', 80, 201, False, 'Hg', 'Mercury', 1.5, -0.373484, 0.1318, 0.387)),
#     ('202Hg', IsotopeRecord('202Hg', 80, 202, False, 'Hg', 'Mercury', 0, 0, 0.2986, 0)),
#     ('204Hg', IsotopeRecord('204Hg', 80, 204, False, 'Hg', 'Mercury', 0, 0, 0.0687, 0)),
#     ('203Tl', IsotopeRecord('203Tl', 81, 203, False, 'Tl', 'Thallium', 0.5, 3.24452, 0.29524, 0)),
#     ('204Tl', IsotopeRecord('204Tl', 81, 204, True, 'Tl', 'Thallium', 2, 0.045, 0, None)),
#     ('205Tl', IsotopeRecord('205Tl', 81, 205, False, 'Tl', 'Thallium', 0.5, 3.27643, 0.70476, 0)),
#     ('204Pb', IsotopeRecord('204Pb', 82, 204, False, 'Pb', 'Lead', 0, 0, 0.014, 0)),
#     ('206Pb', IsotopeRecord('206Pb', 82, 206, False, 'Pb', 'Lead', 0, 0, 0.241, 0)),
#     ('207Pb', IsotopeRecord('207Pb', 82, 207, False, 'Pb', 'Lead', 0.5, 1.18512, 0.221, 0)),
#     ('208Pb', IsotopeRecord('208Pb', 82, 208, False, 'Pb', 'Lead', 0, 0, 0.524, 0)),
#     ('207Bi', IsotopeRecord('207Bi', 83, 207, True, 'Bi', 'Bismuth', 4.5, 0.9092, 0, -0.76)),
#     ('209Bi', IsotopeRecord('209Bi', 83, 209, False, 'Bi', 'Bismuth', 4.5, 0.9134, 1, -0.516)),
#     ('209Po', IsotopeRecord('209Po', 84, 209, True, 'Po', 'Polonium', 0.5, 1.5, 0, 0)),
#     ('227Ac', IsotopeRecord('227Ac', 89, 227, True, 'Ac', 'Actinium', 1.5, 0.73, 0, 1.7)),
#     ('229Th', IsotopeRecord('229Th', 90, 229, True, 'Th', 'Thorium', 2.5, 0.18, 0, 4.3)),
#     ('232Th', IsotopeRecord('232Th', 90, 232, False, 'Th', 'Thorium', 0, 0, 1, 0)),
#     ('234U', IsotopeRecord('234U', 92, 234, True, 'U', 'Uranium', 0, 0, 5.5e-05, 0)),
#     ('235U', IsotopeRecord('235U', 92, 235, True, 'U', 'Uranium', 3.5, -0.109, 0.0072, 4.936)),
#     ('238U', IsotopeRecord('238U', 92, 238, True, 'U', 'Uranium', 0, 0, 0.992745, 0)),
#     ('237Np', IsotopeRecord('237Np', 93, 237, True, 'Np', 'Neptunium', 2.5, 1.256, 0, 3.87)),
#     ('239Pu', IsotopeRecord('239Pu', 94, 239, True, 'Pu', 'Plutonium', 0.5, 0.406, 0, 0)),
#     ('243Am', IsotopeRecord('243Am', 95, 243, True, 'Am', 'Americium', 2.5, 0.6, 0, 2.86)),
#     ))

PSEUDO_ATOM_NAME = 'Q'
PSEUDO_ATOM_NAMES = {PSEUDO_ATOM_NAME: '1H'}
PSEUDO_ATOMS = ['QA', 'QB', 'QD', 'QE', 'QG', 'QH', 'QH1', 'QH2', 'QR', 'QZ']

# GWV: now handled by EmptySpectrumDataSource class
# #
# # default isotopes and nucleus codes
# # Default parameters - 10Hz/pt, 0.1ppm/point for 1H; 10 Hz/pt, 1ppm/pt for 13C
# # NB this is in order to give simple numbers. it does NOT match the gyromagnetic ratios
# DEFAULT_SPECTRUM_PARAMETERS = {
#     '1H' : {'numPoints': 12800, 'sf': 100., 'sw': 1280, 'refppm': 11.8, 'refpt': 1, },
#     '2H' : {'numPoints': 12800, 'sf': 100., 'sw': 1280, 'refppm': 11.8, 'refpt': 1, },
#     '3H' : {'numPoints': 12800, 'sf': 100., 'sw': 1280, 'refppm': 11.8, 'refpt': 1, },
#     '13C': {'numPoints': 25600, 'sf': 100., 'sw': 2560, 'refppm': 236., 'refpt': 1, },
#     '19F': {'numPoints': 25600, 'sf': 100., 'sw': 20000,'refppm': -40.4,'refpt': 0, }
#     }
# for isotopCode in isotopeRecords:
#     if isotopCode not in DEFAULT_SPECTRUM_PARAMETERS:
#         DEFAULT_SPECTRUM_PARAMETERS[isotopCode] = DEFAULT_SPECTRUM_PARAMETERS['13C']


if __name__ == '__main__':
    for iso, record in isotopeRecords.items():
        symbol = record.symbol
        ll = list(record)
        if len(symbol) > 1:
            symbol = symbol.title()
            iso = iso[:-2] + symbol
            ll[0] = iso
            ll[4] = symbol
        print("  ('%s', IsotopeRecord%s)," % (iso, tuple(ll)))<|MERGE_RESOLUTION|>--- conflicted
+++ resolved
@@ -14,11 +14,7 @@
 # Last code modification
 #=========================================================================================
 __modifiedBy__ = "$modifiedBy: Ed Brooksbank $"
-<<<<<<< HEAD
-__dateModified__ = "$dateModified: 2021-03-18 13:29:09 +0000 (Thu, March 18, 2021) $"
-=======
-__dateModified__ = "$dateModified: 2021-03-25 17:05:11 +0000 (Thu, March 25, 2021) $"
->>>>>>> 6529857d
+__dateModified__ = "$dateModified: 2021-03-26 12:43:48 +0000 (Fri, March 26, 2021) $"
 __version__ = "$Revision: 3.0.3 $"
 #=========================================================================================
 # Created
@@ -99,22 +95,9 @@
 # Default name for natural abundance labelling - given as None externally
 DEFAULT_LABELLING = '_NATURAL_ABUNDANCE'
 
-<<<<<<< HEAD
 # NB also used from here in ccpnmodel/ccpncore/lib/spectrum/NmrExpProtoType.py
 # and ccpnmodel/ccpncore/api/ccp/nmr/ExpPrototype.py.
 # TODO remove these dependencies
-=======
-# Default parameters - 10Hz/pt, 0.1ppm/point for 1H; 10 Hz/pt, 1ppm/pt for 13C
-# NB this is in order to give simple numbers. it does NOT match the gyromagnetic ratios
-DEFAULT_SPECTRUM_PARAMETERS = {
-    '1H' : {'numPoints': 12800, 'sf': 100., 'sw': 1280, 'refppm': 11.8, 'refpt': 1, },
-    '2H' : {'numPoints': 12800, 'sf': 100., 'sw': 1280, 'refppm': 11.8, 'refpt': 1, },
-    '3H' : {'numPoints': 12800, 'sf': 100., 'sw': 1280, 'refppm': 11.8, 'refpt': 1, },
-    '13C': {'numPoints': 25600, 'sf': 100., 'sw': 2560, 'refppm': 236., 'refpt': 1, },
-    '19F': {'numPoints': 25600, 'sf': 100., 'sw': 20000, 'refppm': -40.4, 'refpt': 0, }
-    }
-
->>>>>>> 6529857d
 # Map of (lower-cased) NmrExpPrototype.measurementType to element type code
 measurementType2ElementCode = {
     'shift'          : 'shift',
@@ -246,18 +229,10 @@
 
 PriorityIsotopeCodes = ['1H', '13C', '15N', '17O', '19F', '31P']
 
-<<<<<<< HEAD
-
 # IsotopeRecord = namedtuple('IsotopeRecord', (
 #     'isotopeCode', 'elementNumber', 'massNumber', 'isRadioactive',
 #     'symbol', 'name', 'spin', 'gFactor',
 #     'abundance', 'quadrupoleMoment'))
-=======
-IsotopeRecord = namedtuple('IsotopeRecord', (
-    'isotopeCode', 'elementNumber', 'massNumber', 'isRadioactive',
-    'symbol', 'name', 'spin', 'gFactor',
-    'abundance', 'quadrupoleMoment'))
->>>>>>> 6529857d
 
 # isotopeRecords = OrderedDict((
 #     ('1H', IsotopeRecord('1H', 1, 1, False, 'H', 'Hydrogen', 0.5, 5.58569, 0.999885, 0)),
