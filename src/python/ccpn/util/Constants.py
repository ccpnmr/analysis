"""Constants used in the program core, including enumerations of allowed values

"""
#=========================================================================================
# Licence, Reference and Credits
#=========================================================================================
__copyright__ = "Copyright (C) CCPN project (http://www.ccpn.ac.uk) 2014 - 2021"
__credits__ = ("Ed Brooksbank, Luca Mureddu, Timothy J Ragan & Geerten W Vuister")
__licence__ = ("CCPN licence. See http://www.ccpn.ac.uk/v3-software/downloads/license")
__reference__ = ("Skinner, S.P., Fogh, R.H., Boucher, W., Ragan, T.J., Mureddu, L.G., & Vuister, G.W.",
                 "CcpNmr AnalysisAssign: a flexible platform for integrated NMR analysis",
                 "J.Biomol.Nmr (2016), 66, 111-124, http://doi.org/10.1007/s10858-016-0060-y")
#=========================================================================================
# Last code modification
#=========================================================================================
__modifiedBy__ = "$modifiedBy: Luca Mureddu $"
__dateModified__ = "$dateModified: 2021-03-14 14:22:01 +0000 (Sun, March 14, 2021) $"
__version__ = "$Revision: 3.0.3 $"
#=========================================================================================
# Created
#=========================================================================================
__author__ = "$Author: CCPN $"
__date__ = "$Date: 2017-04-07 10:28:41 +0000 (Fri, April 07, 2017) $"
#=========================================================================================
# Start of code
#=========================================================================================

import re

from collections import namedtuple
from collections import OrderedDict
from ccpn.util.isotopes import isotopeRecords  # NB also used from here in ccpnmodel/ccpncore/api/ccp/nmr/ExpPrototype.py.
                                               # TODO remove these dependencies


ERRORSTRING = 'BADVALUE'
MOUSEDICTSTRIP = 'strip'
AXIS_MATCHATOMTYPE = 0
AXIS_FULLATOMNAME = 1
AXIS_ACTIVEAXES = 'activeAxes'
DOUBLEAXIS_MATCHATOMTYPE = 2
DOUBLEAXIS_FULLATOMNAME = 3
DOUBLEAXIS_ACTIVEAXES = 'doubleActiveAxes'

POSINFINITY = float('Infinity')
NEGINFINITY = float('-Infinity')
SCALETOLERANCE = 1e-9

# Timestamp formats
stdTimeFormat = "%Y-%m-%d %%H:M:%S.%f"
isoTimeFormat = "%Y-%m-%dT%%H:M:%S.%f"

# CCPNMR data-transfer json mimetype
ccpnmrJsonData = 'ccpnmr-json'
ccpnmrModelDataList = 'ccpnmr-model-datalist'
INTERNALQTDATA = 'application/x-qabstractitemmodeldatalist'

# sequenceCode parsing expression
# A sequenceCOde is combined (without whitespace) of:
#   an optional integer
#   an optional text field, as short as possible
#   an optional field of the form +ii of -ii, where ii is an integer
#
# The expression below has one error:
# a string of the form '+12' is parsed as (None, '', '+12'}
# whereas it should be interpreted as (None, '+12', None), but that cannot be helped
sequenceCodePattern = re.compile('(\-?\d+)?(.*?)(\+\d+|\-\d+)?$')

# Units allowed for amounts (e.g. Sample)
amountUnits = ('L', 'g', 'mole')

#  Units allowed for concentrations (e.g. SampleComponents)
concentrationUnits = ('Molar', 'g/L', 'L/L', 'mol/mol', 'g/g', 'eq', 'sec')

#  Units pre-defined for seriesValues
OTHER_UNITS = ('µ', 'm', 'n', 'p')
CONCENTRATION_UNITS = ('M', 'mM', 'µM', 'nM', 'pM')
VOLUME_UNITS = ('L', 'mL', 'µL', 'nL', 'pL')
MASS_UNITS = ('g', 'mg', 'µg', 'ng', 'pg')
TEMPERATURE_UNITS = ('K',)
TIME_UNITS = ('s', 'ms', 'µs', 'ns', 'ps')
DISTANCE_UNITS = ('µm', 'mm', 'm')
ALL_UNITS = ('',) + TEMPERATURE_UNITS + MASS_UNITS + VOLUME_UNITS + CONCENTRATION_UNITS + DISTANCE_UNITS + TIME_UNITS
AMOUNT_UNITS = VOLUME_UNITS + MASS_UNITS
IONICSTRENGTH_UNITS = CONCENTRATION_UNITS
SAMPLE_STATES = ('Liquid', 'Solid', 'Ordered', 'Powder', 'Crystal', 'Other')
SUBSTANCE_TYPES = ('Molecule', 'Cell', 'Material', 'Composite ', 'Other')
ALL_CONCENTRATION_UNITS = tuple('{}/{}'.format(val, MASS_UNITS[0]) for val in MASS_UNITS) + \
                          tuple('{}/{}'.format(val, VOLUME_UNITS[0]) for val in MASS_UNITS) + \
                          tuple('{}/{}'.format(val, CONCENTRATION_UNITS[0]) for val in MASS_UNITS)

# Default name for natural abundance labelling - given as None externally
DEFAULT_LABELLING = '_NATURAL_ABUNDANCE'

# NB also used from here in ccpnmodel/ccpncore/lib/spectrum/NmrExpProtoType.py
# and ccpnmodel/ccpncore/api/ccp/nmr/ExpPrototype.py.
# TODO remove these dependencies
# Map of (lower-cased) NmrExpPrototype.measurementType to element type code
measurementType2ElementCode = {
    'shift'          : 'shift',
    'jcoupling'      : 'J',
    'mqshift'        : 'MQ',
    'rdc'            : 'RDC',
    'shiftanisotropy': 'ANISO',
    'troesy'         : 'TROESY',
    'dipolarcoupling': 'DIPOLAR',
    't1'             : 'delay',
    't2'             : 'delay',
    't1rho'          : 'delay',
    't1zz'           : 'delay'
    }

# GWV 210113: moved to Spectrum class
# # Isotope-dependent assignment tolerances (in ppm)
# defaultAssignmentTolerance = 0.03
# isotope2Tolerance = {
#     '1H' : 0.03,
#     '13C': 0.4,
#     '15N': 0.4,
#     }

# Chosen to be 1) stable. 2) NMR-active, 3)Spin 1/2, 4) abundant
# NB keys are ALL-UPPER, as used in names,
# whereas values are titlecase, as standard for isotopeCodes
DEFAULT_ISOTOPE_DICT = OrderedDict((
    ('H', '1H'),
    ('D', '2H'),
    ('B', '11B'),
    ('C', '13C'),
    ('N', '15N'),
    ('O', '17O'),
    ('F', '19F'),
    ('P', '31P'),
    ('S', '33S'),
    ('K', '39K'),
    ('V', '51V'),
    ('Y', '89Y'),
    ('I', '127I'),
    ('W', '183W'),
    ('U', '235U'),
    ('HE', '3He'),
    ('LI', '7Li'),
    ('BE', '9Be'),
    ('NE', '21Ne'),
    ('NA', '23Na'),
    ('MG', '25Mg'),
    ('AL', '27Al'),
    ('SI', '29Si'),
    ('CL', '35Cl'),
    ('AR', '40Ar'),
    ('CA', '43Ca'),
    ('SC', '45Sc'),
    ('TI', '47Ti'),
    ('CR', '53Cr'),
    ('MN', '55Mn'),
    ('FE', '57Fe'),
    ('CO', '59Co'),
    ('NI', '61Ni'),
    ('CU', '63Cu'),
    ('ZN', '67Zn'),
    ('GA', '69Ga'),
    ('GE', '73Ge'),
    ('AS', '75As'),
    ('SE', '77Se'),
    ('BR', '79Br'),
    ('KR', '83Kr'),
    ('RB', '85Rb'),
    ('SR', '87Sr'),
    ('ZR', '91Zr'),
    ('NB', '93Nb'),
    ('MO', '95Mo'),
    ('TC', '99Tc'),
    ('RU', '99Ru'),
    ('RH', '103Rh'),
    ('PD', '105Pd'),
    ('AG', '107Ag'),
    ('CD', '111Cd'),
    ('IN', '115In'),
    ('SN', '119Sn'),
    ('SB', '121Sb'),
    ('TE', '125Te'),
    ('XE', '129Xe'),
    ('CS', '133Cs'),
    ('BA', '137Ba'),
    ('LA', '139La'),
    ('CE', '140Ce'),
    ('PR', '141Pr'),
    ('ND', '143Nd'),
    ('PM', '147Pm'),
    ('SM', '144Sm'),
    ('EU', '153Eu'),
    ('GD', '157Gd'),
    ('TB', '159Tb'),
    ('DY', '163Dy'),
    ('HO', '165Ho'),
    ('ER', '167Er'),
    ('TM', '169Tm'),
    ('YB', '171Yb'),
    ('LU', '175Lu'),
    ('HF', '177Hf'),
    ('TA', '181Ta'),
    ('RE', '187Re'),
    ('OS', '187Os'),
    ('IR', '193Ir'),
    ('PT', '195Pt'),
    ('AU', '197Au'),
    ('HG', '199Hg'),
    ('TL', '205Tl'),
    ('PB', '207Pb'),
    ('BI', '209Bi'),
    ('PO', '209Po'),
    ('AC', '227Ac'),
    ('TH', '232Th'),
    ('NP', '237Np'),
    ('PU', '239Pu'),
    ('AM', '243Am'),

    ('J', None),
    ('MQ', None),
    ('delay', None),
    ('RDC', None),
    ('ANISO', None),
    ('TROESY', None),
    ('DIPOLAR', None),
    ))

<<<<<<< HEAD
# IsotopeRecord = namedtuple('IsotopeRecord', (
#     'isotopeCode', 'elementNumber', 'massNumber', 'isRadioactive',
#     'symbol', 'name', 'spin', 'gFactor',
#     'abundance', 'quadrupoleMoment'))
=======
PriorityIsotopeCodes = ['1H', '13C', '15N', '17O', '19F', '31P']


IsotopeRecord = namedtuple('IsotopeRecord', (
    'isotopeCode', 'elementNumber', 'massNumber', 'isRadioactive',
    'symbol', 'name', 'spin', 'gFactor',
    'abundance', 'quadrupoleMoment'))
>>>>>>> aefb7ad8

# isotopeRecords = OrderedDict((
#     ('1H', IsotopeRecord('1H', 1, 1, False, 'H', 'Hydrogen', 0.5, 5.58569, 0.999885, 0)),
#     ('2H', IsotopeRecord('2H', 1, 2, False, 'H', 'Hydrogen', 1, 0.857438, 0.000115, 0.00286)),
#     ('3H', IsotopeRecord('3H', 1, 3, True, 'H', 'Hydrogen', 0.5, 5.95799, 0, 0)),
#     ('3He', IsotopeRecord('3He', 2, 3, False, 'He', 'Helium', 0.5, -4.255, 1.37e-06, 0)),
#     ('4He', IsotopeRecord('4He', 2, 4, False, 'He', 'Helium', 0, 0, 0.999999, 0)),
#     ('6Li', IsotopeRecord('6Li', 3, 6, False, 'Li', 'Lithium', 1, 0.822047, 0.0759, -0.000806)),
#     ('7Li', IsotopeRecord('7Li', 3, 7, False, 'Li', 'Lithium', 1.5, 2.17095, 0.9241, -0.04)),
#     ('9Be', IsotopeRecord('9Be', 4, 9, False, 'Be', 'Beryllium', 1.5, -0.78495, 1, 0.0529)),
#     ('10B', IsotopeRecord('10B', 5, 10, False, 'B', 'Boron', 3, 0.600215, 0.199, 0.0845)),
#     ('11B', IsotopeRecord('11B', 5, 11, False, 'B', 'Boron', 1.5, 1.79243, 0.801, 0.04059)),
#     ('12C', IsotopeRecord('12C', 6, 12, False, 'C', 'Carbon', 0, 0, 0.9893, 0)),
#     ('13C', IsotopeRecord('13C', 6, 13, False, 'C', 'Carbon', 0.5, 1.40482, 0.0107, 0)),
#     ('14C', IsotopeRecord('14C', 6, 14, True, 'C', 'Carbon', 3, 0.273, 0, None)),
#     ('14N', IsotopeRecord('14N', 7, 14, False, 'N', 'Nitrogen', 1, 0.403761, 0.99632, 0.02044)),
#     ('15N', IsotopeRecord('15N', 7, 15, False, 'N', 'Nitrogen', 0.5, -0.566378, 0.00368, 0)),
#     ('16O', IsotopeRecord('16O', 8, 16, False, 'O', 'Oxygen', 0, 0, 0.99757, 0)),
#     ('17O', IsotopeRecord('17O', 8, 17, False, 'O', 'Oxygen', 2.5, -0.757516, 0.00038, -0.0256)),
#     ('18O', IsotopeRecord('18O', 8, 18, True, 'O', 'Oxygen', 0, 0, 0.00205, 0)),
#     ('19F', IsotopeRecord('19F', 9, 19, False, 'F', 'Fluorine', 0.5, 5.25774, 1, 0)),
#     ('20Ne', IsotopeRecord('20Ne', 10, 20, False, 'Ne', 'Neon', 0, 0, 0.9048, 0)),
#     ('21Ne', IsotopeRecord('21Ne', 10, 21, False, 'Ne', 'Neon', 1.5, -0.441198, 0.0027, 0.102)),
#     ('22Ne', IsotopeRecord('22Ne', 10, 22, False, 'Ne', 'Neon', 0, 0, 0.0925, 0)),
#     ('22Na', IsotopeRecord('22Na', 11, 22, True, 'Na', 'Sodium', 3, 0.582, 0, 0.18)),
#     ('23Na', IsotopeRecord('23Na', 11, 23, False, 'Na', 'Sodium', 1.5, 1.47835, 1, 0.104)),
#     ('24Mg', IsotopeRecord('24Mg', 12, 24, False, 'Mg', 'Magnesium', 0, 0, 0.7899, 0)),
#     ('25Mg', IsotopeRecord('25Mg', 12, 25, False, 'Mg', 'Magnesium', 2.5, -0.34218, 0.1, 0.199)),
#     ('26Mg', IsotopeRecord('26Mg', 12, 26, False, 'Mg', 'Magnesium', 0, 0, 0.1101, 0)),
#     ('27Al', IsotopeRecord('27Al', 13, 27, False, 'Al', 'Aluminium', 2.5, 1.4566, 1, 0.1466)),
#     ('28Si', IsotopeRecord('28Si', 14, 28, False, 'Si', 'Silicon', 0, 0, 0.922297, 0)),
#     ('29Si', IsotopeRecord('29Si', 14, 29, False, 'Si', 'Silicon', 0.5, -1.11058, 0.046832, 0)),
#     ('30Si', IsotopeRecord('30Si', 14, 30, False, 'Si', 'Silicon', 0, 0, 0.030872, 0)),
#     ('31P', IsotopeRecord('31P', 15, 31, False, 'P', 'Phosphorus', 0.5, 2.2632, 1, 0)),
#     ('32S', IsotopeRecord('32S', 16, 32, False, 'S', 'Sulfur', 0, 0, 0.9493, 0)),
#     ('33S', IsotopeRecord('33S', 16, 33, False, 'S', 'Sulfur', 1.5, 0.429214, 0.0076, -0.0678)),
#     ('34S', IsotopeRecord('34S', 16, 34, False, 'S', 'Sulfur', 0, 0, 0.0429, 0)),
#     ('36S', IsotopeRecord('36S', 16, 36, False, 'S', 'Sulfur', 0, 0, 0.0002, 0)),
#     ('35Cl', IsotopeRecord('35Cl', 17, 35, False, 'Cl', 'Chlorine', 1.5, 0.547916, 0.7578, -0.0817)),
#     ('36Cl', IsotopeRecord('36Cl', 17, 36, True, 'Cl', 'Chlorine', 2, 0.642735, 0, -0.0178)),
#     ('37Cl', IsotopeRecord('37Cl', 17, 37, False, 'Cl', 'Chlorine', 1.5, 0.456082, 0.2422, -0.0644)),
#     ('36Ar', IsotopeRecord('36Ar', 18, 36, False, 'Ar', 'Argon', 0, 0, 0.003365, 0)),
#     ('38Ar', IsotopeRecord('38Ar', 18, 38, False, 'Ar', 'Argon', 0, 0, 0.000632, 0)),
#     ('39Ar', IsotopeRecord('39Ar', 18, 39, True, 'Ar', 'Argon', 3.5, -0.4537, 0, -0.12)),
#     ('40Ar', IsotopeRecord('40Ar', 18, 40, False, 'Ar', 'Argon', 0, 0, 0.996003, 0)),
#     ('39K', IsotopeRecord('39K', 19, 39, False, 'K', 'Potassium', 1.5, 0.26098, 0.932581, 0.0585)),
#     ('40K', IsotopeRecord('40K', 19, 40, False, 'K', 'Potassium', 4, -0.324525, 0.000117, -0.073)),
#     ('41K', IsotopeRecord('41K', 19, 41, False, 'K', 'Potassium', 1.5, 0.143247, 0.067302, 0.0711)),
#     ('40Ca', IsotopeRecord('40Ca', 20, 40, False, 'Ca', 'Calcium', 0, 0, 0.96941, 0)),
#     ('41Ca', IsotopeRecord('41Ca', 20, 41, True, 'Ca', 'Calcium', 3.5, -0.455652, 0, -0.0665)),
#     ('42Ca', IsotopeRecord('42Ca', 20, 42, False, 'Ca', 'Calcium', 0, 0, 0.00647, 0)),
#     ('43Ca', IsotopeRecord('43Ca', 20, 43, False, 'Ca', 'Calcium', 3.5, -0.37637, 0.00135, -0.0408)),
#     ('44Ca', IsotopeRecord('44Ca', 20, 44, False, 'Ca', 'Calcium', 0, 0, 0.02086, 0)),
#     ('46Ca', IsotopeRecord('46Ca', 20, 46, False, 'Ca', 'Calcium', 0, 0, 4e-05, 0)),
#     ('48Ca', IsotopeRecord('48Ca', 20, 48, False, 'Ca', 'Calcium', 0, 0, 0.00187, 0)),
#     ('45Sc', IsotopeRecord('45Sc', 21, 45, False, 'Sc', 'Scandium', 3.5, 1.35899, 1, -0.22)),
#     ('46Ti', IsotopeRecord('46Ti', 22, 46, False, 'Ti', 'Titanium', 0, 0, 0.0825, 0)),
#     ('47Ti', IsotopeRecord('47Ti', 22, 47, False, 'Ti', 'Titanium', 2.5, -0.31539, 0.0744, 0.302)),
#     ('48Ti', IsotopeRecord('48Ti', 22, 48, False, 'Ti', 'Titanium', 0, 0, 0.7372, 0)),
#     ('49Ti', IsotopeRecord('49Ti', 22, 49, False, 'Ti', 'Titanium', 3.5, -0.315477, 0.0541, 0.247)),
#     ('50Ti', IsotopeRecord('50Ti', 22, 50, False, 'Ti', 'Titanium', 0, 0, 0.0518, 0)),
#     ('50V', IsotopeRecord('50V', 23, 50, False, 'V', 'Vanadium', 6, 0.557615, 0.0025, 0.21)),
#     ('51V', IsotopeRecord('51V', 23, 51, False, 'V', 'Vanadium', 3.5, 1.47106, 0.9975, -0.043)),
#     ('50Cr', IsotopeRecord('50Cr', 24, 50, False, 'Cr', 'Chromium', 0, 0, 0.04345, 0)),
#     ('52Cr', IsotopeRecord('52Cr', 24, 52, False, 'Cr', 'Chromium', 0, 0, 0.83789, 0)),
#     ('53Cr', IsotopeRecord('53Cr', 24, 53, False, 'Cr', 'Chromium', 1.5, -0.31636, 0.09501, -0.15)),
#     ('54Cr', IsotopeRecord('54Cr', 24, 54, False, 'Cr', 'Chromium', 0, 0, 0.02365, 0)),
#     ('53Mn', IsotopeRecord('53Mn', 25, 53, True, 'Mn', 'Manganese', 3.5, 1.439, 0, 0.17)),
#     ('55Mn', IsotopeRecord('55Mn', 25, 55, False, 'Mn', 'Manganese', 2.5, 1.3813, 1, 0.33)),
#     ('54Fe', IsotopeRecord('54Fe', 26, 54, False, 'Fe', 'Iron', 0, 0, 0.05845, 0)),
#     ('56Fe', IsotopeRecord('56Fe', 26, 56, False, 'Fe', 'Iron', 0, 0, 0.91754, 0)),
#     ('57Fe', IsotopeRecord('57Fe', 26, 57, False, 'Fe', 'Iron', 0.5, 0.1809, 0.02119, 0)),
#     ('58Fe', IsotopeRecord('58Fe', 26, 58, False, 'Fe', 'Iron', 0, 0, 0.00282, 0)),
#     ('59Co', IsotopeRecord('59Co', 27, 59, False, 'Co', 'Cobalt', 3.5, 1.322, 1, 0.42)),
#     ('60Co', IsotopeRecord('60Co', 27, 60, True, 'Co', 'Cobalt', 5, 0.7598, 0, 0.46)),
#     ('58Ni', IsotopeRecord('58Ni', 28, 58, False, 'Ni', 'Nickel', 0, 0, 0.680769, 0)),
#     ('60Ni', IsotopeRecord('60Ni', 28, 60, False, 'Ni', 'Nickel', 0, 0, 0.262231, 0)),
#     ('61Ni', IsotopeRecord('61Ni', 28, 61, False, 'Ni', 'Nickel', 1.5, -0.50001, 0.011399, 0.162)),
#     ('62Ni', IsotopeRecord('62Ni', 28, 62, False, 'Ni', 'Nickel', 0, 0, 0.036345, 0)),
#     ('64Ni', IsotopeRecord('64Ni', 28, 64, False, 'Ni', 'Nickel', 0, 0, 0.009256, 0)),
#     ('63Cu', IsotopeRecord('63Cu', 29, 63, False, 'Cu', 'Copper', 1.5, 1.4824, 0.6917, -0.22)),
#     ('65Cu', IsotopeRecord('65Cu', 29, 65, False, 'Cu', 'Copper', 1.5, 1.5878, 0.3083, -0.204)),
#     ('64Zn', IsotopeRecord('64Zn', 30, 64, False, 'Zn', 'Zinc', 0, 0, 0.4863, 0)),
#     ('66Zn', IsotopeRecord('66Zn', 30, 66, False, 'Zn', 'Zinc', 0, 0, 0.279, 0)),
#     ('67Zn', IsotopeRecord('67Zn', 30, 67, False, 'Zn', 'Zinc', 2.5, 0.350192, 0.041, 0.15)),
#     ('68Zn', IsotopeRecord('68Zn', 30, 68, False, 'Zn', 'Zinc', 0, 0, 0.1875, 0)),
#     ('70Zn', IsotopeRecord('70Zn', 30, 70, False, 'Zn', 'Zinc', 0, 0, 0.0062, 0)),
#     ('69Ga', IsotopeRecord('69Ga', 31, 69, False, 'Ga', 'Gallium', 1.5, 1.34439, 0.60108, 0.171)),
#     ('71Ga', IsotopeRecord('71Ga', 31, 71, False, 'Ga', 'Gallium', 1.5, 1.70818, 0.39892, 0.107)),
#     ('70Ge', IsotopeRecord('70Ge', 32, 70, False, 'Ge', 'Germanium', 0, 0, 0.2084, 0)),
#     ('72Ge', IsotopeRecord('72Ge', 32, 72, False, 'Ge', 'Germanium', 0, 0, 0.2754, 0)),
#     ('73Ge', IsotopeRecord('73Ge', 32, 73, False, 'Ge', 'Germanium', 4.5, -0.195437, 0.0773, -0.19)),
#     ('74Ge', IsotopeRecord('74Ge', 32, 74, False, 'Ge', 'Germanium', 0, 0, 0.3628, 0)),
#     ('76Ge', IsotopeRecord('76Ge', 32, 76, False, 'Ge', 'Germanium', 0, 0, 0.0761, 0)),
#     ('75As', IsotopeRecord('75As', 33, 75, False, 'As', 'Arsenic', 1.5, 0.95965, 1, 0.314)),
#     ('74Se', IsotopeRecord('74Se', 34, 74, False, 'Se', 'Selenium', 0, 0, 0.0089, 0)),
#     ('76Se', IsotopeRecord('76Se', 34, 76, False, 'Se', 'Selenium', 0, 0, 0.0937, 0)),
#     ('77Se', IsotopeRecord('77Se', 34, 77, False, 'Se', 'Selenium', 0.5, 1.07008, 0.0763, 0)),
#     ('78Se', IsotopeRecord('78Se', 34, 78, False, 'Se', 'Selenium', 0, 0, 0.2377, 0)),
#     ('79Se', IsotopeRecord('79Se', 34, 79, True, 'Se', 'Selenium', 3.5, -0.29, 0, 0.8)),
#     ('80Se', IsotopeRecord('80Se', 34, 80, False, 'Se', 'Selenium', 0, 0, 0.4961, 0)),
#     ('82Se', IsotopeRecord('82Se', 34, 82, False, 'Se', 'Selenium', 0, 0, 0.0873, 0)),
#     ('79Br', IsotopeRecord('79Br', 35, 79, False, 'Br', 'Bromine', 1.5, 1.40427, 0.5069, 0.313)),
#     ('81Br', IsotopeRecord('81Br', 35, 81, False, 'Br', 'Bromine', 1.5, 1.51371, 0.4931, 0.262)),
#     ('78Kr', IsotopeRecord('78Kr', 36, 78, False, 'Kr', 'Krypton', 0, 0, 0.0035, 0)),
#     ('80Kr', IsotopeRecord('80Kr', 36, 80, False, 'Kr', 'Krypton', 0, 0, 0.0228, 0)),
#     ('82Kr', IsotopeRecord('82Kr', 36, 82, False, 'Kr', 'Krypton', 0, 0, 0.1158, 0)),
#     ('83Kr', IsotopeRecord('83Kr', 36, 83, False, 'Kr', 'Krypton', 4.5, -0.215704, 0.1149, 0.259)),
#     ('84Kr', IsotopeRecord('84Kr', 36, 84, False, 'Kr', 'Krypton', 0, 0, 0.57, 0)),
#     ('85Kr', IsotopeRecord('85Kr', 36, 85, True, 'Kr', 'Krypton', 4.5, -0.2233, 0, 0.443)),
#     ('86Kr', IsotopeRecord('86Kr', 36, 86, False, 'Kr', 'Krypton', 0, 0, 0.173, 0)),
#     ('85Rb', IsotopeRecord('85Rb', 37, 85, False, 'Rb', 'Rubidium', 2.5, 0.541192, 0.7217, 0.276)),
#     ('87Rb', IsotopeRecord('87Rb', 37, 87, False, 'Rb', 'Rubidium', 1.5, 1.83421, 0.2783, 0.1335)),
#     ('84Sr', IsotopeRecord('84Sr', 38, 84, False, 'Sr', 'Strontium', 0, 0, 0.0056, 0)),
#     ('86Sr', IsotopeRecord('86Sr', 38, 86, False, 'Sr', 'Strontium', 0, 0, 0.0986, 0)),
#     ('87Sr', IsotopeRecord('87Sr', 38, 87, False, 'Sr', 'Strontium', 4.5, -0.24284, 0.07, 0.305)),
#     ('88Sr', IsotopeRecord('88Sr', 38, 88, False, 'Sr', 'Strontium', 0, 0, 0.8258, 0)),
#     ('89Y', IsotopeRecord('89Y', 39, 89, False, 'Y', 'Yttrium', 0.5, -0.274831, 1, 0)),
#     ('90Zr', IsotopeRecord('90Zr', 40, 90, False, 'Zr', 'Zirconium', 0, 0, 0.5145, 0)),
#     ('91Zr', IsotopeRecord('91Zr', 40, 91, False, 'Zr', 'Zirconium', 2.5, -0.521448, 0.1122, -0.176)),
#     ('92Zr', IsotopeRecord('92Zr', 40, 92, False, 'Zr', 'Zirconium', 0, 0, 0.1715, 0)),
#     ('94Zr', IsotopeRecord('94Zr', 40, 94, False, 'Zr', 'Zirconium', 0, 0, 0.1738, 0)),
#     ('96Zr', IsotopeRecord('96Zr', 40, 96, False, 'Zr', 'Zirconium', 0, 0, 0.028, 0)),
#     ('93Nb', IsotopeRecord('93Nb', 41, 93, False, 'Nb', 'Niobium', 4.5, 1.3712, 1, -0.32)),
#     ('92Mo', IsotopeRecord('92Mo', 42, 92, False, 'Mo', 'Molybdenum', 0, 0, 0.1484, 0)),
#     ('94Mo', IsotopeRecord('94Mo', 42, 94, False, 'Mo', 'Molybdenum', 0, 0, 0.0925, 0)),
#     ('95Mo', IsotopeRecord('95Mo', 42, 95, False, 'Mo', 'Molybdenum', 2.5, -0.3657, 0.1592, -0.022)),
#     ('96Mo', IsotopeRecord('96Mo', 42, 96, False, 'Mo', 'Molybdenum', 0, 0, 0.1668, 0)),
#     ('97Mo', IsotopeRecord('97Mo', 42, 97, False, 'Mo', 'Molybdenum', 2.5, -0.3734, 0.0955, 0.255)),
#     ('98Mo', IsotopeRecord('98Mo', 42, 98, False, 'Mo', 'Molybdenum', 0, 0, 0.2413, 0)),
#     ('100Mo', IsotopeRecord('100Mo', 42, 100, False, 'Mo', 'Molybdenum', 0, 0, 0.0963, 0)),
#     ('99Tc', IsotopeRecord('99Tc', 43, 99, True, 'Tc', 'Technetium', 4.5, 1.2632, 0, -0.129)),
#     ('96Ru', IsotopeRecord('96Ru', 44, 96, False, 'Ru', 'Ruthenium', 0, 0, 0.0554, 0)),
#     ('98Ru', IsotopeRecord('98Ru', 44, 98, False, 'Ru', 'Ruthenium', 0, 0, 0.0187, 0)),
#     ('99Ru', IsotopeRecord('99Ru', 44, 99, False, 'Ru', 'Ruthenium', 2.5, -0.256, 0.1276, 0.079)),
#     ('100Ru', IsotopeRecord('100Ru', 44, 100, False, 'Ru', 'Ruthenium', 0, 0, 0.126, 0)),
#     ('101Ru', IsotopeRecord('101Ru', 44, 101, False, 'Ru', 'Ruthenium', 2.5, -0.288, 0.1706, 0.46)),
#     ('102Ru', IsotopeRecord('102Ru', 44, 102, False, 'Ru', 'Ruthenium', 0, 0, 0.3155, 0)),
#     ('104Ru', IsotopeRecord('104Ru', 44, 104, False, 'Ru', 'Ruthenium', 0, 0, 0.1862, 0)),
#     ('103Rh', IsotopeRecord('103Rh', 45, 103, False, 'Rh', 'Rhodium', 0.5, -0.1768, 1, 0)),
#     ('102Pd', IsotopeRecord('102Pd', 46, 102, False, 'Pd', 'Palladium', 0, 0, 0.0102, 0)),
#     ('104Pd', IsotopeRecord('104Pd', 46, 104, False, 'Pd', 'Palladium', 0, 0, 0.1114, 0)),
#     ('105Pd', IsotopeRecord('105Pd', 46, 105, False, 'Pd', 'Palladium', 2.5, -0.257, 0.2233, 0.66)),
#     ('106Pd', IsotopeRecord('106Pd', 46, 106, False, 'Pd', 'Palladium', 0, 0, 0.2733, 0)),
#     ('108Pd', IsotopeRecord('108Pd', 46, 108, False, 'Pd', 'Palladium', 0, 0, 0.2646, 0)),
#     ('110Pd', IsotopeRecord('110Pd', 46, 110, False, 'Pd', 'Palladium', 0, 0, 0.1172, 0)),
#     ('107Ag', IsotopeRecord('107Ag', 47, 107, False, 'Ag', 'Silver', 0.5, -0.22714, 0.51839, 0)),
#     ('109Ag', IsotopeRecord('109Ag', 47, 109, False, 'Ag', 'Silver', 0.5, -0.26112, 0.48161, 0)),
#     ('106Cd', IsotopeRecord('106Cd', 48, 106, False, 'Cd', 'Cadmium', 0, 0, 0.0125, 0)),
#     ('108Cd', IsotopeRecord('108Cd', 48, 108, False, 'Cd', 'Cadmium', 0, 0, 0.0089, 0)),
#     ('110Cd', IsotopeRecord('110Cd', 48, 110, False, 'Cd', 'Cadmium', 0, 0, 0.1249, 0)),
#     ('111Cd', IsotopeRecord('111Cd', 48, 111, False, 'Cd', 'Cadmium', 0.5, -1.18977, 0.128, 0)),
#     ('112Cd', IsotopeRecord('112Cd', 48, 112, False, 'Cd', 'Cadmium', 0, 0, 0.2413, 0)),
#     ('113Cd', IsotopeRecord('113Cd', 48, 113, False, 'Cd', 'Cadmium', 0.5, -1.2446, 0.1222, 0)),
#     ('114Cd', IsotopeRecord('114Cd', 48, 114, False, 'Cd', 'Cadmium', 0, 0, 0.2873, 0)),
#     ('116Cd', IsotopeRecord('116Cd', 48, 116, False, 'Cd', 'Cadmium', 0, 0, 0.0749, 0)),
#     ('113In', IsotopeRecord('113In', 49, 113, False, 'In', 'Indium', 4.5, 1.2286, 0.0429, 0.759)),
#     ('115In', IsotopeRecord('115In', 49, 115, False, 'In', 'Indium', 4.5, 1.2313, 0.9571, 0.77)),
#     ('112Sn', IsotopeRecord('112Sn', 50, 112, False, 'Sn', 'Tin', 0, 0, 0.0097, 0)),
#     ('114Sn', IsotopeRecord('114Sn', 50, 114, False, 'Sn', 'Tin', 0, 0, 0.0066, 0)),
#     ('115Sn', IsotopeRecord('115Sn', 50, 115, False, 'Sn', 'Tin', 0.5, -1.8377, 0.0034, 0)),
#     ('116Sn', IsotopeRecord('116Sn', 50, 116, False, 'Sn', 'Tin', 0, 0, 0.1454, 0)),
#     ('117Sn', IsotopeRecord('117Sn', 50, 117, False, 'Sn', 'Tin', 0.5, -2.00208, 0.0768, 0)),
#     ('118Sn', IsotopeRecord('118Sn', 50, 118, False, 'Sn', 'Tin', 0, 0, 0.2422, 0)),
#     ('119Sn', IsotopeRecord('119Sn', 50, 119, False, 'Sn', 'Tin', 0.5, -2.09456, 0.0859, 0)),
#     ('120Sn', IsotopeRecord('120Sn', 50, 120, False, 'Sn', 'Tin', 0, 0, 0.3258, 0)),
#     ('122Sn', IsotopeRecord('122Sn', 50, 122, False, 'Sn', 'Tin', 0, 0, 0.0463, 0)),
#     ('124Sn', IsotopeRecord('124Sn', 50, 124, False, 'Sn', 'Tin', 0, 0, 0.0579, 0)),
#     ('121Sb', IsotopeRecord('121Sb', 51, 121, False, 'Sb', 'Antimony', 2.5, 1.3454, 0.5721, -0.543)),
#     ('123Sb', IsotopeRecord('123Sb', 51, 123, False, 'Sb', 'Antimony', 3.5, 0.72851, 0.4279, -0.692)),
#     ('125Sb', IsotopeRecord('125Sb', 51, 125, True, 'Sb', 'Antimony', 3.5, 0.751, 0, None)),
#     ('120Te', IsotopeRecord('120Te', 52, 120, False, 'Te', 'Tellurium', 0, 0, 0.0009, 0)),
#     ('122Te', IsotopeRecord('122Te', 52, 122, False, 'Te', 'Tellurium', 0, 0, 0.0255, 0)),
#     ('123Te', IsotopeRecord('123Te', 52, 123, False, 'Te', 'Tellurium', 0.5, -1.4739, 0.0089, 0)),
#     ('124Te', IsotopeRecord('124Te', 52, 124, False, 'Te', 'Tellurium', 0, 0, 0.0474, 0)),
#     ('125Te', IsotopeRecord('125Te', 52, 125, False, 'Te', 'Tellurium', 0.5, -1.77701, 0.0707, 0)),
#     ('126Te', IsotopeRecord('126Te', 52, 126, False, 'Te', 'Tellurium', 0, 0, 0.1884, 0)),
#     ('128Te', IsotopeRecord('128Te', 52, 128, False, 'Te', 'Tellurium', 0, 0, 0.3174, 0)),
#     ('130Te', IsotopeRecord('130Te', 52, 130, False, 'Te', 'Tellurium', 0, 0, 0.3408, 0)),
#     ('127I', IsotopeRecord('127I', 53, 127, False, 'I', 'Iodine', 2.5, 1.12531, 1, -0.696)),
#     ('129I', IsotopeRecord('129I', 53, 129, True, 'I', 'Iodine', 3.5, 0.74886, 0, -0.488)),
#     ('124Xe', IsotopeRecord('124Xe', 54, 124, False, 'Xe', 'Xenon', 0, 0, 0.0009, 0)),
#     ('126Xe', IsotopeRecord('126Xe', 54, 126, False, 'Xe', 'Xenon', 0, 0, 0.0009, 0)),
#     ('128Xe', IsotopeRecord('128Xe', 54, 128, False, 'Xe', 'Xenon', 0, 0, 0.0192, 0)),
#     ('129Xe', IsotopeRecord('129Xe', 54, 129, False, 'Xe', 'Xenon', 0.5, -1.55595, 0.2644, 0)),
#     ('130Xe', IsotopeRecord('130Xe', 54, 130, False, 'Xe', 'Xenon', 0, 0, 0.0408, 0)),
#     ('131Xe', IsotopeRecord('131Xe', 54, 131, False, 'Xe', 'Xenon', 1.5, 0.461, 0.2118, -0.114)),
#     ('132Xe', IsotopeRecord('132Xe', 54, 132, False, 'Xe', 'Xenon', 0, 0, 0.2689, 0)),
#     ('134Xe', IsotopeRecord('134Xe', 54, 134, False, 'Xe', 'Xenon', 0, 0, 0.1044, 0)),
#     ('136Xe', IsotopeRecord('136Xe', 54, 136, False, 'Xe', 'Xenon', 0, 0, 0.0887, 0)),
#     ('133Cs', IsotopeRecord('133Cs', 55, 133, False, 'Cs', 'Caesium', 3.5, 0.737721, 1, -0.00343)),
#     ('134Cs', IsotopeRecord('134Cs', 55, 134, True, 'Cs', 'Caesium', 4, 0.74843, 0, 0.37)),
#     ('135Cs', IsotopeRecord('135Cs', 55, 135, True, 'Cs', 'Caesium', 3.5, 0.78069, 0, 0.048)),
#     ('137Cs', IsotopeRecord('137Cs', 55, 137, True, 'Cs', 'Caesium', 3.5, 0.81466, 0, 0.048)),
#     ('130Ba', IsotopeRecord('130Ba', 56, 130, False, 'Ba', 'Barium', 0, 0, 0.00106, 0)),
#     ('132Ba', IsotopeRecord('132Ba', 56, 132, False, 'Ba', 'Barium', 0, 0, 0.00101, 0)),
#     ('133Ba', IsotopeRecord('133Ba', 56, 133, True, 'Ba', 'Barium', 0.5, -1.5433, 0, 0)),
#     ('134Ba', IsotopeRecord('134Ba', 56, 134, False, 'Ba', 'Barium', 0, 0, 0.02417, 0)),
#     ('135Ba', IsotopeRecord('135Ba', 56, 135, False, 'Ba', 'Barium', 1.5, 0.55863, 0.06592, 0.16)),
#     ('136Ba', IsotopeRecord('136Ba', 56, 136, False, 'Ba', 'Barium', 0, 0, 0.07854, 0)),
#     ('137Ba', IsotopeRecord('137Ba', 56, 137, False, 'Ba', 'Barium', 1.5, 0.62491, 0.11232, 0.245)),
#     ('138Ba', IsotopeRecord('138Ba', 56, 138, False, 'Ba', 'Barium', 0, 0, 0.71698, 0)),
#     ('137La', IsotopeRecord('137La', 57, 137, True, 'La', 'Lanthanum', 3.5, 0.7714, 0, 0.21)),
#     ('138La', IsotopeRecord('138La', 57, 138, False, 'La', 'Lanthanum', 5, 0.742729, 0.0009, 0.39)),
#     ('139La', IsotopeRecord('139La', 57, 139, False, 'La', 'Lanthanum', 3.5, 0.795156, 0.9991, 0.2)),
#     ('136Ce', IsotopeRecord('136Ce', 58, 136, False, 'Ce', 'Cerium', 0, 0, 0.00185, 0)),
#     ('138Ce', IsotopeRecord('138Ce', 58, 138, False, 'Ce', 'Cerium', 0, 0, 0.00251, 0)),
#     ('140Ce', IsotopeRecord('140Ce', 58, 140, False, 'Ce', 'Cerium', 0, 0, 0.8845, 0)),
#     ('142Ce', IsotopeRecord('142Ce', 58, 142, False, 'Ce', 'Cerium', 0, 0, 0.11114, 0)),
#     ('141Pr', IsotopeRecord('141Pr', 59, 141, False, 'Pr', 'Praesodymium', 2.5, 1.7102, 1, -0.077)),
#     ('142Nd', IsotopeRecord('142Nd', 60, 142, False, 'Nd', 'Neodymium', 0, 0, 0.272, 0)),
#     ('143Nd', IsotopeRecord('143Nd', 60, 143, False, 'Nd', 'Neodymium', 3.5, -0.3043, 0.122, -0.61)),
#     ('144Nd', IsotopeRecord('144Nd', 60, 144, False, 'Nd', 'Neodymium', 0, 0, 0.238, 0)),
#     ('145Nd', IsotopeRecord('145Nd', 60, 145, False, 'Nd', 'Neodymium', 3.5, -0.187, 0.083, -0.314)),
#     ('146Nd', IsotopeRecord('146Nd', 60, 146, False, 'Nd', 'Neodymium', 0, 0, 0.172, 0)),
#     ('148Nd', IsotopeRecord('148Nd', 60, 148, False, 'Nd', 'Neodymium', 0, 0, 0.057, 0)),
#     ('150Nd', IsotopeRecord('150Nd', 60, 150, False, 'Nd', 'Neodymium', 0, 0, 0.056, 0)),
#     ('147Pm', IsotopeRecord('147Pm', 61, 147, True, 'Pm', 'Promethium', 3.5, 0.737, 0, 0.74)),
#     ('144Sm', IsotopeRecord('144Sm', 62, 144, False, 'Sm', 'Samarium', 0, 0, 0.0307, 0)),
#     ('147Sm', IsotopeRecord('147Sm', 62, 147, False, 'Sm', 'Samarium', 3.5, -0.232, 0.1499, -0.26)),
#     ('148Sm', IsotopeRecord('148Sm', 62, 148, False, 'Sm', 'Samarium', 0, 0, 0.1124, 0)),
#     ('149Sm', IsotopeRecord('149Sm', 62, 149, False, 'Sm', 'Samarium', 3.5, -0.1908, 0.1382, 0.078)),
#     ('150Sm', IsotopeRecord('150Sm', 62, 150, False, 'Sm', 'Samarium', 0, 0, 0.0738, 0)),
#     ('151Sm', IsotopeRecord('151Sm', 62, 151, True, 'Sm', 'Samarium', 2.5, 0.1444, 0, 0.71)),
#     ('152Sm', IsotopeRecord('152Sm', 62, 152, False, 'Sm', 'Samarium', 0, 0, 0.2675, 0)),
#     ('154Sm', IsotopeRecord('154Sm', 62, 154, False, 'Sm', 'Samarium', 0, 0, 0.2275, 0)),
#     ('151Eu', IsotopeRecord('151Eu', 63, 151, False, 'Eu', 'Europium', 2.5, 1.3887, 0.4781, 0.903)),
#     ('152Eu', IsotopeRecord('152Eu', 63, 152, True, 'Eu', 'Europium', 3, -0.6467, 0, 2.72)),
#     ('153Eu', IsotopeRecord('153Eu', 63, 153, False, 'Eu', 'Europium', 2.5, 0.6134, 0.5219, 2.41)),
#     ('154Eu', IsotopeRecord('154Eu', 63, 154, True, 'Eu', 'Europium', 3, -0.6683, 0, 2.85)),
#     ('155Eu', IsotopeRecord('155Eu', 63, 155, True, 'Eu', 'Europium', 2.5, 0.608, 0, 2.5)),
#     ('152Gd', IsotopeRecord('152Gd', 64, 152, False, 'Gd', 'Gadolinium', 0, 0, 0.002, 0)),
#     ('154Gd', IsotopeRecord('154Gd', 64, 154, False, 'Gd', 'Gadolinium', 0, 0, 0.0218, 0)),
#     ('155Gd', IsotopeRecord('155Gd', 64, 155, False, 'Gd', 'Gadolinium', 1.5, -0.1715, 0.148, 1.27)),
#     ('156Gd', IsotopeRecord('156Gd', 64, 156, False, 'Gd', 'Gadolinium', 0, 0, 0.2047, 0)),
#     ('157Gd', IsotopeRecord('157Gd', 64, 157, False, 'Gd', 'Gadolinium', 1.5, -0.2265, 0.1565, 1.35)),
#     ('158Gd', IsotopeRecord('158Gd', 64, 158, False, 'Gd', 'Gadolinium', 0, 0, 0.2484, 0)),
#     ('160Gd', IsotopeRecord('160Gd', 64, 160, False, 'Gd', 'Gadolinium', 0, 0, 0.2186, 0)),
#     ('157Tb', IsotopeRecord('157Tb', 65, 157, True, 'Tb', 'Terbium', 1.5, 1.34, 0, 1.4)),
#     ('159Tb', IsotopeRecord('159Tb', 65, 159, False, 'Tb', 'Terbium', 1.5, 1.343, 1, 1.432)),
#     ('160Tb', IsotopeRecord('160Tb', 65, 160, True, 'Tb', 'Terbium', 3, 0.5967, 0, 3.85)),
#     ('156Dy', IsotopeRecord('156Dy', 66, 156, False, 'Dy', 'Dysprosium', 0, 0, 0.0006, 0)),
#     ('158Dy', IsotopeRecord('158Dy', 66, 158, False, 'Dy', 'Dysprosium', 0, 0, 0.001, 0)),
#     ('160Dy', IsotopeRecord('160Dy', 66, 160, False, 'Dy', 'Dysprosium', 0, 0, 0.0234, 0)),
#     ('161Dy', IsotopeRecord('161Dy', 66, 161, False, 'Dy', 'Dysprosium', 2.5, -0.192, 0.1891, 2.51)),
#     ('162Dy', IsotopeRecord('162Dy', 66, 162, False, 'Dy', 'Dysprosium', 0, 0, 0.2551, 0)),
#     ('163Dy', IsotopeRecord('163Dy', 66, 163, False, 'Dy', 'Dysprosium', 2.5, 0.269, 0.249, 2.65)),
#     ('164Dy', IsotopeRecord('164Dy', 66, 164, False, 'Dy', 'Dysprosium', 0, 0, 0.2818, 0)),
#     ('165Ho', IsotopeRecord('165Ho', 67, 165, False, 'Ho', 'Holmium', 3.5, 1.668, 1, 3.58)),
#     ('162Er', IsotopeRecord('162Er', 68, 162, False, 'Er', 'Erbium', 0, 0, 0.0014, 0)),
#     ('164Er', IsotopeRecord('164Er', 68, 164, False, 'Er', 'Erbium', 0, 0, 0.0161, 0)),
#     ('166Er', IsotopeRecord('166Er', 68, 166, False, 'Er', 'Erbium', 0, 0, 0.3361, 0)),
#     ('167Er', IsotopeRecord('167Er', 68, 167, False, 'Er', 'Erbium', 3.5, -0.1611, 0.2293, 3.57)),
#     ('168Er', IsotopeRecord('168Er', 68, 168, False, 'Er', 'Erbium', 0, 0, 0.2678, 0)),
#     ('170Er', IsotopeRecord('170Er', 68, 170, False, 'Er', 'Erbium', 0, 0, 0.1493, 0)),
#     ('169Tm', IsotopeRecord('169Tm', 69, 169, False, 'Tm', 'Thulium', 0.5, -0.462, 1, 0)),
#     ('171Tm', IsotopeRecord('171Tm', 69, 171, True, 'Tm', 'Thulium', 0.5, -0.456, 0, 0)),
#     ('168Yb', IsotopeRecord('168Yb', 70, 168, False, 'Yb', 'Ytterbium', 0, 0, 0.0013, 0)),
#     ('170Yb', IsotopeRecord('170Yb', 70, 170, False, 'Yb', 'Ytterbium', 0, 0, 0.0304, 0)),
#     ('171Yb', IsotopeRecord('171Yb', 70, 171, False, 'Yb', 'Ytterbium', 0.5, 0.98734, 0.1428, 0)),
#     ('172Yb', IsotopeRecord('172Yb', 70, 172, False, 'Yb', 'Ytterbium', 0, 0, 0.2183, 0)),
#     ('173Yb', IsotopeRecord('173Yb', 70, 173, False, 'Yb', 'Ytterbium', 2.5, -0.2592, 0.1613, 2.8)),
#     ('174Yb', IsotopeRecord('174Yb', 70, 174, False, 'Yb', 'Ytterbium', 0, 0, 0.3183, 0)),
#     ('176Yb', IsotopeRecord('176Yb', 70, 176, False, 'Yb', 'Ytterbium', 0, 0, 0.1276, 0)),
#     ('173Lu', IsotopeRecord('173Lu', 71, 173, True, 'Lu', 'Lutetium', 3.5, 0.6517, 0, 3.53)),
#     ('174Lu', IsotopeRecord('174Lu', 71, 174, True, 'Lu', 'Lutetium', 1, 1.988, 0, 0.773)),
#     ('175Lu', IsotopeRecord('175Lu', 71, 175, False, 'Lu', 'Lutetium', 3.5, 0.6378, 0.9741, 3.49)),
#     ('176Lu', IsotopeRecord('176Lu', 71, 176, False, 'Lu', 'Lutetium', 7, 0.4517, 0.0259, 4.92)),
#     ('174Hf', IsotopeRecord('174Hf', 72, 174, False, 'Hf', 'Hafnium', 0, 0, 0.0016, 0)),
#     ('176Hf', IsotopeRecord('176Hf', 72, 176, False, 'Hf', 'Hafnium', 0, 0, 0.0526, 0)),
#     ('177Hf', IsotopeRecord('177Hf', 72, 177, False, 'Hf', 'Hafnium', 3.5, 0.2267, 0.186, 3.37)),
#     ('178Hf', IsotopeRecord('178Hf', 72, 178, False, 'Hf', 'Hafnium', 0, 0, 0.2728, 0)),
#     ('179Hf', IsotopeRecord('179Hf', 72, 179, False, 'Hf', 'Hafnium', 4.5, -0.1424, 0.1362, 3.79)),
#     ('180Hf', IsotopeRecord('180Hf', 72, 180, False, 'Hf', 'Hafnium', 0, 0, 0.3508, 0)),
#     ('180Ta', IsotopeRecord('180Ta', 73, 180, False, 'Ta', 'Tantalum', 0, 0, 0.00012, 0)),
#     ('181Ta', IsotopeRecord('181Ta', 73, 181, False, 'Ta', 'Tantalum', 3.5, 0.67729, 0.99988, 3.17)),
#     ('180W', IsotopeRecord('180W', 74, 180, False, 'W', 'Tungsten', 0, 0, 0.0012, 0)),
#     ('182W', IsotopeRecord('182W', 74, 182, False, 'W', 'Tungsten', 0, 0, 0.265, 0)),
#     ('183W', IsotopeRecord('183W', 74, 183, False, 'W', 'Tungsten', 0.5, 0.235569, 0.1431, 0)),
#     ('184W', IsotopeRecord('184W', 74, 184, False, 'W', 'Tungsten', 0, 0, 0.3064, 0)),
#     ('186W', IsotopeRecord('186W', 74, 186, False, 'W', 'Tungsten', 0, 0, 0.2843, 0)),
#     ('185Re', IsotopeRecord('185Re', 75, 185, False, 'Re', 'Rhenium', 2.5, 1.2748, 0.374, 2.18)),
#     ('187Re', IsotopeRecord('187Re', 75, 187, False, 'Re', 'Rhenium', 2.5, 1.2879, 0.626, 2.07)),
#     ('184Os', IsotopeRecord('184Os', 76, 184, False, 'Os', 'Osmium', 0, 0, 0.0002, 0)),
#     ('186Os', IsotopeRecord('186Os', 76, 186, False, 'Os', 'Osmium', 0, 0, 0.0159, 0)),
#     ('187Os', IsotopeRecord('187Os', 76, 187, False, 'Os', 'Osmium', 0.5, 0.129304, 0.0196, 0)),
#     ('188Os', IsotopeRecord('188Os', 76, 188, False, 'Os', 'Osmium', 0, 0, 0.1324, 0)),
#     ('189Os', IsotopeRecord('189Os', 76, 189, False, 'Os', 'Osmium', 1.5, 0.439956, 0.1615, 0.86)),
#     ('190Os', IsotopeRecord('190Os', 76, 190, False, 'Os', 'Osmium', 0, 0, 0.2626, 0)),
#     ('192Os', IsotopeRecord('192Os', 76, 192, False, 'Os', 'Osmium', 0, 0, 0.4078, 0)),
#     ('191Ir', IsotopeRecord('191Ir', 77, 191, False, 'Ir', 'Iridium', 1.5, 0.1005, 0.373, 0.816)),
#     ('193Ir', IsotopeRecord('193Ir', 77, 193, False, 'Ir', 'Iridium', 1.5, 0.1091, 0.627, 0.751)),
#     ('190Pt', IsotopeRecord('190Pt', 78, 190, False, 'Pt', 'Platinum', 0, 0, 0.00014, 0)),
#     ('192Pt', IsotopeRecord('192Pt', 78, 192, False, 'Pt', 'Platinum', 0, 0, 0.00784, 0)),
#     ('194Pt', IsotopeRecord('194Pt', 78, 194, False, 'Pt', 'Platinum', 0, 0, 0.32967, 0)),
#     ('195Pt', IsotopeRecord('195Pt', 78, 195, False, 'Pt', 'Platinum', 0.5, 1.219, 0.33832, 0)),
#     ('196Pt', IsotopeRecord('196Pt', 78, 196, False, 'Pt', 'Platinum', 0, 0, 0.25242, 0)),
#     ('198Pt', IsotopeRecord('198Pt', 78, 198, False, 'Pt', 'Platinum', 0, 0, 0.07163, 0)),
#     ('197Au', IsotopeRecord('197Au', 79, 197, False, 'Au', 'Gold', 1.5, 0.097164, 1, 0.547)),
#     ('196Hg', IsotopeRecord('196Hg', 80, 196, False, 'Hg', 'Mercury', 0, 0, 0.0015, 0)),
#     ('198Hg', IsotopeRecord('198Hg', 80, 198, False, 'Hg', 'Mercury', 0, 0, 0.0997, 0)),
#     ('199Hg', IsotopeRecord('199Hg', 80, 199, False, 'Hg', 'Mercury', 0.5, 1.01177, 0.1687, 0)),
#     ('200Hg', IsotopeRecord('200Hg', 80, 200, False, 'Hg', 'Mercury', 0, 0, 0.231, 0)),
#     ('201Hg', IsotopeRecord('201Hg', 80, 201, False, 'Hg', 'Mercury', 1.5, -0.373484, 0.1318, 0.387)),
#     ('202Hg', IsotopeRecord('202Hg', 80, 202, False, 'Hg', 'Mercury', 0, 0, 0.2986, 0)),
#     ('204Hg', IsotopeRecord('204Hg', 80, 204, False, 'Hg', 'Mercury', 0, 0, 0.0687, 0)),
#     ('203Tl', IsotopeRecord('203Tl', 81, 203, False, 'Tl', 'Thallium', 0.5, 3.24452, 0.29524, 0)),
#     ('204Tl', IsotopeRecord('204Tl', 81, 204, True, 'Tl', 'Thallium', 2, 0.045, 0, None)),
#     ('205Tl', IsotopeRecord('205Tl', 81, 205, False, 'Tl', 'Thallium', 0.5, 3.27643, 0.70476, 0)),
#     ('204Pb', IsotopeRecord('204Pb', 82, 204, False, 'Pb', 'Lead', 0, 0, 0.014, 0)),
#     ('206Pb', IsotopeRecord('206Pb', 82, 206, False, 'Pb', 'Lead', 0, 0, 0.241, 0)),
#     ('207Pb', IsotopeRecord('207Pb', 82, 207, False, 'Pb', 'Lead', 0.5, 1.18512, 0.221, 0)),
#     ('208Pb', IsotopeRecord('208Pb', 82, 208, False, 'Pb', 'Lead', 0, 0, 0.524, 0)),
#     ('207Bi', IsotopeRecord('207Bi', 83, 207, True, 'Bi', 'Bismuth', 4.5, 0.9092, 0, -0.76)),
#     ('209Bi', IsotopeRecord('209Bi', 83, 209, False, 'Bi', 'Bismuth', 4.5, 0.9134, 1, -0.516)),
#     ('209Po', IsotopeRecord('209Po', 84, 209, True, 'Po', 'Polonium', 0.5, 1.5, 0, 0)),
#     ('227Ac', IsotopeRecord('227Ac', 89, 227, True, 'Ac', 'Actinium', 1.5, 0.73, 0, 1.7)),
#     ('229Th', IsotopeRecord('229Th', 90, 229, True, 'Th', 'Thorium', 2.5, 0.18, 0, 4.3)),
#     ('232Th', IsotopeRecord('232Th', 90, 232, False, 'Th', 'Thorium', 0, 0, 1, 0)),
#     ('234U', IsotopeRecord('234U', 92, 234, True, 'U', 'Uranium', 0, 0, 5.5e-05, 0)),
#     ('235U', IsotopeRecord('235U', 92, 235, True, 'U', 'Uranium', 3.5, -0.109, 0.0072, 4.936)),
#     ('238U', IsotopeRecord('238U', 92, 238, True, 'U', 'Uranium', 0, 0, 0.992745, 0)),
#     ('237Np', IsotopeRecord('237Np', 93, 237, True, 'Np', 'Neptunium', 2.5, 1.256, 0, 3.87)),
#     ('239Pu', IsotopeRecord('239Pu', 94, 239, True, 'Pu', 'Plutonium', 0.5, 0.406, 0, 0)),
#     ('243Am', IsotopeRecord('243Am', 95, 243, True, 'Am', 'Americium', 2.5, 0.6, 0, 2.86)),
#     ))

PSEUDO_ATOM_NAME = 'Q'
PSEUDO_ATOM_NAMES = {PSEUDO_ATOM_NAME: '1H'}
PSEUDO_ATOMS = ['QA', 'QB', 'QD', 'QE', 'QG', 'QH', 'QH1', 'QH2', 'QR', 'QZ']

# GWV: now handled by EmptySpectrumDataSource class
# #
# # default isotopes and nucleus codes
# # Default parameters - 10Hz/pt, 0.1ppm/point for 1H; 10 Hz/pt, 1ppm/pt for 13C
# # NB this is in order to give simple numbers. it does NOT match the gyromagnetic ratios
# DEFAULT_SPECTRUM_PARAMETERS = {
#     '1H' : {'numPoints': 12800, 'sf': 100., 'sw': 1280, 'refppm': 11.8, 'refpt': 1, },
#     '2H' : {'numPoints': 12800, 'sf': 100., 'sw': 1280, 'refppm': 11.8, 'refpt': 1, },
#     '3H' : {'numPoints': 12800, 'sf': 100., 'sw': 1280, 'refppm': 11.8, 'refpt': 1, },
#     '13C': {'numPoints': 25600, 'sf': 100., 'sw': 2560, 'refppm': 236., 'refpt': 1, },
#     '19F': {'numPoints': 25600, 'sf': 100., 'sw': 20000,'refppm': -40.4,'refpt': 0, }
#     }
# for isotopCode in isotopeRecords:
#     if isotopCode not in DEFAULT_SPECTRUM_PARAMETERS:
#         DEFAULT_SPECTRUM_PARAMETERS[isotopCode] = DEFAULT_SPECTRUM_PARAMETERS['13C']


if __name__ == '__main__':
    for iso, record in isotopeRecords.items():
        symbol = record.symbol
        ll = list(record)
        if len(symbol) > 1:
            symbol = symbol.title()
            iso = iso[:-2] + symbol
            ll[0] = iso
            ll[4] = symbol
        print("  ('%s', IsotopeRecord%s)," % (iso, tuple(ll)))<|MERGE_RESOLUTION|>--- conflicted
+++ resolved
@@ -13,8 +13,8 @@
 #=========================================================================================
 # Last code modification
 #=========================================================================================
-__modifiedBy__ = "$modifiedBy: Luca Mureddu $"
-__dateModified__ = "$dateModified: 2021-03-14 14:22:01 +0000 (Sun, March 14, 2021) $"
+__modifiedBy__ = "$modifiedBy: Ed Brooksbank $"
+__dateModified__ = "$dateModified: 2021-03-18 13:29:09 +0000 (Thu, March 18, 2021) $"
 __version__ = "$Revision: 3.0.3 $"
 #=========================================================================================
 # Created
@@ -224,20 +224,13 @@
     ('DIPOLAR', None),
     ))
 
-<<<<<<< HEAD
+PriorityIsotopeCodes = ['1H', '13C', '15N', '17O', '19F', '31P']
+
+
 # IsotopeRecord = namedtuple('IsotopeRecord', (
 #     'isotopeCode', 'elementNumber', 'massNumber', 'isRadioactive',
 #     'symbol', 'name', 'spin', 'gFactor',
 #     'abundance', 'quadrupoleMoment'))
-=======
-PriorityIsotopeCodes = ['1H', '13C', '15N', '17O', '19F', '31P']
-
-
-IsotopeRecord = namedtuple('IsotopeRecord', (
-    'isotopeCode', 'elementNumber', 'massNumber', 'isRadioactive',
-    'symbol', 'name', 'spin', 'gFactor',
-    'abundance', 'quadrupoleMoment'))
->>>>>>> aefb7ad8
 
 # isotopeRecords = OrderedDict((
 #     ('1H', IsotopeRecord('1H', 1, 1, False, 'H', 'Hydrogen', 0.5, 5.58569, 0.999885, 0)),
