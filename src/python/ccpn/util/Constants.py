--- conflicted
+++ resolved
@@ -95,22 +95,9 @@
 # Default name for natural abundance labelling - given as None externally
 DEFAULT_LABELLING = '_NATURAL_ABUNDANCE'
 
-<<<<<<< HEAD
-# Default parameters - 10Hz/pt, 0.1ppm/point for 1H; 10 Hz/pt, 1ppm/pt for 13C
-# NB this is in order to give simple numbers. it does NOT match the gyromagnetic ratios
-DEFAULT_SPECTRUM_PARAMETERS = {
-    '1H' : {'numPoints': 12800, 'sf': 100., 'sw': 1280, 'refppm': 11.8, 'refpt': 1, },
-    '2H' : {'numPoints': 12800, 'sf': 100., 'sw': 1280, 'refppm': 11.8, 'refpt': 1, },
-    '3H' : {'numPoints': 12800, 'sf': 100., 'sw': 1280, 'refppm': 11.8, 'refpt': 1, },
-    '13C': {'numPoints': 25600, 'sf': 100., 'sw': 2560, 'refppm': 236., 'refpt': 1, },
-    '19F': {'numPoints': 25600, 'sf': 100., 'sw': 20000, 'refppm': -40.4, 'refpt': 0, }
-    }
-
-=======
 # NB also used from here in ccpnmodel/ccpncore/lib/spectrum/NmrExpProtoType.py
 # and ccpnmodel/ccpncore/api/ccp/nmr/ExpPrototype.py.
 # TODO remove these dependencies
->>>>>>> 2303c2b1
 # Map of (lower-cased) NmrExpPrototype.measurementType to element type code
 measurementType2ElementCode = {
     'shift'          : 'shift',
@@ -240,19 +227,10 @@
     ('DIPOLAR', None),
     ))
 
-<<<<<<< HEAD
-PriorityIsotopeCodes = ['1H', '13C', '15N', '17O', '19F', '31P']
-
-IsotopeRecord = namedtuple('IsotopeRecord', (
-    'isotopeCode', 'elementNumber', 'massNumber', 'isRadioactive',
-    'symbol', 'name', 'spin', 'gFactor',
-    'abundance', 'quadrupoleMoment'))
-=======
 # IsotopeRecord = namedtuple('IsotopeRecord', (
 #     'isotopeCode', 'elementNumber', 'massNumber', 'isRadioactive',
 #     'symbol', 'name', 'spin', 'gFactor',
 #     'abundance', 'quadrupoleMoment'))
->>>>>>> 2303c2b1
 
 # isotopeRecords = OrderedDict((
 #     ('1H', IsotopeRecord('1H', 1, 1, False, 'H', 'Hydrogen', 0.5, 5.58569, 0.999885, 0)),
