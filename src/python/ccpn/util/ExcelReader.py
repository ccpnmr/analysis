#=========================================================================================
# Licence, Reference and Credits
#=========================================================================================
__copyright__ = "Copyright (C) CCPN project (http://www.ccpn.ac.uk) 2014 - 2021"
__credits__ = ("Ed Brooksbank, Luca Mureddu, Timothy J Ragan & Geerten W Vuister")
__licence__ = ("CCPN licence. See http://www.ccpn.ac.uk/v3-software/downloads/license")
__reference__ = ("Skinner, S.P., Fogh, R.H., Boucher, W., Ragan, T.J., Mureddu, L.G., & Vuister, G.W.",
                 "CcpNmr AnalysisAssign: a flexible platform for integrated NMR analysis",
                 "J.Biomol.Nmr (2016), 66, 111-124, http://doi.org/10.1007/s10858-016-0060-y")
#=========================================================================================
# Last code modification
#=========================================================================================
<<<<<<< HEAD
__modifiedBy__ = "$modifiedBy: Luca Mureddu $"
__dateModified__ = "$dateModified: 2021-01-15 10:42:41 +0000 (Fri, January 15, 2021) $"
=======
__modifiedBy__ = "$modifiedBy: Ed Brooksbank $"
__dateModified__ = "$dateModified: 2021-01-12 18:00:21 +0000 (Tue, January 12, 2021) $"
>>>>>>> 6fe4343c
__version__ = "$Revision: 3.0.3 $"
#=========================================================================================
# Created
#=========================================================================================
__author__ = "$Author: Luca Mureddu $"
__date__ = "$Date: 2017-05-28 10:28:42 +0000 (Sun, May 28, 2017) $"
#=========================================================================================
# Start of code
#=========================================================================================

from multiprocessing.pool import ThreadPool as Pool
import os
from os.path import isfile, join
import pathlib
import pandas as pd
import time
from ccpn.util.Logging import getLogger
from ccpnmodel.ccpncore.lib.Io import Formats as ioFormats
from tqdm import tqdm, tqdm_gui
from ccpn.util.Common import sortObjectByName, naturalSortList

################################       Excel Headers Warning      ######################################################
"""The excel headers for sample, sampleComponents, substances properties are named as the appear on the wrapper.
Changing these will fail to set the attribute"""

# SHEET NAMES
SUBSTANCE = 'Substance'
SAMPLE = 'Sample'
NOTGIVEN = 'Not Given'

# """REFERENCES PAGE"""
SPECTRUM_GROUP_NAME = 'spectrumGroupName'
EXP_TYPE = 'experimentType'
SPECTRUM_PATH = 'spectrumPath'
SUBSTANCE_NAME = 'substanceName'
# added from beta6
SPECTRUM_NAME = 'spectrumName'
SPECTRUMGROUP = 'SpectrumGroup'
SERIES = 'series'

### Substance properties: # do not change these names
comment = 'comment'
smiles = 'smiles'
synonyms = 'synonyms'
molecularMass = 'molecularMass'
empiricalFormula = 'empiricalFormula'
atomCount = 'atomCount'
hBondAcceptorCount = 'hBondAcceptorCount'
hBondDonorCount = 'hBondDonorCount'
bondCount = 'bondCount'
ringCount = 'ringCount'
polarSurfaceArea = 'polarSurfaceArea'
logPartitionCoefficient = 'logPartitionCoefficient'
userCode = 'userCode'
sequenceString = 'sequenceString'
casNumber = 'casNumber'

# """SAMPLES PAGE"""
SAMPLE_NAME = 'sampleName'

### other sample properties # do not change these names
SAMPLE_COMPONENTS = 'sampleComponents'
pH = 'pH'
ionicStrength = 'ionicStrength'
amount = 'amount'
amountUnit = 'amountUnit'
isHazardous = 'isHazardous'
creationDate = 'creationDate'
batchIdentifier = 'batchIdentifier'
plateIdentifier = 'plateIdentifier'
rowNumber = 'rowNumber'
columnNumber = 'columnNumber'

# shifts
ChemicalShift = 'ChemicalShift'
ChemicalShiftLabel = 'ChemicalShiftLabel'
ChemicalShiftAnnotation = 'ChemicalShiftAnnotation'
ChemicalShiftMerit = 'ChemicalShiftMerit'
ChemicalShiftComment = 'ChemicalShiftComment'
TimeStamp = 'TimeStamp_'
Valid = 'Valid'
Salt = 'Salt'
Other = 'Other'

SAMPLE_PROPERTIES = [comment, pH, ionicStrength, amount, amountUnit, isHazardous, creationDate, batchIdentifier,
                     plateIdentifier, rowNumber, columnNumber]

SUBSTANCE_PROPERTIES = [comment, smiles, synonyms, molecularMass, empiricalFormula, atomCount,
                        hBondAcceptorCount, hBondDonorCount, bondCount, ringCount, polarSurfaceArea,
                        logPartitionCoefficient, userCode, ]

SUBSTANCES_SHEET_COLUMNS = [SUBSTANCE_NAME, SPECTRUM_PATH, SPECTRUM_GROUP_NAME, EXP_TYPE] + SUBSTANCE_PROPERTIES
SAMPLE_SHEET_COLUMNS = [SAMPLE_NAME, SPECTRUM_GROUP_NAME, SPECTRUM_PATH, SPECTRUM_NAME]


def makeTemplate(path, fileName='lookupTemplate.xlsx', ):
    """
    :param path: path where to save the template
    :param fileName: name of template
    :return:  the file path where is saved
    """
    if path is not None:
        path = path + '/' if not path.endswith('/') else path
    file = path + fileName
    substanceDf = getDefaultSubstancesDF()
    sampleDF = getDefaultSampleDF()
    writer = pd.ExcelWriter(file, engine='xlsxwriter')
    substanceDf.to_excel(writer, sheet_name=SUBSTANCE)
    sampleDF.to_excel(writer, sheet_name=SAMPLE)
    writer.save()
    return writer


def getDefaultSubstancesDF():
    return pd.DataFrame(columns=SUBSTANCES_SHEET_COLUMNS)


def getDefaultSampleDF():
    return pd.DataFrame(columns=SAMPLE_SHEET_COLUMNS)


def _filterBrukerExperiments(brukerFilePaths, fileType='1r', multipleExp=False, expDirName='1', procDirName='1'):
    """

    :param brukerFilePaths:
    :param fileType:
    :param multipleExp: whether or not there are subdirectories after the spectrum top dir before the  acqu files and pdata dir (even one).
                        eg.a)  SpectumDir > pdata > 1 > 1r     ====  multipleExp=False
                        eg.b)  SpectumDir > 1 > pdata > 1 > 1r ====  multipleExp=True

    :param expDirName: if there are: str of folder name. e.g. '1','2'... '700'
                        eg)  SpectumDir > |1|   > pdata > 1 > 1r
                                        > |2|   > pdata > 1 > 1r
                                        > |700| > pdata > 1 > 1r
                            Default: 1
    :param procDirName: dir name straight
                         eg)  SpectumDir > 1  > pdata > |1| > 1r
                                                      > |2| > 1r
                        default: 1
    :return: list of filtered global path
    """
    filteredPaths = []
    for path in brukerFilePaths:
        if path.endswith(fileType):
            d = os.path.dirname(path)  ## directory of  1r file has to be as defaultProcsNumber
            if d.endswith(procDirName):
                if multipleExp:  # search for other expeiments and take only the one of interest.
                    pdata = os.path.dirname(d)
                    expP = os.path.dirname(pdata)
                    if expP.endswith(expDirName):
                        filteredPaths.append(path)
                else:
                    filteredPaths.append(path)
    return filteredPaths


class ExcelReader(object):

    # from ccpn.util.decorators import profile
    # @profile
    def __init__(self, project, excelPath):
        """
        :param project: the ccpnmr Project object
        :param excelPath: excel file path

        This reader will process excel files containing one or more sheets.
        The file needs to contain  either the word Substances or Samples in the sheets name.

        The user can load a file only with Substances or Samples sheet or both. Or a file with enumerate sheets
        called eg Samples_Exp_1000, Samples_Exp_1001 etc.

        The project will create new Substances and/or Samples and SpectrumGroups only once for a given name.
        Therefore, dropping twice the same file, or giving two sheets with same sample/substance/spectrumGroup name
        will fail to create new objects.



        Reader Steps:

        - Parse the sheet/s and return a dataframe for each sheet containing at least the str name Substances or Samples
        - Create Substances and/or samples if not existing in the project else skip with warning
        - For each row create a dict and link to the obj eg. {Substance: {its dataframe row as dict}
        - Create SpectrumGroups if not existing in the project else add a suffix
        - Load spectra on project and dispatch to the object. (e.g. SU.referenceSpectra, SA.spectra, SG.spectra)
        - set all attributes for each object as in the wrapper


        """
        from ccpn.core.lib.ContextManagers import undoBlock, undoBlockWithoutSideBar, notificationEchoBlocking

        self._project = project
        self.excelPath = excelPath
        self.pandasFile = pd.ExcelFile(self.excelPath)
        self.sheets = self._getSheets(self.pandasFile)
        self.dataframes = self._getDataFrameFromSheets(self.sheets)

        # self._project.blankNotification()
        # getLogger().info('Loading Excel File...')

        # with undoBlockWithoutSideBar():
        #     getLogger().info('Loading Excel File...')
        #     with notificationEchoBlocking():
        self._tempSpectrumGroupsSpectra = {}  # needed to improve the loading speed
        self.substancesDicts = self._createSubstancesDataFrames(self.dataframes)
        self.samplesDicts = self._createSamplesDataDicts(self.dataframes)
        self.spectrumGroups = self._createSpectrumGroups(self.dataframes)

        getLogger().info('Loading Substances metadata...')
        self._dispatchAttrsToObjs(self.substancesDicts)
        getLogger().info('Loading Substances Spectra...')
        self._loadSpectraForSheet(self.substancesDicts)
        getLogger().info('Loading Samples metadata...')
        self._dispatchAttrsToObjs(self.samplesDicts)
        getLogger().info('Loading Samples Spectra...')
        self._loadSpectraForSheet(self.samplesDicts)
        getLogger().info('Loading SpectrumGroups...')
        self._fillSpectrumGroups()
        getLogger().info('Loading from Excel completed...')

        # self._project.unblankNotification()

    ######################################################################################################################
    ######################                  PARSE EXCEL                     ##############################################
    ######################################################################################################################

    def _getSheets(self, pandasfile):
        """return: list of the sheet names"""
        return pandasfile.sheet_names

    def _getDataFrameFromSheet(self, sheetName):
        'Creates the dataframe for the sheet. If Values are not set, fills None with NOTGIVEN (otherwise can give errors)'
        dataFrame = self.pandasFile.parse(sheetName)
        dataFrame.fillna(NOTGIVEN, inplace=True)
        return dataFrame

    def _getDataFrameFromSheets(self, sheetNamesList):
        """Reads sheets containing the names SUBSTANCES or SAMPLES and creates a dataFrame for each"""

        dataFrames = []
        for sheetName in [name for name in sheetNamesList if SUBSTANCE in name]:
            dataFrames.append(self._getDataFrameFromSheet(sheetName))
        for sheetName in [name for name in sheetNamesList if SAMPLE in name]:
            dataFrames.append(self._getDataFrameFromSheet(sheetName))

        return dataFrames

    ######################################################################################################################
    ######################                  CREATE SUBSTANCES               ##############################################
    ######################################################################################################################

    def _createSubstancesDataFrames(self, dataframesList):
        """Creates substances in the project if not already present, For each substance link a dictionary of all its values
         from the dataframe row. """
        from ccpn.core.Substance import _newSubstance

        substancesDataFrames = []
        for dataFrame in dataframesList:
            for dataFrameAsDict in dataFrame.to_dict(orient="index").values():
                if SUBSTANCE_NAME in dataFrame.columns:
                    for key, value in dataFrameAsDict.items():
                        if key == SUBSTANCE_NAME:
                            if self._project is not None:
                                if not self._project.getByPid('SU:' + str(value) + '.'):
                                    substance = _newSubstance(self._project, name=str(value))
                                    substancesDataFrames.append({substance: dataFrameAsDict})
                                else:
                                    getLogger().warning('Impossible to create substance %s. A substance with the same name already '
                                                        'exsists in the project. ' % value)

        return substancesDataFrames

    ######################################################################################################################
    ######################                  CREATE SAMPLES                  ##############################################
    ######################################################################################################################

    def _createSamplesDataDicts(self, dataframesList):
        """Creates samples in the project if not already present, For each sample link a dictionary of all its values
         from the dataframe row. """
        samplesDataFrames = []
        ## first creates samples without duplicates,
        samples = self._createSamples(dataframesList)
        if len(samples) > 0:
            ## Second creates dataframes to dispatch the properties,
            for dataFrame in dataframesList:
                for dataFrameAsDict in dataFrame.to_dict(orient="index").values():
                    if SAMPLE_NAME in dataFrame.columns:
                        for key, value in dataFrameAsDict.items():
                            if key == SAMPLE_NAME:
                                if self._project is not None:
                                    sample = self._project.getByPid('SA:' + str(value))
                                    if sample is not None:
                                        samplesDataFrames.append({sample: dataFrameAsDict})

        return samplesDataFrames

    def _createSamples(self, dataframesList):
        from ccpn.core.Sample import _newSample

        samples = []
        for dataFrame in dataframesList:
            if SAMPLE_NAME in dataFrame.columns:
                saNames = list(set((dataFrame[SAMPLE_NAME])))
                saNames = naturalSortList(saNames, False)
                for name in saNames:
                    if not self._project.getByPid('SA:' + str(name)):
                        sample = _newSample(self._project, name=str(name))
                        samples.append(sample)

                    else:
                        getLogger().warning('Impossible to create sample %s. A sample with the same name already '
                                            'exsists in the project. ' % name)
        return samples

    ######################################################################################################################
    ######################            CREATE SPECTRUM GROUPS                ##############################################
    ######################################################################################################################

    def _createSpectrumGroups(self, dataframesList):
        """Creates SpectrumGroup in the project if not already present. Otherwise finds another name a creates new one.
        dropping the same file over and over will create new spectrum groups each time"""
        spectrumGroups = []
        for dataFrame in dataframesList:
            if SPECTRUM_GROUP_NAME in dataFrame.columns:
                for groupName in list(set((dataFrame[SPECTRUM_GROUP_NAME]))):
                    # name = self._checkDuplicatedSpectrumGroupName(groupName)
                    newSG = self._createNewSpectrumGroup(groupName)
                    self._tempSpectrumGroupsSpectra[groupName] = []
                    spectrumGroups.append(newSG)
        return spectrumGroups

    ##keep this code
    # def _checkDuplicatedSpectrumGroupName(self, name):
    #   'Checks in the preject if a spectrumGroup name exists already and returns a new available name '
    #   if self._project:
    #     for sg in self._project.spectrumGroups:
    #       if sg.name == name:
    #         name += '@'
    #     return name

    def _createNewSpectrumGroup(self, name):
        from ccpn.core.SpectrumGroup import _newSpectrumGroup

        if self._project:
            if not self._project.getByPid('SG:' + str(name)):
                return _newSpectrumGroup(self._project, name=str(name))
            else:
                getLogger().warning('Impossible to create the spectrumGroup %s. A spectrumGroup with the same name already '
                                    'exsists in the project. ' % name)

                # name = self._checkDuplicatedSpectrumGroupName(name)
                # self._createNewSpectrumGroup(name)

    ######################################################################################################################
    ######################             LOAD SPECTRA ON PROJECT              ##############################################
    ######################################################################################################################

    def _loadSpectraForSheet(self, dictLists):
        """
        If only the file name is given:
        - All paths are relative to the excel file! So the spectrum file of bruker top directory must be in the same directory
        of the excel file.
        If the full path is given, from the root to the spectrum file name, then it uses that.
        """
        _args = []
        # todo change hardcoded / for path
        if self._project is not None:
            for objDict in dictLists:
                for obj, dct in objDict.items():
                    for key, value in dct.items():
                        if key == SPECTRUM_PATH:
                            value = str(value)  # no point of being int/float
                            if os.path.exists(value):
                                # if isinstance(value, str):  # means it's a pathlike str### the full path is given:
                                self._addSpectrum(filePath=value, dct=dct, obj=obj)

                            else:  ### needs to find the path from the excel file:
                                self.directoryPath = str(pathlib.Path(self.excelPath).parent)
                                filePath = self.directoryPath + '/' + str(value)
                                if os.path.exists(filePath):  ### is a folder, e.g Bruker type. The project can handle.
                                    self._addSpectrum(filePath=filePath, dct=dct, obj=obj)


                                else:  ### is a spectrum file, The project needs to get the extension: e.g .hdf5
                                    newFilePath = os.path.dirname(filePath)
                                    try:
                                        filesWithExtension = [f for f in os.listdir(newFilePath) if isfile(join(newFilePath, f))]
                                        for fileWithExtension in filesWithExtension:
                                            if len(os.path.splitext(fileWithExtension)) > 0:
                                                if '/' in value:  # is a relative path from the excel plus file without extension
                                                    value = value.split('/')[-1]
                                                if os.path.splitext(fileWithExtension)[0] == value:
                                                    filePath = newFilePath + '/' + fileWithExtension
                                                    self._addSpectrum(filePath=filePath, dct=dct, obj=obj)
                                    except Exception as e:
                                        getLogger().warning(e)

    def _addSpectrum(self, filePath, dct, obj):
        """
        :param filePath: spectrum full file path
        :param dct:  dict with information for the spectrum. eg EXP type
        :obj: obj to link the spectrum to. E.g. Sample or Substance,
        """
        name = dct.get(SPECTRUM_NAME)
        if not name:
            name = obj.name
        if filePath.endswith('1r'):  # Not ideal implementation. But makes the loader much faster down the model by skipping internal loops.
            data = self._project._loadSpectrum(filePath, 'Bruker', str(name))
        else:
            data = self._project.loadData(filePath)
        if data is not None:
            if len(data) > 0:
<<<<<<< HEAD
                sp = data[0]
                sp.rename(name)
                self._linkSpectrumToObj(obj, sp, dct)
                if EXP_TYPE in dct: # use exp name as it is much faster and safer to save than exp type.
=======
                self._linkSpectrumToObj(obj, data[0], dct)
                if EXP_TYPE in dct:  # use exp name as it is much faster and safer to save than exp type.
>>>>>>> 6fe4343c
                    data[0].experimentName = dct[EXP_TYPE]

                    # getLogger().debug3(msg=(e, data[0], dct[EXP_TYPE]))

    ######################################################################################################################
    ######################              ADD SPECTRUM TO RELATIVE OBJECTS              ####################################
    ######################################################################################################################

    def _linkSpectrumToObj(self, obj, spectrum, dct):
        from ccpn.core.Sample import Sample
        from ccpn.core.Substance import Substance
        from ccpn.core.Spectrum import SPECTRUMSERIES, SPECTRUMSERIESITEMS

        if isinstance(obj, Substance):
            obj.referenceSpectra += (spectrum,)

        if isinstance(obj, Sample):
            obj.spectra += (spectrum,)

        for key, value in dct.items():
            if key == SPECTRUM_GROUP_NAME:
                # spectrumGroup = self._project.getByPid('SG:' + str(value))
                tempSGspectra = self._tempSpectrumGroupsSpectra.get(str(value))
                if tempSGspectra is not None:
                    tempSGspectra.append(spectrum)
                # if spectrumGroup is not None: # this strategy is very slow. do not use here.
                #     spectrumGroup.spectra += (spectrum,)
                if SERIES in dct:  # direct insertion of series values for speed optimisation
                    spectrum.setParameter(SPECTRUMSERIES, SPECTRUMSERIESITEMS, {'SG:' + str(value): dct[SERIES]})

    def _fillSpectrumGroups(self):
        for sgName, spectra in self._tempSpectrumGroupsSpectra.items():
            spectrumGroup = self._project.getByPid('SG:' + str(sgName))
            if spectrumGroup is not None:
                spectrumGroup.spectra = spectra

    ######################################################################################################################
    ######################            DISPATCH ATTRIBUTES TO RELATIVE OBJECTS         ####################################
    ######################################################################################################################

    def _dispatchAttrsToObjs(self, dataDicts):
        from ccpn.core.Sample import Sample
        from ccpn.core.Substance import Substance

        for objDict in dataDicts:
            for obj, dct in objDict.items():
                if isinstance(obj, Substance):
                    self._setWrapperProperties(obj, SUBSTANCE_PROPERTIES, dct)

                if isinstance(obj, Sample):
                    self._setWrapperProperties(obj, SAMPLE_PROPERTIES, dct)
                    self._createSampleComponents(obj, dct)

    def _setWrapperProperties(self, wrapperObject, properties, dataframe):
        for attr in properties:
            if attr == synonyms:
                value = self._getDFValue(attr, dataframe)
                if value is not None:
                    setattr(wrapperObject, attr, (value,))
            else:
                try:
                    if getattr(wrapperObject, attr) is None or getattr(wrapperObject, attr) == 0:
                        setattr(wrapperObject, attr, self._getDFValue(attr, dataframe))

                except Exception:  #wrapper needs a int
                    value = self._getDFValue(attr, dataframe)
                    if value is not None:
                        setattr(wrapperObject, attr, int(value))

                except:
                    print('Value  not set for %s' % attr)
                    getLogger().debug3(msg=('Value  not set for %s' % attr))

    def _getDFValue(self, header, data):
        value = [[excelHeader, value] for excelHeader, value in data.items()
                 if excelHeader == str(header) and value != NOTGIVEN]
        if len(value) > 0:
            return value[0][1]

    ######################################################################################################################
    ######################                    ADD SAMPLE COMPONENTS                   ####################################
    ######################################################################################################################

    def _createSampleComponents(self, sample, data):
        from ccpn.core.SampleComponent import _newComponent

        sampleComponentsNames = [[header, sampleComponentName] for header, sampleComponentName in data.items() if
                                 header == SAMPLE_COMPONENTS and sampleComponentName != NOTGIVEN]
        if len(sample.sampleComponents) == 0:
            if len(sampleComponentsNames) > 0:
                for name in sampleComponentsNames[0][1].split(','):
                    if not self._project.getByPid('SC:' + str(name)):
                        sampleComponent = _newComponent(sample, name=(str(name)))
                        sampleComponent.role = 'Compound'<|MERGE_RESOLUTION|>--- conflicted
+++ resolved
@@ -10,13 +10,8 @@
 #=========================================================================================
 # Last code modification
 #=========================================================================================
-<<<<<<< HEAD
-__modifiedBy__ = "$modifiedBy: Luca Mureddu $"
-__dateModified__ = "$dateModified: 2021-01-15 10:42:41 +0000 (Fri, January 15, 2021) $"
-=======
 __modifiedBy__ = "$modifiedBy: Ed Brooksbank $"
-__dateModified__ = "$dateModified: 2021-01-12 18:00:21 +0000 (Tue, January 12, 2021) $"
->>>>>>> 6fe4343c
+__dateModified__ = "$dateModified: 2021-01-22 15:44:51 +0000 (Fri, January 22, 2021) $"
 __version__ = "$Revision: 3.0.3 $"
 #=========================================================================================
 # Created
@@ -428,15 +423,10 @@
             data = self._project.loadData(filePath)
         if data is not None:
             if len(data) > 0:
-<<<<<<< HEAD
                 sp = data[0]
                 sp.rename(name)
                 self._linkSpectrumToObj(obj, sp, dct)
-                if EXP_TYPE in dct: # use exp name as it is much faster and safer to save than exp type.
-=======
-                self._linkSpectrumToObj(obj, data[0], dct)
                 if EXP_TYPE in dct:  # use exp name as it is much faster and safer to save than exp type.
->>>>>>> 6fe4343c
                     data[0].experimentName = dct[EXP_TYPE]
 
                     # getLogger().debug3(msg=(e, data[0], dct[EXP_TYPE]))
