"""
Module Documentation here
"""
#=========================================================================================
# Licence, Reference and Credits
#=========================================================================================
__copyright__ = "Copyright (C) CCPN project (http://www.ccpn.ac.uk) 2014 - 2020"
__credits__ = ("Ed Brooksbank, Luca Mureddu, Timothy J Ragan & Geerten W Vuister")
__licence__ = ("CCPN licence. See http://www.ccpn.ac.uk/v3-software/downloads/license")
__reference__ = ("Skinner, S.P., Fogh, R.H., Boucher, W., Ragan, T.J., Mureddu, L.G., & Vuister, G.W.",
                 "CcpNmr AnalysisAssign: a flexible platform for integrated NMR analysis",
                 "J.Biomol.Nmr (2016), 66, 111-124, http://doi.org/10.1007/s10858-016-0060-y")
#=========================================================================================
# Last code modification
#=========================================================================================
__modifiedBy__ = "$modifiedBy: Ed Brooksbank $"
<<<<<<< HEAD
__dateModified__ = "$dateModified: 2020-05-28 13:57:25 +0100 (Thu, May 28, 2020) $"
=======
__dateModified__ = "$dateModified: 2020-06-02 09:33:18 +0100 (Tue, June 02, 2020) $"
>>>>>>> bb98b141
__version__ = "$Revision: 3.0.1 $"
#=========================================================================================
# Created
#=========================================================================================
__author__ = "$Author: CCPN $"
__date__ = "$Date: 2017-07-04 15:21:16 +0000 (Tue, July 04, 2017) $"
#=========================================================================================
# Start of code
#=========================================================================================

import difflib
import hashlib
import os
import shutil
import sys
from datetime import datetime
import json


ccpn2Url = 'http://www.ccpn.ac.uk'

from ccpn.util import Path


SERVER = ccpn2Url + '/'
SERVER_DB_ROOT = 'ccpNmrUpdate'
SERVER_DB_FILE = '__UpdateData.db'
# the reason to use a CGI script just to download a file is because of exception handling
# when you just fetch a URL you always get a response but how do you know it is valid
# (and not a 404 or whatever)
SERVER_DOWNLOAD_SCRIPT = 'cgi-bin/update/downloadFile'
SERVER_UPLOAD_SCRIPT = 'cgi-bin/updateadmin/uploadFile'
SERVER_DOWNLOADCHECK_SCRIPT = 'cgi-bin/register/downloadFileCheckV3'

FIELD_SEP = '\t'
PATH_SEP = '__sep_'
WHITESPACE_AND_NULL = {'\x00', '\t', '\n', '\r', '\x0b', '\x0c'}

# require only . and numbers and at least one of these
# 23 Nov 2015: remove below RE because version can have letter in it, so just do exact match
###VERSION_RE = re.compile('^[.\d]+$')

BAD_DOWNLOAD = 'Exception: '
DELETEHASHCODE = '<DELETE>'
TERMSANDCONDITIONS = 'termsConditions'

VERSION_UPDATE_FILE = 'src/python/ccpn/framework/Version.py'


def lastModifiedTime(filePath):
    if not os.path.isfile(filePath):
        return 0

    if not os.access(filePath, os.R_OK):
        return 0

    return os.stat(filePath).st_mtime


def calcHashCode(filePath):
    if not os.path.isfile(filePath):
        return 0

    if not os.access(filePath, os.R_OK):
        return 0

    # fp = open(filePath, 'rU', encoding='utf-8')
    try:
        with open(filePath, 'rb') as fp:
            data = fp.read()
    except:
        data = ''

    h = hashlib.md5()
    # h.update(data.encode('utf-8'))
    h.update(data)

    return h.hexdigest()


def isBinaryFile(fileName):
    """Check whether the fileName is a binary file (not always guaranteed)
    Doesn't check for a fullPath
    Returns False if the file does not exist
    """
    if os.path.isfile(fileName):
        with open(fileName, 'rb') as fileObj:
            # read the first 1024 bytes of the file
            firstData = fileObj.read(1024)

            # remove all characters that are considered as text
            textchars = bytearray({7, 8, 9, 10, 12, 13, 27} | set(range(0x20, 0x100)) - {0x7f})
            isBinary = bool(firstData.translate(None, textchars))

            return isBinary


def isBinaryData(data):
    """Check whether the byte-string is binary
    """
    if data:
        # check the first 1024 bytes of the file
        firstData = data[0:max(1024, len(data))]
        try:
            firstData = bytearray(firstData)
        except:
            firstData = bytearray(firstData, encoding='utf-8')

        # remove all characters that are considered as text
        textchars = bytearray({7, 8, 9, 10, 12, 13, 27} | set(range(0x20, 0x100)) - {0x7f})
        isBinary = bool(firstData.translate(None, textchars))

        return isBinary


def fetchUrl(url, data=None, headers=None, timeout=2.0, decodeResponse=True):
    """Fetch url request from the server
    """
    from ccpn.util.Url import fetchHttpResponse
    from ccpn.util.UserPreferences import UserPreferences

    try:
        _userPreferences = UserPreferences(readPreferences=True)
        proxySettings = None
        if _userPreferences.proxyDefined:
            proxyNames = ['useProxy', 'proxyAddress', 'proxyPort', 'useProxyPassword',
                          'proxyUsername', 'proxyPassword']
            proxySettings = {}
            for name in proxyNames:
                proxySettings[name] = _userPreferences._getPreferencesParameter(name)

        response = fetchHttpResponse('POST', url, data, headers=headers, proxySettings=proxySettings)

        # if response:
        #     ll = len(response.data)
        #     print('>>>>>>responseUpdate', proxySettings, response.data[0:min(ll, 20)])

        return response.data.decode('utf-8') if decodeResponse else response
    except:
        print('Error fetching Url.')


def downloadFile(serverScript, serverDbRoot, fileName):
    """Download a file from the server
    """
    # fileName = os.path.join(serverDbRoot, fileName)
    fileName = '/'.join([serverDbRoot, fileName])

    try:
        values = {'fileName': fileName}
        response = fetchUrl(serverScript, values, decodeResponse=False)
        data = response.data

        if isBinaryData(data):
            result = data
        else:
            result = data.decode('utf-8')

            if result.startswith(BAD_DOWNLOAD):
                ll = len(result)
                bd = len(BAD_DOWNLOAD)
                print(str(Exception(result[min(ll, bd):min(ll, bd + 50)])))
                return

        return result

    except Exception as es:
        print('Error downloading file from server.')


def installUpdates(version, dryRun=True):
    updateAgent = UpdateAgent(version, dryRun=dryRun)
    updateAgent.resetFromServer()
    updateAgent.installUpdates()
    if updateAgent._check():
        updateAgent._resetMd5()


class UpdateFile:

    def __init__(self, installLocation, serverDbRoot, filePath, fileServerTime=None,
                 fileStoredAs=None, fileHashCode=None, shouldInstall=True, shouldCommit=False,
                 isNew=False, serverDownloadScript=None, serverUploadScript=None):

        # self.fullFilePath = os.path.join(installLocation, filePath)
        self.fullFilePath = os.path.abspath(os.path.join(installLocation, filePath))

        if fileServerTime:
            fileServerTime = float(fileServerTime)  # from server it comes as a string

        if not fileStoredAs:
            fileStoredAs = PATH_SEP.join(filePath.split('/'))

        if not fileHashCode:
            fileHashCode = calcHashCode(self.fullFilePath)

        self.installLocation = installLocation
        self.serverDbRoot = serverDbRoot
        self.filePath = filePath
        self.fileServerTime = fileServerTime
        self.fileStoredAs = fileStoredAs
        self.fileHashCode = fileHashCode
        self.shouldInstall = shouldInstall
        self.shouldCommit = shouldCommit
        self.isNew = isNew
        self.serverDownloadScript = serverDownloadScript
        self.serverUploadScript = serverUploadScript

        self.fileLocalTime = lastModifiedTime(self.fullFilePath)

        self.fileServerDateTime = str(datetime.fromtimestamp(fileServerTime)) if fileServerTime else ''
        self.fileLocalDateTime = str(datetime.fromtimestamp(self.fileLocalTime))
        self.fileName = os.path.basename(filePath)
        self.fileDir = os.path.dirname(filePath)

    def installUpdate(self):
        """Install updated file
        """
        data = downloadFile(self.serverDownloadScript, self.serverDbRoot, self.fileStoredAs)

        if not data:
            return

        fullFilePath = self.fullFilePath
        if os.path.isfile(fullFilePath):
            # backup what is there just in case
            shutil.copyfile(fullFilePath, fullFilePath + '__old')
        else:
            directory = os.path.dirname(fullFilePath)
            if not os.path.exists(directory):
                os.makedirs(directory)

        try:
            if isBinaryData(data):
                # always write binary files
                with open(fullFilePath, 'wb') as fp:
                    fp.write(data)

            else:
                # backwards compatible check for half-updated - file contains DELETEHASHCODE as text
                if data and data.startswith(DELETEHASHCODE):
                    os.remove(fullFilePath)

                else:
                    lastHashCode = calcHashCode(fullFilePath) if os.path.isfile(fullFilePath) else '<None>'
                    with open(fullFilePath, 'w', encoding='utf-8') as fp:
                        fp.write(data)

                    # generate the hashcode for the new file here
                    currentHashCode = calcHashCode(fullFilePath)
                    serverHashCode = self.fileHashCode
                    _hashCodeCacheFolder = os.path.abspath(os.path.join(self.installLocation, '.cache'))
                    _hashCodeCache = os.path.join(_hashCodeCacheFolder, '_hashCodeCache.json')
                    if not os.path.exists(_hashCodeCache):
                        if not os.path.exists(_hashCodeCacheFolder):
                            os.makedirs(_hashCodeCacheFolder)
                        data = {}
                    else:
                        with open(_hashCodeCache) as fp:
                            data = json.load(fp)

                    if currentHashCode != serverHashCode:
                        # should only store for windows
                        if lastHashCode in data and lastHashCode != currentHashCode:
                            del data[lastHashCode]
                        data[currentHashCode] = serverHashCode

                    with open(_hashCodeCache, 'w') as fp:
                        json.dump(data, fp, indent=4)

            return True

        except Exception as es:
            pass

    def installDeleteUpdate(self):
        """Remove file as update action
        """
        fullFilePath = self.fullFilePath
        try:
            os.remove(fullFilePath)
            return True

        except OSError:
            pass

    # def commitUpdate(self, serverUser, serverPassword):
    #
    #     uploadFile(serverUser, serverPassword, self.serverUploadScript, self.fullFilePath, self.serverDbRoot,
    #                self.fileStoredAs)
    #     self.fileHashCode = calcHashCode(self.fullFilePath)


class UpdateAgent(object):

    def __init__(self, version, showError=None, showInfo=None, askPassword=None,
                 serverUser=None, server=SERVER, serverDbRoot=SERVER_DB_ROOT, serverDbFile=SERVER_DB_FILE,
                 serverDownloadScript=SERVER_DOWNLOAD_SCRIPT, serverUploadScript=SERVER_UPLOAD_SCRIPT,
                 _updateProgressHandler=None,
                 dryRun=True):

        if not showError:
            # showError = MessageDialog.showError
            showError = lambda title, msg: print(msg)

        if not showInfo:
            # showInfo = MessageDialog.showInfo
            showInfo = lambda title, msg: print(msg)

        # if not askPassword:
        #  askPassword = InputDialog.askPassword

        self.version = version
        self.showError = showError
        self.showInfo = showInfo
        self.askPassword = askPassword
        self.serverUser = serverUser  # None for downloads, not None for uploads
        self.server = server
        self.serverDbRoot = '%s%s' % (serverDbRoot, version)
        self.serverDbFile = serverDbFile
        self.serverDownloadScript = serverDownloadScript
        self._serverDownloadCheckScript = SERVER_DOWNLOADCHECK_SCRIPT
        self.serverUploadScript = serverUploadScript
        # self.serverDownloadScript = '%s%s' % (server, serverDownloadScript)
        # self.serverUploadScript = '%s%s' % (server, serverUploadScript)

        self.installLocation = Path.getTopDirectory()
        self.updateFiles = []
        self.updateFileDict = {}
        self._found = None

        self._updateProgressHandler = _updateProgressHandler
        self._dryRun = dryRun

    def checkNumberUpdates(self):
        self.fetchUpdateDb()
        return len(self.updateFiles)

    def fetchUpdateDb(self):
        """Fetch list of updates from server."""

        self.updateFiles = updateFiles = []
        self.updateFileDict = updateFileDict = {}
        serverDownloadScript = '%s%s' % (self.server, self.serverDownloadScript)
        serverUploadScript = '%s%s' % (self.server, self.serverUploadScript)
        data = downloadFile(serverDownloadScript, self.serverDbRoot, self.serverDbFile)

        if not data:
            return

        if data.startswith(BAD_DOWNLOAD):
            raise Exception('Could not download database file from server')

        lines = data.split('\n')
        if lines:
            version = lines[0].strip()
            # if not VERSION_RE.match(version):
            #  raise Exception('First line of server database file = %s, does not match a version number' % version)

            if version != self.version:
                raise Exception('Server database version = %s != %s = program version' % (version, self.version))

            for line in lines[1:]:
                line = line.rstrip()
                if line:
                    (filePath, fileTime, fileStoredAs, fileHashCode) = line.split(FIELD_SEP)

                    if fileHashCode == DELETEHASHCODE:
                        # delete file
                        if os.path.exists(os.path.join(self.installLocation, filePath)):
                            # if still exists then need to add to update list
                            updateFile = UpdateFile(self.installLocation, self.serverDbRoot, filePath, fileTime,
                                                    fileStoredAs, fileHashCode, serverDownloadScript=serverDownloadScript,
                                                    serverUploadScript=serverUploadScript)
                            updateFiles.append(updateFile)
                            updateFileDict[filePath] = updateFile

                    elif self.serverUser or self.isUpdateDifferent(filePath, fileHashCode):

                        # file exists, is modified and needs updating
                        updateFile = UpdateFile(self.installLocation, self.serverDbRoot, filePath, fileTime,
                                                fileStoredAs, fileHashCode, serverDownloadScript=serverDownloadScript,
                                                serverUploadScript=serverUploadScript)
                        updateFiles.append(updateFile)
                        updateFileDict[filePath] = updateFile

                    elif fileTime in [0, '0', '0.0']:

                        # file exists, is modified and needs updating
                        updateFile = UpdateFile(self.installLocation, self.serverDbRoot, filePath, fileTime,
                                                fileStoredAs, fileHashCode, serverDownloadScript=serverDownloadScript,
                                                serverUploadScript=serverUploadScript)
                        updateFiles.append(updateFile)
                        updateFileDict[filePath] = updateFile

    def isUpdateDifferent(self, filePath, fileHashCode):
        """See if local file is different from server file."""

        currentFilePath = os.path.join(self.installLocation, filePath)
        if os.path.exists(currentFilePath):
            currentHashCode = calcHashCode(currentFilePath)

            # get the translated hashcode from the json file in the .cache folder
            try:
                _hashCodeCacheFolder = os.path.abspath(os.path.join(self.installLocation, '.cache'))
                _hashCodeCache = os.path.join(_hashCodeCacheFolder, '_hashCodeCache.json')
                if os.path.exists(_hashCodeCache):
                    with open(_hashCodeCache) as fp:
                        data = json.load(fp)
                else:
                    data = {}
            except Exception as es:
                data = {}
            if currentHashCode in data:
                currentHashCode = data[currentHashCode]

            isDifferent = (currentHashCode != fileHashCode)
        # below means that updates in new directories will be missed
        elif os.path.exists(os.path.dirname(currentFilePath)):
            isDifferent = True
        else:
<<<<<<< HEAD
            # this is a hack so that updates that don't belong are excluded
=======
            # NOTE:ED - was originally False to stop new directories being created, but needed now
>>>>>>> bb98b141
            isDifferent = True

        return isDifferent

    def _check(self):
        """Check the checkSum from the gui
        """
        try:
            self._checkMd5()
        except:
            pass
        finally:
            return self._found is not None and 'valid' not in self._found

    def _checkMd5(self):
        """Check the checkSum status on the server
        """
        serverDownloadScript = '%s%s' % (self.server, self._serverDownloadCheckScript)

        try:
            self._numAdditionalUpdates = 0
            self._found = 'invalid'
            from ccpn.util.Register import userAttributes, loadDict, _otherAttributes, _insertRegistration

            registrationDict = loadDict()
            val2 = _insertRegistration(registrationDict)
            values = {}
            for attr in userAttributes + _otherAttributes:
                value = []
                for c in registrationDict[attr]:
                    value.append(c if 32 <= ord(c) < 128 else '_')
                values[attr] = ''.join(value)
            values.update(val2)
            values['version'] = self.version

            self._found = fetchUrl(serverDownloadScript, values, timeout=2.0, decodeResponse=True)
            if isinstance(self._found, str):
                # file returns with EOF chars on the end
                self._found = self._found.rstrip('\r\n')

        except:
            self.showError('Update error', 'Could not check details on server.')

    def _resetMd5(self):
        # only write the file if it is non-empty
        if self._found:
            # from ccpn.util.UserPreferences import userPreferencesDirectory, ccpnConfigPath
            from ccpn.framework.PathsAndUrls import userPreferencesDirectory, ccpnConfigPath

            fname = ''.join([c for c in map(chr, (108, 105, 99, 101, 110, 99, 101, 75, 101, 121, 46, 116, 120, 116))])
            lfile = os.path.join(userPreferencesDirectory, fname)
            if not os.path.exists(lfile):
                lfile = os.path.join(ccpnConfigPath, fname)
            with open(lfile, 'w', encoding='UTF-8') as fp:
                fp.write(self._found)

    def resetFromServer(self):

        try:
            self.fetchUpdateDb()

        except Exception as e:
            self.showError('Update error', 'Could not fetch updates: %s' % e)

    def addFiles(self, filePaths):

        serverDownloadScript = '%s%s' % (self.server, self.serverDownloadScript)
        serverUploadScript = '%s%s' % (self.server, self.serverUploadScript)
        installLocation = self.installLocation
        installErrorCount = 0
        existsErrorCount = 0
        for filePath in filePaths:
            if filePath.startswith(installLocation):
                filePath = filePath[len(installLocation) + 1:]
                if filePath in self.updateFileDict:
                    updateFile = self.updateFileDict[filePath]
                    updateFile.shouldCommit = True

                    self.showInfo('Add Files', 'File %s already in updates' % filePath)
                    existsErrorCount += 1
                else:
                    updateFile = UpdateFile(self.installLocation, self.serverDbRoot, filePath, shouldCommit=True,
                                            isNew=True, serverDownloadScript=serverDownloadScript,
                                            serverUploadScript=serverUploadScript)
                    self.updateFiles.append(updateFile)
                    self.updateFileDict[filePath] = updateFile
            else:
                self.showInfo('Ignoring Files', 'Ignoring "%s", not on installation path "%s"' % (filePath, installLocation))
                installErrorCount += 1

        if installErrorCount > 0:
            self.showError('Add file error', '%d file%s not added because not on installation path %s' % (
                installErrorCount, installErrorCount > 1 and 's' or '', installLocation))

        if existsErrorCount > 0:
            self.showError('Add file error',
                           '%d file%s not added because already in update list (but now selected for committal)' % (
                               existsErrorCount, existsErrorCount > 1 and 's' or ''))

    def haveWriteAccess(self):
        """See if can write files to local installation."""

        testFile = os.path.join(self.installLocation, '__write_test__')
        try:
            with open(testFile, 'w'):
                pass
            os.remove(testFile)
            return True
        except:
            return False

    def installChosen(self):
        """Download chosen server files to local installation."""

        updateFiles = [updateFile for updateFile in self.updateFiles if updateFile.shouldInstall]
        if not updateFiles:
            self.showError('No updates', 'No updates for installation')
            return

        n = 0
        updateFilesInstalled = []
        if self.haveWriteAccess():

            # # check that the last file to be updated is the Version.py
            # _allowVersionUpdate = True if (len(updateFiles) == 1 and updateFiles[0].filePath == VERSION_UPDATE_FILE) else False

            # go through the list is updates and apply each
            for updateFile in updateFiles:

                if self._updateProgressHandler:
                    self._updateProgressHandler()

                # skip the version update file
                if updateFile.filePath == VERSION_UPDATE_FILE:
                    continue

                # apply the update
                n = self._updateSingleFile(n, updateFile, updateFilesInstalled)

            # check how many have been updated correctly
            ss = n != 1 and 's' or ''
            if n != len(updateFiles):

                notInstalled = list(set(updateFilesInstalled) ^ set(updateFiles))
                # check if only the version update file remains
                if notInstalled and len(notInstalled) == 1 and notInstalled[0].filePath == VERSION_UPDATE_FILE:

                    n = self._updateSingleFile(n, notInstalled[0], updateFilesInstalled)

                    # check whether the version update file installed correctly
                    ss = n != 1 and 's' or ''
                    if n == len(updateFiles):
                        self.showInfo('Update%s installed' % ss, '%d update%s installed successfully' % (n, ss))

                    else:
                        self.showError('Update problem', '%d update%s installed, %d not installed, see console for error messages' % (n, ss, len(updateFiles) - n))
                else:
                    self.showError('Update problem', '%d update%s installed, %d not installed, see console for error messages' % (n, ss, len(updateFiles) - n))
            else:
                self.showInfo('Update%s installed' % ss, '%d update%s installed successfully' % (n, ss))
        else:
            self.showError('No write permission', 'You do not have write permission in the CCPN installation directory')

        self.resetFromServer()

        return updateFilesInstalled

    def _updateSingleFile(self, n, updateFile, updateFilesInstalled):
        try:
            if not self._dryRun:
                if updateFile.fileHashCode == DELETEHASHCODE:
                    self.showInfo('Install Updates', 'Removing %s' % (updateFile.fullFilePath))
                    if not updateFile.installDeleteUpdate():
                        raise RuntimeError("error deleting original file")

                else:
                    self.showInfo('Install Updates', 'Installing %s' % (updateFile.fullFilePath))
                    if not updateFile.installUpdate():
                        raise RuntimeError("error installing update")

            else:
                if updateFile.fileHashCode == DELETEHASHCODE:
                    self.showInfo('Install Updates', 'dry-run Removing %s' % (updateFile.fullFilePath))
                else:
                    self.showInfo('Install Updates', 'dry-run Installing %s' % (updateFile.fullFilePath))

            n += 1
            updateFilesInstalled.append(updateFile)
        except Exception as e:
            self.showError('Install Error', 'Could not install %s: %s' % (updateFile.fullFilePath, e))

        return n

    def installUpdates(self):

        for updateFile in self.updateFiles:
            updateFile.shouldInstall = True

        return self.installChosen()

    def diffUpdates(self, updateFiles=None, write=sys.stdout.write):

        if updateFiles is None:
            updateFiles = []

        serverDownloadScript = '%s%s' % (self.server, self.serverDownloadScript)
        for updateFile in updateFiles:
            fullFilePath = updateFile.fullFilePath
            write(60 * '*' + '\n')
            write('Diff for %s\n' % fullFilePath)
            if os.path.exists(fullFilePath):
                if updateFile.isNew:
                    write('No server copy of file\n')
                else:
                    haveDiff = False
                    with open(fullFilePath, 'rU', encoding='utf-8') as fp:
                        localLines = fp.readlines()
                    serverData = downloadFile(serverDownloadScript, self.serverDbRoot, updateFile.fileStoredAs)
                    if serverData:
                        serverLines = serverData.splitlines(True)
                        for line in difflib.context_diff(localLines, serverLines, fromfile='local', tofile='server'):
                            haveDiff = True
                            write(line)
                        if haveDiff:
                            write('\n')
                        else:
                            write('No diff\n')
                    else:
                        write('No file on server')
            else:
                write('No local copy of file\n')


if __name__ == '__main__':
    from ccpn.framework.Version import applicationVersion
    import sys
    import os


    # applicationVersion = __version__.split()[1]  # ejb - read from the header
    installUpdates(applicationVersion, dryRun=False)

    if sys.platform[:3].lower() == 'win':
        os._exit(0)<|MERGE_RESOLUTION|>--- conflicted
+++ resolved
@@ -14,11 +14,7 @@
 # Last code modification
 #=========================================================================================
 __modifiedBy__ = "$modifiedBy: Ed Brooksbank $"
-<<<<<<< HEAD
-__dateModified__ = "$dateModified: 2020-05-28 13:57:25 +0100 (Thu, May 28, 2020) $"
-=======
-__dateModified__ = "$dateModified: 2020-06-02 09:33:18 +0100 (Tue, June 02, 2020) $"
->>>>>>> bb98b141
+__dateModified__ = "$dateModified: 2020-06-02 09:52:55 +0100 (Tue, June 02, 2020) $"
 __version__ = "$Revision: 3.0.1 $"
 #=========================================================================================
 # Created
@@ -440,11 +436,7 @@
         elif os.path.exists(os.path.dirname(currentFilePath)):
             isDifferent = True
         else:
-<<<<<<< HEAD
-            # this is a hack so that updates that don't belong are excluded
-=======
             # NOTE:ED - was originally False to stop new directories being created, but needed now
->>>>>>> bb98b141
             isDifferent = True
 
         return isDifferent
