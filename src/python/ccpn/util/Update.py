"""
Module Documentation here
"""
#=========================================================================================
# Licence, Reference and Credits
#=========================================================================================
__copyright__ = "Copyright (C) CCPN project (http://www.ccpn.ac.uk) 2014 - 2019"
__credits__ = ("Ed Brooksbank, Luca Mureddu, Timothy J Ragan & Geerten W Vuister")
__licence__ = ("CCPN licence. See http://www.ccpn.ac.uk/v3-software/downloads/license")
__reference__ = ("Skinner, S.P., Fogh, R.H., Boucher, W., Ragan, T.J., Mureddu, L.G., & Vuister, G.W.",
                 "CcpNmr AnalysisAssign: a flexible platform for integrated NMR analysis",
                 "J.Biomol.Nmr (2016), 66, 111-124, http://doi.org/10.1007/s10858-016-0060-y")
#=========================================================================================
# Last code modification
#=========================================================================================
__modifiedBy__ = "$modifiedBy: CCPN $"
__dateModified__ = "$dateModified: 2017-07-07 16:32:47 +0100 (Fri, July 07, 2017) $"
__version__ = "$Revision: 3.0.0 $"
#=========================================================================================
# Created
#=========================================================================================
__author__ = "$Author: CCPN $"
__date__ = "$Date: 2017-07-04 15:21:16 +0000 (Tue, July 04, 2017) $"
#=========================================================================================
# Start of code
#=========================================================================================

import difflib
import hashlib
import os
import shutil
import sys
from datetime import datetime


ccpn2Url = 'http://www.ccpn.ac.uk'

from ccpn.util import Path


SERVER = ccpn2Url + '/'
SERVER_DB_ROOT = 'ccpNmrUpdate'
SERVER_DB_FILE = '__UpdateData.db'
# the reason to use a CGI script just to download a file is because of exception handling
# when you just fetch a URL you always get a response but how do you know it is valid
# (and not a 404 or whatever)
SERVER_DOWNLOAD_SCRIPT = 'cgi-bin/update/downloadFile'
SERVER_UPLOAD_SCRIPT = 'cgi-bin/updateadmin/uploadFile'
SERVER_DOWNLOADCHECK_SCRIPT = 'cgi-bin/register/downloadFileCheckV3'

FIELD_SEP = '\t'
PATH_SEP = '__sep_'
WHITESPACE_AND_NULL = {'\x00', '\t', '\n', '\r', '\x0b', '\x0c'}

# require only . and numbers and at least one of these
# 23 Nov 2015: remove below RE because version can have letter in it, so just do exact match
###VERSION_RE = re.compile('^[.\d]+$')

BAD_DOWNLOAD = 'Exception: '
<<<<<<< HEAD
TERMSANDCONDITIONS = 'termsConditions'
=======
DELETEHASHCODE = '<DELETE>'
>>>>>>> b3b4a4d0


def lastModifiedTime(filePath):
    if not os.path.isfile(filePath):
        return 0

    if not os.access(filePath, os.R_OK):
        return 0

    return os.stat(filePath).st_mtime


def calcHashCode(filePath):
    if not os.path.isfile(filePath):
        return 0

    if not os.access(filePath, os.R_OK):
        return 0

    # fp = open(filePath, 'rU', encoding='utf-8')
    try:
        with open(filePath, 'rb') as fp:
            data = fp.read()
    except:
        data = ''

    h = hashlib.md5()
    # h.update(data.encode('utf-8'))
    h.update(data)

    return h.hexdigest()


def isBinaryFile(fileName):
    """Check whether the fileName is a binary file (not always guaranteed)
    Doesn't check for a fullPath
    Returns False if the file does not exist
    """
    if os.path.isfile(fileName):
        with open(fileName, 'rb') as fileObj:
            # read the first 1024 bytes of the file
            firstData = fileObj.read(1024)

            # remove all characters that are considered as text
            textchars = bytearray({7, 8, 9, 10, 12, 13, 27} | set(range(0x20, 0x100)) - {0x7f})
            isBinary = bool(firstData.translate(None, textchars))

            return isBinary


def isBinaryData(data):
    """Check whether the byte-string is binary
    """
    if data:
        # check the first 1024 bytes of the file
        firstData = data[0:max(1024, len(data))]
        try:
            firstData = bytearray(firstData)
        except:
            firstData = bytearray(firstData, encoding='utf-8')

        # remove all characters that are considered as text
        textchars = bytearray({7, 8, 9, 10, 12, 13, 27} | set(range(0x20, 0x100)) - {0x7f})
        isBinary = bool(firstData.translate(None, textchars))

        return isBinary


def fetchUrl(url, data=None, headers=None, timeout=2.0, decodeResponse=True):
    """Fetch url request from the server
    """
    from ccpn.util.Url import fetchHttpResponse
    from ccpn.util.UserPreferences import UserPreferences

    try:
        _userPreferences = UserPreferences(readPreferences=True)
        proxySettings = None
        if _userPreferences.proxyDefined:
            proxyNames = ['useProxy', 'proxyAddress', 'proxyPort', 'useProxyPassword',
                          'proxyUsername', 'proxyPassword']
            proxySettings = {}
            for name in proxyNames:
                proxySettings[name] = _userPreferences._getPreferencesParameter(name)

        response = fetchHttpResponse('POST', url, data, headers=headers, proxySettings=proxySettings)

        # if response:
        #     ll = len(response.data)
        #     print('>>>>>>responseUpdate', proxySettings, response.data[0:min(ll, 20)])

        return response.data.decode('utf-8') if decodeResponse else response
    except:
        print('Error fetching Url.')


def downloadFile(serverScript, serverDbRoot, fileName):
    """Download a file from the server
    """
    fileName = os.path.join(serverDbRoot, fileName)

    try:
        values = {'fileName': fileName}
        response = fetchUrl(serverScript, values, decodeResponse=False)
        data = response.data

        if isBinaryData(data):
            result = data
        else:
            result = data.decode('utf-8')

            if result.startswith(BAD_DOWNLOAD):
                ll = len(result)
                bd = len(BAD_DOWNLOAD)
                print(str(Exception(result[min(ll, bd):min(ll, bd + 50)])))
                return

        return result

    except Exception as es:
        print('Error downloading file from server.')


def installUpdates(version, dryRun=True):
    updateAgent = UpdateAgent(version, dryRun=dryRun)
    updateAgent.resetFromServer()
    updateAgent.installUpdates()
    if updateAgent._check():
        updateAgent._resetMd5()


class UpdateFile:

    def __init__(self, installLocation, serverDbRoot, filePath, fileServerTime=None,
                 fileStoredAs=None, fileHashCode=None, shouldInstall=True, shouldCommit=False,
                 isNew=False, serverDownloadScript=None, serverUploadScript=None):

        self.fullFilePath = os.path.join(installLocation, filePath)

        if fileServerTime:
            fileServerTime = float(fileServerTime)  # from server it comes as a string

        if not fileStoredAs:
            fileStoredAs = PATH_SEP.join(filePath.split('/'))

        if not fileHashCode:
            fileHashCode = calcHashCode(self.fullFilePath)

        self.installLocation = installLocation
        self.serverDbRoot = serverDbRoot
        self.filePath = filePath
        self.fileServerTime = fileServerTime
        self.fileStoredAs = fileStoredAs
        self.fileHashCode = fileHashCode
        self.shouldInstall = shouldInstall
        self.shouldCommit = shouldCommit
        self.isNew = isNew
        self.serverDownloadScript = serverDownloadScript
        self.serverUploadScript = serverUploadScript

        self.fileLocalTime = lastModifiedTime(self.fullFilePath)

        self.fileServerDateTime = str(datetime.fromtimestamp(fileServerTime)) if fileServerTime else ''
        self.fileLocalDateTime = str(datetime.fromtimestamp(self.fileLocalTime))
        self.fileName = os.path.basename(filePath)
        self.fileDir = os.path.dirname(filePath)

    def installUpdate(self):
        """Install updated file
        """
        data = downloadFile(self.serverDownloadScript, self.serverDbRoot, self.fileStoredAs)

        if not data:
            return

        fullFilePath = self.fullFilePath
        if os.path.isfile(fullFilePath):
            # backup what is there just in case
            shutil.copyfile(fullFilePath, fullFilePath + '__old')
        else:
            directory = os.path.dirname(fullFilePath)
            if not os.path.exists(directory):
                os.makedirs(directory)

        try:
            if isBinaryData(data):
                # always write binary files
                with open(fullFilePath, 'wb') as fp:
                    fp.write(data)
            else:
                # backwards compatible check for half-updated - file contains DELETEHASHCODE as text
                if data and data.startswith(DELETEHASHCODE):
                    try:
                        os.remove(fullFilePath)
                    except OSError:
                        pass
                else:
                    with open(fullFilePath, 'w', encoding='utf-8') as fp:
                        fp.write(data)

        except Exception as es:
            pass

    def installDeleteUpdate(self):
        """Remove file as update action
        """
        fullFilePath = self.fullFilePath
        try:
            os.remove(fullFilePath)
        except OSError:
            pass

    # def commitUpdate(self, serverUser, serverPassword):
    #
    #     uploadFile(serverUser, serverPassword, self.serverUploadScript, self.fullFilePath, self.serverDbRoot,
    #                self.fileStoredAs)
    #     self.fileHashCode = calcHashCode(self.fullFilePath)


class UpdateAgent(object):

    def __init__(self, version, showError=None, showInfo=None, askPassword=None,
                 serverUser=None, server=SERVER, serverDbRoot=SERVER_DB_ROOT, serverDbFile=SERVER_DB_FILE,
                 serverDownloadScript=SERVER_DOWNLOAD_SCRIPT, serverUploadScript=SERVER_UPLOAD_SCRIPT,
                 dryRun=True):

        if not showError:
            # showError = MessageDialog.showError
            showError = lambda title, msg: print(msg)

        if not showInfo:
            # showInfo = MessageDialog.showInfo
            showInfo = lambda title, msg: print(msg)

        # if not askPassword:
        #  askPassword = InputDialog.askPassword

        self.version = version
        self.showError = showError
        self.showInfo = showInfo
        self.askPassword = askPassword
        self.serverUser = serverUser  # None for downloads, not None for uploads
        self.server = server
        self.serverDbRoot = '%s%s' % (serverDbRoot, version)
        self.serverDbFile = serverDbFile
        self.serverDownloadScript = serverDownloadScript
        self._serverDownloadCheckScript = SERVER_DOWNLOADCHECK_SCRIPT
        self.serverUploadScript = serverUploadScript
        # self.serverDownloadScript = '%s%s' % (server, serverDownloadScript)
        # self.serverUploadScript = '%s%s' % (server, serverUploadScript)

        self.installLocation = Path.getTopDirectory()
        self.updateFiles = []
        self.updateFileDict = {}
        self._found = None
        self._dryRun = dryRun

    def checkNumberUpdates(self):
        self.fetchUpdateDb()
        return len(self.updateFiles)

    def fetchUpdateDb(self):
        """Fetch list of updates from server."""

        self.updateFiles = updateFiles = []
        self.updateFileDict = updateFileDict = {}
        serverDownloadScript = '%s%s' % (self.server, self.serverDownloadScript)
        serverUploadScript = '%s%s' % (self.server, self.serverUploadScript)
        data = downloadFile(serverDownloadScript, self.serverDbRoot, self.serverDbFile)

        if not data:
            return

        if data.startswith(BAD_DOWNLOAD):
            raise Exception('Could not download database file from server')

        lines = data.split('\n')
        if lines:
            version = lines[0].strip()
            # if not VERSION_RE.match(version):
            #  raise Exception('First line of server database file = %s, does not match a version number' % version)

            if version != self.version:
                raise Exception('Server database version = %s != %s = program version' % (version, self.version))

            for line in lines[1:]:
                line = line.rstrip()
                if line:
                    (filePath, fileTime, fileStoredAs, fileHashCode) = line.split(FIELD_SEP)

                    if fileHashCode == DELETEHASHCODE:
                        # delete file
                        if os.path.exists(os.path.join(self.installLocation, filePath)):

                            # if still exists then need to add to update list
                            updateFile = UpdateFile(self.installLocation, self.serverDbRoot, filePath, fileTime,
                                                    fileStoredAs, fileHashCode, serverDownloadScript=serverDownloadScript,
                                                    serverUploadScript=serverUploadScript)
                            updateFiles.append(updateFile)
                            updateFileDict[filePath] = updateFile

                    elif self.serverUser or self.isUpdateDifferent(filePath, fileHashCode):

                        # file exists, is modified and needs updating
                        updateFile = UpdateFile(self.installLocation, self.serverDbRoot, filePath, fileTime,
                                                fileStoredAs, fileHashCode, serverDownloadScript=serverDownloadScript,
                                                serverUploadScript=serverUploadScript)
                        updateFiles.append(updateFile)
                        updateFileDict[filePath] = updateFile

                    elif fileTime in [0, '0', '0.0']:

                        # file exists, is modified and needs updating
                        updateFile = UpdateFile(self.installLocation, self.serverDbRoot, filePath, fileTime,
                                                fileStoredAs, fileHashCode, serverDownloadScript=serverDownloadScript,
                                                serverUploadScript=serverUploadScript)
                        updateFiles.append(updateFile)
                        updateFileDict[filePath] = updateFile

    def isUpdateDifferent(self, filePath, fileHashCode):
        """See if local file is different from server file."""

        currentFilePath = os.path.join(self.installLocation, filePath)
        if os.path.exists(currentFilePath):
            currentHashCode = calcHashCode(currentFilePath)
            isDifferent = (currentHashCode != fileHashCode)
        # below means that updates in new directories will be missed
        elif os.path.exists(os.path.dirname(currentFilePath)):
            isDifferent = True
        else:
            # this is a hack so that updates that don't belong are excluded
            isDifferent = False

        return isDifferent

    def _check(self):
        """Check the checkSum from the gui
        """
        try:
            self._checkMd5()
        except:
            pass
        finally:
            return self._found is not None and 'valid' not in self._found

    def _checkMd5(self):
        """Check the checkSum status on the server
        """
        serverDownloadScript = '%s%s' % (self.server, self._serverDownloadCheckScript)

        try:
            self._numAdditionalUpdates = 0
            self._found = 'invalid'
            from ccpn.util.Register import userAttributes, loadDict, _otherAttributes, _insertRegistration

            registrationDict = loadDict()
            val2 = _insertRegistration(registrationDict)
            values = {}
            for attr in userAttributes + _otherAttributes:
                value = []
                for c in registrationDict[attr]:
                    value.append(c if 32 <= ord(c) < 128 else '_')
                values[attr] = ''.join(value)
            values.update(val2)
            values['version'] = self.version

            self._found = fetchUrl(serverDownloadScript, values, timeout=2.0, decodeResponse=True)
            if isinstance(self._found, str):
                # file returns with EOF chars on the end
                self._found = self._found.rstrip('\r\n')

        except:
            self.showError('Update error', 'Could not check details on server.')

    def _resetMd5(self):
        # only write the file if it is non-empty
        if self._found:
            # from ccpn.util.UserPreferences import userPreferencesDirectory, ccpnConfigPath
            from ccpn.framework.PathsAndUrls import userPreferencesDirectory, ccpnConfigPath

            fname = ''.join([c for c in map(chr, (108, 105, 99, 101, 110, 99, 101, 75, 101, 121, 46, 116, 120, 116))])
            lfile = os.path.join(userPreferencesDirectory, fname)
            if not os.path.exists(lfile):
                lfile = os.path.join(ccpnConfigPath, fname)
            with open(lfile, 'w', encoding='UTF-8') as fp:
                fp.write(self._found)

    def resetFromServer(self):

        try:
            self.fetchUpdateDb()

        except Exception as e:
            self.showError('Update error', 'Could not fetch updates: %s' % e)

    def addFiles(self, filePaths):

        serverDownloadScript = '%s%s' % (self.server, self.serverDownloadScript)
        serverUploadScript = '%s%s' % (self.server, self.serverUploadScript)
        installLocation = self.installLocation
        installErrorCount = 0
        existsErrorCount = 0
        for filePath in filePaths:
            if filePath.startswith(installLocation):
                filePath = filePath[len(installLocation) + 1:]
                if filePath in self.updateFileDict:
                    updateFile = self.updateFileDict[filePath]
                    updateFile.shouldCommit = True

                    self.showInfo('Add Files', 'File %s already in updates' % filePath)
                    existsErrorCount += 1
                else:
                    updateFile = UpdateFile(self.installLocation, self.serverDbRoot, filePath, shouldCommit=True,
                                            isNew=True, serverDownloadScript=serverDownloadScript,
                                            serverUploadScript=serverUploadScript)
                    self.updateFiles.append(updateFile)
                    self.updateFileDict[filePath] = updateFile
            else:
                self.showInfo('Ignoring Files', 'Ignoring "%s", not on installation path "%s"' % (filePath, installLocation))
                installErrorCount += 1

        if installErrorCount > 0:
            self.showError('Add file error', '%d file%s not added because not on installation path %s' % (
                installErrorCount, installErrorCount > 1 and 's' or '', installLocation))

        if existsErrorCount > 0:
            self.showError('Add file error',
                           '%d file%s not added because already in update list (but now selected for committal)' % (
                               existsErrorCount, existsErrorCount > 1 and 's' or ''))

    def haveWriteAccess(self):
        """See if can write files to local installation."""

        testFile = os.path.join(self.installLocation, '__write_test__')
        try:
            with open(testFile, 'w'):
                pass
            os.remove(testFile)
            return True
        except:
            return False

    def installChosen(self):
        """Download chosen server files to local installation."""

        updateFiles = [updateFile for updateFile in self.updateFiles if updateFile.shouldInstall]
        if not updateFiles:
            self.showError('No updates', 'No updates for installation')
            return

        n = 0
        updateFilesInstalled = []

        if self.haveWriteAccess():
            for updateFile in updateFiles:
                try:
                    if not self._dryRun:
                        if updateFile.fileHashCode == DELETEHASHCODE:
                            self.showInfo('Install Updates', 'Removing %s' % (updateFile.fullFilePath))
                            updateFile.installDeleteUpdate()

                        else:
                            self.showInfo('Install Updates', 'Installing %s' % (updateFile.fullFilePath))
                            updateFile.installUpdate()
                    else:
                        if updateFile.fileHashCode == DELETEHASHCODE:
                            self.showInfo('Install Updates', 'dry-run Removing %s' % (updateFile.fullFilePath))
                        else:
                            self.showInfo('Install Updates', 'dry-run Installing %s' % (updateFile.fullFilePath))

                    n += 1
                    updateFilesInstalled.append(updateFile)
                except Exception as e:
                    self.showError('Install Error', 'Could not install %s: %s' % (updateFile.fullFilePath, e))

            ss = n != 1 and 's' or ''
            if n != len(updateFiles):
                self.showError('Update problem',
                               '%d update%s installed, %d not installed, see console for error messages' % (
                                   n, ss, len(updateFiles) - n))
            else:
                self.showInfo('Update%s installed' % ss, '%d update%s installed successfully' % (n, ss))
        else:
            self.showError('No write permission', 'You do not have write permission in the CCPN installation directory')

        self.resetFromServer()

        return updateFilesInstalled

    def installUpdates(self):

        for updateFile in self.updateFiles:
            updateFile.shouldInstall = True

        return self.installChosen()

    def diffUpdates(self, updateFiles=None, write=sys.stdout.write):

        if updateFiles is None:
            updateFiles = []

        serverDownloadScript = '%s%s' % (self.server, self.serverDownloadScript)
        for updateFile in updateFiles:
            fullFilePath = updateFile.fullFilePath
            write(60 * '*' + '\n')
            write('Diff for %s\n' % fullFilePath)
            if os.path.exists(fullFilePath):
                if updateFile.isNew:
                    write('No server copy of file\n')
                else:
                    haveDiff = False
                    with open(fullFilePath, 'rU', encoding='utf-8') as fp:
                        localLines = fp.readlines()
                    serverData = downloadFile(serverDownloadScript, self.serverDbRoot, updateFile.fileStoredAs)
                    if serverData:
                        serverLines = serverData.splitlines(True)
                        for line in difflib.context_diff(localLines, serverLines, fromfile='local', tofile='server'):
                            haveDiff = True
                            write(line)
                        if haveDiff:
                            write('\n')
                        else:
                            write('No diff\n')
                    else:
                        write('No file on server')
            else:
                write('No local copy of file\n')


if __name__ == '__main__':
    from ccpn.framework.Version import applicationVersion
    # applicationVersion = __version__.split()[1]  # ejb - read from the header
    installUpdates(applicationVersion, dryRun=False)<|MERGE_RESOLUTION|>--- conflicted
+++ resolved
@@ -57,11 +57,8 @@
 ###VERSION_RE = re.compile('^[.\d]+$')
 
 BAD_DOWNLOAD = 'Exception: '
-<<<<<<< HEAD
+DELETEHASHCODE = '<DELETE>'
 TERMSANDCONDITIONS = 'termsConditions'
-=======
-DELETEHASHCODE = '<DELETE>'
->>>>>>> b3b4a4d0
 
 
 def lastModifiedTime(filePath):
