"""Module Documentation here

"""
#=========================================================================================
# Licence, Reference and Credits
#=========================================================================================
__copyright__ = "Copyright (C) CCPN project (http://www.ccpn.ac.uk) 2014 - 2021"
__credits__ = ("Ed Brooksbank, Luca Mureddu, Timothy J Ragan & Geerten W Vuister")
__licence__ = ("CCPN licence. See http://www.ccpn.ac.uk/v3-software/downloads/license")
__reference__ = ("Skinner, S.P., Fogh, R.H., Boucher, W., Ragan, T.J., Mureddu, L.G., & Vuister, G.W.",
                 "CcpNmr AnalysisAssign: a flexible platform for integrated NMR analysis",
                 "J.Biomol.Nmr (2016), 66, 111-124, http://doi.org/10.1007/s10858-016-0060-y")
#=========================================================================================
# Last code modification
#=========================================================================================
<<<<<<< HEAD
__modifiedBy__ = "$modifiedBy: Ed Brooksbank $"
__dateModified__ = "$dateModified: 2021-02-04 12:07:39 +0000 (Thu, February 04, 2021) $"
=======
__modifiedBy__ = "$modifiedBy: Luca Mureddu $"
__dateModified__ = "$dateModified: 2021-01-28 18:10:00 +0000 (Thu, January 28, 2021) $"
>>>>>>> d5f2ea2b
__version__ = "$Revision: 3.0.3 $"
#=========================================================================================
# Created
#=========================================================================================
__author__ = "$Author: CCPN $"
__date__ = "$Date: 2017-04-07 10:28:41 +0000 (Fri, April 07, 2017) $"
#=========================================================================================
# Start of code
#=========================================================================================


#===========================================================================================================
# Decorators
#===========================================================================================================

import sys
import os
import linecache
import functools
import cProfile
import decorator
import inspect
import time
from functools import partial
from ccpn.util.SafeFilename import getSafeFilename
from ccpn.util.Path import aPath
import ccpn.util.Logging as Logging

def trace(f):
    def globaltrace(frame, why, arg):
        if why == "call":
            return localtrace
        return None

    def localtrace(frame, why, arg):
        if why == "line":
            # record the file name and line number of every trace
            filename = frame.f_code.co_filename
            lineno = frame.f_lineno

            bname = os.path.basename(filename)
            sys.stderr.write("{}({}): {}".format(bname,
                                                 lineno,
                                                 linecache.getline(filename, lineno)),
                             )
        return localtrace

    def _f(*args, **kwds):
        sys.settrace(globaltrace)
        result = f(*args, **kwds)
        sys.settrace(None)
        return result

    return _f


def singleton(cls):
    """ Use class as singleton.
    From: https://wiki.python.org/moin/PythonDecoratorLibrary#Singleton
    Annotated by GWV
    """

    @functools.wraps(cls.__new__)
    def singleton_new(cls, *args, **kwds):
        # check if it already exists
        it = cls.__dict__.get('__it__')
        if it is not None:
            return it
        # it did not yet exist; generate an instance
        cls.__it__ = it = cls.__new_original__(cls, *args, **kwds)
        it.__init_original__(*args, **kwds)
        return it

    # keep the new method and replace by singleton_new
    cls.__new_original__ = cls.__new__
    cls.__new__ = singleton_new
    # keep the init method and replace by the object init
    cls.__init_original__ = cls.__init__
    cls.__init__ = object.__init__
    return cls

def pstatToText(pstatPath, outPath=None):
    """
    Converts a profile file of type .pstat into a plain text file.
    :param pstatPath: path of the pstat file. (The output of the decorator "profile")
    :param outPath: output pat. Including the file name and extension ".txt".
                    If None, saves in the same location of pstat with same original name
    :return: the stats object for the file
    """
    import pstats
    import io

    s = io.StringIO()
    ps = pstats.Stats(pstatPath, stream=s).sort_stats('tottime')
    ps.print_stats()
    if not outPath:
        outPath = pstatPath.replace('pstat', 'txt')
    with open(outPath, 'w+') as f:
        f.write(s.getvalue())
    return ps

def profile(dirPath='~', asText=False):
    """
    Get the stats of all related calls firing from inside a specific function/method.
    Add on top of a function/method to profile it. E.g.:

        @profile(dirPath='/myDesktopPath/')
        def my function(*args): ...

    :param dirPath: str, dir where to dump the pstat file.
    :param asText: bool. Make a pstat copy as a human readable text file.
    """
    def _profile(func):
        @functools.wraps(func)
        def profileWrapper(*args, **kwargs):
            profiler = cProfile.Profile()
            try:
                profiler.enable()
                result = func(*args, **kwargs)
                profiler.disable()
                return result
            finally:
                filename = aPath(dirPath).joinpath(func.__name__ + '.pstat')
                filename = getSafeFilename(filename, 'w')
                profiler.dump_stats(filename)
                if asText:
                    pstatToText(str(filename))
        return profileWrapper
    return _profile

def notify(trigger, preExecution=False):
    """A decorator wrap a method around a notification blanking with explicit notification pre- or post-execution
    """

    trigger = 'change' if trigger == 'observe' else trigger

    @decorator.decorator
    def theDecorator(*args, **kwds):

        func = args[0]
        args = args[1:]  # Optional 'self' is now args[0]
        self = args[0]
        project = self.project  # we need a reference now, as the func could be deleting the obj

        if preExecution:
            # call the notification
            self._finaliseAction(trigger)

        # Execute the function with blanked notification
        project.blankNotification()
        result = func(*args, **kwds)
        project.unblankNotification()

        if not preExecution:
            # call the notification
            self._finaliseAction(trigger)

        return result

    return theDecorator


def propertyUndo():
    """A decorator to wrap a method in an undo block
    Requires that the 'self' has 'project' as an attribute
    """
    from ccpn.core.lib.ContextManagers import undoBlock

    @decorator.decorator
    def theDecorator(*args, **kwds):
        func = args[0]
        args = args[1:]  # Optional 'self' is now args[0]
        self = args[0]

        _undo = self.project._undo
        with undoBlock():
            # Execute the function while blocking all additions to the call undo stack
            _undo.increaseBlocking()

            # remember the old value, requires a property getter
            oldValue = getattr(self, func.__name__)

            # call the wrapped function
            result = func(*args, **kwds)

            _undo.decreaseBlocking()

            # add the wrapped function to the undo stack
            _undo._newItem(undoPartial=partial(func, self, oldValue),
                           redoPartial=partial(func, *args, **kwds))

        return result

    return theDecorator


def callList(func):
    """
    Decorator to give the realtime call stack for the decorated function.
    Adds _callList=None, _callStr=None to the parameter list for the function call
    so function can access full list.

    _callList is tuple of tuples of the form:

        ((caller info, simple print string), string)

        caller info is: (index, name of calling method, stack info)

        simple print string is repr if caller info.

    The function will need either _callList=None, or **kwds adding to the parameter list.

    # Not fully tested
    """

    def inner(*args, **kwargs):
        stack = inspect.stack()
        minStack = len(stack)  # min(stack_size, len(stack))
        modules = [(index, inspect.getmodule(stack[index][0]))
                   for index in range(1, minStack)]
        callers = [(0, func.__module__, func.__name__)]
        for index, module in modules:
            try:
                name = module.__name__
            except:
                name = '<NOT_FOUND>'
            callers.append((index, name, stack[index][3]))

        s = '{index:>5} : {module:^%i} : {name}' % 20
        printStr = []
        for i in range(0, len(callers)):
            printStr.append(s.format(index=callers[i][0], module=callers[i][1], name=callers[i][2]))

        kwargs['_callList'] = tuple((cc, pp) for cc, pp in zip(callers, printStr))

        return func(*args, **kwargs)

    return inner

#----------------------------------------------------------------------------------------------
# Adapted from from sandbox.Geerten.Refactored.decorators to fit current setup
#----------------------------------------------------------------------------------------------

def _makeLogString(prefix, addSelf, func, *args, **kwds):
    """Helper function to create the log string from func, args and kwds

    returns string:

    if addSelf == False:
      prefix+func.__name__(EXPANDED-ARGUMENTS)

    if addSelf == True
      prefix+CLASSNAME-of-SELF+'.'+func.__name__(EXPANDED-ARGUMENTS)

    """

    def obj2pid(obj):
        "Convert core objects and CcpnModules to pids; expand list, tuples, dicts but don't use recursion"

        # local import to prevent circular import
        from ccpn.core._implementation.AbstractWrapperObject import AbstractWrapperObject
        from ccpn.ui.gui.modules.CcpnModule import CcpnModule

        if isinstance(obj, (AbstractWrapperObject, CcpnModule)):
            obj = obj.pid

        elif isinstance(obj, list):
            _tmp = []
            for itm in obj:
                if isinstance(itm, (AbstractWrapperObject, CcpnModule)):
                    _tmp.append(itm.pid)
                else:
                    _tmp.append(itm)
            obj = _tmp

        elif isinstance(obj, tuple):
            _tmp = []
            for itm in obj:
                if isinstance(itm, (AbstractWrapperObject, CcpnModule)):
                    _tmp.append(itm.pid)
                else:
                    _tmp.append(itm)
            obj = tuple(_tmp)

        elif isinstance(obj, dict):
            _tmp = {}
            for key, value in obj.items():
                if isinstance(value, (AbstractWrapperObject, CcpnModule)):
                    _tmp[key] = value.pid
                else:
                    _tmp[key] = value
            obj = _tmp

        return obj

    # get the signature
    sig = inspect.signature(func)
    # fill in the missing parameters
    ba = sig.bind(*args, **kwds)
    ba.apply_defaults()
    # get the parameters kinds that determine how to print them
    kinds = dict([(pName, p.kind) for pName, p in sig.parameters.items()])

    if 'self' in ba.arguments or 'cls' in ba.arguments:
        # we skip the first 'self' or 'cls' in the argument list
        pNames = list(ba.arguments.keys())[1:]
    else:
        pNames = list(ba.arguments.keys())

    # make a string for each parameter
    pStrings = []
    for pName in pNames:
        pValue = ba.arguments[pName]

        if kinds[pName] == inspect.Parameter.VAR_POSITIONAL:  # variable arguments
            pStrings.extend([repr(obj2pid(p)) for p in pValue])

        elif kinds[pName] == inspect.Parameter.VAR_KEYWORD:  # variable keywords
            pStrings.extend(['{0!s}={1!r}'.format(k, obj2pid(v)) for (k, v) in pValue.items()])

        elif kinds[pName] == inspect.Parameter.POSITIONAL_ONLY:
            pStrings.append(repr(obj2pid(pValue)))

        elif kinds[pName] == inspect.Parameter.KEYWORD_ONLY or \
                kinds[pName] == inspect.Parameter.POSITIONAL_OR_KEYWORD:  # #  keywords or positional keywords
            pStrings.append('{0!s}={1!r}'.format(pName, obj2pid(pValue)))

    if ('self' in ba.arguments or 'cls' in ba.arguments) and addSelf:
        logString = prefix + '%s.%s' % (args[0].__class__.__name__, func.__name__)
    else:
        logString = prefix + '%s' % (func.__name__,)

    logString += '(%s)' % ', '.join(pStrings)
    return logString


def quickCache(func):
    """Class to implement a quick caching decorator

    For speed, only the first argument of the wrapped function is taken as the key
    """

    cache = {}

    def _cacheFunc(*args, **kwds):
        try:
            return cache[args[0]]
        except:
            cache[args[0]] = result = func(*args, **kwds)

        return result

    def cacheClearItem(item):
        if item in cache:
            del cache[item]

    # attach external methods to _cacheFunc
    # must be done like this, as internal functions are only created at runtime
    _cacheFunc.cacheClear = lambda: cache.clear()
    _cacheFunc.cachePrint = lambda: print(f'>>> {cache}')
    _cacheFunc.cacheClearItem = cacheClearItem

    return _cacheFunc


@quickCache
def _inspectFunc(func):
    """Function to return the module.function:lineNo of the wrapped function
    """
    # this is cached to speed up the get_ methods (cache may have to be cleared if modules are reloaded)
    # but can be cleared with _inspectFunc.cacheClear()
    _, _line = inspect.getsourcelines(func)
    _file = aPath(inspect.getsourcefile(func)).basename
    return f'({_file}.{func.__name__}:{_line + 1})'


def logCommand(prefix='', get=None, isProperty=False):
    """A decorator to log the invocation of the call to a Framework, Project, ... method.
    Use prefix to set the proper command context, e.g. 'application.' or 'project.'
    Use isProperty to get ' = 'args[1]
    """
    from ccpn.core.lib.ContextManagers import notificationEchoBlocking # local to prevent circular imports

    @decorator.decorator
    def theDecorator(*args, **kwds):
        # to avoid potential conflicts with potential 'func' named keywords
        func = args[0]
        args = args[1:]  # Optional 'self' is now args[0]
        self = args[0]

        application = self.project.application
        blocking = application._echoBlocking

        if blocking == 0 and application.ui is not None:
            _pref = prefix
            if get == 'self':
                _pref += "get('%s')." % args[0].pid

            if isProperty:
                logS = _pref + '%s = %r' % (func.__name__, args[1])
            else:
                logS = _makeLogString(_pref, False, func, *args, **kwds)

            # get the trace for the func method and append to log string (cached function; may need to be cleared?)
            # this has been removed from the logger.formatting and moved to the logging methods
            _trace = _inspectFunc(func)
            msg = f'{logS:90}    {_trace}'
            application.ui.echoCommands([msg])

        # increase blocking
        with notificationEchoBlocking(application=application):
            result = func(*args, **kwds)

        return result

    return theDecorator


def timeDecorator(method):
    """calculate execution time of a function/method
    """

    def timed(*args, **kw):
        ts = time.time()
        result = method(*args, **kw)
        te = time.time()
        if 'log_time' in kw:
            name = kw.get('log_name', method.__name__.upper())
            kw['log_time'][name] = int((te - ts) * 1000)
        else:
            print('%r  %2.2f ms' % (method.__name__, (te - ts) * 1000))
        return result

    return timed


def timeitDecorator(method):
    """calculate execution time of a function/method
    """
    def timed(*args, **kwds):
        ts = time.time()
        result = method(*args, **kwds)
        te = time.time()
        final = te - ts
        m = 'Execution time for %r: %.3f ms'
        print(m % (method.__name__, final))
        return result

    return timed


def debugEnter(verbosityLevel=Logging.DEBUG1):
    """A decorator to log the invocation of the call
    """

    @decorator.decorator
    def decoratedFunc(*args, **kwds):
        # def debugEnter(func, *args, **kwds):
        # to avoid potential conflicts with potential 'func' named keywords
        func = args[0]
        args = args[1:]

        logs = _makeLogString('ENTERING: ', True, func, *args, **kwds)

        # get a logger and call the correct routine depending on verbosityLevel
        logger = getLogger()
        if verbosityLevel == Logging.DEBUG1:
            logger.debug(logs)
        elif verbosityLevel == Logging.DEBUG2:
            logger.debug2(logs)
        elif verbosityLevel == Logging.DEBUG3:
            logger.debug3(logs)
        else:
            raise ValueError('invalid verbosityLevel "%s"' % verbosityLevel)

        # execute the function and return the result
        return func(*args, **kwds)

    return decoratedFunc


def debug1Enter():
    """Convenience"""
    return debugEnter(verbosityLevel=Logging.DEBUG1)


def debug2Enter():
    """Convenience"""
    return debugEnter(verbosityLevel=Logging.DEBUG2)


def debug3Enter():
    """Convenience"""
    return debugEnter(verbosityLevel=Logging.DEBUG3)


def debugLeave(verbosityLevel=Logging.DEBUG1):
    """A decorator to log the invocation of the call
    """

    @decorator.decorator
    def decoratedFunc(*args, **kwds):
        # def debugLeave(func, *args, **kwds):
        # to avoid potential conflicts with potential 'func' named keywords
        func = args[0]
        args = args[1:]

        ba = inspect.signature(func).bind(*args, **kwds)
        ba.apply_defaults()
        allArgs = ba.arguments

        #execute the function
        result = func(*args, **kwds)

        if 'self' in allArgs or 'cls' in allArgs:
            logs = 'LEAVING: %s.%s(); result=%r' % \
                   (args[0].__class__.__name__, func.__name__, result)
        else:
            logs = 'LEAVING: %s(); result=%r' % (func.__name__, result)

        # get a logger and call the correct routine depending on verbosityLevel
        logger = getLogger()
        if verbosityLevel == Logging.DEBUG1:
            logger.debug(logs)
        elif verbosityLevel == Logging.DEBUG2:
            logger.debug2(logs)
        elif verbosityLevel == Logging.DEBUG3:
            logger.debug3(logs)
        else:
            raise ValueError('invalid verbosityLevel "%s"' % verbosityLevel)

        #return the function result
        return result

    return decoratedFunc


def debug1Leave():
    """Convenience"""
    return debugLeave(verbosityLevel=Logging.DEBUG1)


def debug2Leave():
    """Convenience"""
    return debugLeave(verbosityLevel=Logging.DEBUG2)


def debug3Leave():
    """Convenience"""
    return debugLeave(verbosityLevel=Logging.DEBUG3)


#==========================================================================================================================
# testing
#==========================================================================================================================


if __name__ == '__main__':

    def func(par, *args, flag=False, **kwds):

        sig = inspect.signature(func)  # get the signature
        ba = sig.bind(par, *args, flag=flag, **kwds)
        ba.apply_defaults()  # fill in the missing parameters
        kinds = dict([(pName, p.kind) for pName, p in sig.parameters.items()])  # get the parameters kinds that determine
        # how to print them

        pStrings = []
        for pName, pValue in ba.arguments.items():

            if kinds[pName] == inspect.Parameter.VAR_POSITIONAL:  # variable argument
                pStrings.extend([repr(p) for p in pValue])

            elif kinds[pName] == inspect.Parameter.VAR_KEYWORD:  # variable keywords
                pStrings.extend(['{0!s}={1!r}'.format(k, v) for (k, v) in pValue.items()])

            elif kinds[pName] == inspect.Parameter.POSITIONAL_ONLY or \
                    kinds[pName] == inspect.Parameter.POSITIONAL_OR_KEYWORD:  # positional keywords
                pStrings.append(repr(pValue))

            elif kinds[pName] == inspect.Parameter.KEYWORD_ONLY:  #  keywords
                pStrings.append('{0!s}={1!r}'.format(pName, pValue))

        print(', '.join(pStrings))


    func('test', 1, 2, myPar='myValue')<|MERGE_RESOLUTION|>--- conflicted
+++ resolved
@@ -13,13 +13,8 @@
 #=========================================================================================
 # Last code modification
 #=========================================================================================
-<<<<<<< HEAD
 __modifiedBy__ = "$modifiedBy: Ed Brooksbank $"
-__dateModified__ = "$dateModified: 2021-02-04 12:07:39 +0000 (Thu, February 04, 2021) $"
-=======
-__modifiedBy__ = "$modifiedBy: Luca Mureddu $"
-__dateModified__ = "$dateModified: 2021-01-28 18:10:00 +0000 (Thu, January 28, 2021) $"
->>>>>>> d5f2ea2b
+__dateModified__ = "$dateModified: 2021-02-05 16:30:15 +0000 (Fri, February 05, 2021) $"
 __version__ = "$Revision: 3.0.3 $"
 #=========================================================================================
 # Created
@@ -48,6 +43,7 @@
 from ccpn.util.Path import aPath
 import ccpn.util.Logging as Logging
 
+
 def trace(f):
     def globaltrace(frame, why, arg):
         if why == "call":
@@ -100,6 +96,28 @@
     cls.__init_original__ = cls.__init__
     cls.__init__ = object.__init__
     return cls
+
+
+def profile(func):
+    """Profile the wrapped function to file
+    """
+
+    @functools.wraps(func)
+    def profileWrapper(*args, **kwargs):
+        # path = ''
+        profiler = cProfile.Profile()
+        try:
+            profiler.enable()
+            ret = func(*args, **kwargs)
+            profiler.disable()
+            return ret
+        finally:
+            filename = os.path.expanduser(os.path.join('~', func.__name__ + '.pstat'))
+            filename = getSafeFilename(filename, 'w')
+            profiler.dump_stats(filename)
+
+    return profileWrapper
+
 
 def pstatToText(pstatPath, outPath=None):
     """
